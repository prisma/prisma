importers:
  .:
    devDependencies:
      '@sindresorhus/slugify': 1.1.0
      '@types/debug': 4.1.5
      '@types/graphviz': 0.0.32
      '@types/node': 12.19.8
      '@types/redis': 2.8.28
      arg: 5.0.0
      batching-toposort: 1.2.0
      chalk: 4.1.0
      debug: 4.3.1
      execa: 4.1.0
      globby: 11.0.1
      graphviz: 0.0.9
      node-fetch: 2.6.1
      p-map: 4.0.0
      p-reduce: 2.1.0
      redis: 3.0.2
      redis-lock: 0.1.4
      semver: 7.3.4
      ts-node: 9.0.0_typescript@4.1.2
      typescript: 4.1.2
    specifiers:
      '@sindresorhus/slugify': 1.1.0
      '@types/debug': 4.1.5
      '@types/graphviz': 0.0.32
      '@types/node': 12.19.8
      '@types/redis': 2.8.28
      arg: 5.0.0
      batching-toposort: 1.2.0
      chalk: 4.1.0
      debug: 4.3.1
      execa: 4.1.0
      globby: 11.0.1
      graphviz: 0.0.9
      node-fetch: 2.6.1
      p-map: 4.0.0
      p-reduce: 2.1.0
      redis: 3.0.2
      redis-lock: 0.1.4
      semver: 7.3.4
      ts-node: 9.0.0
      typescript: 4.1.2
  packages/cli:
    dependencies:
      '@prisma/bar': 0.0.1
      '@prisma/engines': 2.13.0-13.6a3a065d334614399ce1f47ea0b6ab127b15e59b
    devDependencies:
      '@prisma/client': 'link:../client'
      '@prisma/debug': 'link:../debug'
      '@prisma/generator-helper': 'link:../generator-helper'
      '@prisma/get-platform': 'link:../get-platform'
      '@prisma/migrate': 'link:../migrate'
      '@prisma/sdk': 'link:../sdk'
      '@prisma/studio': 0.323.0
      '@prisma/studio-server': 0.323.0
      '@prisma/tests': 'link:../tests'
      '@sindresorhus/slugify': 1.1.0
      '@timsuchanek/copy': 1.4.5
      '@types/debug': 4.1.5
      '@types/jest': 26.0.16
      '@types/verror': 1.10.4
      '@types/ws': 7.4.0
      '@typescript-eslint/eslint-plugin': 4.9.0_512ef60ad8498ffab9c030d01801a819
      '@typescript-eslint/parser': 4.9.0_eslint@7.14.0+typescript@4.1.2
      checkpoint-client: 1.1.17
      dotenv: 8.2.0
      esbuild: 0.8.17
      escape-string-regexp: 4.0.0
      eslint: 7.14.0
      eslint-config-prettier: 6.15.0_eslint@7.14.0
      eslint-plugin-eslint-comments: 3.2.0_eslint@7.14.0
      eslint-plugin-jest: 24.1.3_eslint@7.14.0+typescript@4.1.2
      eslint-plugin-prettier: 3.1.4_eslint@7.14.0+prettier@2.2.1
      execa: 4.1.0
      fast-deep-equal: 3.1.3
      fs-jetpack: 4.1.0
      get-port: 5.1.1
      global-dirs: 2.0.1
      indent-string: 4.0.0
      is-installed-globally: 0.3.2
      jest: 26.6.3
      line-replace: 2.0.1
      lint-staged: 10.5.2
      log-update: 4.0.0
      make-dir: 3.1.0
      open: 7.3.0
      pg: 8.5.1
      pkg: 4.4.9
      pkg-up: 3.1.0
      prettier: 2.2.1
      replace-string: 3.1.0
      resolve-pkg: 2.0.0
      rimraf: 3.0.2
      snap-shot-it: 7.9.3
      strip-ansi: 6.0.0
      strip-indent: 3.0.0
      tempy: 1.0.0
      terminal-link: 2.1.1
      ts-jest: 26.4.4_jest@26.6.3+typescript@4.1.2
      typescript: 4.1.2
      verror: 1.10.0
      ws: 7.4.0
    specifiers:
      '@prisma/bar': ^0.0.1
      '@prisma/client': 'workspace:*'
      '@prisma/debug': 'workspace:*'
      '@prisma/engines': 2.13.0-13.6a3a065d334614399ce1f47ea0b6ab127b15e59b
      '@prisma/generator-helper': 'workspace:*'
      '@prisma/get-platform': 'workspace:*'
      '@prisma/migrate': 'workspace:*'
      '@prisma/sdk': 'workspace:*'
      '@prisma/studio': 0.323.0
      '@prisma/studio-server': 0.323.0
      '@prisma/tests': 'workspace:^0.0.0'
      '@sindresorhus/slugify': 1.1.0
      '@timsuchanek/copy': 1.4.5
      '@types/debug': 4.1.5
      '@types/jest': 26.0.16
      '@types/verror': 1.10.4
      '@types/ws': 7.4.0
      '@typescript-eslint/eslint-plugin': 4.9.0
      '@typescript-eslint/parser': 4.9.0
      checkpoint-client: 1.1.17
      dotenv: 8.2.0
      esbuild: 0.8.17
      escape-string-regexp: 4.0.0
      eslint: 7.14.0
      eslint-config-prettier: 6.15.0
      eslint-plugin-eslint-comments: 3.2.0
      eslint-plugin-jest: 24.1.3
      eslint-plugin-prettier: 3.1.4
      execa: 4.1.0
      fast-deep-equal: 3.1.3
      fs-jetpack: 4.1.0
      get-port: 5.1.1
      global-dirs: 2.0.1
      indent-string: 4.0.0
      is-installed-globally: 0.3.2
      jest: 26.6.3
      line-replace: 2.0.1
      lint-staged: 10.5.2
      log-update: 4.0.0
      make-dir: ^3.1.0
      open: 7.3.0
      pg: 8.5.1
      pkg: 4.4.9
      pkg-up: 3.1.0
      prettier: 2.2.1
      replace-string: 3.1.0
      resolve-pkg: 2.0.0
      rimraf: 3.0.2
      snap-shot-it: 7.9.3
      strip-ansi: 6.0.0
      strip-indent: 3.0.0
      tempy: 1.0.0
      terminal-link: 2.1.1
      ts-jest: 26.4.4
      typescript: 4.1.2
      verror: 1.10.0
      ws: 7.4.0
  packages/client:
    dependencies:
      '@prisma/engines-version': 2.13.0-13.6a3a065d334614399ce1f47ea0b6ab127b15e59b
    devDependencies:
      '@prisma/debug': 'link:../debug'
      '@prisma/engine-core': 'link:../engine-core'
      '@prisma/engines': 2.13.0-13.6a3a065d334614399ce1f47ea0b6ab127b15e59b
      '@prisma/fetch-engine': 'link:../fetch-engine'
      '@prisma/generator-helper': 'link:../generator-helper'
      '@prisma/get-platform': 'link:../get-platform'
      '@prisma/migrate': 'link:../migrate'
      '@prisma/sdk': 'link:../sdk'
      '@timsuchanek/copy': 1.4.5
      '@types/debug': 4.1.5
      '@types/fs-extra': 9.0.4
      '@types/jest': 26.0.16
      '@types/js-levenshtein': 1.1.0
      '@types/node': 12.19.8
      '@types/node-fetch': 2.5.7
      '@types/pg': 7.14.7
      '@typescript-eslint/eslint-plugin': 4.9.0_512ef60ad8498ffab9c030d01801a819
      '@typescript-eslint/parser': 4.9.0_eslint@7.14.0+typescript@4.1.2
      arg: 5.0.0
      benchmark: 2.1.4
      chalk: 4.1.0
      decimal.js: 10.2.1
      dotenv: 8.2.0
      esbuild: 0.8.17
      escape-string-regexp: 4.0.0
      eslint: 7.14.0
      eslint-config-prettier: 6.15.0_eslint@7.14.0
      eslint-plugin-eslint-comments: 3.2.0_eslint@7.14.0
      eslint-plugin-jest: 24.1.3_eslint@7.14.0+typescript@4.1.2
      eslint-plugin-prettier: 3.1.4_eslint@7.14.0+prettier@2.2.1
      execa: 4.1.0
      flat-map-polyfill: 0.3.8
      fs-monkey: 1.0.1
      get-own-enumerable-property-symbols: 3.0.2
      get-port: 5.1.1
      indent-string: 4.0.0
      is-obj: 2.0.0
      is-regexp: 2.1.0
      jest: 26.6.3_ts-node@9.0.0
      jest-diff: 26.6.2
      js-levenshtein: 1.1.6
      klona: 2.0.4
      lint-staged: 10.5.2
      make-dir: 3.1.0
      mariadb: 2.5.1
      mssql: 6.2.3
      node-fetch: 2.6.1
      packwatch: 2.0.0
      pg: 8.5.1
      pidtree: 0.5.0
      pkg-up: 3.1.0
      pluralize: 8.0.0
      prettier: 2.2.1
      replace-string: 3.1.0
      rimraf: 3.0.2
      rollup: 2.34.0
      rollup-plugin-dts: 1.4.14_rollup@2.34.0+typescript@4.1.2
      set-value: 3.0.2
      source-map-support: 0.5.19
      sql-template-tag: 4.0.0
      stacktrace-parser: 0.1.10
      stat-mode: 1.0.0
      strip-ansi: 6.0.0
      strip-indent: 3.0.0
      ts-jest: 26.4.4_jest@26.6.3+typescript@4.1.2
      ts-loader: 8.0.11_typescript@4.1.2
      ts-node: 9.0.0_typescript@4.1.2
      typescript: 4.1.2
    specifiers:
      '@prisma/debug': 'workspace:*'
      '@prisma/engine-core': 'workspace:*'
      '@prisma/engines': 2.13.0-13.6a3a065d334614399ce1f47ea0b6ab127b15e59b
      '@prisma/engines-version': 2.13.0-13.6a3a065d334614399ce1f47ea0b6ab127b15e59b
      '@prisma/fetch-engine': 'workspace:*'
      '@prisma/generator-helper': 'workspace:*'
      '@prisma/get-platform': 'workspace:*'
      '@prisma/migrate': 'workspace:*'
      '@prisma/sdk': 'workspace:*'
      '@timsuchanek/copy': 1.4.5
      '@types/debug': 4.1.5
      '@types/fs-extra': 9.0.4
      '@types/jest': 26.0.16
      '@types/js-levenshtein': 1.1.0
      '@types/node': 12.19.8
      '@types/node-fetch': 2.5.7
      '@types/pg': 7.14.7
      '@typescript-eslint/eslint-plugin': 4.9.0
      '@typescript-eslint/parser': 4.9.0
      arg: 5.0.0
      benchmark: 2.1.4
      chalk: 4.1.0
      decimal.js: 10.2.1
      dotenv: 8.2.0
      esbuild: 0.8.17
      escape-string-regexp: 4.0.0
      eslint: 7.14.0
      eslint-config-prettier: 6.15.0
      eslint-plugin-eslint-comments: 3.2.0
      eslint-plugin-jest: 24.1.3
      eslint-plugin-prettier: 3.1.4
      execa: 4.1.0
      flat-map-polyfill: 0.3.8
      fs-monkey: 1.0.1
      get-own-enumerable-property-symbols: 3.0.2
      get-port: 5.1.1
      indent-string: 4.0.0
      is-obj: 2.0.0
      is-regexp: 2.1.0
      jest: 26.6.3
      jest-diff: 26.6.2
      js-levenshtein: 1.1.6
      klona: 2.0.4
      lint-staged: 10.5.2
      make-dir: 3.1.0
      mariadb: 2.5.1
      mssql: 6.2.3
      node-fetch: 2.6.1
      packwatch: 2.0.0
      pg: 8.5.1
      pidtree: 0.5.0
      pkg-up: 3.1.0
      pluralize: 8.0.0
      prettier: 2.2.1
      replace-string: 3.1.0
      rimraf: 3.0.2
      rollup: 2.34.0
      rollup-plugin-dts: 1.4.14
      set-value: 3.0.2
      source-map-support: 0.5.19
      sql-template-tag: 4.0.0
      stacktrace-parser: 0.1.10
      stat-mode: 1.0.0
      strip-ansi: 6.0.0
      strip-indent: 3.0.0
      ts-jest: 26.4.4
      ts-loader: 8.0.11
      ts-node: 9.0.0
      typescript: 4.1.2
  packages/debug:
    dependencies:
      debug: 4.3.1
    devDependencies:
      '@types/jest': 26.0.16
      '@types/node': 12.19.8
      '@typescript-eslint/eslint-plugin': 4.9.0_512ef60ad8498ffab9c030d01801a819
      '@typescript-eslint/parser': 4.9.0_eslint@7.14.0+typescript@4.1.2
      eslint: 7.14.0
      eslint-config-prettier: 6.15.0_eslint@7.14.0
      eslint-plugin-eslint-comments: 3.2.0_eslint@7.14.0
      eslint-plugin-jest: 24.1.3_eslint@7.14.0+typescript@4.1.2
      eslint-plugin-prettier: 3.1.4_eslint@7.14.0+prettier@2.2.1
      husky: 4.3.0
      jest: 26.6.3
      lint-staged: 10.5.2
      prettier: 2.2.1
      strip-ansi: 6.0.0
      ts-jest: 26.4.4_jest@26.6.3+typescript@4.1.2
      typescript: 4.1.2
    specifiers:
      '@types/jest': 26.0.16
      '@types/node': 12.19.8
      '@typescript-eslint/eslint-plugin': 4.9.0
      '@typescript-eslint/parser': 4.9.0
      debug: ^4.1.1
      eslint: 7.14.0
      eslint-config-prettier: 6.15.0
      eslint-plugin-eslint-comments: 3.2.0
      eslint-plugin-jest: 24.1.3
      eslint-plugin-prettier: 3.1.4
      husky: 4.3.0
      jest: 26.6.3
      lint-staged: 10.5.2
      prettier: 2.2.1
      strip-ansi: 6.0.0
      ts-jest: 26.4.4
      typescript: 4.1.2
  packages/engine-core:
    dependencies:
      '@prisma/debug': 'link:../debug'
      '@prisma/engines': 2.13.0-13.6a3a065d334614399ce1f47ea0b6ab127b15e59b
      '@prisma/generator-helper': 'link:../generator-helper'
      '@prisma/get-platform': 'link:../get-platform'
      chalk: 4.1.0
      cross-fetch: 3.0.6
      execa: 4.1.0
      get-stream: 6.0.0
      indent-string: 4.0.0
      new-github-issue-url: 0.2.1
      p-retry: 4.2.0
      terminal-link: 2.1.1
      undici: 2.2.0
    devDependencies:
      '@types/jest': 26.0.16
      '@types/node': 12.19.8
      '@typescript-eslint/eslint-plugin': 4.9.0_512ef60ad8498ffab9c030d01801a819
      '@typescript-eslint/parser': 4.9.0_eslint@7.14.0+typescript@4.1.2
      abort-controller: 3.0.0
      del-cli: 3.0.1
      eslint: 7.14.0
      eslint-config-prettier: 6.15.0_eslint@7.14.0
      eslint-plugin-eslint-comments: 3.2.0_eslint@7.14.0
      eslint-plugin-jest: 24.1.3_eslint@7.14.0+typescript@4.1.2
      eslint-plugin-prettier: 3.1.4_eslint@7.14.0+prettier@2.2.1
      jest: 26.6.3
      lint-staged: 10.5.2
      prettier: 2.2.1
      strip-ansi: 6.0.0
      ts-jest: 26.4.4_jest@26.6.3+typescript@4.1.2
      typescript: 4.1.2
    specifiers:
      '@prisma/debug': 'workspace:*'
      '@prisma/engines': 2.13.0-13.6a3a065d334614399ce1f47ea0b6ab127b15e59b
      '@prisma/generator-helper': 'workspace:*'
      '@prisma/get-platform': 'workspace:*'
      '@types/jest': 26.0.16
      '@types/node': 12.19.8
      '@typescript-eslint/eslint-plugin': 4.9.0
      '@typescript-eslint/parser': 4.9.0
      abort-controller: 3.0.0
      chalk: ^4.0.0
      cross-fetch: ^3.0.4
      del-cli: 3.0.1
      eslint: 7.14.0
      eslint-config-prettier: 6.15.0
      eslint-plugin-eslint-comments: 3.2.0
      eslint-plugin-jest: 24.1.3
      eslint-plugin-prettier: 3.1.4
      execa: ^4.0.2
      get-stream: ^6.0.0
      indent-string: ^4.0.0
      jest: 26.6.3
      lint-staged: 10.5.2
      new-github-issue-url: ^0.2.1
      p-retry: ^4.2.0
      prettier: 2.2.1
      strip-ansi: 6.0.0
      terminal-link: ^2.1.1
      ts-jest: 26.4.4
      typescript: 4.1.2
      undici: 2.2.0
  packages/fetch-engine:
    dependencies:
      '@prisma/debug': 'link:../debug'
      '@prisma/get-platform': 'link:../get-platform'
      chalk: 4.1.0
      execa: 4.1.0
      find-cache-dir: 3.3.1
      hasha: 5.2.2
      http-proxy-agent: 4.0.1
      https-proxy-agent: 5.0.0
      make-dir: 3.1.0
      node-fetch: 2.6.1
      p-filter: 2.1.0
      p-map: 4.0.0
      p-queue: 6.6.2
      p-retry: 4.2.0
      progress: 2.0.3
      rimraf: 3.0.2
      temp-dir: 2.0.0
      tempy: 1.0.0
    devDependencies:
      '@prisma/engines-version': 2.13.0-13.6a3a065d334614399ce1f47ea0b6ab127b15e59b
      '@types/fs-extra': 9.0.4
      '@types/jest': 26.0.16
      '@types/node': 12.19.8
      '@types/node-fetch': 2.5.7
      '@types/progress': 2.0.3
      '@typescript-eslint/eslint-plugin': 4.9.0_512ef60ad8498ffab9c030d01801a819
      '@typescript-eslint/parser': 4.9.0_eslint@7.14.0+typescript@4.1.2
      del: 6.0.0
      eslint: 7.14.0
      eslint-config-prettier: 6.15.0_eslint@7.14.0
      eslint-plugin-eslint-comments: 3.2.0_eslint@7.14.0
      eslint-plugin-jest: 24.1.3_eslint@7.14.0+typescript@4.1.2
      eslint-plugin-prettier: 3.1.4_eslint@7.14.0+prettier@2.2.1
      jest: 26.6.3
      lint-staged: 10.5.2
      prettier: 2.2.1
      strip-ansi: 6.0.0
      ts-jest: 26.4.4_jest@26.6.3+typescript@4.1.2
      typescript: 4.1.2
    specifiers:
      '@prisma/debug': 'workspace:*'
      '@prisma/engines-version': 2.13.0-13.6a3a065d334614399ce1f47ea0b6ab127b15e59b
      '@prisma/get-platform': 'workspace:*'
      '@types/fs-extra': 9.0.4
      '@types/jest': 26.0.16
      '@types/node': 12.19.8
      '@types/node-fetch': 2.5.7
      '@types/progress': 2.0.3
      '@typescript-eslint/eslint-plugin': 4.9.0
      '@typescript-eslint/parser': 4.9.0
      chalk: ^4.0.0
      del: 6.0.0
      eslint: 7.14.0
      eslint-config-prettier: 6.15.0
      eslint-plugin-eslint-comments: 3.2.0
      eslint-plugin-jest: 24.1.3
      eslint-plugin-prettier: 3.1.4
      execa: ^4.0.0
      find-cache-dir: ^3.3.1
      hasha: ^5.2.0
      http-proxy-agent: ^4.0.1
      https-proxy-agent: ^5.0.0
      jest: 26.6.3
      lint-staged: 10.5.2
      make-dir: ^3.0.2
      node-fetch: ^2.6.0
      p-filter: ^2.1.0
      p-map: ^4.0.0
      p-queue: ^6.4.0
      p-retry: ^4.2.0
      prettier: 2.2.1
      progress: ^2.0.3
      rimraf: ^3.0.2
      strip-ansi: 6.0.0
      temp-dir: ^2.0.0
      tempy: ^1.0.0
      ts-jest: 26.4.4
      typescript: 4.1.2
  packages/generator-helper:
    dependencies:
      '@prisma/debug': 'link:../debug'
      '@types/cross-spawn': 6.0.2
      chalk: 4.1.0
      cross-spawn: 7.0.3
    devDependencies:
      '@types/jest': 26.0.16
      '@types/node': 12.19.8
      '@typescript-eslint/eslint-plugin': 4.9.0_512ef60ad8498ffab9c030d01801a819
      '@typescript-eslint/parser': 4.9.0_eslint@7.14.0+typescript@4.1.2
      eslint: 7.14.0
      eslint-config-prettier: 6.15.0_eslint@7.14.0
      eslint-plugin-eslint-comments: 3.2.0_eslint@7.14.0
      eslint-plugin-jest: 24.1.3_eslint@7.14.0+typescript@4.1.2
      eslint-plugin-prettier: 3.1.4_eslint@7.14.0+prettier@2.2.1
      husky: 4.3.0
      jest: 26.6.3_ts-node@9.0.0
      lint-staged: 10.5.2
      prettier: 2.2.1
      ts-jest: 26.4.4_jest@26.6.3+typescript@4.1.2
      ts-node: 9.0.0_typescript@4.1.2
      typescript: 4.1.2
    specifiers:
      '@prisma/debug': 'workspace:*'
      '@types/cross-spawn': ^6.0.1
      '@types/jest': 26.0.16
      '@types/node': 12.19.8
      '@typescript-eslint/eslint-plugin': 4.9.0
      '@typescript-eslint/parser': 4.9.0
      chalk: ^4.0.0
      cross-spawn: ^7.0.2
      eslint: 7.14.0
      eslint-config-prettier: 6.15.0
      eslint-plugin-eslint-comments: 3.2.0
      eslint-plugin-jest: 24.1.3
      eslint-plugin-prettier: 3.1.4
      husky: 4.3.0
      jest: 26.6.3
      lint-staged: 10.5.2
      prettier: 2.2.1
      ts-jest: 26.4.4
      ts-node: 9.0.0
      typescript: 4.1.2
  packages/get-platform:
    dependencies:
      '@prisma/debug': 'link:../debug'
    devDependencies:
      '@types/jest': 26.0.16
      '@types/node': 12.19.8
      '@typescript-eslint/eslint-plugin': 4.9.0_512ef60ad8498ffab9c030d01801a819
      '@typescript-eslint/parser': 4.9.0_eslint@7.14.0+typescript@4.1.2
      eslint: 7.14.0
      eslint-config-prettier: 6.15.0_eslint@7.14.0
      eslint-plugin-eslint-comments: 3.2.0_eslint@7.14.0
      eslint-plugin-jest: 24.1.3_eslint@7.14.0+typescript@4.1.2
      eslint-plugin-prettier: 3.1.4_eslint@7.14.0+prettier@2.2.1
      husky: 4.3.0
      jest: 26.6.3
      lint-staged: 10.5.2
      prettier: 2.2.1
      ts-jest: 26.4.4_jest@26.6.3+typescript@4.1.2
      typescript: 4.1.2
    specifiers:
      '@prisma/debug': 'workspace:*'
      '@types/jest': 26.0.16
      '@types/node': 12.19.8
      '@typescript-eslint/eslint-plugin': 4.9.0
      '@typescript-eslint/parser': 4.9.0
      eslint: 7.14.0
      eslint-config-prettier: 6.15.0
      eslint-plugin-eslint-comments: 3.2.0
      eslint-plugin-jest: 24.1.3
      eslint-plugin-prettier: 3.1.4
      husky: 4.3.0
      jest: 26.6.3
      lint-staged: 10.5.2
      prettier: 2.2.1
      ts-jest: 26.4.4
      typescript: 4.1.2
  packages/migrate:
    dependencies:
      '@prisma/debug': 'link:../debug'
      '@prisma/fetch-engine': 'link:../fetch-engine'
      '@prisma/get-platform': 'link:../get-platform'
      '@sindresorhus/slugify': 1.1.0
      ansi-escapes: 4.3.1
      cli-cursor: 3.1.0
      dashify: 2.0.0
      diff: 4.0.2
      execa: 4.1.0
      figures: 3.2.0
      git-user-email: 0.2.2
      git-user-name: 2.0.0
      globby: 11.0.1
      http-proxy-agent: 4.0.1
      https-proxy-agent: 5.0.0
      indent-string: 4.0.0
      log-update: 4.0.0
      new-github-issue-url: 0.2.1
      open: 7.3.0
      p-map: 4.0.0
      prompts: 2.4.0
      ps-tree: 1.2.0
      rimraf: 3.0.2
      string-width: 4.2.0
      strip-ansi: 6.0.0
      strip-indent: 3.0.0
    devDependencies:
      '@prisma/engines-version': 2.13.0-13.6a3a065d334614399ce1f47ea0b6ab127b15e59b
      '@prisma/generator-helper': 'link:../generator-helper'
      '@prisma/sdk': 'link:../sdk'
      '@types/charm': 1.0.2
      '@types/debug': 4.1.5
      '@types/diff': 4.0.2
      '@types/fs-extra': 9.0.4
      '@types/jest': 26.0.16
      '@types/node': 12.19.8
      '@types/pg': 7.14.7
      '@types/prompts': 2.0.9
      '@types/sqlite3': 3.1.6
      '@typescript-eslint/eslint-plugin': 4.9.0_512ef60ad8498ffab9c030d01801a819
      '@typescript-eslint/parser': 4.9.0_eslint@7.14.0+typescript@4.1.2
      chalk: 4.1.0
      del: 6.0.0
      eslint: 7.14.0
      eslint-config-prettier: 6.15.0_eslint@7.14.0
      eslint-plugin-eslint-comments: 3.2.0_eslint@7.14.0
      eslint-plugin-jest: 24.1.3_eslint@7.14.0+typescript@4.1.2
      eslint-plugin-prettier: 3.1.4_eslint@7.14.0+prettier@2.2.1
      fs-jetpack: 4.1.0
      jest: 26.6.3
      lint-staged: 10.5.2
      make-dir: 3.1.0
      mariadb: 2.5.1
      mock-stdin: 1.0.0
      pg: 8.5.1
      prettier: 2.2.1
      sqlite-async: 1.1.1
      sqlite3: 5.0.0
      tempy: 1.0.0
      ts-jest: 26.4.4_jest@26.6.3+typescript@4.1.2
      typescript: 4.1.2
    specifiers:
      '@prisma/debug': 'workspace:*'
      '@prisma/engines-version': 2.13.0-13.6a3a065d334614399ce1f47ea0b6ab127b15e59b
      '@prisma/fetch-engine': 'workspace:*'
      '@prisma/generator-helper': 'workspace:*'
      '@prisma/get-platform': 'workspace:*'
      '@prisma/sdk': 'workspace:*'
      '@sindresorhus/slugify': ^1.1.0
      '@types/charm': 1.0.2
      '@types/debug': 4.1.5
      '@types/diff': 4.0.2
      '@types/fs-extra': 9.0.4
      '@types/jest': 26.0.16
      '@types/node': 12.19.8
      '@types/pg': 7.14.7
      '@types/prompts': 2.0.9
      '@types/sqlite3': 3.1.6
      '@typescript-eslint/eslint-plugin': 4.9.0
      '@typescript-eslint/parser': 4.9.0
      ansi-escapes: ^4.3.1
      chalk: 4.1.0
      cli-cursor: 3.1.0
      dashify: 2.0.0
      del: 6.0.0
      diff: 4.0.2
      eslint: 7.14.0
      eslint-config-prettier: 6.15.0
      eslint-plugin-eslint-comments: 3.2.0
      eslint-plugin-jest: 24.1.3
      eslint-plugin-prettier: 3.1.4
      execa: ^4.0.0
      figures: ^3.2.0
      fs-jetpack: 4.1.0
      git-user-email: ^0.2.2
      git-user-name: ^2.0.0
      globby: ^11.0.0
      http-proxy-agent: ^4.0.1
      https-proxy-agent: ^5.0.0
      indent-string: ^4.0.0
      jest: 26.6.3
      lint-staged: 10.5.2
      log-update: ^4.0.0
      make-dir: 3.1.0
      mariadb: 2.5.1
      mock-stdin: 1.0.0
      new-github-issue-url: ^0.2.1
      open: ^7.0.3
      p-map: ^4.0.0
      pg: 8.5.1
      prettier: 2.2.1
      prompts: ^2.3.2
      ps-tree: 1.2.0
      rimraf: ^3.0.2
      sqlite-async: 1.1.1
      sqlite3: 5.0.0
      string-width: ^4.2.0
      strip-ansi: ^6.0.0
      strip-indent: ^3.0.0
      tempy: 1.0.0
      ts-jest: 26.4.4
      typescript: 4.1.2
  packages/sdk:
    dependencies:
      '@prisma/debug': 'link:../debug'
      '@prisma/engine-core': 'link:../engine-core'
      '@prisma/engines': 2.13.0-13.6a3a065d334614399ce1f47ea0b6ab127b15e59b
      '@prisma/fetch-engine': 'link:../fetch-engine'
      '@prisma/generator-helper': 'link:../generator-helper'
      '@prisma/get-platform': 'link:../get-platform'
      '@timsuchanek/copy': 1.4.5
      archiver: 4.0.2
      arg: 5.0.0
      chalk: 4.1.0
      checkpoint-client: 1.1.17
      cli-truncate: 2.1.0
      dotenv: 8.2.0
      execa: 4.1.0
      find-up: 5.0.0
      global-dirs: 2.0.1
      globby: 11.0.1
      has-yarn: 2.1.0
      is-ci: 2.0.0
      make-dir: 3.1.0
      node-fetch: 2.6.1
      p-map: 4.0.0
      read-pkg-up: 7.0.1
      resolve-pkg: 2.0.0
      rimraf: 3.0.2
      string-width: 4.2.0
      strip-ansi: 6.0.0
      strip-indent: 3.0.0
      tar: 6.0.5
      temp-dir: 2.0.0
      temp-write: 4.0.0
      tempy: 1.0.0
      terminal-link: 2.1.1
      tmp: 0.2.1
      url-parse: 1.4.7
    devDependencies:
      '@types/jest': 26.0.16
      '@types/node': 12.19.8
      '@types/tar': 4.0.4
      '@typescript-eslint/eslint-plugin': 4.9.0_512ef60ad8498ffab9c030d01801a819
      '@typescript-eslint/parser': 4.9.0_eslint@7.14.0+typescript@4.1.2
      eslint: 7.14.0
      eslint-config-prettier: 6.15.0_eslint@7.14.0
      eslint-plugin-eslint-comments: 3.2.0_eslint@7.14.0
      eslint-plugin-jest: 24.1.3_eslint@7.14.0+typescript@4.1.2
      eslint-plugin-prettier: 3.1.4_eslint@7.14.0+prettier@2.2.1
      husky: 4.3.0
      jest: 26.6.3_ts-node@9.0.0
      lint-staged: 10.5.2
      prettier: 2.2.1
      ts-jest: 26.4.4_jest@26.6.3+typescript@4.1.2
      ts-node: 9.0.0_typescript@4.1.2
      typescript: 4.1.2
    specifiers:
      '@prisma/debug': 'workspace:*'
      '@prisma/engine-core': 'workspace:*'
      '@prisma/engines': 2.13.0-13.6a3a065d334614399ce1f47ea0b6ab127b15e59b
      '@prisma/fetch-engine': 'workspace:*'
      '@prisma/generator-helper': 'workspace:*'
      '@prisma/get-platform': 'workspace:*'
      '@timsuchanek/copy': ^1.4.5
      '@types/jest': 26.0.16
      '@types/node': 12.19.8
      '@types/tar': 4.0.4
      '@typescript-eslint/eslint-plugin': 4.9.0
      '@typescript-eslint/parser': 4.9.0
      archiver: ^4.0.0
      arg: ^5.0.0
      chalk: 4.1.0
      checkpoint-client: 1.1.17
      cli-truncate: ^2.1.0
      dotenv: ^8.2.0
      eslint: 7.14.0
      eslint-config-prettier: 6.15.0
      eslint-plugin-eslint-comments: 3.2.0
      eslint-plugin-jest: 24.1.3
      eslint-plugin-prettier: 3.1.4
      execa: ^4.0.0
      find-up: 5.0.0
      global-dirs: ^2.0.1
      globby: ^11.0.0
      has-yarn: ^2.1.0
      husky: 4.3.0
      is-ci: ^2.0.0
      jest: 26.6.3
      lint-staged: 10.5.2
      make-dir: ^3.0.2
      node-fetch: 2.6.1
      p-map: ^4.0.0
      prettier: 2.2.1
      read-pkg-up: ^7.0.1
      resolve-pkg: ^2.0.0
      rimraf: ^3.0.2
      string-width: ^4.2.0
      strip-ansi: 6.0.0
      strip-indent: 3.0.0
      tar: ^6.0.1
      temp-dir: ^2.0.0
      temp-write: ^4.0.0
      tempy: ^1.0.0
      terminal-link: ^2.1.1
      tmp: 0.2.1
      ts-jest: 26.4.4
      ts-node: 9.0.0
      typescript: 4.1.2
      url-parse: ^1.4.7
  packages/tests:
    dependencies:
      debug: 4.3.1
    devDependencies:
      '@prisma/client': 'link:../client'
      '@prisma/get-platform': 'link:../get-platform'
      '@prisma/migrate': 'link:../migrate'
      '@prisma/sdk': 'link:../sdk'
      '@sindresorhus/slugify': 1.1.0
      '@types/jest': 26.0.14
      '@types/mssql': 6.0.5
      '@types/node': 12.19.3
      '@types/pg': 7.14.7
      '@types/sqlite3': 3.1.6
      '@typescript-eslint/eslint-plugin': 4.8.2_208d93c914176fbc123f38dbfec1b032
      '@typescript-eslint/parser': 4.8.2_eslint@7.14.0+typescript@4.0.3
      escape-string-regexp: 4.0.0
      eslint: 7.14.0
      eslint-config-prettier: 6.15.0_eslint@7.14.0
      eslint-plugin-eslint-comments: 3.2.0_eslint@7.14.0
      eslint-plugin-jest: 24.1.3_eslint@7.14.0+typescript@4.0.3
      eslint-plugin-prettier: 3.1.4_eslint@7.14.0+prettier@2.1.2
      fs-jetpack: 4.1.0
      jest: 26.4.2
      lint-staged: 10.5.2
      make-dir: 3.1.0
      mariadb: 2.5.1
      mssql: 6.2.3
      pg: 8.5.1
      pkg-up: 3.1.0
      prettier: 2.1.2
      replace-string: 3.1.0
      sqlite-async: 1.1.1
      sqlite3: 5.0.0
      string-hash: 1.1.3
      strip-ansi: 6.0.0
      tempy: 1.0.0
      ts-jest: 26.4.0_jest@26.4.2+typescript@4.0.3
      typescript: 4.0.3
      verror: 1.10.0
    specifiers:
      '@prisma/client': 'workspace:*'
      '@prisma/get-platform': 'workspace:*'
      '@prisma/migrate': 'workspace:*'
      '@prisma/sdk': 'workspace:*'
      '@sindresorhus/slugify': ^1.1.0
      '@types/jest': 26.0.14
      '@types/mssql': ^6.0.5
      '@types/node': 12.19.3
      '@types/pg': ^7.14.5
      '@types/sqlite3': ^3.1.6
      '@typescript-eslint/eslint-plugin': ^4.8.2
      '@typescript-eslint/parser': ^4.8.2
      debug: ^4.1.1
      escape-string-regexp: ^4.0.0
      eslint: ^7.14.0
      eslint-config-prettier: ^6.15.0
      eslint-plugin-eslint-comments: ^3.2.0
      eslint-plugin-jest: ^24.1.3
      eslint-plugin-prettier: ^3.1.4
      fs-jetpack: ^4.0.0
      jest: 26.4.2
      lint-staged: ^10.5.2
      make-dir: ^3.1.0
      mariadb: ^2.5.0
      mssql: ^6.2.3
      pg: ^8.4.1
      pkg-up: ^3.1.0
      prettier: 2.1.2
      replace-string: ^3.1.0
      sqlite-async: ^1.1.1
      sqlite3: 5.0.0
      string-hash: ^1.1.3
      strip-ansi: 6.0.0
      tempy: ^1.0.0
      ts-jest: 26.4.0
      typescript: 4.0.3
      verror: ^1.10.0
lockfileVersion: 5.2
packages:
  /@azure/ms-rest-azure-env/1.1.2:
    dev: true
    resolution:
      integrity: sha512-l7z0DPCi2Hp88w12JhDTtx5d0Y3+vhfE7JKJb9O7sEz71Cwp053N8piTtTnnk/tUor9oZHgEKi/p3tQQmLPjvA==
  /@azure/ms-rest-js/1.9.0:
    dependencies:
      '@types/tunnel': 0.0.0
      axios: 0.19.2
      form-data: 2.5.1
      tough-cookie: 2.5.0
      tslib: 1.14.1
      tunnel: 0.0.6
      uuid: 3.4.0
      xml2js: 0.4.23
    dev: true
    resolution:
      integrity: sha512-cB4Z2Mg7eBmet1rfbf0QSO1XbhfknRW7B+mX3IHJq0KGHaGJvCPoVTgdsJdCkazEMK1jtANFNEDDzSQacxyzbA==
  /@azure/ms-rest-nodeauth/2.0.2:
    dependencies:
      '@azure/ms-rest-azure-env': 1.1.2
      '@azure/ms-rest-js': 1.9.0
      adal-node: 0.1.28
    dev: true
    resolution:
      integrity: sha512-KmNNICOxt3EwViAJI3iu2VH8t8BQg5J2rSAyO4IUYLF9ZwlyYsP419pdvl4NBUhluAP2cgN7dfD2V6E6NOMZlQ==
  /@babel/code-frame/7.10.4:
    dependencies:
      '@babel/highlight': 7.10.4
    resolution:
      integrity: sha512-vG6SvB6oYEhvgisZNFRmRCUkLz11c7rp+tbNTynGqc6mS1d5ATd/sGyV6W0KZZnXRKMTzZDRgQT3Ou9jhpAfUg==
  /@babel/core/7.12.9:
    dependencies:
      '@babel/code-frame': 7.10.4
      '@babel/generator': 7.12.5
      '@babel/helper-module-transforms': 7.12.1
      '@babel/helpers': 7.12.5
      '@babel/parser': 7.12.7
      '@babel/template': 7.12.7
      '@babel/traverse': 7.12.9
      '@babel/types': 7.12.7
      convert-source-map: 1.7.0
      debug: 4.3.1
      gensync: 1.0.0-beta.2
      json5: 2.1.3
      lodash: 4.17.20
      resolve: 1.19.0
      semver: 5.7.1
      source-map: 0.5.7
    dev: true
    engines:
      node: '>=6.9.0'
    resolution:
      integrity: sha512-gTXYh3M5wb7FRXQy+FErKFAv90BnlOuNn1QkCK2lREoPAjrQCO49+HVSrFoe5uakFAF5eenS75KbO2vQiLrTMQ==
  /@babel/generator/7.12.5:
    dependencies:
      '@babel/types': 7.12.7
      jsesc: 2.5.2
      source-map: 0.5.7
    dev: true
    resolution:
      integrity: sha512-m16TQQJ8hPt7E+OS/XVQg/7U184MLXtvuGbCdA7na61vha+ImkyyNM/9DDA0unYCVZn3ZOhng+qz48/KBOT96A==
  /@babel/helper-function-name/7.10.4:
    dependencies:
      '@babel/helper-get-function-arity': 7.10.4
      '@babel/template': 7.12.7
      '@babel/types': 7.12.7
    dev: true
    resolution:
      integrity: sha512-YdaSyz1n8gY44EmN7x44zBn9zQ1Ry2Y+3GTA+3vH6Mizke1Vw0aWDM66FOYEPw8//qKkmqOckrGgTYa+6sceqQ==
  /@babel/helper-get-function-arity/7.10.4:
    dependencies:
      '@babel/types': 7.12.7
    dev: true
    resolution:
      integrity: sha512-EkN3YDB+SRDgiIUnNgcmiD361ti+AVbL3f3Henf6dqqUyr5dMsorno0lJWJuLhDhkI5sYEpgj6y9kB8AOU1I2A==
  /@babel/helper-member-expression-to-functions/7.12.7:
    dependencies:
      '@babel/types': 7.12.7
    dev: true
    resolution:
      integrity: sha512-DCsuPyeWxeHgh1Dus7APn7iza42i/qXqiFPWyBDdOFtvS581JQePsc1F/nD+fHrcswhLlRc2UpYS1NwERxZhHw==
  /@babel/helper-module-imports/7.12.5:
    dependencies:
      '@babel/types': 7.12.7
    dev: true
    resolution:
      integrity: sha512-SR713Ogqg6++uexFRORf/+nPXMmWIn80TALu0uaFb+iQIUoR7bOC7zBWyzBs5b3tBBJXuyD0cRu1F15GyzjOWA==
  /@babel/helper-module-transforms/7.12.1:
    dependencies:
      '@babel/helper-module-imports': 7.12.5
      '@babel/helper-replace-supers': 7.12.5
      '@babel/helper-simple-access': 7.12.1
      '@babel/helper-split-export-declaration': 7.11.0
      '@babel/helper-validator-identifier': 7.10.4
      '@babel/template': 7.12.7
      '@babel/traverse': 7.12.9
      '@babel/types': 7.12.7
      lodash: 4.17.20
    dev: true
    resolution:
      integrity: sha512-QQzehgFAZ2bbISiCpmVGfiGux8YVFXQ0abBic2Envhej22DVXV9nCFaS5hIQbkyo1AdGb+gNME2TSh3hYJVV/w==
  /@babel/helper-optimise-call-expression/7.12.7:
    dependencies:
      '@babel/types': 7.12.7
    dev: true
    resolution:
      integrity: sha512-I5xc9oSJ2h59OwyUqjv95HRyzxj53DAubUERgQMrpcCEYQyToeHA+NEcUEsVWB4j53RDeskeBJ0SgRAYHDBckw==
  /@babel/helper-plugin-utils/7.10.4:
    dev: true
    resolution:
      integrity: sha512-O4KCvQA6lLiMU9l2eawBPMf1xPP8xPfB3iEQw150hOVTqj/rfXz0ThTb4HEzqQfs2Bmo5Ay8BzxfzVtBrr9dVg==
  /@babel/helper-replace-supers/7.12.5:
    dependencies:
      '@babel/helper-member-expression-to-functions': 7.12.7
      '@babel/helper-optimise-call-expression': 7.12.7
      '@babel/traverse': 7.12.9
      '@babel/types': 7.12.7
    dev: true
    resolution:
      integrity: sha512-5YILoed0ZyIpF4gKcpZitEnXEJ9UoDRki1Ey6xz46rxOzfNMAhVIJMoune1hmPVxh40LRv1+oafz7UsWX+vyWA==
  /@babel/helper-simple-access/7.12.1:
    dependencies:
      '@babel/types': 7.12.7
    dev: true
    resolution:
      integrity: sha512-OxBp7pMrjVewSSC8fXDFrHrBcJATOOFssZwv16F3/6Xtc138GHybBfPbm9kfiqQHKhYQrlamWILwlDCeyMFEaA==
  /@babel/helper-split-export-declaration/7.11.0:
    dependencies:
      '@babel/types': 7.12.7
    dev: true
    resolution:
      integrity: sha512-74Vejvp6mHkGE+m+k5vHY93FX2cAtrw1zXrZXRlG4l410Nm9PxfEiVTn1PjDPV5SnmieiueY4AFg2xqhNFuuZg==
  /@babel/helper-validator-identifier/7.10.4:
    resolution:
      integrity: sha512-3U9y+43hz7ZM+rzG24Qe2mufW5KhvFg/NhnNph+i9mgCtdTCtMJuI1TMkrIUiK7Ix4PYlRF9I5dhqaLYA/ADXw==
  /@babel/helpers/7.12.5:
    dependencies:
      '@babel/template': 7.12.7
      '@babel/traverse': 7.12.9
      '@babel/types': 7.12.7
    dev: true
    resolution:
      integrity: sha512-lgKGMQlKqA8meJqKsW6rUnc4MdUk35Ln0ATDqdM1a/UpARODdI4j5Y5lVfUScnSNkJcdCRAaWkspykNoFg9sJA==
  /@babel/highlight/7.10.4:
    dependencies:
      '@babel/helper-validator-identifier': 7.10.4
      chalk: 2.4.2
      js-tokens: 4.0.0
    resolution:
      integrity: sha512-i6rgnR/YgPEQzZZnbTHHuZdlE8qyoBNalD6F+q4vAFlcMEcqmkoG+mPqJYJCo63qPf74+Y1UZsl3l6f7/RIkmA==
  /@babel/parser/7.12.7:
    dev: true
    engines:
      node: '>=6.0.0'
    hasBin: true
    resolution:
      integrity: sha512-oWR02Ubp4xTLCAqPRiNIuMVgNO5Aif/xpXtabhzW2HWUD47XJsAB4Zd/Rg30+XeQA3juXigV7hlquOTmwqLiwg==
  /@babel/plugin-syntax-async-generators/7.8.4_@babel+core@7.12.9:
    dependencies:
      '@babel/core': 7.12.9
      '@babel/helper-plugin-utils': 7.10.4
    dev: true
    peerDependencies:
      '@babel/core': ^7.0.0-0
    resolution:
      integrity: sha512-tycmZxkGfZaxhMRbXlPXuVFpdWlXpir2W4AMhSJgRKzk/eDlIXOhb2LHWoLpDF7TEHylV5zNhykX6KAgHJmTNw==
  /@babel/plugin-syntax-bigint/7.8.3_@babel+core@7.12.9:
    dependencies:
      '@babel/core': 7.12.9
      '@babel/helper-plugin-utils': 7.10.4
    dev: true
    peerDependencies:
      '@babel/core': ^7.0.0-0
    resolution:
      integrity: sha512-wnTnFlG+YxQm3vDxpGE57Pj0srRU4sHE/mDkt1qv2YJJSeUAec2ma4WLUnUPeKjyrfntVwe/N6dCXpU+zL3Npg==
  /@babel/plugin-syntax-class-properties/7.12.1_@babel+core@7.12.9:
    dependencies:
      '@babel/core': 7.12.9
      '@babel/helper-plugin-utils': 7.10.4
    dev: true
    peerDependencies:
      '@babel/core': ^7.0.0-0
    resolution:
      integrity: sha512-U40A76x5gTwmESz+qiqssqmeEsKvcSyvtgktrm0uzcARAmM9I1jR221f6Oq+GmHrcD+LvZDag1UTOTe2fL3TeA==
  /@babel/plugin-syntax-import-meta/7.10.4_@babel+core@7.12.9:
    dependencies:
      '@babel/core': 7.12.9
      '@babel/helper-plugin-utils': 7.10.4
    dev: true
    peerDependencies:
      '@babel/core': ^7.0.0-0
    resolution:
      integrity: sha512-Yqfm+XDx0+Prh3VSeEQCPU81yC+JWZ2pDPFSS4ZdpfZhp4MkFMaDC1UqseovEKwSUpnIL7+vK+Clp7bfh0iD7g==
  /@babel/plugin-syntax-json-strings/7.8.3_@babel+core@7.12.9:
    dependencies:
      '@babel/core': 7.12.9
      '@babel/helper-plugin-utils': 7.10.4
    dev: true
    peerDependencies:
      '@babel/core': ^7.0.0-0
    resolution:
      integrity: sha512-lY6kdGpWHvjoe2vk4WrAapEuBR69EMxZl+RoGRhrFGNYVK8mOPAW8VfbT/ZgrFbXlDNiiaxQnAtgVCZ6jv30EA==
  /@babel/plugin-syntax-logical-assignment-operators/7.10.4_@babel+core@7.12.9:
    dependencies:
      '@babel/core': 7.12.9
      '@babel/helper-plugin-utils': 7.10.4
    dev: true
    peerDependencies:
      '@babel/core': ^7.0.0-0
    resolution:
      integrity: sha512-d8waShlpFDinQ5MtvGU9xDAOzKH47+FFoney2baFIoMr952hKOLp1HR7VszoZvOsV/4+RRszNY7D17ba0te0ig==
  /@babel/plugin-syntax-nullish-coalescing-operator/7.8.3_@babel+core@7.12.9:
    dependencies:
      '@babel/core': 7.12.9
      '@babel/helper-plugin-utils': 7.10.4
    dev: true
    peerDependencies:
      '@babel/core': ^7.0.0-0
    resolution:
      integrity: sha512-aSff4zPII1u2QD7y+F8oDsz19ew4IGEJg9SVW+bqwpwtfFleiQDMdzA/R+UlWDzfnHFCxxleFT0PMIrR36XLNQ==
  /@babel/plugin-syntax-numeric-separator/7.10.4_@babel+core@7.12.9:
    dependencies:
      '@babel/core': 7.12.9
      '@babel/helper-plugin-utils': 7.10.4
    dev: true
    peerDependencies:
      '@babel/core': ^7.0.0-0
    resolution:
      integrity: sha512-9H6YdfkcK/uOnY/K7/aA2xpzaAgkQn37yzWUMRK7OaPOqOpGS1+n0H5hxT9AUw9EsSjPW8SVyMJwYRtWs3X3ug==
  /@babel/plugin-syntax-object-rest-spread/7.8.3_@babel+core@7.12.9:
    dependencies:
      '@babel/core': 7.12.9
      '@babel/helper-plugin-utils': 7.10.4
    dev: true
    peerDependencies:
      '@babel/core': ^7.0.0-0
    resolution:
      integrity: sha512-XoqMijGZb9y3y2XskN+P1wUGiVwWZ5JmoDRwx5+3GmEplNyVM2s2Dg8ILFQm8rWM48orGy5YpI5Bl8U1y7ydlA==
  /@babel/plugin-syntax-optional-catch-binding/7.8.3_@babel+core@7.12.9:
    dependencies:
      '@babel/core': 7.12.9
      '@babel/helper-plugin-utils': 7.10.4
    dev: true
    peerDependencies:
      '@babel/core': ^7.0.0-0
    resolution:
      integrity: sha512-6VPD0Pc1lpTqw0aKoeRTMiB+kWhAoT24PA+ksWSBrFtl5SIRVpZlwN3NNPQjehA2E/91FV3RjLWoVTglWcSV3Q==
  /@babel/plugin-syntax-optional-chaining/7.8.3_@babel+core@7.12.9:
    dependencies:
      '@babel/core': 7.12.9
      '@babel/helper-plugin-utils': 7.10.4
    dev: true
    peerDependencies:
      '@babel/core': ^7.0.0-0
    resolution:
      integrity: sha512-KoK9ErH1MBlCPxV0VANkXW2/dw4vlbGDrFgz8bmUsBGYkFRcbRwMh6cIJubdPrkxRwuGdtCk0v/wPTKbQgBjkg==
  /@babel/plugin-syntax-top-level-await/7.12.1_@babel+core@7.12.9:
    dependencies:
      '@babel/core': 7.12.9
      '@babel/helper-plugin-utils': 7.10.4
    dev: true
    peerDependencies:
      '@babel/core': ^7.0.0-0
    resolution:
      integrity: sha512-i7ooMZFS+a/Om0crxZodrTzNEPJHZrlMVGMTEpFAj6rYY/bKCddB0Dk/YxfPuYXOopuhKk/e1jV6h+WUU9XN3A==
  /@babel/runtime/7.12.5:
    dependencies:
      regenerator-runtime: 0.13.7
    dev: true
    resolution:
      integrity: sha512-plcc+hbExy3McchJCEQG3knOsuh3HH+Prx1P6cLIkET/0dLuQDEnrT+s27Axgc9bqfsmNUNHfscgMUdBpC9xfg==
  /@babel/template/7.12.7:
    dependencies:
      '@babel/code-frame': 7.10.4
      '@babel/parser': 7.12.7
      '@babel/types': 7.12.7
    dev: true
    resolution:
      integrity: sha512-GkDzmHS6GV7ZeXfJZ0tLRBhZcMcY0/Lnb+eEbXDBfCAcZCjrZKe6p3J4we/D24O9Y8enxWAg1cWwof59yLh2ow==
  /@babel/traverse/7.12.9:
    dependencies:
      '@babel/code-frame': 7.10.4
      '@babel/generator': 7.12.5
      '@babel/helper-function-name': 7.10.4
      '@babel/helper-split-export-declaration': 7.11.0
      '@babel/parser': 7.12.7
      '@babel/types': 7.12.7
      debug: 4.3.1
      globals: 11.12.0
      lodash: 4.17.20
    dev: true
    resolution:
      integrity: sha512-iX9ajqnLdoU1s1nHt36JDI9KG4k+vmI8WgjK5d+aDTwQbL2fUnzedNedssA645Ede3PM2ma1n8Q4h2ohwXgMXw==
  /@babel/types/7.12.7:
    dependencies:
      '@babel/helper-validator-identifier': 7.10.4
      lodash: 4.17.20
      to-fast-properties: 2.0.0
    dev: true
    resolution:
      integrity: sha512-MNyI92qZq6jrQkXvtIiykvl4WtoRrVV9MPn+ZfsoEENjiWcBQ3ZSHrkxnJWgWtLX3XXqX5hrSQ+X69wkmesXuQ==
  /@bahmutov/data-driven/1.0.0:
    dependencies:
      check-more-types: 2.24.0
      lazy-ass: 1.6.0
    dev: true
    engines:
      node: '>=6'
    resolution:
      integrity: sha512-YqW3hPS0RXriqjcCrLOTJj+LWe3c8JpwlL83k1ka1Q8U05ZjAKbGQZYeTzUd0NFEnnfPtsUiKGpFEBJG6kFuvg==
  /@bcoe/v8-coverage/0.2.3:
    dev: true
    resolution:
      integrity: sha512-0hYQ8SB4Db5zvZB4axdMHGwEaQjkZzFjQiN9LVYvIFB2nSUHW9tYpxWriPrWDASIxiaXax83REcLxuSdnGPZtw==
  /@cnakazawa/watch/1.0.4:
    dependencies:
      exec-sh: 0.3.4
      minimist: 1.2.5
    dev: true
    engines:
      node: '>=0.1.95'
    hasBin: true
    resolution:
      integrity: sha512-v9kIhKwjeZThiWrLmj0y17CWoyddASLj9O2yvbZkbvw/N3rWOYy9zkV66ursAoVr0mV15bL8g0c4QZUE6cdDoQ==
  /@eslint/eslintrc/0.2.1:
    dependencies:
      ajv: 6.12.6
      debug: 4.3.1
      espree: 7.3.0
      globals: 12.4.0
      ignore: 4.0.6
      import-fresh: 3.2.2
      js-yaml: 3.14.0
      lodash: 4.17.20
      minimatch: 3.0.4
      strip-json-comments: 3.1.1
    dev: true
    engines:
      node: ^10.12.0 || >=12.0.0
    resolution:
      integrity: sha512-XRUeBZ5zBWLYgSANMpThFddrZZkEbGHgUdt5UJjZfnlN9BGCiUBrf+nvbRupSjMvqzwnQN0qwCmOxITt1cfywA==
  /@istanbuljs/load-nyc-config/1.1.0:
    dependencies:
      camelcase: 5.3.1
      find-up: 4.1.0
      get-package-type: 0.1.0
      js-yaml: 3.14.0
      resolve-from: 5.0.0
    dev: true
    engines:
      node: '>=8'
    resolution:
      integrity: sha512-VjeHSlIzpv/NyD3N0YuHfXOPDIixcA1q2ZV98wsMqcYlPmv2n3Yb2lYP9XMElnaFVXg5A7YLTeLu6V84uQDjmQ==
  /@istanbuljs/schema/0.1.2:
    dev: true
    engines:
      node: '>=8'
    resolution:
      integrity: sha512-tsAQNx32a8CoFhjhijUIhI4kccIAgmGhy8LZMZgGfmXcpMbPRUqn5LWmgRttILi6yeGmBJd2xsPkFMs0PzgPCw==
  /@jest/console/26.6.2:
    dependencies:
      '@jest/types': 26.6.2
      '@types/node': 12.19.7
      chalk: 4.1.0
      jest-message-util: 26.6.2
      jest-util: 26.6.2
      slash: 3.0.0
    dev: true
    engines:
      node: '>= 10.14.2'
    resolution:
      integrity: sha512-IY1R2i2aLsLr7Id3S6p2BA82GNWryt4oSvEXLAKc+L2zdi89dSkE8xC1C+0kpATG4JhBJREnQOH7/zmccM2B0g==
  /@jest/core/26.6.3:
    dependencies:
      '@jest/console': 26.6.2
      '@jest/reporters': 26.6.2
      '@jest/test-result': 26.6.2
      '@jest/transform': 26.6.2
      '@jest/types': 26.6.2
      '@types/node': 12.19.7
      ansi-escapes: 4.3.1
      chalk: 4.1.0
      exit: 0.1.2
      graceful-fs: 4.2.4
      jest-changed-files: 26.6.2
      jest-config: 26.6.3
      jest-haste-map: 26.6.2
      jest-message-util: 26.6.2
      jest-regex-util: 26.0.0
      jest-resolve: 26.6.2
      jest-resolve-dependencies: 26.6.3
      jest-runner: 26.6.3
      jest-runtime: 26.6.3
      jest-snapshot: 26.6.2
      jest-util: 26.6.2
      jest-validate: 26.6.2
      jest-watcher: 26.6.2
      micromatch: 4.0.2
      p-each-series: 2.2.0
      rimraf: 3.0.2
      slash: 3.0.0
      strip-ansi: 6.0.0
    dev: true
    engines:
      node: '>= 10.14.2'
    resolution:
      integrity: sha512-xvV1kKbhfUqFVuZ8Cyo+JPpipAHHAV3kcDBftiduK8EICXmTFddryy3P7NfZt8Pv37rA9nEJBKCCkglCPt/Xjw==
  /@jest/core/26.6.3_ts-node@9.0.0:
    dependencies:
      '@jest/console': 26.6.2
      '@jest/reporters': 26.6.2
      '@jest/test-result': 26.6.2
      '@jest/transform': 26.6.2
      '@jest/types': 26.6.2
      '@types/node': 12.19.7
      ansi-escapes: 4.3.1
      chalk: 4.1.0
      exit: 0.1.2
      graceful-fs: 4.2.4
      jest-changed-files: 26.6.2
      jest-config: 26.6.3_ts-node@9.0.0
      jest-haste-map: 26.6.2
      jest-message-util: 26.6.2
      jest-regex-util: 26.0.0
      jest-resolve: 26.6.2
      jest-resolve-dependencies: 26.6.3
      jest-runner: 26.6.3_ts-node@9.0.0
      jest-runtime: 26.6.3_ts-node@9.0.0
      jest-snapshot: 26.6.2
      jest-util: 26.6.2
      jest-validate: 26.6.2
      jest-watcher: 26.6.2
      micromatch: 4.0.2
      p-each-series: 2.2.0
      rimraf: 3.0.2
      slash: 3.0.0
      strip-ansi: 6.0.0
    dev: true
    engines:
      node: '>= 10.14.2'
    peerDependencies:
      ts-node: '*'
    resolution:
      integrity: sha512-xvV1kKbhfUqFVuZ8Cyo+JPpipAHHAV3kcDBftiduK8EICXmTFddryy3P7NfZt8Pv37rA9nEJBKCCkglCPt/Xjw==
  /@jest/environment/26.6.2:
    dependencies:
      '@jest/fake-timers': 26.6.2
      '@jest/types': 26.6.2
      '@types/node': 12.19.7
      jest-mock: 26.6.2
    dev: true
    engines:
      node: '>= 10.14.2'
    resolution:
      integrity: sha512-nFy+fHl28zUrRsCeMB61VDThV1pVTtlEokBRgqPrcT1JNq4yRNIyTHfyht6PqtUvY9IsuLGTrbG8kPXjSZIZwA==
  /@jest/fake-timers/26.6.2:
    dependencies:
      '@jest/types': 26.6.2
      '@sinonjs/fake-timers': 6.0.1
      '@types/node': 12.19.7
      jest-message-util: 26.6.2
      jest-mock: 26.6.2
      jest-util: 26.6.2
    dev: true
    engines:
      node: '>= 10.14.2'
    resolution:
      integrity: sha512-14Uleatt7jdzefLPYM3KLcnUl1ZNikaKq34enpb5XG9i81JpppDb5muZvonvKyrl7ftEHkKS5L5/eB/kxJ+bvA==
  /@jest/globals/26.6.2:
    dependencies:
      '@jest/environment': 26.6.2
      '@jest/types': 26.6.2
      expect: 26.6.2
    dev: true
    engines:
      node: '>= 10.14.2'
    resolution:
      integrity: sha512-85Ltnm7HlB/KesBUuALwQ68YTU72w9H2xW9FjZ1eL1U3lhtefjjl5c2MiUbpXt/i6LaPRvoOFJ22yCBSfQ0JIA==
  /@jest/reporters/26.6.2:
    dependencies:
      '@bcoe/v8-coverage': 0.2.3
      '@jest/console': 26.6.2
      '@jest/test-result': 26.6.2
      '@jest/transform': 26.6.2
      '@jest/types': 26.6.2
      chalk: 4.1.0
      collect-v8-coverage: 1.0.1
      exit: 0.1.2
      glob: 7.1.6
      graceful-fs: 4.2.4
      istanbul-lib-coverage: 3.0.0
      istanbul-lib-instrument: 4.0.3
      istanbul-lib-report: 3.0.0
      istanbul-lib-source-maps: 4.0.0
      istanbul-reports: 3.0.2
      jest-haste-map: 26.6.2
      jest-resolve: 26.6.2
      jest-util: 26.6.2
      jest-worker: 26.6.2
      slash: 3.0.0
      source-map: 0.6.1
      string-length: 4.0.1
      terminal-link: 2.1.1
      v8-to-istanbul: 7.0.0
    dev: true
    engines:
      node: '>= 10.14.2'
    optionalDependencies:
      node-notifier: 8.0.0
    resolution:
      integrity: sha512-h2bW53APG4HvkOnVMo8q3QXa6pcaNt1HkwVsOPMBV6LD/q9oSpxNSYZQYkAnjdMjrJ86UuYeLo+aEZClV6opnw==
  /@jest/source-map/26.6.2:
    dependencies:
      callsites: 3.1.0
      graceful-fs: 4.2.4
      source-map: 0.6.1
    dev: true
    engines:
      node: '>= 10.14.2'
    resolution:
      integrity: sha512-YwYcCwAnNmOVsZ8mr3GfnzdXDAl4LaenZP5z+G0c8bzC9/dugL8zRmxZzdoTl4IaS3CryS1uWnROLPFmb6lVvA==
  /@jest/test-result/26.6.2:
    dependencies:
      '@jest/console': 26.6.2
      '@jest/types': 26.6.2
      '@types/istanbul-lib-coverage': 2.0.3
      collect-v8-coverage: 1.0.1
    dev: true
    engines:
      node: '>= 10.14.2'
    resolution:
      integrity: sha512-5O7H5c/7YlojphYNrK02LlDIV2GNPYisKwHm2QTKjNZeEzezCbwYs9swJySv2UfPMyZ0VdsmMv7jIlD/IKYQpQ==
  /@jest/test-sequencer/26.6.3:
    dependencies:
      '@jest/test-result': 26.6.2
      graceful-fs: 4.2.4
      jest-haste-map: 26.6.2
      jest-runner: 26.6.3
      jest-runtime: 26.6.3
    dev: true
    engines:
      node: '>= 10.14.2'
    resolution:
      integrity: sha512-YHlVIjP5nfEyjlrSr8t/YdNfU/1XEt7c5b4OxcXCjyRhjzLYu/rO69/WHPuYcbCWkz8kAeZVZp2N2+IOLLEPGw==
  /@jest/test-sequencer/26.6.3_ts-node@9.0.0:
    dependencies:
      '@jest/test-result': 26.6.2
      graceful-fs: 4.2.4
      jest-haste-map: 26.6.2
      jest-runner: 26.6.3_ts-node@9.0.0
      jest-runtime: 26.6.3_ts-node@9.0.0
    dev: true
    engines:
      node: '>= 10.14.2'
    peerDependencies:
      ts-node: '*'
    resolution:
      integrity: sha512-YHlVIjP5nfEyjlrSr8t/YdNfU/1XEt7c5b4OxcXCjyRhjzLYu/rO69/WHPuYcbCWkz8kAeZVZp2N2+IOLLEPGw==
  /@jest/transform/26.6.2:
    dependencies:
      '@babel/core': 7.12.9
      '@jest/types': 26.6.2
      babel-plugin-istanbul: 6.0.0
      chalk: 4.1.0
      convert-source-map: 1.7.0
      fast-json-stable-stringify: 2.1.0
      graceful-fs: 4.2.4
      jest-haste-map: 26.6.2
      jest-regex-util: 26.0.0
      jest-util: 26.6.2
      micromatch: 4.0.2
      pirates: 4.0.1
      slash: 3.0.0
      source-map: 0.6.1
      write-file-atomic: 3.0.3
    dev: true
    engines:
      node: '>= 10.14.2'
    resolution:
      integrity: sha512-E9JjhUgNzvuQ+vVAL21vlyfy12gP0GhazGgJC4h6qUt1jSdUXGWJ1wfu/X7Sd8etSgxV4ovT1pb9v5D6QW4XgA==
  /@jest/types/25.5.0:
    dependencies:
      '@types/istanbul-lib-coverage': 2.0.3
      '@types/istanbul-reports': 1.1.2
      '@types/yargs': 15.0.10
      chalk: 3.0.0
    dev: true
    engines:
      node: '>= 8.3'
    resolution:
      integrity: sha512-OXD0RgQ86Tu3MazKo8bnrkDRaDXXMGUqd+kTtLtK1Zb7CRzQcaSRPPPV37SvYTdevXEBVxe0HXylEjs8ibkmCw==
  /@jest/types/26.6.2:
    dependencies:
      '@types/istanbul-lib-coverage': 2.0.3
      '@types/istanbul-reports': 3.0.0
      '@types/node': 12.19.7
      '@types/yargs': 15.0.10
      chalk: 4.1.0
    dev: true
    engines:
      node: '>= 10.14.2'
    resolution:
      integrity: sha512-fC6QCp7Sc5sX6g8Tvbmj4XUTbyrik0akgRy03yjXbQaBWWNWGE7SGtJk98m0N8nzegD/7SggrUlivxo5ax4KWQ==
  /@nodelib/fs.scandir/2.1.3:
    dependencies:
      '@nodelib/fs.stat': 2.0.3
      run-parallel: 1.1.10
    engines:
      node: '>= 8'
    resolution:
      integrity: sha512-eGmwYQn3gxo4r7jdQnkrrN6bY478C3P+a/y72IJukF8LjB6ZHeB3c+Ehacj3sYeSmUXGlnA67/PmbM9CVwL7Dw==
  /@nodelib/fs.stat/2.0.3:
    engines:
      node: '>= 8'
    resolution:
      integrity: sha512-bQBFruR2TAwoevBEd/NWMoAAtNGzTRgdrqnYCc7dhzfoNvqPzLyqlEQnzZ3kVnNrSp25iyxE00/3h2fqGAGArA==
  /@nodelib/fs.walk/1.2.4:
    dependencies:
      '@nodelib/fs.scandir': 2.1.3
      fastq: 1.9.0
    engines:
      node: '>= 8'
    resolution:
      integrity: sha512-1V9XOY4rDW0rehzbrcqAmHnz8e7SKvX27gh8Gt2WgB0+pdzdiLV83p72kZPU+jvMbS1qU5mauP2iOvO8rhmurQ==
  /@prisma/bar/0.0.1:
    dev: false
    resolution:
      integrity: sha512-FVLhwVkbfhXlBhroWfIXMLi+3Jh9IEzYp+9z+MUUiw3ZsbcoAil7CN9/QIjHc4/TcCRyRfuSmT7qCnn4O+TjJw==
  /@prisma/ci-info/2.1.2:
    dev: true
    resolution:
      integrity: sha512-RhAHY+wp6Nqu89Tp3zfUVkpGfqk4TfngeOWaMGgmhP7mB2ASDtOl8dkwxHmI8eN4edo+luyjPmbJBC4kST321A==
<<<<<<< HEAD
  /@prisma/debug/2.13.0-dev.45:
=======
  /@prisma/debug/2.13.0-dev.42:
>>>>>>> 18d105e2
    dependencies:
      debug: 4.3.1
    dev: true
    resolution:
<<<<<<< HEAD
      integrity: sha512-5vjXrxx9jbw6vFPSIpkE4C/3T5JFcY/PnlnIhJXCeUczLr4nb5Z1ti8ILQ39ORK7UwlB0NKBtp0BkyOXlC5CrQ==
  /@prisma/engine-core/2.13.0-dev.45:
    dependencies:
      '@prisma/debug': 2.13.0-dev.45
      '@prisma/engines': 2.13.0-13.6a3a065d334614399ce1f47ea0b6ab127b15e59b
      '@prisma/generator-helper': 2.13.0-dev.45
      '@prisma/get-platform': 2.13.0-dev.45
=======
      integrity: sha512-ZJQKH5z7AmL8+ByZ7t2sQHu3WTtfp0XBAH0CojldltAB3krIg7HZt0vbaBV/voi5asNuhcMmoBYJAkSEu67BPA==
  /@prisma/engine-core/2.13.0-dev.42:
    dependencies:
      '@prisma/debug': 2.13.0-dev.42
      '@prisma/engines': 2.13.0-13.6a3a065d334614399ce1f47ea0b6ab127b15e59b
      '@prisma/generator-helper': 2.13.0-dev.42
      '@prisma/get-platform': 2.13.0-dev.42
>>>>>>> 18d105e2
      chalk: 4.1.0
      cross-fetch: 3.0.6
      execa: 4.1.0
      get-stream: 6.0.0
      indent-string: 4.0.0
      new-github-issue-url: 0.2.1
      p-retry: 4.2.0
      terminal-link: 2.1.1
      undici: 2.2.0
    dev: true
    resolution:
<<<<<<< HEAD
      integrity: sha512-YR8lM8w3CY6Rg1VsXbdHXUaFvo6xvSeBA/VBF5YlhiB29XOwNheuaI3BXTYc99Mthh3z+gfuUITVuBrKI5fCuQ==
=======
      integrity: sha512-O4rukjT0ZbFhBkMC5EqdaAGuNPZcljCcgTbWnr0koeZ1Sl1o8wQMLiuFGVFmYnaMIpM4nHZxZF8OyyDds95qPw==
>>>>>>> 18d105e2
  /@prisma/engines-version/2.13.0-13.6a3a065d334614399ce1f47ea0b6ab127b15e59b:
    resolution:
      integrity: sha512-0pDsYEMnW1M8RZI87axJuhVHLA05wU+UUsfHxiDIAg4ahGAPliDNtNR4jDSzP1z0l57A1tD3x6CeBBS7r9/qFg==
  /@prisma/engines/2.13.0-13.6a3a065d334614399ce1f47ea0b6ab127b15e59b:
    requiresBuild: true
    resolution:
      integrity: sha512-nE+MwdC6/ov2pmv6jXVnHdq3uuWmMhBQeZHWtZcSH/Gmd3SXoacYyFlpeoz9r2stQhsEXX2ORf9a6hIJznuW7Q==
<<<<<<< HEAD
  /@prisma/fetch-engine/2.13.0-dev.45:
    dependencies:
      '@prisma/debug': 2.13.0-dev.45
      '@prisma/get-platform': 2.13.0-dev.45
=======
  /@prisma/fetch-engine/2.13.0-dev.42:
    dependencies:
      '@prisma/debug': 2.13.0-dev.42
      '@prisma/get-platform': 2.13.0-dev.42
>>>>>>> 18d105e2
      chalk: 4.1.0
      execa: 4.1.0
      find-cache-dir: 3.3.1
      hasha: 5.2.2
      http-proxy-agent: 4.0.1
      https-proxy-agent: 5.0.0
      make-dir: 3.1.0
      node-fetch: 2.6.1
      p-filter: 2.1.0
      p-map: 4.0.0
      p-queue: 6.6.2
      p-retry: 4.2.0
      progress: 2.0.3
      rimraf: 3.0.2
      temp-dir: 2.0.0
      tempy: 1.0.0
    dev: true
    resolution:
<<<<<<< HEAD
      integrity: sha512-lk0xPMyhZ7xxip2hpKmuMf4fMydnG4PLr134DS95xiycq2xLroW2UMwSqe8ufZ8LdmRLb9wwaiY975v/q93POw==
  /@prisma/generator-helper/2.13.0-dev.45:
    dependencies:
      '@prisma/debug': 2.13.0-dev.45
=======
      integrity: sha512-ftnOZCyqVQVpxoCvjaK6QanJwnW1DwS/FSE1ZCc1N9F6+DLAAVj+wljBnG5I0VjUp/tJ/8kMPXRIYSRbMj3o9g==
  /@prisma/generator-helper/2.13.0-dev.42:
    dependencies:
      '@prisma/debug': 2.13.0-dev.42
>>>>>>> 18d105e2
      '@types/cross-spawn': 6.0.2
      chalk: 4.1.0
      cross-spawn: 7.0.3
    dev: true
    resolution:
<<<<<<< HEAD
      integrity: sha512-M8JOErWzA05dk3tnYf/du9i/RvxYEKh44Jbnn0KodNAUw8TnZ2kDRVWk5VoMJq99VlCQQeigX4mz53uD6P724A==
  /@prisma/get-platform/2.13.0-dev.45:
    dependencies:
      '@prisma/debug': 2.13.0-dev.45
    dev: true
    resolution:
      integrity: sha512-Vh5bqr6Q5Rxfclo26LaSlWXImFOrzM3hQ3fho7ENUcYR8FVLTZm5uFE83DSds8niBGP+V6vx4IL9R05cy1UeUg==
  /@prisma/sdk/2.13.0-dev.45:
    dependencies:
      '@prisma/debug': 2.13.0-dev.45
      '@prisma/engine-core': 2.13.0-dev.45
      '@prisma/engines': 2.13.0-13.6a3a065d334614399ce1f47ea0b6ab127b15e59b
      '@prisma/fetch-engine': 2.13.0-dev.45
      '@prisma/generator-helper': 2.13.0-dev.45
      '@prisma/get-platform': 2.13.0-dev.45
=======
      integrity: sha512-fU9WtamoBZJHXu76OrZRZjG05JftG74QBHNj+MHnjMZ4/l2qEjXboFj4aKE4KY6Y17D8Dnyq0oJ25ZcFPRQDbw==
  /@prisma/get-platform/2.13.0-dev.42:
    dependencies:
      '@prisma/debug': 2.13.0-dev.42
    dev: true
    resolution:
      integrity: sha512-ZzeO1vtIJFSoIXFDx4IeiBdo7z9fHGAJ5HfJE0ZROBFApXQXT0uYoi7RFj/xkTWD+7YNtN0SDSOLNB3KGUJZ3Q==
  /@prisma/sdk/2.13.0-dev.42:
    dependencies:
      '@prisma/debug': 2.13.0-dev.42
      '@prisma/engine-core': 2.13.0-dev.42
      '@prisma/engines': 2.13.0-13.6a3a065d334614399ce1f47ea0b6ab127b15e59b
      '@prisma/fetch-engine': 2.13.0-dev.42
      '@prisma/generator-helper': 2.13.0-dev.42
      '@prisma/get-platform': 2.13.0-dev.42
>>>>>>> 18d105e2
      '@timsuchanek/copy': 1.4.5
      archiver: 4.0.2
      arg: 5.0.0
      chalk: 4.1.0
      checkpoint-client: 1.1.17
      cli-truncate: 2.1.0
      dotenv: 8.2.0
      execa: 4.1.0
      find-up: 5.0.0
      global-dirs: 2.0.1
      globby: 11.0.1
      has-yarn: 2.1.0
      is-ci: 2.0.0
      make-dir: 3.1.0
      node-fetch: 2.6.1
      p-map: 4.0.0
      read-pkg-up: 7.0.1
      resolve-pkg: 2.0.0
      rimraf: 3.0.2
      string-width: 4.2.0
      strip-ansi: 6.0.0
      strip-indent: 3.0.0
      tar: 6.0.5
      temp-dir: 2.0.0
      temp-write: 4.0.0
      tempy: 1.0.0
      terminal-link: 2.1.1
      tmp: 0.2.1
      url-parse: 1.4.7
    dev: true
    resolution:
<<<<<<< HEAD
      integrity: sha512-1bc/T2vPIw36vIIUhz8jMuhML0pBB3uKb/IgsH72hBMOCpOUsiCbR351bS/0J5KKoP3YWJBoGlvvM+Yt60zbNg==
  /@prisma/studio-pcw/0.323.0_@prisma+sdk@2.13.0-dev.45:
    dependencies:
      '@prisma/sdk': 2.13.0-dev.45
=======
      integrity: sha512-RUXl5/W7UjKax0wV+YQoHSOgRqs+ywcKFQerlSpMPv82hAyhHUAzGFJSj3qbjiMIqCRblcEAb1q6lJfi26hn6g==
  /@prisma/studio-pcw/0.323.0_@prisma+sdk@2.13.0-dev.42:
    dependencies:
      '@prisma/sdk': 2.13.0-dev.42
>>>>>>> 18d105e2
      '@prisma/studio-types': 0.323.0
      rimraf: 3.0.2
    dev: true
    peerDependencies:
      '@prisma/sdk': dev
    resolution:
      integrity: sha512-zsGwmW+22vY6/+KnO4VMMcsOoQDhz0KeiZgLijVZAS03s9kx+Tsv+9B5QK2ZV+fktw0kjVPZI6hrImvMsIf70A==
  /@prisma/studio-server/0.323.0:
    dependencies:
<<<<<<< HEAD
      '@prisma/sdk': 2.13.0-dev.45
      '@prisma/studio': 0.323.0
      '@prisma/studio-pcw': 0.323.0_@prisma+sdk@2.13.0-dev.45
=======
      '@prisma/sdk': 2.13.0-dev.42
      '@prisma/studio': 0.323.0
      '@prisma/studio-pcw': 0.323.0_@prisma+sdk@2.13.0-dev.42
>>>>>>> 18d105e2
      '@prisma/studio-types': 0.323.0
      '@sentry/node': 5.15.5
      checkpoint-client: 1.1.11
      express: 4.17.1
      ws: 7.3.1
    dev: true
    resolution:
      integrity: sha512-2EBoboFKpLkjsfBdDduPETSwA5+5Lnx3BBjW6asPZnqNywljMv6JmrRre2e838bxVIYV819KbYePUMkR3yNKrQ==
  /@prisma/studio-types/0.323.0:
    dev: true
    resolution:
      integrity: sha512-72kKZtCVdLcwW2OexSWkyVmU2B0gfrXUCvowDPYc+eS+4sqKUmogD5vjMYPZmmQoGgZu9bT8WUHvKbcAHc/j1Q==
  /@prisma/studio/0.323.0:
    dev: true
    resolution:
      integrity: sha512-LlRqOCU0VDjLo16KypUjsQk6bzAF244sf5jr9ztANncF0og3iukzEsf3EC74G2W61Mc7XhkGwdmHL8jU1d+wCQ==
  /@sentry/apm/5.15.5:
    dependencies:
      '@sentry/browser': 5.15.5
      '@sentry/hub': 5.15.5
      '@sentry/minimal': 5.15.5
      '@sentry/types': 5.15.5
      '@sentry/utils': 5.15.5
      tslib: 1.14.1
    dev: true
    engines:
      node: '>=6'
    resolution:
      integrity: sha512-2PyifsiQdvFEQhbL7tQnCKGLOO1JtZeqso3bc6ARJBvKxM77mtyMo/D0C2Uzt9sXCYiALhQ1rbB1aY8iYyglpg==
  /@sentry/browser/5.15.5:
    dependencies:
      '@sentry/core': 5.15.5
      '@sentry/types': 5.15.5
      '@sentry/utils': 5.15.5
      tslib: 1.14.1
    dev: true
    engines:
      node: '>=6'
    resolution:
      integrity: sha512-rqDvjk/EvogfdbZ4TiEpxM/lwpPKmq23z9YKEO4q81+1SwJNua53H60dOk9HpRU8nOJ1g84TMKT2Ov8H7sqDWA==
  /@sentry/core/5.15.5:
    dependencies:
      '@sentry/hub': 5.15.5
      '@sentry/minimal': 5.15.5
      '@sentry/types': 5.15.5
      '@sentry/utils': 5.15.5
      tslib: 1.14.1
    dev: true
    engines:
      node: '>=6'
    resolution:
      integrity: sha512-enxBLv5eibBMqcWyr+vApqeix8uqkfn0iGsD3piKvoMXCgKsrfMwlb/qo9Ox0lKr71qIlZVt+9/A2vZohdgnlg==
  /@sentry/hub/5.15.5:
    dependencies:
      '@sentry/types': 5.15.5
      '@sentry/utils': 5.15.5
      tslib: 1.14.1
    dev: true
    engines:
      node: '>=6'
    resolution:
      integrity: sha512-zX9o49PcNIVMA4BZHe//GkbQ4Jx+nVofqU/Il32/IbwKhcpPlhGX3c1sOVQo4uag3cqd/JuQsk+DML9TKkN0Lw==
  /@sentry/minimal/5.15.5:
    dependencies:
      '@sentry/hub': 5.15.5
      '@sentry/types': 5.15.5
      tslib: 1.14.1
    dev: true
    engines:
      node: '>=6'
    resolution:
      integrity: sha512-zQkkJ1l9AjmU/Us5IrOTzu7bic4sTPKCatptXvLSTfyKW7N6K9MPIIFeSpZf9o1yM2sRYdK7GV08wS2eCT3JYw==
  /@sentry/node/5.15.5:
    dependencies:
      '@sentry/apm': 5.15.5
      '@sentry/core': 5.15.5
      '@sentry/hub': 5.15.5
      '@sentry/types': 5.15.5
      '@sentry/utils': 5.15.5
      cookie: 0.3.1
      https-proxy-agent: 4.0.0
      lru_map: 0.3.3
      tslib: 1.14.1
    dev: true
    engines:
      node: '>=6'
    resolution:
      integrity: sha512-BK0iTOiiIM0UnydLeT/uUBY1o1Sp85aqwaQRMfZbjMCsgXERLNGvzzV68FDH1cyC1nR6dREK3Gs8bxS4S54aLQ==
  /@sentry/types/5.15.5:
    dev: true
    engines:
      node: '>=6'
    resolution:
      integrity: sha512-F9A5W7ucgQLJUG4LXw1ZIy4iLevrYZzbeZ7GJ09aMlmXH9PqGThm1t5LSZlVpZvUfQ2rYA8NU6BdKJSt7B5LPw==
  /@sentry/utils/5.15.5:
    dependencies:
      '@sentry/types': 5.15.5
      tslib: 1.14.1
    dev: true
    engines:
      node: '>=6'
    resolution:
      integrity: sha512-Nl9gl/MGnzSkuKeo3QaefoD/OJrFLB8HmwQ7HUbTXb6E7yyEzNKAQMHXGkwNAjbdYyYbd42iABP6Y5F/h39NtA==
  /@sindresorhus/slugify/1.1.0:
    dependencies:
      '@sindresorhus/transliterate': 0.1.1
      escape-string-regexp: 4.0.0
    engines:
      node: '>=10'
    resolution:
      integrity: sha512-ujZRbmmizX26yS/HnB3P9QNlNa4+UvHh+rIse3RbOXLp8yl6n1TxB4t7NHggtVgS8QmmOtzXo48kCxZGACpkPw==
  /@sindresorhus/transliterate/0.1.1:
    dependencies:
      escape-string-regexp: 2.0.0
      lodash.deburr: 4.1.0
    engines:
      node: '>=10'
    resolution:
      integrity: sha512-QSdIQ5keUFAZ3KLbfbsntW39ox0Ym8183RqTwBq/ZEFoN3NQAtGV+qWaNdzKpIDHgj9J2CQ2iNDRVU11Zyr7MQ==
  /@sinonjs/commons/1.8.1:
    dependencies:
      type-detect: 4.0.8
    dev: true
    resolution:
      integrity: sha512-892K+kWUUi3cl+LlqEWIDrhvLgdL79tECi8JZUyq6IviKy/DNhuzCRlbHUjxK89f4ypPMMaFnFuR9Ie6DoIMsw==
  /@sinonjs/fake-timers/6.0.1:
    dependencies:
      '@sinonjs/commons': 1.8.1
    dev: true
    resolution:
      integrity: sha512-MZPUxrmFubI36XS1DI3qmI0YdN1gks62JtFZvxR67ljjSNCeK6U08Zx4msEWOXuofgqUt6zPHSi1H9fbjR/NRA==
  /@timsuchanek/copy/1.4.5:
    dependencies:
      '@timsuchanek/sleep-promise': 8.0.1
      commander: 2.20.3
      mkdirp: 1.0.4
      prettysize: 2.0.0
    hasBin: true
    resolution:
      integrity: sha512-N4+2/DvfwzQqHYL/scq07fv8yXbZc6RyUxKJoE8Clm14JpLOf9yNI4VB4D6RsV3h9zgzZ4loJUydHKM7pp3blw==
  /@timsuchanek/sleep-promise/8.0.1:
    resolution:
      integrity: sha512-cxHYbrXfnCWsklydIHSw5GCMHUPqpJ/enxWSyVHNOgNe61sit/+aOXTTI+VOdWkvVaJsI2vsB9N4+YDNITawOQ==
  /@tootallnate/once/1.1.2:
    engines:
      node: '>= 6'
    resolution:
      integrity: sha512-RbzJvlNzmRq5c3O09UipeuXno4tA1FE6ikOjxZK0tuxVv3412l64l5t1W5pj4+rJq9vpkm/kwiR07aZXnsKPxw==
  /@types/babel__core/7.1.12:
    dependencies:
      '@babel/parser': 7.12.7
      '@babel/types': 7.12.7
      '@types/babel__generator': 7.6.2
      '@types/babel__template': 7.4.0
      '@types/babel__traverse': 7.0.16
    dev: true
    resolution:
      integrity: sha512-wMTHiiTiBAAPebqaPiPDLFA4LYPKr6Ph0Xq/6rq1Ur3v66HXyG+clfR9CNETkD7MQS8ZHvpQOtA53DLws5WAEQ==
  /@types/babel__generator/7.6.2:
    dependencies:
      '@babel/types': 7.12.7
    dev: true
    resolution:
      integrity: sha512-MdSJnBjl+bdwkLskZ3NGFp9YcXGx5ggLpQQPqtgakVhsWK0hTtNYhjpZLlWQTviGTvF8at+Bvli3jV7faPdgeQ==
  /@types/babel__template/7.4.0:
    dependencies:
      '@babel/parser': 7.12.7
      '@babel/types': 7.12.7
    dev: true
    resolution:
      integrity: sha512-NTPErx4/FiPCGScH7foPyr+/1Dkzkni+rHiYHHoTjvwou7AQzJkNeD60A9CXRy+ZEN2B1bggmkTMCDb+Mv5k+A==
  /@types/babel__traverse/7.0.16:
    dependencies:
      '@babel/types': 7.12.7
    dev: true
    resolution:
      integrity: sha512-S63Dt4CZOkuTmpLGGWtT/mQdVORJOpx6SZWGVaP56dda/0Nx5nEe82K7/LAm8zYr6SfMq+1N2OreIOrHAx656w==
  /@types/charm/1.0.2:
    dependencies:
      '@types/node': 12.19.7
    dev: true
    resolution:
      integrity: sha512-8nrGGRpu/OZKpDxpuloLlZ6g9t4+DZW057RgpWrzOHiqt/1kbPvSiMDJa5G8Z635By9fMXEoGvWZ5bO/A6dv/w==
  /@types/cross-spawn/6.0.2:
    dependencies:
      '@types/node': 14.14.10
    resolution:
      integrity: sha512-KuwNhp3eza+Rhu8IFI5HUXRP0LIhqH5cAjubUvGXXthh4YYBuP2ntwEX+Cz8GJoZUHlKo247wPWOfA9LYEq4cw==
  /@types/debug/4.1.5:
    dev: true
    resolution:
      integrity: sha512-Q1y515GcOdTHgagaVFhHnIFQ38ygs/kmxdNpvpou+raI9UO3YZcHDngBSYKQklcKlvA7iuQlmIKbzvmxcOE9CQ==
  /@types/diff/4.0.2:
    dev: true
    resolution:
      integrity: sha512-mIenTfsIe586/yzsyfql69KRnA75S8SVXQbTLpDejRrjH0QSJcpu3AUOi/Vjnt9IOsXKxPhJfGpQUNMueIU1fQ==
  /@types/fs-extra/9.0.4:
    dependencies:
      '@types/node': 12.19.7
    dev: true
    resolution:
      integrity: sha512-50GO5ez44lxK5MDH90DYHFFfqxH7+fTqEEnvguQRzJ/tY9qFrMSHLiYHite+F3SNmf7+LHC1eMXojuD+E3Qcyg==
  /@types/geojson/7946.0.7:
    dev: true
    resolution:
      integrity: sha512-wE2v81i4C4Ol09RtsWFAqg3BUitWbHSpSlIo+bNdsCJijO9sjme+zm+73ZMCa/qMC8UEERxzGbvmr1cffo2SiQ==
  /@types/glob/7.1.3:
    dependencies:
      '@types/minimatch': 3.0.3
      '@types/node': 12.19.7
    dev: true
    resolution:
      integrity: sha512-SEYeGAIQIQX8NN6LDKprLjbrd5dARM5EXsd8GI/A5l0apYI1fGMWgPHSe4ZKL4eozlAyI+doUE9XbYS4xCkQ1w==
  /@types/graceful-fs/4.1.4:
    dependencies:
      '@types/node': 12.19.7
    dev: true
    resolution:
      integrity: sha512-mWA/4zFQhfvOA8zWkXobwJvBD7vzcxgrOQ0J5CH1votGqdq9m7+FwtGaqyCZqC3NyyBkc9z4m+iry4LlqcMWJg==
  /@types/graphviz/0.0.32:
    dev: true
    resolution:
      integrity: sha512-w0jhDSGBtRv+bnTDo7CjbFLPecLiNG+gUhewfMJtr6c4njY623XM6XkND1Jg7cUMAIUNVRlhSqJ/lcC7JOa0qQ==
  /@types/istanbul-lib-coverage/2.0.3:
    dev: true
    resolution:
      integrity: sha512-sz7iLqvVUg1gIedBOvlkxPlc8/uVzyS5OwGz1cKjXzkl3FpL3al0crU8YGU1WoHkxn0Wxbw5tyi6hvzJKNzFsw==
  /@types/istanbul-lib-report/3.0.0:
    dependencies:
      '@types/istanbul-lib-coverage': 2.0.3
    dev: true
    resolution:
      integrity: sha512-plGgXAPfVKFoYfa9NpYDAkseG+g6Jr294RqeqcqDixSbU34MZVJRi/P+7Y8GDpzkEwLaGZZOpKIEmeVZNtKsrg==
  /@types/istanbul-reports/1.1.2:
    dependencies:
      '@types/istanbul-lib-coverage': 2.0.3
      '@types/istanbul-lib-report': 3.0.0
    dev: true
    resolution:
      integrity: sha512-P/W9yOX/3oPZSpaYOCQzGqgCQRXn0FFO/V8bWrCQs+wLmvVVxk6CRBXALEvNs9OHIatlnlFokfhuDo2ug01ciw==
  /@types/istanbul-reports/3.0.0:
    dependencies:
      '@types/istanbul-lib-report': 3.0.0
    dev: true
    resolution:
      integrity: sha512-nwKNbvnwJ2/mndE9ItP/zc2TCzw6uuodnF4EHYWD+gCQDVBuRQL5UzbZD0/ezy1iKsFU2ZQiDqg4M9dN4+wZgA==
  /@types/jest/26.0.14:
    dependencies:
      jest-diff: 25.5.0
      pretty-format: 25.5.0
    dev: true
    resolution:
      integrity: sha512-Hz5q8Vu0D288x3iWXePSn53W7hAjP0H7EQ6QvDO9c7t46mR0lNOLlfuwQ+JkVxuhygHzlzPX+0jKdA3ZgSh+Vg==
  /@types/jest/26.0.15:
    dependencies:
      jest-diff: 26.6.2
      pretty-format: 26.6.2
    dev: true
    resolution:
      integrity: sha512-s2VMReFXRg9XXxV+CW9e5Nz8fH2K1aEhwgjUqPPbQd7g95T0laAcvLv032EhFHIa5GHsZ8W7iJEQVaJq6k3Gog==
  /@types/jest/26.0.16:
    dependencies:
      jest-diff: 26.6.2
      pretty-format: 26.6.2
    dev: true
    resolution:
      integrity: sha512-Gp12+7tmKCgv9JjtltxUXokohCAEZfpJaEW5tn871SGRp8I+bRWBonQO7vW5NHwnAHe5dd50+Q4zyKuN35i09g==
  /@types/js-levenshtein/1.1.0:
    dev: true
    resolution:
      integrity: sha512-14t0v1ICYRtRVcHASzes0v/O+TIeASb8aD55cWF1PidtInhFWSXcmhzhHqGjUWf9SUq1w70cvd1cWKUULubAfQ==
  /@types/json-schema/7.0.6:
    dev: true
    resolution:
      integrity: sha512-3c+yGKvVP5Y9TYBEibGNR+kLtijnj7mYrXRg+WpFb2X9xm04g/DXYkfg4hmzJQosc9snFNUPkbYIhu+KAm6jJw==
  /@types/minimatch/3.0.3:
    dev: true
    resolution:
      integrity: sha512-tHq6qdbT9U1IRSGf14CL0pUlULksvY9OZ+5eEgl1N7t+OA3tGvNpxJCzuKQlsNgCVwbAs670L1vcVQi8j9HjnA==
  /@types/minimist/1.2.1:
    dev: true
    resolution:
      integrity: sha512-fZQQafSREFyuZcdWFAExYjBiCL7AUCdgsk80iO0q4yihYYdcIiH28CcuPTGFgLOCC8RlW49GSQxdHwZP+I7CNg==
  /@types/minipass/2.2.0:
    dependencies:
      '@types/node': 12.19.7
    dev: true
    resolution:
      integrity: sha512-wuzZksN4w4kyfoOv/dlpov4NOunwutLA/q7uc00xU02ZyUY+aoM5PWIXEKBMnm0NHd4a+N71BMjq+x7+2Af1fg==
  /@types/mssql/6.0.5:
    dependencies:
      '@types/node': 12.19.3
      '@types/tedious': 4.0.2
    dev: true
    resolution:
      integrity: sha512-n5lE5+5WYA2Bzeo8BskR48gCYtRUvga1CaCsyGF+NPmiwQ8iEZZHt5AQ8Yrxp1dUL9CuvVbMpKXhPeEDdTH53w==
  /@types/node-fetch/2.5.7:
    dependencies:
      '@types/node': 12.19.7
      form-data: 3.0.0
    dev: true
    resolution:
      integrity: sha512-o2WVNf5UhWRkxlf6eq+jMZDu7kjgpgJfl4xVNlvryc95O/6F2ld8ztKX+qu+Rjyet93WAWm5LjeX9H5FGkODvw==
  /@types/node/12.19.3:
    dev: true
    resolution:
      integrity: sha512-8Jduo8wvvwDzEVJCOvS/G6sgilOLvvhn1eMmK3TW8/T217O7u1jdrK6ImKLv80tVryaPSVeKu6sjDEiFjd4/eg==
  /@types/node/12.19.7:
    dev: true
    resolution:
      integrity: sha512-zvjOU1g4CpPilbTDUATnZCUb/6lARMRAqzT7ILwl1P3YvU2leEcZ2+fw9+Jrw/paXB1CgQyXTrN4hWDtqT9O2A==
  /@types/node/12.19.8:
    dev: true
    resolution:
      integrity: sha512-D4k2kNi0URNBxIRCb1khTnkWNHv8KSL1owPmS/K5e5t8B2GzMReY7AsJIY1BnP5KdlgC4rj9jk2IkDMasIE7xg==
  /@types/node/14.14.10:
    resolution:
      integrity: sha512-J32dgx2hw8vXrSbu4ZlVhn1Nm3GbeCFNw2FWL8S5QKucHGY0cyNwjdQdO+KMBZ4wpmC7KhLCiNsdk1RFRIYUQQ==
  /@types/node/8.10.66:
    dev: true
    resolution:
      integrity: sha512-tktOkFUA4kXx2hhhrB8bIFb5TbwzS4uOhKEmwiD+NoiL0qtP2OQ9mFldbgD4dV1djrlBYP6eBuQZiWjuHUpqFw==
  /@types/normalize-package-data/2.4.0:
    resolution:
      integrity: sha512-f5j5b/Gf71L+dbqxIpQ4Z2WlmI/mPJ0fOkGGmFgtb6sAu97EPczzbS3/tJKxmcYDj55OX6ssqwDAWOHIYDRDGA==
  /@types/parse-json/4.0.0:
    dev: true
    resolution:
      integrity: sha512-//oorEZjL6sbPcKUaCdIGlIUeH26mgzimjBB77G6XRgnDl/L5wOnpyBGRe/Mmf5CVW3PwEBE1NjiMZ/ssFh4wA==
  /@types/pg-types/1.11.5:
    dev: true
    resolution:
      integrity: sha512-L8ogeT6vDzT1vxlW3KITTCt+BVXXVkLXfZ/XNm6UqbcJgxf+KPO7yjWx7dQQE8RW07KopL10x2gNMs41+IkMGQ==
  /@types/pg/7.14.7:
    dependencies:
      '@types/node': 12.19.7
      '@types/pg-types': 1.11.5
    dev: true
    resolution:
      integrity: sha512-ZnMOUidTP6Lwsb0bxHL6PVIL1lVC2CYNQWlA79kQ6nn0rK1/ynvkyN1wsR9pVZaP4WcCNioKT/2aU5UuLIQy2w==
  /@types/prettier/2.1.5:
    dev: true
    resolution:
      integrity: sha512-UEyp8LwZ4Dg30kVU2Q3amHHyTn1jEdhCIE59ANed76GaT1Vp76DD3ZWSAxgCrw6wJ0TqeoBpqmfUHiUDPs//HQ==
  /@types/progress/2.0.3:
    dependencies:
      '@types/node': 12.19.7
    dev: true
    resolution:
      integrity: sha512-bPOsfCZ4tsTlKiBjBhKnM8jpY5nmIll166IPD58D92hR7G7kZDfx5iB9wGF4NfZrdKolebjeAr3GouYkSGoJ/A==
  /@types/prompts/2.0.9:
    dependencies:
      '@types/node': 12.19.7
    dev: true
    resolution:
      integrity: sha512-TORZP+FSjTYMWwKadftmqEn6bziN5RnfygehByGsjxoK5ydnClddtv6GikGWPvCm24oI+YBwck5WDxIIyNxUrA==
  /@types/readable-stream/2.3.9:
    dependencies:
      '@types/node': 12.19.7
      safe-buffer: 5.2.1
    dev: true
    resolution:
      integrity: sha512-sqsgQqFT7HmQz/V5jH1O0fvQQnXAJO46Gg9LRO/JPfjmVmGUlcx831TZZO3Y3HtWhIkzf3kTsNT0Z0kzIhIvZw==
  /@types/redis/2.8.28:
    dependencies:
      '@types/node': 12.19.7
    dev: true
    resolution:
      integrity: sha512-8l2gr2OQ969ypa7hFOeKqtFoY70XkHxISV0pAwmQ2nm6CSPb1brmTmqJCGGrekCo+pAZyWlNXr+Kvo6L/1wijA==
  /@types/retry/0.12.0:
    resolution:
      integrity: sha512-wWKOClTTiizcZhXnPY4wikVAwmdYHp8q6DmC+EJUzAMsycb7HB32Kh9RN4+0gExjmPmZSAQjgURXIGATPegAvA==
  /@types/sqlite3/3.1.6:
    dependencies:
      '@types/node': 12.19.7
    dev: true
    resolution:
      integrity: sha512-OBsK0KIGUICExQ/ZvnPY4cKx5Kz4NcrVyGTIvOL5y4ajXu7r++RfBajfpGfGDmDVCKcoCDX1dO84/oeyeITnxA==
  /@types/stack-utils/2.0.0:
    dev: true
    resolution:
      integrity: sha512-RJJrrySY7A8havqpGObOB4W92QXKJo63/jFLLgpvOtsGUqbQZ9Sbgl35KMm1DjC6j7AvmmU2bIno+3IyEaemaw==
  /@types/tar/4.0.4:
    dependencies:
      '@types/minipass': 2.2.0
      '@types/node': 12.19.7
    dev: true
    resolution:
      integrity: sha512-0Xv+xcmkTsOZdIF4yCnd7RkOOyfyqPaqJ7RZFKnwdxfDbkN3eAAE9sHl8zJFqBz4VhxolW9EErbjR1oyH7jK2A==
  /@types/tedious/4.0.2:
    dependencies:
      '@types/node': 12.19.3
    dev: true
    resolution:
      integrity: sha512-VqGhXfiIEYmvc6y36PTlk29M65O07rUWIt5E9bzcWwQwCke9m+ZLsviR2x27x04UWogop0ENdfyJJM+QC5cdyQ==
  /@types/tunnel/0.0.0:
    dependencies:
      '@types/node': 12.19.7
    dev: true
    resolution:
      integrity: sha512-FGDp0iBRiBdPjOgjJmn1NH0KDLN+Z8fRmo+9J7XGBhubq1DPrGrbmG4UTlGzrpbCpesMqD0sWkzi27EYkOMHyg==
  /@types/verror/1.10.4:
    dev: true
    resolution:
      integrity: sha512-OjJdqx6QlbyZw9LShPwRW+Kmiegeg3eWNI41MQQKaG3vjdU2L9SRElntM51HmHBY1cu7izxQJ1lMYioQh3XMBg==
  /@types/ws/7.4.0:
    dependencies:
      '@types/node': 14.14.10
    dev: true
    resolution:
      integrity: sha512-Y29uQ3Uy+58bZrFLhX36hcI3Np37nqWE7ky5tjiDoy1GDZnIwVxS0CgF+s+1bXMzjKBFy+fqaRfb708iNzdinw==
  /@types/yargs-parser/15.0.0:
    dev: true
    resolution:
      integrity: sha512-FA/BWv8t8ZWJ+gEOnLLd8ygxH/2UFbAvgEonyfN6yWGLKc7zVjbpl2Y4CTjid9h2RfgPP6SEt6uHwEOply00yw==
  /@types/yargs/15.0.10:
    dependencies:
      '@types/yargs-parser': 15.0.0
    dev: true
    resolution:
      integrity: sha512-z8PNtlhrj7eJNLmrAivM7rjBESG6JwC5xP3RVk12i/8HVP7Xnx/sEmERnRImyEuUaJfO942X0qMOYsoupaJbZQ==
  /@typescript-eslint/eslint-plugin/4.8.2_208d93c914176fbc123f38dbfec1b032:
    dependencies:
      '@typescript-eslint/experimental-utils': 4.8.2_eslint@7.14.0+typescript@4.0.3
      '@typescript-eslint/parser': 4.8.2_eslint@7.14.0+typescript@4.0.3
      '@typescript-eslint/scope-manager': 4.8.2
      debug: 4.3.1
      eslint: 7.14.0
      functional-red-black-tree: 1.0.1
      regexpp: 3.1.0
      semver: 7.3.2
      tsutils: 3.17.1_typescript@4.0.3
      typescript: 4.0.3
    dev: true
    engines:
      node: ^10.12.0 || >=12.0.0
    peerDependencies:
      '@typescript-eslint/parser': ^4.0.0
      eslint: ^5.0.0 || ^6.0.0 || ^7.0.0
      typescript: '*'
    peerDependenciesMeta:
      typescript:
        optional: true
    resolution:
      integrity: sha512-gQ06QLV5l1DtvYtqOyFLXD9PdcILYqlrJj2l+CGDlPtmgLUzc1GpqciJFIRvyfvgLALpnxYINFuw+n9AZhPBKQ==
  /@typescript-eslint/eslint-plugin/4.9.0_512ef60ad8498ffab9c030d01801a819:
    dependencies:
      '@typescript-eslint/experimental-utils': 4.9.0_eslint@7.14.0+typescript@4.1.2
      '@typescript-eslint/parser': 4.9.0_eslint@7.14.0+typescript@4.1.2
      '@typescript-eslint/scope-manager': 4.9.0
      debug: 4.3.1
      eslint: 7.14.0
      functional-red-black-tree: 1.0.1
      regexpp: 3.1.0
      semver: 7.3.4
      tsutils: 3.17.1_typescript@4.1.2
      typescript: 4.1.2
    dev: true
    engines:
      node: ^10.12.0 || >=12.0.0
    peerDependencies:
      '@typescript-eslint/parser': ^4.0.0
      eslint: ^5.0.0 || ^6.0.0 || ^7.0.0
      typescript: '*'
    peerDependenciesMeta:
      typescript:
        optional: true
    resolution:
      integrity: sha512-WrVzGMzzCrgrpnQMQm4Tnf+dk+wdl/YbgIgd5hKGa2P+lnJ2MON+nQnbwgbxtN9QDLi8HO+JAq0/krMnjQK6Cw==
  /@typescript-eslint/experimental-utils/4.8.2_eslint@7.14.0+typescript@4.0.3:
    dependencies:
      '@types/json-schema': 7.0.6
      '@typescript-eslint/scope-manager': 4.8.2
      '@typescript-eslint/types': 4.8.2
      '@typescript-eslint/typescript-estree': 4.8.2_typescript@4.0.3
      eslint: 7.14.0
      eslint-scope: 5.1.1
      eslint-utils: 2.1.0
    dev: true
    engines:
      node: ^10.12.0 || >=12.0.0
    peerDependencies:
      eslint: '*'
      typescript: '*'
    resolution:
      integrity: sha512-hpTw6o6IhBZEsQsjuw/4RWmceRyESfAiEzAEnXHKG1X7S5DXFaZ4IO1JO7CW1aQ604leQBzjZmuMI9QBCAJX8Q==
  /@typescript-eslint/experimental-utils/4.8.2_eslint@7.14.0+typescript@4.1.2:
    dependencies:
      '@types/json-schema': 7.0.6
      '@typescript-eslint/scope-manager': 4.8.2
      '@typescript-eslint/types': 4.8.2
      '@typescript-eslint/typescript-estree': 4.8.2_typescript@4.1.2
      eslint: 7.14.0
      eslint-scope: 5.1.1
      eslint-utils: 2.1.0
    dev: true
    engines:
      node: ^10.12.0 || >=12.0.0
    peerDependencies:
      eslint: '*'
      typescript: '*'
    resolution:
      integrity: sha512-hpTw6o6IhBZEsQsjuw/4RWmceRyESfAiEzAEnXHKG1X7S5DXFaZ4IO1JO7CW1aQ604leQBzjZmuMI9QBCAJX8Q==
  /@typescript-eslint/experimental-utils/4.9.0_eslint@7.14.0+typescript@4.1.2:
    dependencies:
      '@types/json-schema': 7.0.6
      '@typescript-eslint/scope-manager': 4.9.0
      '@typescript-eslint/types': 4.9.0
      '@typescript-eslint/typescript-estree': 4.9.0_typescript@4.1.2
      eslint: 7.14.0
      eslint-scope: 5.1.1
      eslint-utils: 2.1.0
    dev: true
    engines:
      node: ^10.12.0 || >=12.0.0
    peerDependencies:
      eslint: '*'
      typescript: '*'
    resolution:
      integrity: sha512-0p8GnDWB3R2oGhmRXlEnCvYOtaBCijtA5uBfH5GxQKsukdSQyI4opC4NGTUb88CagsoNQ4rb/hId2JuMbzWKFQ==
  /@typescript-eslint/parser/4.8.2_eslint@7.14.0+typescript@4.0.3:
    dependencies:
      '@typescript-eslint/scope-manager': 4.8.2
      '@typescript-eslint/types': 4.8.2
      '@typescript-eslint/typescript-estree': 4.8.2_typescript@4.0.3
      debug: 4.3.1
      eslint: 7.14.0
      typescript: 4.0.3
    dev: true
    engines:
      node: ^10.12.0 || >=12.0.0
    peerDependencies:
      eslint: ^5.0.0 || ^6.0.0 || ^7.0.0
      typescript: '*'
    peerDependenciesMeta:
      typescript:
        optional: true
    resolution:
      integrity: sha512-u0leyJqmclYr3KcXOqd2fmx6SDGBO0MUNHHAjr0JS4Crbb3C3d8dwAdlazy133PLCcPn+aOUFiHn72wcuc5wYw==
  /@typescript-eslint/parser/4.9.0_eslint@7.14.0+typescript@4.1.2:
    dependencies:
      '@typescript-eslint/scope-manager': 4.9.0
      '@typescript-eslint/types': 4.9.0
      '@typescript-eslint/typescript-estree': 4.9.0_typescript@4.1.2
      debug: 4.3.1
      eslint: 7.14.0
      typescript: 4.1.2
    dev: true
    engines:
      node: ^10.12.0 || >=12.0.0
    peerDependencies:
      eslint: ^5.0.0 || ^6.0.0 || ^7.0.0
      typescript: '*'
    peerDependenciesMeta:
      typescript:
        optional: true
    resolution:
      integrity: sha512-QRSDAV8tGZoQye/ogp28ypb8qpsZPV6FOLD+tbN4ohKUWHD2n/u0Q2tIBnCsGwQCiD94RdtLkcqpdK4vKcLCCw==
  /@typescript-eslint/scope-manager/4.8.2:
    dependencies:
      '@typescript-eslint/types': 4.8.2
      '@typescript-eslint/visitor-keys': 4.8.2
    dev: true
    engines:
      node: ^8.10.0 || ^10.13.0 || >=11.10.1
    resolution:
      integrity: sha512-qHQ8ODi7mMin4Sq2eh/6eu03uVzsf5TX+J43xRmiq8ujng7ViQSHNPLOHGw/Wr5dFEoxq/ubKhzClIIdQy5q3g==
  /@typescript-eslint/scope-manager/4.9.0:
    dependencies:
      '@typescript-eslint/types': 4.9.0
      '@typescript-eslint/visitor-keys': 4.9.0
    dev: true
    engines:
      node: ^8.10.0 || ^10.13.0 || >=11.10.1
    resolution:
      integrity: sha512-q/81jtmcDtMRE+nfFt5pWqO0R41k46gpVLnuefqVOXl4QV1GdQoBWfk5REcipoJNQH9+F5l+dwa9Li5fbALjzg==
  /@typescript-eslint/types/4.8.2:
    dev: true
    engines:
      node: ^8.10.0 || ^10.13.0 || >=11.10.1
    resolution:
      integrity: sha512-z1/AVcVF8ju5ObaHe2fOpZYEQrwHyZ7PTOlmjd3EoFeX9sv7UekQhfrCmgUO7PruLNfSHrJGQvrW3Q7xQ8EoAw==
  /@typescript-eslint/types/4.9.0:
    dev: true
    engines:
      node: ^8.10.0 || ^10.13.0 || >=11.10.1
    resolution:
      integrity: sha512-luzLKmowfiM/IoJL/rus1K9iZpSJK6GlOS/1ezKplb7MkORt2dDcfi8g9B0bsF6JoRGhqn0D3Va55b+vredFHA==
  /@typescript-eslint/typescript-estree/4.8.2_typescript@4.0.3:
    dependencies:
      '@typescript-eslint/types': 4.8.2
      '@typescript-eslint/visitor-keys': 4.8.2
      debug: 4.3.1
      globby: 11.0.1
      is-glob: 4.0.1
      lodash: 4.17.20
      semver: 7.3.2
      tsutils: 3.17.1_typescript@4.0.3
      typescript: 4.0.3
    dev: true
    engines:
      node: ^10.12.0 || >=12.0.0
    peerDependencies:
      typescript: '*'
    peerDependenciesMeta:
      typescript:
        optional: true
    resolution:
      integrity: sha512-HToGNwI6fekH0dOw3XEVESUm71Onfam0AKin6f26S2FtUmO7o3cLlWgrIaT1q3vjB3wCTdww3Dx2iGq5wtUOCg==
  /@typescript-eslint/typescript-estree/4.8.2_typescript@4.1.2:
    dependencies:
      '@typescript-eslint/types': 4.8.2
      '@typescript-eslint/visitor-keys': 4.8.2
      debug: 4.3.1
      globby: 11.0.1
      is-glob: 4.0.1
      lodash: 4.17.20
      semver: 7.3.2
      tsutils: 3.17.1_typescript@4.1.2
      typescript: 4.1.2
    dev: true
    engines:
      node: ^10.12.0 || >=12.0.0
    peerDependencies:
      typescript: '*'
    peerDependenciesMeta:
      typescript:
        optional: true
    resolution:
      integrity: sha512-HToGNwI6fekH0dOw3XEVESUm71Onfam0AKin6f26S2FtUmO7o3cLlWgrIaT1q3vjB3wCTdww3Dx2iGq5wtUOCg==
  /@typescript-eslint/typescript-estree/4.9.0_typescript@4.1.2:
    dependencies:
      '@typescript-eslint/types': 4.9.0
      '@typescript-eslint/visitor-keys': 4.9.0
      debug: 4.3.1
      globby: 11.0.1
      is-glob: 4.0.1
      lodash: 4.17.20
      semver: 7.3.4
      tsutils: 3.17.1_typescript@4.1.2
      typescript: 4.1.2
    dev: true
    engines:
      node: ^10.12.0 || >=12.0.0
    peerDependencies:
      typescript: '*'
    peerDependenciesMeta:
      typescript:
        optional: true
    resolution:
      integrity: sha512-rmDR++PGrIyQzAtt3pPcmKWLr7MA+u/Cmq9b/rON3//t5WofNR4m/Ybft2vOLj0WtUzjn018ekHjTsnIyBsQug==
  /@typescript-eslint/visitor-keys/4.8.2:
    dependencies:
      '@typescript-eslint/types': 4.8.2
      eslint-visitor-keys: 2.0.0
    dev: true
    engines:
      node: ^8.10.0 || ^10.13.0 || >=11.10.1
    resolution:
      integrity: sha512-Vg+/SJTMZJEKKGHW7YC21QxgKJrSbxoYYd3MEUGtW7zuytHuEcksewq0DUmo4eh/CTNrVJGSdIY9AtRb6riWFw==
  /@typescript-eslint/visitor-keys/4.9.0:
    dependencies:
      '@typescript-eslint/types': 4.9.0
      eslint-visitor-keys: 2.0.0
    dev: true
    engines:
      node: ^8.10.0 || ^10.13.0 || >=11.10.1
    resolution:
      integrity: sha512-sV45zfdRqQo1A97pOSx3fsjR+3blmwtdCt8LDrXgCX36v4Vmz4KHrhpV6Fo2cRdXmyumxx11AHw0pNJqCNpDyg==
  /abab/2.0.5:
    dev: true
    resolution:
      integrity: sha512-9IK9EadsbHo6jLWIpxpR6pL0sazTXV6+SQv25ZB+F7Bj9mJNaOc4nCRabwd5M/JwmUa8idz6Eci6eKfJryPs6Q==
  /abbrev/1.1.1:
    dev: true
    resolution:
      integrity: sha512-nne9/IiQ/hzIhY6pdDnbBtz7DjPTKrY00P/zvPSm5pOFkl6xuGrGnXn/VtTNNfNtAfZ9/1RtehkszU9qcTii0Q==
  /abort-controller/3.0.0:
    dependencies:
      event-target-shim: 5.0.1
    dev: true
    engines:
      node: '>=6.5'
    resolution:
      integrity: sha512-h8lQ8tacZYnR3vNQTgibj+tODHI5/+l06Au2Pcriv/Gmet0eaj4TwWH41sO9wnHDiQsEj19q0drzdWdeAHtweg==
  /accepts/1.3.7:
    dependencies:
      mime-types: 2.1.27
      negotiator: 0.6.2
    dev: true
    engines:
      node: '>= 0.6'
    resolution:
      integrity: sha512-Il80Qs2WjYlJIBNzNkK6KYqlVMTbZLXgHx2oT0pU/fjRHyEp+PEfEPY0R3WCwAGVOtauxh1hOxNgIf5bv7dQpA==
  /acorn-globals/6.0.0:
    dependencies:
      acorn: 7.4.1
      acorn-walk: 7.2.0
    dev: true
    resolution:
      integrity: sha512-ZQl7LOWaF5ePqqcX4hLuv/bLXYQNfNWw2c0/yX/TsPRKamzHcTGQnlCjHT3TsmkOUVEPS3crCxiPfdzE/Trlhg==
  /acorn-jsx/5.3.1_acorn@7.4.1:
    dependencies:
      acorn: 7.4.1
    dev: true
    peerDependencies:
      acorn: ^6.0.0 || ^7.0.0 || ^8.0.0
    resolution:
      integrity: sha512-K0Ptm/47OKfQRpNQ2J/oIN/3QYiK6FwW+eJbILhsdxh2WTLdl+30o8aGdTbm5JbffpFFAg/g+zi1E+jvJha5ng==
  /acorn-walk/7.2.0:
    dev: true
    engines:
      node: '>=0.4.0'
    resolution:
      integrity: sha512-OPdCF6GsMIP+Az+aWfAAOEt2/+iVDKE7oy6lJ098aoe59oAmK76qV6Gw60SbZ8jHuG2wH058GF4pLFbYamYrVA==
  /acorn/7.4.1:
    dev: true
    engines:
      node: '>=0.4.0'
    hasBin: true
    resolution:
      integrity: sha512-nQyp0o1/mNdbTO1PO6kHkwSrmgZ0MT/jCCpNiwbUjGoRN4dlBhqJtoQuCnEOKzgTVwg0ZWiCoQy6SxMebQVh8A==
  /adal-node/0.1.28:
    dependencies:
      '@types/node': 8.10.66
      async: 3.2.0
      date-utils: 1.2.21
      jws: 3.2.2
      request: 2.88.2
      underscore: 1.12.0
      uuid: 3.4.0
      xmldom: 0.4.0
      xpath.js: 1.1.0
    dev: true
    engines:
      node: '>= 0.6.15'
    resolution:
      integrity: sha1-RoxLs+u9lrEnBmn0ucuk4AZepIU=
  /agent-base/5.1.1:
    dev: true
    engines:
      node: '>= 6.0.0'
    resolution:
      integrity: sha512-TMeqbNl2fMW0nMjTEPOwe3J/PRFP4vqeoNuQMG0HlMrtm5QxKqdvAkZ1pRBQ/ulIyDD5Yq0nJ7YbdD8ey0TO3g==
  /agent-base/6.0.2:
    dependencies:
      debug: 4.3.1
    engines:
      node: '>= 6.0.0'
    resolution:
      integrity: sha512-RZNwNclF7+MS/8bDg70amg32dyeZGZxiDuQmZxKLAlQjr3jGyLx+4Kkk58UO7D2QdgFIQCovuSuZESne6RG6XQ==
  /aggregate-error/3.1.0:
    dependencies:
      clean-stack: 2.2.0
      indent-string: 4.0.0
    engines:
      node: '>=8'
    resolution:
      integrity: sha512-4I7Td01quW/RpocfNayFdFVk1qSuoh0E7JrbRJ16nH01HhKFQ88INq9Sd+nd72zqRySlr9BmDA8xlEJ6vJMrYA==
  /ajv/6.12.6:
    dependencies:
      fast-deep-equal: 3.1.3
      fast-json-stable-stringify: 2.1.0
      json-schema-traverse: 0.4.1
      uri-js: 4.4.0
    dev: true
    resolution:
      integrity: sha512-j3fVLgvTo527anyYyJOGTYJbG+vnnQYvE0m5mmkc1TK+nxAppkCLMIL0aZ4dblVCNoGShhm+kzE4ZUykBoMg4g==
  /ansi-colors/4.1.1:
    dev: true
    engines:
      node: '>=6'
    resolution:
      integrity: sha512-JoX0apGbHaUJBNl6yF+p6JAFYZ666/hhCGKN5t9QFjbJQKUU/g8MNbFDbvfrgKXvI1QpZplPOnwIo99lX/AAmA==
  /ansi-escapes/4.3.1:
    dependencies:
      type-fest: 0.11.0
    engines:
      node: '>=8'
    resolution:
      integrity: sha512-JWF7ocqNrp8u9oqpgV+wH5ftbt+cfvv+PTjOvKLT3AdYly/LmORARfEVT1iyjwN+4MqE5UmVKoAdIBqeoCHgLA==
  /ansi-regex/2.1.1:
    dev: true
    engines:
      node: '>=0.10.0'
    resolution:
      integrity: sha1-w7M6te42DYbg5ijwRorn7yfWVN8=
  /ansi-regex/4.1.0:
    dev: true
    engines:
      node: '>=6'
    resolution:
      integrity: sha512-1apePfXM1UOSqw0o9IiFAovVz9M5S1Dg+4TrDwfMewQ6p/rmMueb7tWZjQ1rx4Loy1ArBggoqGpfqqdI4rondg==
  /ansi-regex/5.0.0:
    engines:
      node: '>=8'
    resolution:
      integrity: sha512-bY6fj56OUQ0hU1KjFNDQuJFezqKdrAyFdIevADiqrWHwSlbmBNMHp5ak2f40Pm8JTFyM2mqxkG6ngkHO11f/lg==
  /ansi-styles/2.2.1:
    dev: true
    engines:
      node: '>=0.10.0'
    resolution:
      integrity: sha1-tDLdM1i2NM914eRmQ2gkBTPB3b4=
  /ansi-styles/3.2.1:
    dependencies:
      color-convert: 1.9.3
    engines:
      node: '>=4'
    resolution:
      integrity: sha512-VT0ZI6kZRdTh8YyJw3SMbYm/u+NqfsAxEpWO0Pf9sq8/e94WxxOpPKx9FR1FlyCtOVDNOQ+8ntlqFxiRc+r5qA==
  /ansi-styles/4.3.0:
    dependencies:
      color-convert: 2.0.1
    engines:
      node: '>=8'
    resolution:
      integrity: sha512-zbB9rCJAT1rbjiVDb2hqKFHNYLxgtk8NURxZ3IZwD3F6NtxbXZQCnnSi1Lkx+IDohdPlFp222wVALIheZJQSEg==
  /anymatch/2.0.0:
    dependencies:
      micromatch: 3.1.10
      normalize-path: 2.1.1
    dev: true
    resolution:
      integrity: sha512-5teOsQWABXHHBFP9y3skS5P3d/WfWXpv3FUpy+LorMrNYaT9pI4oLMQX7jzQ2KklNpGpWHzdCXTDT2Y3XGlZBw==
  /anymatch/3.1.1:
    dependencies:
      normalize-path: 3.0.0
      picomatch: 2.2.2
    dev: true
    engines:
      node: '>= 8'
    resolution:
      integrity: sha512-mM8522psRCqzV+6LhomX5wgp25YVibjh8Wj23I5RPkPppSVSjyKD2A2mBJmWGa+KN7f2D6LNh9jkBCeyLktzjg==
  /aproba/1.2.0:
    dev: true
    resolution:
      integrity: sha512-Y9J6ZjXtoYh8RnXVCMOU/ttDmk1aBjunq9vO0ta5x85WDQiQfUF9sIPBITdbiiIVcBo03Hi3jMxigBtsddlXRw==
  /archiver-utils/2.1.0:
    dependencies:
      glob: 7.1.6
      graceful-fs: 4.2.4
      lazystream: 1.0.0
      lodash.defaults: 4.2.0
      lodash.difference: 4.5.0
      lodash.flatten: 4.4.0
      lodash.isplainobject: 4.0.6
      lodash.union: 4.6.0
      normalize-path: 3.0.0
      readable-stream: 2.3.7
    engines:
      node: '>= 6'
    resolution:
      integrity: sha512-bEL/yUb/fNNiNTuUz979Z0Yg5L+LzLxGJz8x79lYmR54fmTIb6ob/hNQgkQnIUDWIFjZVQwl9Xs356I6BAMHfw==
  /archiver/4.0.2:
    dependencies:
      archiver-utils: 2.1.0
      async: 3.2.0
      buffer-crc32: 0.2.13
      glob: 7.1.6
      readable-stream: 3.6.0
      tar-stream: 2.1.4
      zip-stream: 3.0.1
    engines:
      node: '>= 8'
    resolution:
      integrity: sha512-B9IZjlGwaxF33UN4oPbfBkyA4V1SxNLeIhR1qY8sRXSsbdUkEHrrOvwlYFPx+8uQeCe9M+FG6KgO+imDmQ79CQ==
  /are-we-there-yet/1.1.5:
    dependencies:
      delegates: 1.0.0
      readable-stream: 2.3.7
    dev: true
    resolution:
      integrity: sha512-5hYdAkZlcG8tOLujVDTgCT+uPX0VnpAH28gWsLfzpXYm7wP6mp5Q/gYyR7YQ0cKVJcXJnl3j2kpBan13PtQf6w==
  /arg/4.1.0:
    dev: true
    resolution:
      integrity: sha512-ZWc51jO3qegGkVh8Hwpv636EkbesNV5ZNQPCtRa+0qytRYPEs9IYT9qITY9buezqUH5uqyzlWLcufrzU2rffdg==
  /arg/4.1.3:
    dev: true
    resolution:
      integrity: sha512-58S9QDqG0Xx27YwPSt9fJxivjYl432YCwfDMfZ+71RAqUrZef7LrKQZ3LHLOwCS4FLNBplP533Zx895SeOCHvA==
  /arg/5.0.0:
    resolution:
      integrity: sha512-4P8Zm2H+BRS+c/xX1LrHw0qKpEhdlZjLCgWy+d78T9vqa2Z2SiD2wMrYuWIAFy5IZUD7nnNXroRttz+0RzlrzQ==
  /argparse/1.0.10:
    dependencies:
      sprintf-js: 1.0.3
    dev: true
    resolution:
      integrity: sha512-o5Roy6tNG4SL/FOkCAN6RzjiakZS25RLYFrcMttJqbdd8BWrnA+fGz57iN5Pb06pvBGvl5gQ0B48dJlslXvoTg==
  /arr-diff/4.0.0:
    dev: true
    engines:
      node: '>=0.10.0'
    resolution:
      integrity: sha1-1kYQdP6/7HHn4VI1dhoyml3HxSA=
  /arr-flatten/1.1.0:
    dev: true
    engines:
      node: '>=0.10.0'
    resolution:
      integrity: sha512-L3hKV5R/p5o81R7O02IGnwpDmkp6E982XhtbuwSe3O4qOtMMMtodicASA1Cny2U+aCXcNpml+m4dPsvsJ3jatg==
  /arr-union/3.1.0:
    dev: true
    engines:
      node: '>=0.10.0'
    resolution:
      integrity: sha1-45sJrqne+Gao8gbiiK9jkZuuOcQ=
  /array-flatten/1.1.1:
    dev: true
    resolution:
      integrity: sha1-ml9pkFGx5wczKPKgCJaLZOopVdI=
  /array-union/2.1.0:
    engines:
      node: '>=8'
    resolution:
      integrity: sha512-HGyxoOTYUyCM6stUe6EJgnd4EoewAI7zMdfqO+kGjnlZmBDz/cR5pf8r/cR4Wq60sL/p0IkcjUEEPwS3GFrIyw==
  /array-unique/0.3.2:
    dev: true
    engines:
      node: '>=0.10.0'
    resolution:
      integrity: sha1-qJS3XUvE9s1nnvMkSp/Y9Gri1Cg=
  /arrify/1.0.1:
    dev: true
    engines:
      node: '>=0.10.0'
    resolution:
      integrity: sha1-iYUI2iIm84DfkEcoRWhJwVAaSw0=
  /asn1/0.2.4:
    dependencies:
      safer-buffer: 2.1.2
    dev: true
    resolution:
      integrity: sha512-jxwzQpLQjSmWXgwaCZE9Nz+glAG01yF1QnWgbhGwHI5A6FRIEY6IVqtHhIepHqI7/kyEyQEagBC5mBEFlIYvdg==
  /assert-plus/1.0.0:
    dev: true
    engines:
      node: '>=0.8'
    resolution:
      integrity: sha1-8S4PPF13sLHN2RRpQuTpbB5N1SU=
  /assign-symbols/1.0.0:
    dev: true
    engines:
      node: '>=0.10.0'
    resolution:
      integrity: sha1-WWZ/QfrdTyDMvCu5a41Pf3jsA2c=
  /astral-regex/1.0.0:
    dev: true
    engines:
      node: '>=4'
    resolution:
      integrity: sha512-+Ryf6g3BKoRc7jfp7ad8tM4TtMiaWvbF/1/sQcZPkkS7ag3D5nMBCe2UfOTONtAkaG0tO0ij3C5Lwmf1EiyjHg==
  /astral-regex/2.0.0:
    engines:
      node: '>=8'
    resolution:
      integrity: sha512-Z7tMw1ytTXt5jqMcOP+OQteU1VuNK9Y02uuJtKQ1Sv69jXQKKg5cibLwGJow8yzZP+eAc18EmLGPal0bp36rvQ==
  /async/3.2.0:
    resolution:
      integrity: sha512-TR2mEZFVOj2pLStYxLht7TyfuRzaydfpxr3k9RpHIzMgw7A64dzsdqCxH1WJyQdoe8T10nDXd9wnEigmiuHIZw==
  /asynckit/0.4.0:
    dev: true
    resolution:
      integrity: sha1-x57Zf380y48robyXkLzDZkdLS3k=
  /atob/2.1.2:
    dev: true
    engines:
      node: '>= 4.5.0'
    hasBin: true
    resolution:
      integrity: sha512-Wm6ukoaOGJi/73p/cl2GvLjTI5JM1k/O14isD73YML8StrH/7/lRFgmg8nICZgD3bZZvjwCGxtMOD3wWNAu8cg==
  /aws-sign2/0.7.0:
    dev: true
    resolution:
      integrity: sha1-tG6JCTSpWR8tL2+G1+ap8bP+dqg=
  /aws4/1.11.0:
    dev: true
    resolution:
      integrity: sha512-xh1Rl34h6Fi1DC2WWKfxUTVqRsNnr6LsKz2+hfwDxQJWmrx8+c7ylaqBMcHfl1U1r2dsifOvKX3LQuLNZ+XSvA==
  /axios/0.19.2:
    dependencies:
      follow-redirects: 1.5.10
    dev: true
    resolution:
      integrity: sha512-fjgm5MvRHLhx+osE2xoekY70AhARk3a6hkN+3Io1jc00jtquGvxYlKlsFUhmUET0V5te6CcZI7lcv2Ym61mjHA==
  /babel-jest/26.6.3_@babel+core@7.12.9:
    dependencies:
      '@babel/core': 7.12.9
      '@jest/transform': 26.6.2
      '@jest/types': 26.6.2
      '@types/babel__core': 7.1.12
      babel-plugin-istanbul: 6.0.0
      babel-preset-jest: 26.6.2_@babel+core@7.12.9
      chalk: 4.1.0
      graceful-fs: 4.2.4
      slash: 3.0.0
    dev: true
    engines:
      node: '>= 10.14.2'
    peerDependencies:
      '@babel/core': ^7.0.0
    resolution:
      integrity: sha512-pl4Q+GAVOHwvjrck6jKjvmGhnO3jHX/xuB9d27f+EJZ/6k+6nMuPjorrYp7s++bKKdANwzElBWnLWaObvTnaZA==
  /babel-plugin-istanbul/6.0.0:
    dependencies:
      '@babel/helper-plugin-utils': 7.10.4
      '@istanbuljs/load-nyc-config': 1.1.0
      '@istanbuljs/schema': 0.1.2
      istanbul-lib-instrument: 4.0.3
      test-exclude: 6.0.0
    dev: true
    engines:
      node: '>=8'
    resolution:
      integrity: sha512-AF55rZXpe7trmEylbaE1Gv54wn6rwU03aptvRoVIGP8YykoSxqdVLV1TfwflBCE/QtHmqtP8SWlTENqbK8GCSQ==
  /babel-plugin-jest-hoist/26.6.2:
    dependencies:
      '@babel/template': 7.12.7
      '@babel/types': 7.12.7
      '@types/babel__core': 7.1.12
      '@types/babel__traverse': 7.0.16
    dev: true
    engines:
      node: '>= 10.14.2'
    resolution:
      integrity: sha512-PO9t0697lNTmcEHH69mdtYiOIkkOlj9fySqfO3K1eCcdISevLAE0xY59VLLUj0SoiPiTX/JU2CYFpILydUa5Lw==
  /babel-preset-current-node-syntax/1.0.0_@babel+core@7.12.9:
    dependencies:
      '@babel/core': 7.12.9
      '@babel/plugin-syntax-async-generators': 7.8.4_@babel+core@7.12.9
      '@babel/plugin-syntax-bigint': 7.8.3_@babel+core@7.12.9
      '@babel/plugin-syntax-class-properties': 7.12.1_@babel+core@7.12.9
      '@babel/plugin-syntax-import-meta': 7.10.4_@babel+core@7.12.9
      '@babel/plugin-syntax-json-strings': 7.8.3_@babel+core@7.12.9
      '@babel/plugin-syntax-logical-assignment-operators': 7.10.4_@babel+core@7.12.9
      '@babel/plugin-syntax-nullish-coalescing-operator': 7.8.3_@babel+core@7.12.9
      '@babel/plugin-syntax-numeric-separator': 7.10.4_@babel+core@7.12.9
      '@babel/plugin-syntax-object-rest-spread': 7.8.3_@babel+core@7.12.9
      '@babel/plugin-syntax-optional-catch-binding': 7.8.3_@babel+core@7.12.9
      '@babel/plugin-syntax-optional-chaining': 7.8.3_@babel+core@7.12.9
      '@babel/plugin-syntax-top-level-await': 7.12.1_@babel+core@7.12.9
    dev: true
    peerDependencies:
      '@babel/core': ^7.0.0
    resolution:
      integrity: sha512-mGkvkpocWJes1CmMKtgGUwCeeq0pOhALyymozzDWYomHTbDLwueDYG6p4TK1YOeYHCzBzYPsWkgTto10JubI1Q==
  /babel-preset-jest/26.6.2_@babel+core@7.12.9:
    dependencies:
      '@babel/core': 7.12.9
      babel-plugin-jest-hoist: 26.6.2
      babel-preset-current-node-syntax: 1.0.0_@babel+core@7.12.9
    dev: true
    engines:
      node: '>= 10.14.2'
    peerDependencies:
      '@babel/core': ^7.0.0
    resolution:
      integrity: sha512-YvdtlVm9t3k777c5NPQIv6cxFFFapys25HiUmuSgHwIZhfifweR5c5Sf5nwE3MAbfu327CYSvps8Yx6ANLyleQ==
  /balanced-match/1.0.0:
    resolution:
      integrity: sha1-ibTRmasr7kneFk6gK4nORi1xt2c=
  /base/0.11.2:
    dependencies:
      cache-base: 1.0.1
      class-utils: 0.3.6
      component-emitter: 1.3.0
      define-property: 1.0.0
      isobject: 3.0.1
      mixin-deep: 1.3.2
      pascalcase: 0.1.1
    dev: true
    engines:
      node: '>=0.10.0'
    resolution:
      integrity: sha512-5T6P4xPgpp0YDFvSWwEZ4NoE3aM4QBQXDzmVbraCkFj8zHM+mba8SyqB5DbZWyR7mYHo6Y7BdQo3MoA4m0TeQg==
  /base64-js/1.5.1:
    resolution:
      integrity: sha512-AKpaYlHn8t4SVbOHCy+b5+KKgvR4vrsD8vbvrbiQJps7fKDTkjkDry6ji0rUJjC0kzbNePLwzxq8iypo41qeWA==
  /batching-toposort/1.2.0:
    dev: true
    engines:
      node: '>=8.0.0'
    resolution:
      integrity: sha512-HDf0OOv00dqYGm+M5tJ121RTzX0sK9fxzBMKXYsuQrY0pKSOJjc5qa0DUtzvCGkgIVf1YON2G1e/MHEdHXVaRQ==
  /bcrypt-pbkdf/1.0.2:
    dependencies:
      tweetnacl: 0.14.5
    dev: true
    resolution:
      integrity: sha1-pDAdOJtqQ/m2f/PKEaP2Y342Dp4=
  /benchmark/2.1.4:
    dependencies:
      lodash: 4.17.20
      platform: 1.3.6
    dev: true
    resolution:
      integrity: sha1-CfPeMckWQl1JjMLuVloOvzwqVik=
  /big.js/5.2.2:
    dev: true
    resolution:
      integrity: sha512-vyL2OymJxmarO8gxMr0mhChsO9QGwhynfuu4+MHTAW6czfq9humCB7rKpUjDd9YUiDPU4mzpyupFSvOClAwbmQ==
  /bl/3.0.1:
    dependencies:
      readable-stream: 3.6.0
    dev: true
    resolution:
      integrity: sha512-jrCW5ZhfQ/Vt07WX1Ngs+yn9BDqPL/gw28S7s9H6QK/gupnizNzJAss5akW20ISgOrbLTlXOOCTJeNUQqruAWQ==
  /bl/4.0.3:
    dependencies:
      buffer: 5.7.1
      inherits: 2.0.4
      readable-stream: 3.6.0
    resolution:
      integrity: sha512-fs4G6/Hu4/EE+F75J8DuN/0IpQqNjAdC7aEQv7Qt8MHGUH7Ckv2MwTEEeN9QehD0pfIDkMI1bkHYkKy7xHyKIg==
  /block-stream/0.0.9:
    dependencies:
      inherits: 2.0.4
    dev: true
    engines:
      node: 0.4 || >=0.5.8
    optional: true
    resolution:
      integrity: sha1-E+v+d4oDIFz+A3UUgeu0szAMEmo=
  /body-parser/1.19.0:
    dependencies:
      bytes: 3.1.0
      content-type: 1.0.4
      debug: 2.6.9
      depd: 1.1.2
      http-errors: 1.7.2
      iconv-lite: 0.4.24
      on-finished: 2.3.0
      qs: 6.7.0
      raw-body: 2.4.0
      type-is: 1.6.18
    dev: true
    engines:
      node: '>= 0.8'
    resolution:
      integrity: sha512-dhEPs72UPbDnAQJ9ZKMNTP6ptJaionhP5cBb541nXPlW60Jepo9RV/a4fX4XWW9CuFNK22krhrj1+rgzifNCsw==
  /brace-expansion/1.1.11:
    dependencies:
      balanced-match: 1.0.0
      concat-map: 0.0.1
    resolution:
      integrity: sha512-iCuPHDFgrHX7H2vEI/5xpz07zSHB00TpugqhmYtVmMO6518mCuRMoOYFldEBl0g187ufozdaHgWKcYFb61qGiA==
  /braces/2.3.2:
    dependencies:
      arr-flatten: 1.1.0
      array-unique: 0.3.2
      extend-shallow: 2.0.1
      fill-range: 4.0.0
      isobject: 3.0.1
      repeat-element: 1.1.3
      snapdragon: 0.8.2
      snapdragon-node: 2.1.1
      split-string: 3.1.0
      to-regex: 3.0.2
    dev: true
    engines:
      node: '>=0.10.0'
    resolution:
      integrity: sha512-aNdbnj9P8PjdXU4ybaWLK2IF3jc/EoDYbC7AazW6to3TRsfXxscC9UXOB5iDiEQrkyIbWp2SLQda4+QAa7nc3w==
  /braces/3.0.2:
    dependencies:
      fill-range: 7.0.1
    engines:
      node: '>=8'
    resolution:
      integrity: sha512-b8um+L1RzM3WDSzvhm6gIz1yfTbBt6YTlcEKAvsmqCZZFw46z626lVj9j1yEPW33H5H+lBQpZMP1k8l+78Ha0A==
  /browser-process-hrtime/1.0.0:
    dev: true
    resolution:
      integrity: sha512-9o5UecI3GhkpM6DrXr69PblIuWxPKk9Y0jHBRhdocZ2y7YECBFCsHm79Pr3OyR2AvjhDkabFJaDJMYRazHgsow==
  /bs-logger/0.2.6:
    dependencies:
      fast-json-stable-stringify: 2.1.0
    dev: true
    engines:
      node: '>= 6'
    resolution:
      integrity: sha512-pd8DCoxmbgc7hyPKOvxtqNcjYoOsABPQdcCUjGp3d42VR2CX1ORhk2A87oqqu5R1kk+76nsxZupkmyd+MVtCog==
  /bser/2.1.1:
    dependencies:
      node-int64: 0.4.0
    dev: true
    resolution:
      integrity: sha512-gQxTNE/GAfIIrmHLUE3oJyp5FO6HRBfhjnw4/wMmA63ZGDJnWBmgY/lyQBpnDUkGmAhbSe39tx2d/iTOAfglwQ==
  /buffer-crc32/0.2.13:
    resolution:
      integrity: sha1-DTM+PwDqxQqhRUq9MO+MKl2ackI=
  /buffer-equal-constant-time/1.0.1:
    dev: true
    resolution:
      integrity: sha1-+OcRMvf/5uAaXJaXpMbz5I1cyBk=
  /buffer-from/1.1.1:
    dev: true
    resolution:
      integrity: sha512-MQcXEUbCKtEo7bhqEs6560Hyd4XaovZlO/k9V3hjVUF/zwW7KBVdSK4gIt/bzwS9MbR5qob+F5jusZsb0YQK2A==
  /buffer-writer/2.0.0:
    dev: true
    engines:
      node: '>=4'
    resolution:
      integrity: sha512-a7ZpuTZU1TRtnwyCNW3I5dc0wWNC3VR9S++Ewyk2HHZdrO3CQJqSpd+95Us590V6AL7JqUAH2IwZ/398PmNFgw==
  /buffer/5.7.1:
    dependencies:
      base64-js: 1.5.1
      ieee754: 1.2.1
    resolution:
      integrity: sha512-EHcyIPBQ4BSGlvjB16k5KgAJ27CIsHY/2JBmCRReo48y9rQ3MaUzWX3KVlBa4U7MyX02HdVj0K7C3WaB3ju7FQ==
  /byline/5.0.0:
    dev: true
    engines:
      node: '>=0.10.0'
    resolution:
      integrity: sha1-dBxSFkaOrcRXsDQQEYrXfejB3bE=
  /bytes/3.1.0:
    dev: true
    engines:
      node: '>= 0.8'
    resolution:
      integrity: sha512-zauLjrfCG+xvoyaqLoV8bLVXXNGC4JqlxFCutSDWA6fJrTo2ZuvLYTqZ7aHBLZSMOopbzwv8f+wZcVzfVTI2Dg==
  /cache-base/1.0.1:
    dependencies:
      collection-visit: 1.0.0
      component-emitter: 1.3.0
      get-value: 2.0.6
      has-value: 1.0.0
      isobject: 3.0.1
      set-value: 2.0.1
      to-object-path: 0.3.0
      union-value: 1.0.1
      unset-value: 1.0.0
    dev: true
    engines:
      node: '>=0.10.0'
    resolution:
      integrity: sha512-AKcdTnFSWATd5/GCPRxr2ChwIJ85CeyrEyjRHlKxQ56d4XJMGym0uAiKn0xbLOGOl3+yRpOTi484dVCEc5AUzQ==
  /callsites/3.1.0:
    dev: true
    engines:
      node: '>=6'
    resolution:
      integrity: sha512-P8BjAsXvZS+VIDUI11hHCQEv74YT67YUi5JJFNWIqL235sBmjX4+qx9Muvls5ivyNENctx46xQLQ3aTuE7ssaQ==
  /camelcase-keys/6.2.2:
    dependencies:
      camelcase: 5.3.1
      map-obj: 4.1.0
      quick-lru: 4.0.1
    dev: true
    engines:
      node: '>=8'
    resolution:
      integrity: sha512-YrwaA0vEKazPBkn0ipTiMpSajYDSe+KjQfrjhcBMxJt/znbvlHd8Pw/Vamaz5EB4Wfhs3SUR3Z9mwRu/P3s3Yg==
  /camelcase/5.3.1:
    dev: true
    engines:
      node: '>=6'
    resolution:
      integrity: sha512-L28STB170nwWS63UjtlEOE3dldQApaJXZkOI1uMFfzf3rRuPegHaHesyee+YxQ+W6SvRDQV6UrdOdRiR153wJg==
  /camelcase/6.2.0:
    dev: true
    engines:
      node: '>=10'
    resolution:
      integrity: sha512-c7wVvbw3f37nuobQNtgsgG9POC9qMbNuMQmTCqZv23b6MIz0fcYpBiOlv9gEN/hdLdnZTDQhg6e9Dq5M1vKvfg==
  /capture-exit/2.0.0:
    dependencies:
      rsvp: 4.8.5
    dev: true
    engines:
      node: 6.* || 8.* || >= 10.*
    resolution:
      integrity: sha512-PiT/hQmTonHhl/HFGN+Lx3JJUznrVYJ3+AQsnthneZbvW7x+f08Tk7yLJTLEOUvBTbduLeeBkxEaYXUOUrRq6g==
  /caseless/0.12.0:
    dev: true
    resolution:
      integrity: sha1-G2gcIf+EAzyCZUMJBolCDRhxUdw=
  /chalk/1.1.3:
    dependencies:
      ansi-styles: 2.2.1
      escape-string-regexp: 1.0.5
      has-ansi: 2.0.0
      strip-ansi: 3.0.1
      supports-color: 2.0.0
    dev: true
    engines:
      node: '>=0.10.0'
    resolution:
      integrity: sha1-qBFcVeSnAv5NFQq9OHKCKn4J/Jg=
  /chalk/2.4.2:
    dependencies:
      ansi-styles: 3.2.1
      escape-string-regexp: 1.0.5
      supports-color: 5.5.0
    engines:
      node: '>=4'
    resolution:
      integrity: sha512-Mti+f9lpJNcwF4tWV8/OrTTtF1gZi+f8FqlyAdouralcFWFQWF2+NgCHShjkCb+IFBLq9buZwE1xckQU4peSuQ==
  /chalk/3.0.0:
    dependencies:
      ansi-styles: 4.3.0
      supports-color: 7.2.0
    dev: true
    engines:
      node: '>=8'
    resolution:
      integrity: sha512-4D3B6Wf41KOYRFdszmDqMCGq5VV/uMAB273JILmO+3jAlh8X4qDtdtgCR3fxtbLEMzSx22QdhnDcJvu2u1fVwg==
  /chalk/4.1.0:
    dependencies:
      ansi-styles: 4.3.0
      supports-color: 7.2.0
    engines:
      node: '>=10'
    resolution:
      integrity: sha512-qwx12AxXe2Q5xQ43Ac//I6v5aXTipYrSESdOgzrN+9XjgEpyjpKuvSGaN4qE93f7TQTlerQQ8S+EQ0EyDoVL1A==
  /char-regex/1.0.2:
    dev: true
    engines:
      node: '>=10'
    resolution:
      integrity: sha512-kWWXztvZ5SBQV+eRgKFeh8q5sLuZY2+8WUIzlxWVTg+oGwY14qylx1KbKzHd8P6ZYkAg0xyIDU9JMHhyJMZ1jw==
  /check-more-types/2.24.0:
    dev: true
    engines:
      node: '>= 0.8.0'
    resolution:
      integrity: sha1-FCD/sQ/URNz8ebQ4kbv//TKoRgA=
  /checkpoint-client/1.1.11:
    dependencies:
      '@prisma/ci-info': 2.1.2
      cross-spawn: 7.0.3
      env-paths: 2.2.0
      fast-write-atomic: 0.2.1
      make-dir: 3.1.0
      ms: 2.1.2
      node-fetch: 2.6.0
      uuid: 8.1.0
    dev: true
    resolution:
      integrity: sha512-p+eDmbuKlP6oHgknetUoqWTHnQsWfSbDlaMlKgwNh8RiEdLQVZ5z1rcU4+0iBynZe2z8sJHHSdWo9VQTmGWRLw==
  /checkpoint-client/1.1.17:
    dependencies:
      ci-info: 2.0.0
      cross-spawn: 7.0.3
      env-paths: 2.2.0
      fast-write-atomic: 0.2.1
      make-dir: 3.1.0
      ms: 2.1.2
      node-fetch: 2.6.1
      uuid: 8.3.0
    resolution:
      integrity: sha512-j5qx5/i5Cw07XRsY0sc8OmU+WGKr1LluQ1wkdjBA+aXTvFlH8pfe0jJaPpciMZG3QDo27LuDdMlImRcuQUvmdQ==
  /chownr/1.1.4:
    dev: true
    resolution:
      integrity: sha512-jJ0bqzaylmJtVnNgzTeSOs8DPavpbYgEr/b0YL8/2GO3xJEhInFmhKMUnEJQjZumK7KXGFhUy89PrsJWlakBVg==
  /chownr/2.0.0:
    engines:
      node: '>=10'
    resolution:
      integrity: sha512-bIomtDF5KGpdogkLd9VspvFzk9KfpyyGlS8YFVZl7TGPBHL5snIOnxeshwVgPteQ9b4Eydl+pVbIyE1DcvCWgQ==
  /ci-info/2.0.0:
    resolution:
      integrity: sha512-5tK7EtrZ0N+OLFMthtqOj4fI2Jeb88C4CAZPu25LDVUgXJ0A3Js4PMGqrn0JU1W0Mh1/Z8wZzYPxqUrXeBboCQ==
  /cjs-module-lexer/0.6.0:
    dev: true
    resolution:
      integrity: sha512-uc2Vix1frTfnuzxxu1Hp4ktSvM3QaI4oXl4ZUqL1wjTu/BGki9TrCWoqLTg/drR1KwAEarXuRFCG2Svr1GxPFw==
  /class-utils/0.3.6:
    dependencies:
      arr-union: 3.1.0
      define-property: 0.2.5
      isobject: 3.0.1
      static-extend: 0.1.2
    dev: true
    engines:
      node: '>=0.10.0'
    resolution:
      integrity: sha512-qOhPa/Fj7s6TY8H8esGu5QNpMMQxz79h+urzrNYN6mn+9BnxlDGf5QZ+XeCDsxSjPqsSR56XOZOJmpeurnLMeg==
  /clean-stack/2.2.0:
    engines:
      node: '>=6'
    resolution:
      integrity: sha512-4diC9HaTE+KRAMWhDhrGOECgWZxoevMc5TlkObMqNSsVU62PYzXZ/SMTjzyGAFF1YusgxGcSWTEXBhp0CPwQ1A==
  /cli-cursor/3.1.0:
    dependencies:
      restore-cursor: 3.1.0
    engines:
      node: '>=8'
    resolution:
      integrity: sha512-I/zHAwsKf9FqGoXM4WWRACob9+SNukZTd94DWF57E4toouRulbCxcUh6RKUEOQlYTHJnzkPMySvPNaaSLNfLZw==
  /cli-truncate/2.1.0:
    dependencies:
      slice-ansi: 3.0.0
      string-width: 4.2.0
    engines:
      node: '>=8'
    resolution:
      integrity: sha512-n8fOixwDD6b/ObinzTrp1ZKFzbgvKZvuz/TvejnLn1aQfC6r52XEx85FmuC+3HI+JM7coBRXUvNqEU2PHVrHpg==
  /cliui/6.0.0:
    dependencies:
      string-width: 4.2.0
      strip-ansi: 6.0.0
      wrap-ansi: 6.2.0
    dev: true
    resolution:
      integrity: sha512-t6wbgtoCXvAzst7QgXxJYqPt0usEfbgQdftEPbLL/cvv6HPE5VgvqCuAIDR0NgU52ds6rFwqrgakNLrHEjCbrQ==
  /co/4.6.0:
    dev: true
    engines:
      iojs: '>= 1.0.0'
      node: '>= 0.12.0'
    resolution:
      integrity: sha1-bqa989hTrlTMuOR7+gvz+QMfsYQ=
  /code-point-at/1.1.0:
    dev: true
    engines:
      node: '>=0.10.0'
    resolution:
      integrity: sha1-DQcLTQQ6W+ozovGkDi7bPZpMz3c=
  /collect-v8-coverage/1.0.1:
    dev: true
    resolution:
      integrity: sha512-iBPtljfCNcTKNAto0KEtDfZ3qzjJvqE3aTGZsbhjSBlorqpXJlaWWtPO35D+ZImoC3KWejX64o+yPGxhWSTzfg==
  /collection-visit/1.0.0:
    dependencies:
      map-visit: 1.0.0
      object-visit: 1.0.1
    dev: true
    engines:
      node: '>=0.10.0'
    resolution:
      integrity: sha1-S8A3PBZLwykbTTaMgpzxqApZ3KA=
  /color-convert/1.9.3:
    dependencies:
      color-name: 1.1.3
    resolution:
      integrity: sha512-QfAUtd+vFdAtFQcC8CCyYt1fYWxSqAiK2cSD6zDB8N3cpsEBAvRxp9zOGg6G/SHHJYAT88/az/IuDGALsNVbGg==
  /color-convert/2.0.1:
    dependencies:
      color-name: 1.1.4
    engines:
      node: '>=7.0.0'
    resolution:
      integrity: sha512-RRECPsj7iu/xb5oKYcsFHSppFNnsj/52OVTRKb4zP5onXwVF3zVmmToNcOfGC+CRDpfK/U584fMg38ZHCaElKQ==
  /color-name/1.1.3:
    resolution:
      integrity: sha1-p9BVi9icQveV3UIyj3QIMcpTvCU=
  /color-name/1.1.4:
    resolution:
      integrity: sha512-dOy+3AuW3a2wNbZHIuMZpTcgjGuLU/uBL/ubcZF9OXbDo8ff4O8yVp5Bf0efS8uEoYo5q4Fx7dY9OgQGXgAsQA==
  /combined-stream/1.0.8:
    dependencies:
      delayed-stream: 1.0.0
    dev: true
    engines:
      node: '>= 0.8'
    resolution:
      integrity: sha512-FQN4MRfuJeHf7cBbBMJFXhKSDq+2kAArBlmRBvcvFE5BB1HZKXtSFASDhdlz9zOYwxh8lDdnvmMOe/+5cdoEdg==
  /commander/2.20.3:
    resolution:
      integrity: sha512-GpVkmM8vF2vQUkj2LvZmD35JxeJOLCwJ9cUkugyk2nuhbv3+mJvpLYYt+0+USMxE+oj+ey/lJEnhZw75x/OMcQ==
  /commander/6.2.0:
    dev: true
    engines:
      node: '>= 6'
    resolution:
      integrity: sha512-zP4jEKbe8SHzKJYQmq8Y9gYjtO/POJLgIdKgV7B9qNmABVFVc+ctqSX6iXh4mCpJfRBOabiZ2YKPg8ciDw6C+Q==
  /common-tags/1.8.0:
    dev: true
    engines:
      node: '>=4.0.0'
    resolution:
      integrity: sha512-6P6g0uetGpW/sdyUy/iQQCbFF0kWVMSIVSyYz7Zgjcgh8mgw8PQzDNZeyZ5DQ2gM7LBoZPHmnjz8rUthkBG5tw==
  /commondir/1.0.1:
    resolution:
      integrity: sha1-3dgA2gxmEnOTzKWVDqloo6rxJTs=
  /compare-versions/3.6.0:
    dev: true
    resolution:
      integrity: sha512-W6Af2Iw1z4CB7q4uU4hv646dW9GQuBM+YpC0UvUCWSD8w90SJjp+ujJuXaEMtAXBtSqGfMPuFOVn4/+FlaqfBA==
  /component-emitter/1.3.0:
    dev: true
    resolution:
      integrity: sha512-Rd3se6QB+sO1TwqZjscQrurpEPIfO0/yYnSin6Q/rD3mOutHvUrCAhJub3r90uNb+SESBuE0QYoB90YdfatsRg==
  /compress-commons/3.0.0:
    dependencies:
      buffer-crc32: 0.2.13
      crc32-stream: 3.0.1
      normalize-path: 3.0.0
      readable-stream: 2.3.7
    engines:
      node: '>= 8'
    resolution:
      integrity: sha512-FyDqr8TKX5/X0qo+aVfaZ+PVmNJHJeckFBlq8jZGSJOgnynhfifoyl24qaqdUdDIBe0EVTHByN6NAkqYvE/2Xg==
  /concat-map/0.0.1:
    resolution:
      integrity: sha1-2Klr13/Wjfd5OnMDajug1UBdR3s=
  /console-control-strings/1.1.0:
    dev: true
    resolution:
      integrity: sha1-PXz0Rk22RG6mRL9LOVB/mFEAjo4=
  /content-disposition/0.5.3:
    dependencies:
      safe-buffer: 5.1.2
    dev: true
    engines:
      node: '>= 0.6'
    resolution:
      integrity: sha512-ExO0774ikEObIAEV9kDo50o+79VCUdEB6n6lzKgGwupcVeRlhrj3qGAfwq8G6uBJjkqLrhT0qEYFcWng8z1z0g==
  /content-type/1.0.4:
    dev: true
    engines:
      node: '>= 0.6'
    resolution:
      integrity: sha512-hIP3EEPs8tB9AT1L+NUqtwOAps4mk2Zob89MWXMHjHWg9milF/j4osnnQLXBCBFBk/tvIG/tUc9mOUJiPBhPXA==
  /convert-source-map/1.7.0:
    dependencies:
      safe-buffer: 5.1.2
    dev: true
    resolution:
      integrity: sha512-4FJkXzKXEDB1snCFZlLP4gpC3JILicCpGbzG9f9G7tGqGCzETQ2hWPrcinA9oU4wtf2biUaEH5065UnMeR33oA==
  /cookie-signature/1.0.6:
    dev: true
    resolution:
      integrity: sha1-4wOogrNCzD7oylE6eZmXNNqzriw=
  /cookie/0.3.1:
    dev: true
    engines:
      node: '>= 0.6'
    resolution:
      integrity: sha1-5+Ch+e9DtMi6klxcWpboBtFoc7s=
  /cookie/0.4.0:
    dev: true
    engines:
      node: '>= 0.6'
    resolution:
      integrity: sha512-+Hp8fLp57wnUSt0tY0tHEXh4voZRDnoIrZPqlo3DPiI4y9lwg/jqx+1Om94/W6ZaPDOUbnjOt/99w66zk+l1Xg==
  /copy-descriptor/0.1.1:
    dev: true
    engines:
      node: '>=0.10.0'
    resolution:
      integrity: sha1-Z29us8OZl8LuGsOpJP1hJHSPV40=
  /core-util-is/1.0.2:
    resolution:
      integrity: sha1-tf1UIgqivFq1eqtxQMlAdUUDwac=
  /cosmiconfig/7.0.0:
    dependencies:
      '@types/parse-json': 4.0.0
      import-fresh: 3.2.2
      parse-json: 5.1.0
      path-type: 4.0.0
      yaml: 1.10.0
    dev: true
    engines:
      node: '>=10'
    resolution:
      integrity: sha512-pondGvTuVYDk++upghXJabWzL6Kxu6f26ljFw64Swq9v6sQPUL3EUlVDV56diOjpCayKihL6hVe8exIACU4XcA==
  /crc/3.8.0:
    dependencies:
      buffer: 5.7.1
    resolution:
      integrity: sha512-iX3mfgcTMIq3ZKLIsVFAbv7+Mc10kxabAGQb8HvjA1o3T1PIYprbakQ65d3I+2HGHt6nSKkM9PYjgoJO2KcFBQ==
  /crc32-stream/3.0.1:
    dependencies:
      crc: 3.8.0
      readable-stream: 3.6.0
    engines:
      node: '>= 6.9.0'
    resolution:
      integrity: sha512-mctvpXlbzsvK+6z8kJwSJ5crm7yBwrQMTybJzMw1O4lLGJqjlDCXY2Zw7KheiA6XBEcBmfLx1D88mjRGVJtY9w==
  /cross-fetch/3.0.6:
    dependencies:
      node-fetch: 2.6.1
    resolution:
      integrity: sha512-KBPUbqgFjzWlVcURG+Svp9TlhA5uliYtiNx/0r8nv0pdypeQCRJ9IaSIc3q/x3q8t3F75cHuwxVql1HFGHCNJQ==
  /cross-spawn/6.0.5:
    dependencies:
      nice-try: 1.0.5
      path-key: 2.0.1
      semver: 5.7.1
      shebang-command: 1.2.0
      which: 1.3.1
    dev: true
    engines:
      node: '>=4.8'
    resolution:
      integrity: sha512-eTVLrBSt7fjbDygz805pMnstIs2VTBNkRm0qxZd+M7A5XDdxVRWO5MxGBXZhjY4cqLYLdtrGqRf8mBPmzwSpWQ==
  /cross-spawn/7.0.3:
    dependencies:
      path-key: 3.1.1
      shebang-command: 2.0.0
      which: 2.0.2
    engines:
      node: '>= 8'
    resolution:
      integrity: sha512-iRDPJKUPVEND7dHPO8rkbOnPpyDygcDFtWjpeWNCgy8WP2rXcxXL8TskReQl6OrB2G7+UJrags1q15Fudc7G6w==
  /crypto-random-string/2.0.0:
    engines:
      node: '>=8'
    resolution:
      integrity: sha512-v1plID3y9r/lPhviJ1wrXpLeyUIGAZ2SHNYTEapm7/8A9nLPoyvVp3RK/EPFqn5kEznyWgYZNsRtYYIWbuG8KA==
  /cssom/0.3.8:
    dev: true
    resolution:
      integrity: sha512-b0tGHbfegbhPJpxpiBPU2sCkigAqtM9O121le6bbOlgyV+NyGyCmVfJ6QW9eRjz8CpNfWEOYBIMIGRYkLwsIYg==
  /cssom/0.4.4:
    dev: true
    resolution:
      integrity: sha512-p3pvU7r1MyyqbTk+WbNJIgJjG2VmTIaB10rI93LzVPrmDJKkzKYMtxxyAvQXR/NS6otuzveI7+7BBq3SjBS2mw==
  /cssstyle/2.3.0:
    dependencies:
      cssom: 0.3.8
    dev: true
    engines:
      node: '>=8'
    resolution:
      integrity: sha512-AZL67abkUzIuvcHqk7c09cezpGNcxUxU4Ioi/05xHk4DQeTkWmGYftIE6ctU6AEt+Gn4n1lDStOtj7FKycP71A==
  /dashdash/1.14.1:
    dependencies:
      assert-plus: 1.0.0
    dev: true
    engines:
      node: '>=0.10'
    resolution:
      integrity: sha1-hTz6D3y+L+1d4gMmuN1YEDX24vA=
  /dashify/2.0.0:
    dev: false
    engines:
      node: '>=4'
    resolution:
      integrity: sha512-hpA5C/YrPjucXypHPPc0oJ1l9Hf6wWbiOL7Ik42cxnsUOhWiCB/fylKbKqqJalW9FgkNQCw16YO8uW9Hs0Iy1A==
  /data-urls/2.0.0:
    dependencies:
      abab: 2.0.5
      whatwg-mimetype: 2.3.0
      whatwg-url: 8.4.0
    dev: true
    engines:
      node: '>=10'
    resolution:
      integrity: sha512-X5eWTSXO/BJmpdIKCRuKUgSCgAN0OwliVK3yPKbwIWU1Tdw5BRajxlzMidvh+gwko9AfQ9zIj52pzF91Q3YAvQ==
  /date-utils/1.2.21:
    dev: true
    engines:
      node: '>0.4.0'
    resolution:
      integrity: sha1-YfsWzcEnSzyayq/+n8ad+HIKK2Q=
  /debug/2.6.9:
    dependencies:
      ms: 2.0.0
    dev: true
    resolution:
      integrity: sha512-bC7ElrdJaJnPbAP+1EotYvqZsb3ecl5wi6Bfi6BJTUcNowp6cvspg0jXznRTKDjm/E7AdgFBVeAPVMNcKGsHMA==
  /debug/3.1.0:
    dependencies:
      ms: 2.0.0
    dev: true
    resolution:
      integrity: sha512-OX8XqP7/1a9cqkxYw2yXss15f26NKWBpDXQd0/uK/KPqdQhxbPa994hnzjcE2VqQpDslf55723cKPUOGSmMY3g==
  /debug/3.2.7:
    dependencies:
      ms: 2.1.2
    dev: true
    resolution:
      integrity: sha512-CFjzYYAi4ThfiQvizrFQevTTXHtnCqWfe7x1AhgEscTz6ZbLbfoLRLPugTQyBth6f8ZERVUSyWHFD/7Wu4t1XQ==
  /debug/4.1.1:
    dependencies:
      ms: 2.1.2
    deprecated: 'Debug versions >=3.2.0 <3.2.7 || >=4 <4.3.1 have a low-severity ReDos regression when used in a Node.js environment. It is recommended you upgrade to 3.2.7 or 4.3.1. (https://github.com/visionmedia/debug/issues/797)'
    dev: true
    resolution:
      integrity: sha512-pYAIzeRo8J6KPEaJ0VWOh5Pzkbw/RetuzehGM7QRRX5he4fPHx2rdKMB256ehJCkX+XRQm16eZLqLNS8RSZXZw==
  /debug/4.3.1:
    dependencies:
      ms: 2.1.2
    engines:
      node: '>=6.0'
    peerDependencies:
      supports-color: '*'
    peerDependenciesMeta:
      supports-color:
        optional: true
    resolution:
      integrity: sha512-doEwdvm4PCeK4K3RQN2ZC2BYUBaxwLARCqZmMjtF8a51J2Rb0xpVloFRnCODwqjpwnAoao4pelN8l3RJdv3gRQ==
  /decamelize-keys/1.1.0:
    dependencies:
      decamelize: 1.2.0
      map-obj: 1.0.1
    dev: true
    engines:
      node: '>=0.10.0'
    resolution:
      integrity: sha1-0XGoeTMlKAfrPLYdwcFEXQeN8tk=
  /decamelize/1.2.0:
    dev: true
    engines:
      node: '>=0.10.0'
    resolution:
      integrity: sha1-9lNNFRSCabIDUue+4m9QH5oZEpA=
  /decimal.js/10.2.1:
    dev: true
    resolution:
      integrity: sha512-KaL7+6Fw6i5A2XSnsbhm/6B+NuEA7TZ4vqxnd5tXz9sbKtrN9Srj8ab4vKVdK8YAqZO9P1kg45Y6YLoduPf+kw==
  /decode-uri-component/0.2.0:
    dev: true
    engines:
      node: '>=0.10'
    resolution:
      integrity: sha1-6zkTMzRYd1y4TNGh+uBiEGu4dUU=
  /dedent/0.7.0:
    dev: true
    resolution:
      integrity: sha1-JJXduvbrh0q7Dhvp3yLS5aVEMmw=
  /deep-extend/0.6.0:
    dev: true
    engines:
      node: '>=4.0.0'
    resolution:
      integrity: sha512-LOHxIOaPYdHlJRtCQfDIVZtfw/ufM8+rVj649RIHzcm/vGwQRXFt6OPqIFWsm2XEMrNIEtWR64sY1LEKD2vAOA==
  /deep-is/0.1.3:
    dev: true
    resolution:
      integrity: sha1-s2nW+128E+7PUk+RsHD+7cNXzzQ=
  /deepmerge/4.2.2:
    dev: true
    engines:
      node: '>=0.10.0'
    resolution:
      integrity: sha512-FJ3UgI4gIl+PHZm53knsuSFpE+nESMr7M4v9QcgB7S63Kj/6WqMiFQJpBBYz1Pt+66bZpP3Q7Lye0Oo9MPKEdg==
  /define-property/0.2.5:
    dependencies:
      is-descriptor: 0.1.6
    dev: true
    engines:
      node: '>=0.10.0'
    resolution:
      integrity: sha1-w1se+RjsPJkPmlvFe+BKrOxcgRY=
  /define-property/1.0.0:
    dependencies:
      is-descriptor: 1.0.2
    dev: true
    engines:
      node: '>=0.10.0'
    resolution:
      integrity: sha1-dp66rz9KY6rTr56NMEybvnm/sOY=
  /define-property/2.0.2:
    dependencies:
      is-descriptor: 1.0.2
      isobject: 3.0.1
    dev: true
    engines:
      node: '>=0.10.0'
    resolution:
      integrity: sha512-jwK2UV4cnPpbcG7+VRARKTZPUWowwXA8bzH5NP6ud0oeAxyYPuGZUAC7hMugpCdz4BeSZl2Dl9k66CHJ/46ZYQ==
  /del-cli/3.0.1:
    dependencies:
      del: 5.1.0
      meow: 6.1.1
    dev: true
    engines:
      node: '>=8'
    hasBin: true
    resolution:
      integrity: sha512-BLHItGr82rUbHhjMu41d+vw9Md49i81jmZSV00HdTq4t+RTHywmEht/23mNFpUl2YeLYJZJyGz4rdlMAyOxNeg==
  /del/5.1.0:
    dependencies:
      globby: 10.0.2
      graceful-fs: 4.2.4
      is-glob: 4.0.1
      is-path-cwd: 2.2.0
      is-path-inside: 3.0.2
      p-map: 3.0.0
      rimraf: 3.0.2
      slash: 3.0.0
    dev: true
    engines:
      node: '>=8'
    resolution:
      integrity: sha512-wH9xOVHnczo9jN2IW68BabcecVPxacIA3g/7z6vhSU/4stOKQzeCRK0yD0A24WiAAUJmmVpWqrERcTxnLo3AnA==
  /del/6.0.0:
    dependencies:
      globby: 11.0.1
      graceful-fs: 4.2.4
      is-glob: 4.0.1
      is-path-cwd: 2.2.0
      is-path-inside: 3.0.2
      p-map: 4.0.0
      rimraf: 3.0.2
      slash: 3.0.0
    engines:
      node: '>=10'
    resolution:
      integrity: sha512-1shh9DQ23L16oXSZKB2JxpL7iMy2E0S9d517ptA1P8iw0alkPtQcrKH7ru31rYtKwF499HkTu+DRzq3TCKDFRQ==
  /delayed-stream/1.0.0:
    dev: true
    engines:
      node: '>=0.4.0'
    resolution:
      integrity: sha1-3zrhmayt+31ECqrgsp4icrJOxhk=
  /delegates/1.0.0:
    dev: true
    resolution:
      integrity: sha1-hMbhWbgZBP3KWaDvRM2HDTElD5o=
  /denque/1.4.1:
    dev: true
    engines:
      node: '>=0.10'
    resolution:
      integrity: sha512-OfzPuSZKGcgr96rf1oODnfjqBFmr1DVoc/TrItj3Ohe0Ah1C5WX5Baquw/9U9KovnQ88EqmJbD66rKYUQYN1tQ==
  /depd/1.1.2:
    dev: true
    engines:
      node: '>= 0.6'
    resolution:
      integrity: sha1-m81S4UwJd2PnSbJ0xDRu0uVgtak=
  /depd/2.0.0:
    dev: true
    engines:
      node: '>= 0.8'
    resolution:
      integrity: sha512-g7nH6P6dyDioJogAAGprGpCtVImJhpPk/roCzdb3fIh61/s/nPsfR6onyMwkCAR/OlC3yBC0lESvUoQEAssIrw==
  /destroy/1.0.4:
    dev: true
    resolution:
      integrity: sha1-l4hXRCxEdJ5CBmE+N5RiBYJqvYA=
  /detect-libc/1.0.3:
    dev: true
    engines:
      node: '>=0.10'
    hasBin: true
    resolution:
      integrity: sha1-+hN8S9aY7fVc1c0CrFWfkaTEups=
  /detect-newline/3.1.0:
    dev: true
    engines:
      node: '>=8'
    resolution:
      integrity: sha512-TLz+x/vEXm/Y7P7wn1EJFNLxYpUD4TgMosxY6fAVJUnJMbupHBOncxyWUG9OpTaH9EBD7uFI5LfEgmMOc54DsA==
  /diff-sequences/25.2.6:
    dev: true
    engines:
      node: '>= 8.3'
    resolution:
      integrity: sha512-Hq8o7+6GaZeoFjtpgvRBUknSXNeJiCx7V9Fr94ZMljNiCr9n9L8H8aJqgWOQiDDGdyn29fRNcDdRVJ5fdyihfg==
  /diff-sequences/26.6.2:
    dev: true
    engines:
      node: '>= 10.14.2'
    resolution:
      integrity: sha512-Mv/TDa3nZ9sbc5soK+OoA74BsS3mL37yixCvUAQkiuA4Wz6YtwP/K47n2rv2ovzHZvoiQeA5FTQOschKkEwB0Q==
  /diff/4.0.2:
    engines:
      node: '>=0.3.1'
    resolution:
      integrity: sha512-58lmxKSA4BNyLz+HHMUzlOEpg09FV+ev6ZMe3vJihgdxzgcwZ8VoEEPmALCZG9LmqfVoNMMKpttIYTVG6uDY7A==
  /dir-glob/3.0.1:
    dependencies:
      path-type: 4.0.0
    engines:
      node: '>=8'
    resolution:
      integrity: sha512-WkrWp9GR4KXfKGYzOLmTuGVi1UWFfws377n9cc55/tb6DuqyF6pcQ5AbiHEshaDpY9v6oaSr2XCDidGmMwdzIA==
  /disparity/3.0.0:
    dependencies:
      ansi-styles: 4.3.0
      diff: 4.0.2
    dev: true
    engines:
      node: '>=8'
    hasBin: true
    resolution:
      integrity: sha512-n94Rzbv2ambRaFzrnBf34IEiyOdIci7maRpMkoQWB6xFYGA7Nbs0Z5YQzMfTeyQeelv23nayqOcssBoc6rKrgw==
  /doctrine/3.0.0:
    dependencies:
      esutils: 2.0.3
    dev: true
    engines:
      node: '>=6.0.0'
    resolution:
      integrity: sha512-yS+Q5i3hBf7GBkd4KG8a7eBNNWNGLTaEwwYWUijIYM7zrlYDM0BFXHjjPWlWZ1Rg7UaddZeIDmi9jF3HmqiQ2w==
  /domexception/2.0.1:
    dependencies:
      webidl-conversions: 5.0.0
    dev: true
    engines:
      node: '>=8'
    resolution:
      integrity: sha512-yxJ2mFy/sibVQlu5qHjOkf9J3K6zgmCxgJ94u2EdvDOV09H+32LtRswEcUsmUWN72pVLOEnTSRaIVVzVQgS0dg==
  /dotenv/8.2.0:
    engines:
      node: '>=8'
    resolution:
      integrity: sha512-8sJ78ElpbDJBHNeBzUbUVLsqKdccaa/BXF1uPTw3GrvQTBgrQrtObr2mUrE38vzYd8cEv+m/JBfDLioYcfXoaw==
  /duplexer/0.1.2:
    dev: false
    resolution:
      integrity: sha512-jtD6YG370ZCIi/9GTaJKQxWTZD045+4R4hTk/x1UyoqadyJ9x9CgSi1RlVDQF8U2sxLLSnFkCaMihqljHIWgMg==
  /ecc-jsbn/0.1.2:
    dependencies:
      jsbn: 0.1.1
      safer-buffer: 2.1.2
    dev: true
    resolution:
      integrity: sha1-OoOpBOVDUyh4dMVkt1SThoSamMk=
  /ecdsa-sig-formatter/1.0.11:
    dependencies:
      safe-buffer: 5.2.1
    dev: true
    resolution:
      integrity: sha512-nagl3RYrbNv6kQkeJIpt6NJZy8twLB/2vtz6yN9Z4vRKHN4/QZJIEbqohALSgwKdnksuY3k5Addp5lg8sVoVcQ==
  /ee-first/1.1.1:
    dev: true
    resolution:
      integrity: sha1-WQxhFWsK4vTwJVcyoViyZrxWsh0=
  /emittery/0.7.2:
    dev: true
    engines:
      node: '>=10'
    resolution:
      integrity: sha512-A8OG5SR/ij3SsJdWDJdkkSYUjQdCUx6APQXem0SaEePBSRg4eymGYwBkKo1Y6DU+af/Jn2dBQqDBvjnr9Vi8nQ==
  /emoji-regex/7.0.3:
    dev: true
    resolution:
      integrity: sha512-CwBLREIQ7LvYFB0WyRvwhq5N5qPhc6PMjD6bYggFlI5YyDgl+0vxq5VHbMOFqLg7hfWzmu8T5Z1QofhmTIhItA==
  /emoji-regex/8.0.0:
    resolution:
      integrity: sha512-MSjYzcWNOA0ewAHpz0MxpYFvwg6yjy1NG3xteoqz644VCo/RPgnr1/GGt+ic3iJTzQ8Eu3TdM14SawnVUmGE6A==
  /emojis-list/3.0.0:
    dev: true
    engines:
      node: '>= 4'
    resolution:
      integrity: sha512-/kyM18EfinwXZbno9FyUGeFh87KC8HRQBQGildHZbEuRyWFOmv1U10o9BBp8XVZDVNNuQKyIGIu5ZYAAXJ0V2Q==
  /encodeurl/1.0.2:
    dev: true
    engines:
      node: '>= 0.8'
    resolution:
      integrity: sha1-rT/0yG7C0CkyL1oCw6mmBslbP1k=
  /end-of-stream/1.4.4:
    dependencies:
      once: 1.4.0
    resolution:
      integrity: sha512-+uw1inIHVPQoaVuHzRyXd21icM+cnt4CzD5rW+NC1wjOUSTOs+Te7FOv7AhN7vS9x/oIyhLP5PR1H+phQAHu5Q==
  /enhanced-resolve/4.3.0:
    dependencies:
      graceful-fs: 4.2.4
      memory-fs: 0.5.0
      tapable: 1.1.3
    dev: true
    engines:
      node: '>=6.9.0'
    resolution:
      integrity: sha512-3e87LvavsdxyoCfGusJnrZ5G8SLPOFeHSNpZI/ATL9a5leXo2k0w6MKnbqhdBad9qTobSfB20Ld7UmgoNbAZkQ==
  /enquirer/2.3.6:
    dependencies:
      ansi-colors: 4.1.1
    dev: true
    engines:
      node: '>=8.6'
    resolution:
      integrity: sha512-yjNnPr315/FjS4zIsUxYguYUPP2e1NK4d7E7ZOLiyYCcbFBiTMyID+2wvm2w6+pZ/odMA7cRkjhsPbltwBOrLg==
  /env-paths/2.2.0:
    engines:
      node: '>=6'
    resolution:
      integrity: sha512-6u0VYSCo/OW6IoD5WCLLy9JUGARbamfSavcNXry/eu8aHVFei6CD3Sw+VGX5alea1i9pgPHW0mbu6Xj0uBh7gA==
  /errno/0.1.7:
    dependencies:
      prr: 1.0.1
    dev: true
    hasBin: true
    resolution:
      integrity: sha512-MfrRBDWzIWifgq6tJj60gkAwtLNb6sQPlcFrSOflcP1aFmmruKQ2wRnze/8V6kgyz7H3FF8Npzv78mZ7XLLflg==
  /error-ex/1.3.2:
    dependencies:
      is-arrayish: 0.2.1
    resolution:
      integrity: sha512-7dFHNmqeFSEt2ZBsCriorKnn3Z2pj+fd9kmI6QoWw4//DL+icEBfc0U7qJCisqrTsKTjw4fNFy2pW9OqStD84g==
  /esbuild/0.8.17:
    dev: true
    hasBin: true
    requiresBuild: true
    resolution:
      integrity: sha512-ReHap+Iyn5BQF0B8F3xrLwu+j57ri5uDUw2ej9XTPAuFDebYiWwRzBY4jhF610bklveXLbCGim/8/2wQKQlu1w==
  /escape-html/1.0.3:
    dev: true
    resolution:
      integrity: sha1-Aljq5NPQwJdN4cFpGI7wBR0dGYg=
  /escape-quotes/1.0.2:
    dependencies:
      escape-string-regexp: 1.0.5
    dev: true
    resolution:
      integrity: sha1-tIltSmz4LdWzP0m3E0CMY4D2zZc=
  /escape-string-regexp/1.0.5:
    engines:
      node: '>=0.8.0'
    resolution:
      integrity: sha1-G2HAViGQqN/2rjuyzwIAyhMLhtQ=
  /escape-string-regexp/2.0.0:
    engines:
      node: '>=8'
    resolution:
      integrity: sha512-UpzcLCXolUWcNu5HtVMHYdXJjArjsF9C0aNnquZYY4uW/Vu0miy5YoWvbV345HauVvcAUnpRuhMMcqTcGOY2+w==
  /escape-string-regexp/4.0.0:
    engines:
      node: '>=10'
    resolution:
      integrity: sha512-TtpcNJ3XAzx3Gq8sWRzJaVajRs0uVxA2YAkdb1jm2YkPz4G6egUFAyA3n5vtEIZefPk5Wa4UXbKuS5fKkJWdgA==
  /escodegen/1.14.3:
    dependencies:
      esprima: 4.0.1
      estraverse: 4.3.0
      esutils: 2.0.3
      optionator: 0.8.3
    dev: true
    engines:
      node: '>=4.0'
    hasBin: true
    optionalDependencies:
      source-map: 0.6.1
    resolution:
      integrity: sha512-qFcX0XJkdg+PB3xjZZG/wKSuT1PnQWx57+TVSjIMmILd2yC/6ByYElPwJnslDsuWuSAp4AwJGumarAAmJch5Kw==
  /eslint-config-prettier/6.15.0_eslint@7.14.0:
    dependencies:
      eslint: 7.14.0
      get-stdin: 6.0.0
    dev: true
    hasBin: true
    peerDependencies:
      eslint: '>=3.14.1'
    resolution:
      integrity: sha512-a1+kOYLR8wMGustcgAjdydMsQ2A/2ipRPwRKUmfYaSxc9ZPcrku080Ctl6zrZzZNs/U82MjSv+qKREkoq3bJaw==
  /eslint-plugin-eslint-comments/3.2.0_eslint@7.14.0:
    dependencies:
      escape-string-regexp: 1.0.5
      eslint: 7.14.0
      ignore: 5.1.8
    dev: true
    engines:
      node: '>=6.5.0'
    peerDependencies:
      eslint: '>=4.19.1'
    resolution:
      integrity: sha512-0jkOl0hfojIHHmEHgmNdqv4fmh7300NdpA9FFpF7zaoLvB/QeXOGNLIo86oAveJFrfB1p05kC8hpEMHM8DwWVQ==
  /eslint-plugin-jest/24.1.3_eslint@7.14.0+typescript@4.0.3:
    dependencies:
      '@typescript-eslint/experimental-utils': 4.8.2_eslint@7.14.0+typescript@4.0.3
      eslint: 7.14.0
    dev: true
    engines:
      node: '>=10'
    peerDependencies:
      eslint: '>=5'
      typescript: '*'
    resolution:
      integrity: sha512-dNGGjzuEzCE3d5EPZQ/QGtmlMotqnYWD/QpCZ1UuZlrMAdhG5rldh0N0haCvhGnUkSeuORS5VNROwF9Hrgn3Lg==
  /eslint-plugin-jest/24.1.3_eslint@7.14.0+typescript@4.1.2:
    dependencies:
      '@typescript-eslint/experimental-utils': 4.8.2_eslint@7.14.0+typescript@4.1.2
      eslint: 7.14.0
    dev: true
    engines:
      node: '>=10'
    peerDependencies:
      eslint: '>=5'
      typescript: '*'
    resolution:
      integrity: sha512-dNGGjzuEzCE3d5EPZQ/QGtmlMotqnYWD/QpCZ1UuZlrMAdhG5rldh0N0haCvhGnUkSeuORS5VNROwF9Hrgn3Lg==
  /eslint-plugin-prettier/3.1.4_eslint@7.14.0+prettier@2.1.2:
    dependencies:
      eslint: 7.14.0
      prettier: 2.1.2
      prettier-linter-helpers: 1.0.0
    dev: true
    engines:
      node: '>=6.0.0'
    peerDependencies:
      eslint: '>=5.0.0'
      prettier: '>=1.13.0'
    resolution:
      integrity: sha512-jZDa8z76klRqo+TdGDTFJSavwbnWK2ZpqGKNZ+VvweMW516pDUMmQ2koXvxEE4JhzNvTv+radye/bWGBmA6jmg==
  /eslint-plugin-prettier/3.1.4_eslint@7.14.0+prettier@2.2.1:
    dependencies:
      eslint: 7.14.0
      prettier: 2.2.1
      prettier-linter-helpers: 1.0.0
    dev: true
    engines:
      node: '>=6.0.0'
    peerDependencies:
      eslint: '>=5.0.0'
      prettier: '>=1.13.0'
    resolution:
      integrity: sha512-jZDa8z76klRqo+TdGDTFJSavwbnWK2ZpqGKNZ+VvweMW516pDUMmQ2koXvxEE4JhzNvTv+radye/bWGBmA6jmg==
  /eslint-scope/5.1.1:
    dependencies:
      esrecurse: 4.3.0
      estraverse: 4.3.0
    dev: true
    engines:
      node: '>=8.0.0'
    resolution:
      integrity: sha512-2NxwbF/hZ0KpepYN0cNbo+FN6XoK7GaHlQhgx/hIZl6Va0bF45RQOOwhLIy8lQDbuCiadSLCBnH2CFYquit5bw==
  /eslint-utils/2.1.0:
    dependencies:
      eslint-visitor-keys: 1.3.0
    dev: true
    engines:
      node: '>=6'
    resolution:
      integrity: sha512-w94dQYoauyvlDc43XnGB8lU3Zt713vNChgt4EWwhXAP2XkBvndfxF0AgIqKOOasjPIPzj9JqgwkwbCYD0/V3Zg==
  /eslint-visitor-keys/1.3.0:
    dev: true
    engines:
      node: '>=4'
    resolution:
      integrity: sha512-6J72N8UNa462wa/KFODt/PJ3IU60SDpC3QXC1Hjc1BXXpfL2C9R5+AU7jhe0F6GREqVMh4Juu+NY7xn+6dipUQ==
  /eslint-visitor-keys/2.0.0:
    dev: true
    engines:
      node: '>=10'
    resolution:
      integrity: sha512-QudtT6av5WXels9WjIM7qz1XD1cWGvX4gGXvp/zBn9nXG02D0utdU3Em2m/QjTnrsk6bBjmCygl3rmj118msQQ==
  /eslint/7.14.0:
    dependencies:
      '@babel/code-frame': 7.10.4
      '@eslint/eslintrc': 0.2.1
      ajv: 6.12.6
      chalk: 4.1.0
      cross-spawn: 7.0.3
      debug: 4.3.1
      doctrine: 3.0.0
      enquirer: 2.3.6
      eslint-scope: 5.1.1
      eslint-utils: 2.1.0
      eslint-visitor-keys: 2.0.0
      espree: 7.3.0
      esquery: 1.3.1
      esutils: 2.0.3
      file-entry-cache: 5.0.1
      functional-red-black-tree: 1.0.1
      glob-parent: 5.1.1
      globals: 12.4.0
      ignore: 4.0.6
      import-fresh: 3.2.2
      imurmurhash: 0.1.4
      is-glob: 4.0.1
      js-yaml: 3.14.0
      json-stable-stringify-without-jsonify: 1.0.1
      levn: 0.4.1
      lodash: 4.17.20
      minimatch: 3.0.4
      natural-compare: 1.4.0
      optionator: 0.9.1
      progress: 2.0.3
      regexpp: 3.1.0
      semver: 7.3.4
      strip-ansi: 6.0.0
      strip-json-comments: 3.1.1
      table: 5.4.6
      text-table: 0.2.0
      v8-compile-cache: 2.2.0
    dev: true
    engines:
      node: ^10.12.0 || >=12.0.0
    hasBin: true
    resolution:
      integrity: sha512-5YubdnPXrlrYAFCKybPuHIAH++PINe1pmKNc5wQRB9HSbqIK1ywAnntE3Wwua4giKu0bjligf1gLF6qxMGOYRA==
  /espree/7.3.0:
    dependencies:
      acorn: 7.4.1
      acorn-jsx: 5.3.1_acorn@7.4.1
      eslint-visitor-keys: 1.3.0
    dev: true
    engines:
      node: ^10.12.0 || >=12.0.0
    resolution:
      integrity: sha512-dksIWsvKCixn1yrEXO8UosNSxaDoSYpq9reEjZSbHLpT5hpaCAKTLBwq0RHtLrIr+c0ByiYzWT8KTMRzoRCNlw==
  /esprima/4.0.1:
    dev: true
    engines:
      node: '>=4'
    hasBin: true
    resolution:
      integrity: sha512-eGuFFw7Upda+g4p+QHvnW0RyTX/SVeJBDM/gCtMARO0cLuT2HcEKnTPvhjV6aGeqrCB/sbNop0Kszm0jsaWU4A==
  /esquery/1.3.1:
    dependencies:
      estraverse: 5.2.0
    dev: true
    engines:
      node: '>=0.10'
    resolution:
      integrity: sha512-olpvt9QG0vniUBZspVRN6lwB7hOZoTRtT+jzR+tS4ffYx2mzbw+z0XCOk44aaLYKApNX5nMm+E+P6o25ip/DHQ==
  /esrecurse/4.3.0:
    dependencies:
      estraverse: 5.2.0
    dev: true
    engines:
      node: '>=4.0'
    resolution:
      integrity: sha512-KmfKL3b6G+RXvP8N1vr3Tq1kL/oCFgn2NYXEtqP8/L3pKapUA4G8cFVaoF3SU323CD4XypR/ffioHmkti6/Tag==
  /estraverse/4.3.0:
    dev: true
    engines:
      node: '>=4.0'
    resolution:
      integrity: sha512-39nnKffWz8xN1BU/2c79n9nB9HDzo0niYUqx6xyqUnyoAnQyyWpOTdZEeiCch8BBu515t4wp9ZmgVfVhn9EBpw==
  /estraverse/5.2.0:
    dev: true
    engines:
      node: '>=4.0'
    resolution:
      integrity: sha512-BxbNGGNm0RyRYvUdHpIwv9IWzeM9XClbOxwoATuFdOE7ZE6wHL+HQ5T8hoPM+zHvmKzzsEqhgy0GrQ5X13afiQ==
  /esutils/2.0.3:
    dev: true
    engines:
      node: '>=0.10.0'
    resolution:
      integrity: sha512-kVscqXk4OCp68SZ0dkgEKVi6/8ij300KBWTJq32P/dYeWTSwK41WyTxalN1eRmA5Z9UU/LX9D7FWSmV9SAYx6g==
  /etag/1.8.1:
    dev: true
    engines:
      node: '>= 0.6'
    resolution:
      integrity: sha1-Qa4u62XvpiJorr/qg6x9eSmbCIc=
  /event-stream/3.3.4:
    dependencies:
      duplexer: 0.1.2
      from: 0.1.7
      map-stream: 0.1.0
      pause-stream: 0.0.11
      split: 0.3.3
      stream-combiner: 0.0.4
      through: 2.3.8
    dev: false
    resolution:
      integrity: sha1-SrTJoPWlTbkzi0w02Gv86PSzVXE=
  /event-target-shim/5.0.1:
    dev: true
    engines:
      node: '>=6'
    resolution:
      integrity: sha512-i/2XbnSz/uxRCU6+NdVJgKWDTM427+MqYbkQzD321DuCQJUqOuJKIA0IM2+W2xtYHdKOmZ4dR6fExsd4SXL+WQ==
  /eventemitter3/4.0.7:
    resolution:
      integrity: sha512-8guHBZCwKnFhYdHr2ysuRWErTwhoN2X8XELRlrRwpmfeY2jjuUN4taQMsULKUVo1K4DvZl+0pgfyoysHxvmvEw==
  /exec-sh/0.3.4:
    dev: true
    resolution:
      integrity: sha512-sEFIkc61v75sWeOe72qyrqg2Qg0OuLESziUDk/O/z2qgS15y2gWVFrI6f2Qn/qw/0/NCfCEsmNA4zOjkwEZT1A==
  /execa/1.0.0:
    dependencies:
      cross-spawn: 6.0.5
      get-stream: 4.1.0
      is-stream: 1.1.0
      npm-run-path: 2.0.2
      p-finally: 1.0.0
      signal-exit: 3.0.3
      strip-eof: 1.0.0
    dev: true
    engines:
      node: '>=6'
    resolution:
      integrity: sha512-adbxcyWV46qiHyvSp50TKt05tB4tK3HcmF7/nxfAdhnox83seTDbwnaqKO4sXRy7roHAIFqJP/Rw/AuEbX61LA==
  /execa/4.1.0:
    dependencies:
      cross-spawn: 7.0.3
      get-stream: 5.2.0
      human-signals: 1.1.1
      is-stream: 2.0.0
      merge-stream: 2.0.0
      npm-run-path: 4.0.1
      onetime: 5.1.2
      signal-exit: 3.0.3
      strip-final-newline: 2.0.0
    engines:
      node: '>=10'
    resolution:
      integrity: sha512-j5W0//W7f8UxAn8hXVnwG8tLwdiUy4FJLcSupCg6maBYZDpyBvTApK7KyuI4bKj8KOh1r2YH+6ucuYtJv1bTZA==
  /exit/0.1.2:
    dev: true
    engines:
      node: '>= 0.8.0'
    resolution:
      integrity: sha1-BjJjj42HfMghB9MKD/8aF8uhzQw=
  /expand-brackets/2.1.4:
    dependencies:
      debug: 2.6.9
      define-property: 0.2.5
      extend-shallow: 2.0.1
      posix-character-classes: 0.1.1
      regex-not: 1.0.2
      snapdragon: 0.8.2
      to-regex: 3.0.2
    dev: true
    engines:
      node: '>=0.10.0'
    resolution:
      integrity: sha1-t3c14xXOMPa27/D4OwQVGiJEliI=
  /expand-template/2.0.3:
    dev: true
    engines:
      node: '>=6'
    resolution:
      integrity: sha512-XYfuKMvj4O35f/pOXLObndIRvyQ+/+6AhODh+OKWj9S9498pHHn/IMszH+gt0fBCRWMNfk1ZSp5x3AifmnI2vg==
  /expect/26.6.2:
    dependencies:
      '@jest/types': 26.6.2
      ansi-styles: 4.3.0
      jest-get-type: 26.3.0
      jest-matcher-utils: 26.6.2
      jest-message-util: 26.6.2
      jest-regex-util: 26.0.0
    dev: true
    engines:
      node: '>= 10.14.2'
    resolution:
      integrity: sha512-9/hlOBkQl2l/PLHJx6JjoDF6xPKcJEsUlWKb23rKE7KzeDqUZKXKNMW27KIue5JMdBV9HgmoJPcc8HtO85t9IA==
  /express/4.17.1:
    dependencies:
      accepts: 1.3.7
      array-flatten: 1.1.1
      body-parser: 1.19.0
      content-disposition: 0.5.3
      content-type: 1.0.4
      cookie: 0.4.0
      cookie-signature: 1.0.6
      debug: 2.6.9
      depd: 1.1.2
      encodeurl: 1.0.2
      escape-html: 1.0.3
      etag: 1.8.1
      finalhandler: 1.1.2
      fresh: 0.5.2
      merge-descriptors: 1.0.1
      methods: 1.1.2
      on-finished: 2.3.0
      parseurl: 1.3.3
      path-to-regexp: 0.1.7
      proxy-addr: 2.0.6
      qs: 6.7.0
      range-parser: 1.2.1
      safe-buffer: 5.1.2
      send: 0.17.1
      serve-static: 1.14.1
      setprototypeof: 1.1.1
      statuses: 1.5.0
      type-is: 1.6.18
      utils-merge: 1.0.1
      vary: 1.1.2
    dev: true
    engines:
      node: '>= 0.10.0'
    resolution:
      integrity: sha512-mHJ9O79RqluphRrcw2X/GTh3k9tVv8YcoyY4Kkh4WDMUYKRZUq0h1o0w2rrrxBqM7VoeUVqgb27xlEMXTnYt4g==
  /extend-shallow/2.0.1:
    dependencies:
      is-extendable: 0.1.1
    engines:
      node: '>=0.10.0'
    resolution:
      integrity: sha1-Ua99YUrZqfYQ6huvu5idaxxWiQ8=
  /extend-shallow/3.0.2:
    dependencies:
      assign-symbols: 1.0.0
      is-extendable: 1.0.1
    dev: true
    engines:
      node: '>=0.10.0'
    resolution:
      integrity: sha1-Jqcarwc7OfshJxcnRhMcJwQCjbg=
  /extend/3.0.2:
    dev: true
    resolution:
      integrity: sha512-fjquC59cD7CyW6urNXK0FBufkZcoiGG80wTuPujX590cB5Ttln20E2UB4S/WARVqhXffZl2LNgS+gQdPIIim/g==
  /extglob/2.0.4:
    dependencies:
      array-unique: 0.3.2
      define-property: 1.0.0
      expand-brackets: 2.1.4
      extend-shallow: 2.0.1
      fragment-cache: 0.2.1
      regex-not: 1.0.2
      snapdragon: 0.8.2
      to-regex: 3.0.2
    dev: true
    engines:
      node: '>=0.10.0'
    resolution:
      integrity: sha512-Nmb6QXkELsuBr24CJSkilo6UHHgbekK5UiZgfE6UHD3Eb27YC6oD+bhcT+tJ6cl8dmsgdQxnWlcry8ksBIBLpw==
  /extsprintf/1.3.0:
    dev: true
    engines:
      '0': node >=0.6.0
    resolution:
      integrity: sha1-lpGEQOMEGnpBT4xS48V06zw+HgU=
  /extsprintf/1.4.0:
    dev: true
    engines:
      '0': node >=0.6.0
    resolution:
      integrity: sha1-4mifjzVvrWLMplo6kcXfX5VRaS8=
  /fast-deep-equal/3.1.3:
    dev: true
    resolution:
      integrity: sha512-f3qQ9oQy9j2AhBe/H9VC91wLmKBCCU/gDOnKNAYG5hswO7BLKj09Hc5HYNz9cGI++xlpDCIgDaitVs03ATR84Q==
  /fast-diff/1.2.0:
    dev: true
    resolution:
      integrity: sha512-xJuoT5+L99XlZ8twedaRf6Ax2TgQVxvgZOYoPKqZufmJib0tL2tegPBOZb1pVNgIhlqDlA0eO0c3wBvQcmzx4w==
  /fast-glob/3.2.4:
    dependencies:
      '@nodelib/fs.stat': 2.0.3
      '@nodelib/fs.walk': 1.2.4
      glob-parent: 5.1.1
      merge2: 1.4.1
      micromatch: 4.0.2
      picomatch: 2.2.2
    engines:
      node: '>=8'
    resolution:
      integrity: sha512-kr/Oo6PX51265qeuCYsyGypiO5uJFgBS0jksyG7FUeCyQzNwYnzrNIMR1NXfkZXsMYXYLRAHgISHBz8gQcxKHQ==
  /fast-json-stable-stringify/2.1.0:
    dev: true
    resolution:
      integrity: sha512-lhd/wF+Lk98HZoTCtlVraHtfh5XYijIjalXck7saUtuanSDyLMxnHhSXEDJqHxD7msR8D0uCmqlkwjCV8xvwHw==
  /fast-levenshtein/2.0.6:
    dev: true
    resolution:
      integrity: sha1-PYpcZog6FqMMqGQ+hR8Zuqd5eRc=
  /fast-write-atomic/0.2.1:
    resolution:
      integrity: sha512-WvJe06IfNYlr+6cO3uQkdKdy3Cb1LlCJSF8zRs2eT8yuhdbSlR9nIt+TgQ92RUxiRrQm+/S7RARnMfCs5iuAjw==
  /fastq/1.9.0:
    dependencies:
      reusify: 1.0.4
    resolution:
      integrity: sha512-i7FVWL8HhVY+CTkwFxkN2mk3h+787ixS5S63eb78diVRc1MCssarHq3W5cj0av7YDSwmaV928RNag+U1etRQ7w==
  /fb-watchman/2.0.1:
    dependencies:
      bser: 2.1.1
    dev: true
    resolution:
      integrity: sha512-DkPJKQeY6kKwmuMretBhr7G6Vodr7bFwDYTXIkfG1gjvNpaxBTQV3PbXg6bR1c1UP4jPOX0jHUbbHANL9vRjVg==
  /figures/3.2.0:
    dependencies:
      escape-string-regexp: 1.0.5
    engines:
      node: '>=8'
    resolution:
      integrity: sha512-yaduQFRKLXYOGgEn6AZau90j3ggSOyiqXU0F9JZfeXYhNa+Jk4X+s45A2zg5jns87GAFa34BBm2kXw4XpNcbdg==
  /file-entry-cache/5.0.1:
    dependencies:
      flat-cache: 2.0.1
    dev: true
    engines:
      node: '>=4'
    resolution:
      integrity: sha512-bCg29ictuBaKUwwArK4ouCaqDgLZcysCFLmM/Yn/FDoqndh/9vNuQfXRDvTuXKLxfD/JtZQGKFT8MGcJBK644g==
  /fill-range/4.0.0:
    dependencies:
      extend-shallow: 2.0.1
      is-number: 3.0.0
      repeat-string: 1.6.1
      to-regex-range: 2.1.1
    dev: true
    engines:
      node: '>=0.10.0'
    resolution:
      integrity: sha1-1USBHUKPmOsGpj3EAtJAPDKMOPc=
  /fill-range/7.0.1:
    dependencies:
      to-regex-range: 5.0.1
    engines:
      node: '>=8'
    resolution:
      integrity: sha512-qOo9F+dMUmC2Lcb4BbVvnKJxTPjCm+RRpe4gDuGrzkL7mEVl/djYSu2OdQ2Pa302N4oqkSg9ir6jaLWJ2USVpQ==
  /finalhandler/1.1.2:
    dependencies:
      debug: 2.6.9
      encodeurl: 1.0.2
      escape-html: 1.0.3
      on-finished: 2.3.0
      parseurl: 1.3.3
      statuses: 1.5.0
      unpipe: 1.0.0
    dev: true
    engines:
      node: '>= 0.8'
    resolution:
      integrity: sha512-aAWcW57uxVNrQZqFXjITpW3sIUQmHGG3qSb9mUah9MgMC4NeWhNOlNjXEYq3HjRAvL6arUviZGGJsBg6z0zsWA==
  /find-cache-dir/3.3.1:
    dependencies:
      commondir: 1.0.1
      make-dir: 3.1.0
      pkg-dir: 4.2.0
    engines:
      node: '>=8'
    resolution:
      integrity: sha512-t2GDMt3oGC/v+BMwzmllWDuJF/xcDtE5j/fCGbqDD7OLuJkj0cfh1YSA5VKPvwMeLFLNDBkwOKZ2X85jGLVftQ==
  /find-up/3.0.0:
    dependencies:
      locate-path: 3.0.0
    dev: true
    engines:
      node: '>=6'
    resolution:
      integrity: sha512-1yD6RmLI1XBfxugvORwlck6f75tYL+iR0jqwsOrOxMZyGYqUuDhJ0l4AXdO1iX/FTs9cBAMEk1gWSEx1kSbylg==
  /find-up/4.1.0:
    dependencies:
      locate-path: 5.0.0
      path-exists: 4.0.0
    engines:
      node: '>=8'
    resolution:
      integrity: sha512-PpOwAdQ/YlXQ2vj8a3h8IipDuYRi3wceVQQGYWxNINccq40Anw7BlsEXCMbt1Zt+OLA6Fq9suIpIWD0OsnISlw==
  /find-up/5.0.0:
    dependencies:
      locate-path: 6.0.0
      path-exists: 4.0.0
    engines:
      node: '>=10'
    resolution:
      integrity: sha512-78/PXT1wlLLDgTzDs7sjq9hzz0vXD+zn+7wypEe4fXQxCmdmqfGsEPQxmiCSQI3ajFV91bVSsvNtrJRiW6nGng==
  /find-versions/3.2.0:
    dependencies:
      semver-regex: 2.0.0
    dev: true
    engines:
      node: '>=6'
    resolution:
      integrity: sha512-P8WRou2S+oe222TOCHitLy8zj+SIsVJh52VP4lvXkaFVnOFFdoWv1H1Jjvel1aI6NCFOAaeAVm8qrI0odiLcww==
  /flat-cache/2.0.1:
    dependencies:
      flatted: 2.0.2
      rimraf: 2.6.3
      write: 1.0.3
    dev: true
    engines:
      node: '>=4'
    resolution:
      integrity: sha512-LoQe6yDuUMDzQAEH8sgmh4Md6oZnc/7PjtwjNFSzveXqSHt6ka9fPBuso7IGf9Rz4uqnSnWiFH2B/zj24a5ReA==
  /flat-map-polyfill/0.3.8:
    dev: true
    resolution:
      integrity: sha512-ZfmD5MnU7GglUEhiky9C7yEPaNq1/wh36RDohe+Xr3nJVdccwHbdTkFIYvetcdsoAckUKT51fuf44g7Ni5Doyg==
  /flatted/2.0.2:
    dev: true
    resolution:
      integrity: sha512-r5wGx7YeOwNWNlCA0wQ86zKyDLMQr+/RB8xy74M4hTphfmjlijTSSXGuH8rnvKZnfT9i+75zmd8jcKdMR4O6jA==
  /folktale/2.3.2:
    dev: true
    resolution:
      integrity: sha512-+8GbtQBwEqutP0v3uajDDoN64K2ehmHd0cjlghhxh0WpcfPzAIjPA03e1VvHlxL02FVGR0A6lwXsNQKn3H1RNQ==
  /follow-redirects/1.5.10:
    dependencies:
      debug: 3.1.0
    dev: true
    engines:
      node: '>=4.0'
    resolution:
      integrity: sha512-0V5l4Cizzvqt5D44aTXbFZz+FtyXV1vrDN6qrelxtfYQKW0KO0W2T/hkE8xvGa/540LkZlkaUjO4ailYTFtHVQ==
  /for-in/1.0.2:
    dev: true
    engines:
      node: '>=0.10.0'
    resolution:
      integrity: sha1-gQaNKVqBQuwKxybG4iAMMPttXoA=
  /forever-agent/0.6.1:
    dev: true
    resolution:
      integrity: sha1-+8cfDEGt6zf5bFd60e1C2P2sypE=
  /form-data/2.3.3:
    dependencies:
      asynckit: 0.4.0
      combined-stream: 1.0.8
      mime-types: 2.1.27
    dev: true
    engines:
      node: '>= 0.12'
    resolution:
      integrity: sha512-1lLKB2Mu3aGP1Q/2eCOx0fNbRMe7XdwktwOruhfqqd0rIJWwN4Dh+E3hrPSlDCXnSR7UtZ1N38rVXm+6+MEhJQ==
  /form-data/2.5.1:
    dependencies:
      asynckit: 0.4.0
      combined-stream: 1.0.8
      mime-types: 2.1.27
    dev: true
    engines:
      node: '>= 0.12'
    resolution:
      integrity: sha512-m21N3WOmEEURgk6B9GLOE4RuWOFf28Lhh9qGYeNlGq4VDXUlJy2th2slBNU8Gp8EzloYZOibZJ7t5ecIrFSjVA==
  /form-data/3.0.0:
    dependencies:
      asynckit: 0.4.0
      combined-stream: 1.0.8
      mime-types: 2.1.27
    dev: true
    engines:
      node: '>= 6'
    resolution:
      integrity: sha512-CKMFDglpbMi6PyN+brwB9Q/GOw0eAnsrEZDgcsH5Krhz5Od/haKHAX0NmQfha2zPPz0JpWzA7GJHGSnvCRLWsg==
  /forwarded/0.1.2:
    dev: true
    engines:
      node: '>= 0.6'
    resolution:
      integrity: sha1-mMI9qxF1ZXuMBXPozszZGw/xjIQ=
  /fragment-cache/0.2.1:
    dependencies:
      map-cache: 0.2.2
    dev: true
    engines:
      node: '>=0.10.0'
    resolution:
      integrity: sha1-QpD60n8T6Jvn8zeZxrxaCr//DRk=
  /fresh/0.5.2:
    dev: true
    engines:
      node: '>= 0.6'
    resolution:
      integrity: sha1-PYyt2Q2XZWn6g1qx+OSyOhBWBac=
  /from/0.1.7:
    dev: false
    resolution:
      integrity: sha1-g8YK/Fi5xWmXAH7Rp2izqzA6RP4=
  /from2/2.3.0:
    dependencies:
      inherits: 2.0.4
      readable-stream: 2.3.7
    dev: true
    resolution:
      integrity: sha1-i/tVAr3kpNNs/e6gB/zKIdfjgq8=
  /fs-constants/1.0.0:
    resolution:
      integrity: sha512-y6OAwoSIf7FyjMIv94u+b5rdheZEjzR63GTyZJm5qh4Bi+2YgwLCcI/fPFZkL5PSixOt6ZNKm+w+Hfp/Bciwow==
  /fs-exists-sync/0.1.0:
    dev: false
    engines:
      node: '>=0.10.0'
    resolution:
      integrity: sha1-mC1ok6+RjnLQjeyehnP/K1qNat0=
  /fs-extra/8.1.0:
    dependencies:
      graceful-fs: 4.2.4
      jsonfile: 4.0.0
      universalify: 0.1.2
    dev: true
    engines:
      node: '>=6 <7 || >=8'
    resolution:
      integrity: sha512-yhlQgA6mnOJUKOsRUFsgJdQCvkKhcz8tlZG5HBQfReYZy46OwLcY+Zia0mtdHsOo9y/hP+CxMN0TU9QxoOtG4g==
  /fs-jetpack/4.1.0:
    dependencies:
      minimatch: 3.0.4
      rimraf: 2.7.1
    dev: true
    resolution:
      integrity: sha512-h4nHLIcCaxnXfUWhwP+mLnar03R2DBlqicNvKJG44TJob8RV6GB8EKNwJgSaBeDAfqWhqq01y+Ao96vRwpXlPw==
  /fs-minipass/1.2.7:
    dependencies:
      minipass: 2.9.0
    dev: true
    resolution:
      integrity: sha512-GWSSJGFy4e9GUeCcbIkED+bgAoFyj7XF1mV8rma3QW4NIqX9Kyx79N/PF61H5udOV3aY1IaMLs6pGbH71nlCTA==
  /fs-minipass/2.1.0:
    dependencies:
      minipass: 3.1.3
    engines:
      node: '>= 8'
    resolution:
      integrity: sha512-V/JgOLFCS+R6Vcq0slCuaeWEdNC3ouDlJMNIsacH2VtALiu9mV4LPrHc5cDl8k5aw6J8jwgWWpiTo5RYhmIzvg==
  /fs-monkey/1.0.1:
    dev: true
    resolution:
      integrity: sha512-fcSa+wyTqZa46iWweI7/ZiUfegOZl0SG8+dltIwFXo7+zYU9J9kpS3NB6pZcSlJdhvIwp81Adx2XhZorncxiaA==
  /fs.realpath/1.0.0:
    resolution:
      integrity: sha1-FQStJSMVjKpA20onh8sBQRmU6k8=
  /fsevents/2.1.3:
    dev: true
    engines:
      node: ^8.16.0 || ^10.6.0 || >=11.0.0
    optional: true
    os:
      - darwin
    resolution:
      integrity: sha512-Auw9a4AxqWpa9GUfj370BMPzzyncfBABW8Mab7BGWBYDj4Isgq+cDKtx0i6u9jcX9pQDnswsaaOTgTmA5pEjuQ==
  /fsevents/2.2.1:
    dev: true
    engines:
      node: ^8.16.0 || ^10.6.0 || >=11.0.0
    optional: true
    os:
      - darwin
    resolution:
      integrity: sha512-bTLYHSeC0UH/EFXS9KqWnXuOl/wHK5Z/d+ghd5AsFMYN7wIGkUCOJyzy88+wJKkZPGON8u4Z9f6U4FdgURE9qA==
  /fstream/1.0.12:
    dependencies:
      graceful-fs: 4.2.4
      inherits: 2.0.4
      mkdirp: 0.5.5
      rimraf: 2.7.1
    dev: true
    engines:
      node: '>=0.6'
    optional: true
    resolution:
      integrity: sha512-WvJ193OHa0GHPEL+AycEJgxvBEwyfRkN1vhjca23OaPVMCaLCXTd5qAu82AjTcgP1UJmytkOKb63Ypde7raDIg==
  /function-bind/1.1.1:
    resolution:
      integrity: sha512-yIovAzMX49sF8Yl58fSCWJ5svSLuaibPxXQJFLmBObTuCr0Mf1KiPopGM9NiFjiYBCbfaa2Fh6breQ6ANVTI0A==
  /functional-red-black-tree/1.0.1:
    dev: true
    resolution:
      integrity: sha1-GwqzvVU7Kg1jmdKcDj6gslIHgyc=
  /gauge/2.7.4:
    dependencies:
      aproba: 1.2.0
      console-control-strings: 1.1.0
      has-unicode: 2.0.1
      object-assign: 4.1.1
      signal-exit: 3.0.3
      string-width: 1.0.2
      strip-ansi: 3.0.1
      wide-align: 1.1.3
    dev: true
    resolution:
      integrity: sha1-LANAXHU4w51+s3sxcCLjJfsBi/c=
  /gensync/1.0.0-beta.2:
    dev: true
    engines:
      node: '>=6.9.0'
    resolution:
      integrity: sha512-3hN7NaskYvMDLQY55gnW3NQ+mesEAepTqlg+VEbj7zzqEMBVNhzcGYYeqFo/TlYz6eQiFcp1HcsCZO+nGgS8zg==
  /get-caller-file/2.0.5:
    dev: true
    engines:
      node: 6.* || 8.* || >= 10.*
    resolution:
      integrity: sha512-DyFP3BM/3YHTQOCUL/w0OZHR0lpKeGrxotcHWcqNEdnltqFwXVfhEBQ94eIo34AfQpo0rGki4cyIiftY06h2Fg==
  /get-own-enumerable-property-symbols/3.0.2:
    dev: true
    resolution:
      integrity: sha512-I0UBV/XOz1XkIJHEUDMZAbzCThU/H8DxmSfmdGcKPnVhu2VfFqr34jr9777IyaTYvxjedWhqVIilEDsCdP5G6g==
  /get-package-type/0.1.0:
    dev: true
    engines:
      node: '>=8.0.0'
    resolution:
      integrity: sha512-pjzuKtY64GYfWizNAJ0fr9VqttZkNiK2iS430LtIHzjBEr6bX8Am2zm4sW4Ro5wjWW5cAlRL1qAMTcXbjNAO2Q==
  /get-port/5.1.1:
    dev: true
    engines:
      node: '>=8'
    resolution:
      integrity: sha512-g/Q1aTSDOxFpchXC4i8ZWvxA1lnPqx/JHqcpIw0/LX9T8x/GBbi6YnlN5nhaKIFkT8oFsscUKgDJYxfwfS6QsQ==
  /get-stdin/6.0.0:
    dev: true
    engines:
      node: '>=4'
    resolution:
      integrity: sha512-jp4tHawyV7+fkkSKyvjuLZswblUtz+SQKzSWnBbii16BuZksJlU1wuBYXY75r+duh/llF1ur6oNwi+2ZzjKZ7g==
  /get-stream/4.1.0:
    dependencies:
      pump: 3.0.0
    dev: true
    engines:
      node: '>=6'
    resolution:
      integrity: sha512-GMat4EJ5161kIy2HevLlr4luNjBgvmj413KaQA7jt4V8B4RDsfpHk7WQ9GVqfYyyx8OS/L66Kox+rJRNklLK7w==
  /get-stream/5.2.0:
    dependencies:
      pump: 3.0.0
    engines:
      node: '>=8'
    resolution:
      integrity: sha512-nBF+F1rAZVCu/p7rjzgA+Yb4lfYXrpl7a6VmJrU8wF9I1CKvP/QwPNZHnOlwbTkY6dvtFIzFMSyQXbLoTQPRpA==
  /get-stream/6.0.0:
    engines:
      node: '>=10'
    resolution:
      integrity: sha512-A1B3Bh1UmL0bidM/YX2NsCOTnGJePL9rO/M+Mw3m9f2gUpfokS0hi5Eah0WSUEWZdZhIZtMjkIYS7mDfOqNHbg==
  /get-value/2.0.6:
    dev: true
    engines:
      node: '>=0.10.0'
    resolution:
      integrity: sha1-3BXKHGcjh8p2vTesCjlbogQqLCg=
  /getpass/0.1.7:
    dependencies:
      assert-plus: 1.0.0
    dev: true
    resolution:
      integrity: sha1-Xv+OPmhNVprkyysSgmBOi6YhSfo=
  /git-config-path/1.0.1:
    dependencies:
      extend-shallow: 2.0.1
      fs-exists-sync: 0.1.0
      homedir-polyfill: 1.0.3
    dev: false
    engines:
      node: '>=0.10.0'
    resolution:
      integrity: sha1-bTP37WPbDQ4RgTFQO6s6ykfVRmQ=
  /git-user-email/0.2.2:
    dependencies:
      extend-shallow: 2.0.1
      git-config-path: 1.0.1
      parse-git-config: 1.1.1
    dev: false
    engines:
      node: '>=0.8'
    resolution:
      integrity: sha1-R9Qse4nMypQtZQ6/JVX4eognd1Q=
  /git-user-name/2.0.0:
    dependencies:
      extend-shallow: 2.0.1
      git-config-path: 1.0.1
      parse-git-config: 1.1.1
    dev: false
    engines:
      node: '>=0.8'
    resolution:
      integrity: sha512-1DC8rUNm2I5V9v4eIpK6PSjKCp9bI0t6Wl05WSk+xEMS8GhR8GWzxM3aGZfPrfuqEfWxSbui5/pQJryJFXqCzQ==
  /glob-parent/5.1.1:
    dependencies:
      is-glob: 4.0.1
    engines:
      node: '>= 6'
    resolution:
      integrity: sha512-FnI+VGOpnlGHWZxthPGR+QhR78fuiK0sNLkHQv+bL9fQi57lNNdquIbna/WrfROrolq8GK5Ek6BiMwqL/voRYQ==
  /glob/7.1.6:
    dependencies:
      fs.realpath: 1.0.0
      inflight: 1.0.6
      inherits: 2.0.4
      minimatch: 3.0.4
      once: 1.4.0
      path-is-absolute: 1.0.1
    resolution:
      integrity: sha512-LwaxwyZ72Lk7vZINtNNrywX0ZuLyStrdDtabefZKAY5ZGJhVtgdznluResxNmPitE0SAO+O26sWTHeKSI2wMBA==
  /global-dirs/2.0.1:
    dependencies:
      ini: 1.3.5
    engines:
      node: '>=8'
    resolution:
      integrity: sha512-5HqUqdhkEovj2Of/ms3IeS/EekcO54ytHRLV4PEY2rhRwrHXLQjeVEES0Lhka0xwNDtGYn58wyC4s5+MHsOO6A==
  /globals/11.12.0:
    dev: true
    engines:
      node: '>=4'
    resolution:
      integrity: sha512-WOBp/EEGUiIsJSp7wcv/y6MO+lV9UoncWqxuFfm8eBwzWNgyfBd6Gz+IeKQ9jCmyhoH99g15M3T+QaVHFjizVA==
  /globals/12.4.0:
    dependencies:
      type-fest: 0.8.1
    dev: true
    engines:
      node: '>=8'
    resolution:
      integrity: sha512-BWICuzzDvDoH54NHKCseDanAhE3CeDorgDL5MT6LMXXj2WCnd9UC2szdk4AWLfjdgNBCXLUanXYcpBBKOSWGwg==
  /globby/10.0.2:
    dependencies:
      '@types/glob': 7.1.3
      array-union: 2.1.0
      dir-glob: 3.0.1
      fast-glob: 3.2.4
      glob: 7.1.6
      ignore: 5.1.8
      merge2: 1.4.1
      slash: 3.0.0
    dev: true
    engines:
      node: '>=8'
    resolution:
      integrity: sha512-7dUi7RvCoT/xast/o/dLN53oqND4yk0nsHkhRgn9w65C4PofCLOoJ39iSOg+qVDdWQPIEj+eszMHQ+aLVwwQSg==
  /globby/11.0.1:
    dependencies:
      array-union: 2.1.0
      dir-glob: 3.0.1
      fast-glob: 3.2.4
      ignore: 5.1.8
      merge2: 1.4.1
      slash: 3.0.0
    engines:
      node: '>=10'
    resolution:
      integrity: sha512-iH9RmgwCmUJHi2z5o2l3eTtGBtXek1OYlHrbcxOYugyHLmAsZrPj43OtHThd62Buh/Vv6VyCBD2bdyWcGNQqoQ==
  /graceful-fs/4.2.4:
    resolution:
      integrity: sha512-WjKPNJF79dtJAVniUlGGWHYGz2jWxT6VhN/4m1NdkbZ2nOsEF+cI1Edgql5zCRhs/VsQYRvrXctxktVXZUkixw==
  /graphviz/0.0.9:
    dependencies:
      temp: 0.4.0
    dev: true
    engines:
      node: '>=0.6.8'
    resolution:
      integrity: sha512-SmoY2pOtcikmMCqCSy2NO1YsRfu9OO0wpTlOYW++giGjfX1a6gax/m1Fo8IdUd0/3H15cTOfR1SMKwohj4LKsg==
  /growly/1.3.0:
    dev: true
    optional: true
    resolution:
      integrity: sha1-8QdIy+dq+WS3yWyTxrzCivEgwIE=
  /har-schema/2.0.0:
    dev: true
    engines:
      node: '>=4'
    resolution:
      integrity: sha1-qUwiJOvKwEeCoNkDVSHyRzW37JI=
  /har-validator/5.1.5:
    dependencies:
      ajv: 6.12.6
      har-schema: 2.0.0
    deprecated: this library is no longer supported
    dev: true
    engines:
      node: '>=6'
    resolution:
      integrity: sha512-nmT2T0lljbxdQZfspsno9hgrG3Uir6Ks5afism62poxqBM6sDnMEuPmzTq8XN0OEwqKLLdh1jQI3qyE66Nzb3w==
  /hard-rejection/2.1.0:
    dev: true
    engines:
      node: '>=6'
    resolution:
      integrity: sha512-VIZB+ibDhx7ObhAe7OVtoEbuP4h/MuOTHJ+J8h/eBXotJYl0fBgR72xDFCKgIh22OJZIOVNxBMWuhAr10r8HdA==
  /has-ansi/2.0.0:
    dependencies:
      ansi-regex: 2.1.1
    dev: true
    engines:
      node: '>=0.10.0'
    resolution:
      integrity: sha1-NPUEnOHs3ysGSa8+8k5F7TVBbZE=
  /has-flag/3.0.0:
    engines:
      node: '>=4'
    resolution:
      integrity: sha1-tdRU3CGZriJWmfNGfloH87lVuv0=
  /has-flag/4.0.0:
    engines:
      node: '>=8'
    resolution:
      integrity: sha512-EykJT/Q1KjTWctppgIAgfSO0tKVuZUjhgMr17kqTumMl6Afv3EISleU7qZUzoXDFTAHTDC4NOoG/ZxU3EvlMPQ==
  /has-only/1.1.1:
    dev: true
    engines:
      node: '>=6'
    resolution:
      integrity: sha512-3GuFy9rDw0xvovCHb4SOKiRImbZ+a8boFBUyGNRPVd2mRyQOzYdau5G9nodUXC1ZKYN59hrHFkW1lgBQscYfTg==
  /has-unicode/2.0.1:
    dev: true
    resolution:
      integrity: sha1-4Ob+aijPUROIVeCG0Wkedx3iqLk=
  /has-value/0.3.1:
    dependencies:
      get-value: 2.0.6
      has-values: 0.1.4
      isobject: 2.1.0
    dev: true
    engines:
      node: '>=0.10.0'
    resolution:
      integrity: sha1-ex9YutpiyoJ+wKIHgCVlSEWZXh8=
  /has-value/1.0.0:
    dependencies:
      get-value: 2.0.6
      has-values: 1.0.0
      isobject: 3.0.1
    dev: true
    engines:
      node: '>=0.10.0'
    resolution:
      integrity: sha1-GLKB2lhbHFxR3vJMkw7SmgvmsXc=
  /has-values/0.1.4:
    dev: true
    engines:
      node: '>=0.10.0'
    resolution:
      integrity: sha1-bWHeldkd/Km5oCCJrThL/49it3E=
  /has-values/1.0.0:
    dependencies:
      is-number: 3.0.0
      kind-of: 4.0.0
    dev: true
    engines:
      node: '>=0.10.0'
    resolution:
      integrity: sha1-lbC2P+whRmGab+V/51Yo1aOe/k8=
  /has-yarn/2.1.0:
    engines:
      node: '>=8'
    resolution:
      integrity: sha512-UqBRqi4ju7T+TqGNdqAO0PaSVGsDGJUBQvk9eUWNGRY1CFGDzYhLWoM7JQEemnlvVcv/YEmc2wNW8BC24EnUsw==
  /has/1.0.3:
    dependencies:
      function-bind: 1.1.1
    engines:
      node: '>= 0.4.0'
    resolution:
      integrity: sha512-f2dvO0VU6Oej7RkWJGrehjbzMAjFp5/VKPp5tTpWIV4JHHZK1/BxbFRtf/siA2SWTe09caDmVtYYzWEIbBS4zw==
  /hasha/5.2.2:
    dependencies:
      is-stream: 2.0.0
      type-fest: 0.8.1
    engines:
      node: '>=8'
    resolution:
      integrity: sha512-Hrp5vIK/xr5SkeN2onO32H0MgNZ0f17HRNH39WfL0SYUNOTZ5Lz1TJ8Pajo/87dYGEFlLMm7mIc/k/s6Bvz9HQ==
  /homedir-polyfill/1.0.3:
    dependencies:
      parse-passwd: 1.0.0
    dev: false
    engines:
      node: '>=0.10.0'
    resolution:
      integrity: sha512-eSmmWE5bZTK2Nou4g0AI3zZ9rswp7GRKoKXS1BLUkvPviOqs4YTN1djQIqrXy9k5gEtdLPy86JjRwsNM9tnDcA==
  /hosted-git-info/2.8.8:
    resolution:
      integrity: sha512-f/wzC2QaWBs7t9IYqB4T3sR1xviIViXJRJTWBlx2Gf3g0Xi5vI7Yy4koXQ1c9OYDGHN9sBy1DQ2AB8fqZBWhUg==
  /html-encoding-sniffer/2.0.1:
    dependencies:
      whatwg-encoding: 1.0.5
    dev: true
    engines:
      node: '>=10'
    resolution:
      integrity: sha512-D5JbOMBIR/TVZkubHT+OyT2705QvogUW4IBn6nHd756OwieSF9aDYFj4dv6HHEVGYbHaLETa3WggZYWWMyy3ZQ==
  /html-escaper/2.0.2:
    dev: true
    resolution:
      integrity: sha512-H2iMtd0I4Mt5eYiapRdIDjp+XzelXQ0tFE4JS7YFwFevXXMmOp9myNrUvCg0D6ws8iqkRPBfKHgbwig1SmlLfg==
  /http-errors/1.7.2:
    dependencies:
      depd: 1.1.2
      inherits: 2.0.3
      setprototypeof: 1.1.1
      statuses: 1.5.0
      toidentifier: 1.0.0
    dev: true
    engines:
      node: '>= 0.6'
    resolution:
      integrity: sha512-uUQBt3H/cSIVfch6i1EuPNy/YsRSOUBXTVfZ+yR7Zjez3qjBz6i9+i4zjNaoqcoFVI4lQJ5plg63TvGfRSDCRg==
  /http-errors/1.7.3:
    dependencies:
      depd: 1.1.2
      inherits: 2.0.4
      setprototypeof: 1.1.1
      statuses: 1.5.0
      toidentifier: 1.0.0
    dev: true
    engines:
      node: '>= 0.6'
    resolution:
      integrity: sha512-ZTTX0MWrsQ2ZAhA1cejAwDLycFsd7I7nVtnkT3Ol0aqodaKW+0CTZDQ1uBv5whptCnc8e8HeRRJxRs0kmm/Qfw==
  /http-proxy-agent/4.0.1:
    dependencies:
      '@tootallnate/once': 1.1.2
      agent-base: 6.0.2
      debug: 4.3.1
    engines:
      node: '>= 6'
    resolution:
      integrity: sha512-k0zdNgqWTGA6aeIRVpvfVob4fL52dTfaehylg0Y4UvSySvOq/Y+BOyPrgpUrA7HylqvU8vIZGsRuXmspskV0Tg==
  /http-signature/1.2.0:
    dependencies:
      assert-plus: 1.0.0
      jsprim: 1.4.1
      sshpk: 1.16.1
    dev: true
    engines:
      node: '>=0.8'
      npm: '>=1.3.7'
    resolution:
      integrity: sha1-muzZJRFHcvPZW2WmCruPfBj7rOE=
  /https-proxy-agent/4.0.0:
    dependencies:
      agent-base: 5.1.1
      debug: 4.3.1
    dev: true
    engines:
      node: '>= 6.0.0'
    resolution:
      integrity: sha512-zoDhWrkR3of1l9QAL8/scJZyLu8j/gBkcwcaQOZh7Gyh/+uJQzGVETdgT30akuwkpL8HTRfssqI3BZuV18teDg==
  /https-proxy-agent/5.0.0:
    dependencies:
      agent-base: 6.0.2
      debug: 4.3.1
    engines:
      node: '>= 6'
    resolution:
      integrity: sha512-EkYm5BcKUGiduxzSt3Eppko+PiNWNEpa4ySk9vTC6wDsQJW9rHSa+UhGNJoRYp7bz6Ht1eaRIa6QaJqO5rCFbA==
  /human-signals/1.1.1:
    engines:
      node: '>=8.12.0'
    resolution:
      integrity: sha512-SEQu7vl8KjNL2eoGBLF3+wAjpsNfA9XMlXAYj/3EdaNfAlxKthD1xjEQfGOUhllCGGJVNY34bRr6lPINhNjyZw==
  /husky/4.3.0:
    dependencies:
      chalk: 4.1.0
      ci-info: 2.0.0
      compare-versions: 3.6.0
      cosmiconfig: 7.0.0
      find-versions: 3.2.0
      opencollective-postinstall: 2.0.3
      pkg-dir: 4.2.0
      please-upgrade-node: 3.2.0
      slash: 3.0.0
      which-pm-runs: 1.0.0
    dev: true
    engines:
      node: '>=10'
    hasBin: true
    requiresBuild: true
    resolution:
      integrity: sha512-tTMeLCLqSBqnflBZnlVDhpaIMucSGaYyX6855jM4AguGeWCeSzNdb1mfyWduTZ3pe3SJVvVWGL0jO1iKZVPfTA==
  /iconv-lite/0.4.24:
    dependencies:
      safer-buffer: 2.1.2
    dev: true
    engines:
      node: '>=0.10.0'
    resolution:
      integrity: sha512-v3MXnZAcvnywkTUEZomIActle7RXXeedOR31wwl7VlyoXO4Qi9arvSenNQWne1TcRwhCL1HwLI21bEqdpj8/rA==
  /iconv-lite/0.5.2:
    dependencies:
      safer-buffer: 2.1.2
    dev: true
    engines:
      node: '>=0.10.0'
    resolution:
      integrity: sha512-kERHXvpSaB4aU3eANwidg79K8FlrN77m8G9V+0vOR3HYaRifrlwMEpT7ZBJqLSEIHnEgJTHcWK82wwLwwKwtag==
  /iconv-lite/0.6.2:
    dependencies:
      safer-buffer: 2.1.2
    dev: true
    engines:
      node: '>=0.10.0'
    resolution:
      integrity: sha512-2y91h5OpQlolefMPmUlivelittSWy0rP+oYVpn6A7GwVHNE8AWzoYOBNmlwks3LobaJxgHCYZAnyNo2GgpNRNQ==
  /ieee754/1.2.1:
    resolution:
      integrity: sha512-dcyqhDvX1C46lXZcVqCpK+FtMRQVdIMN6/Df5js2zouUsqG7I6sFxitIC+7KYK29KdXOLHdu9zL4sFnoVQnqaA==
  /ignore-walk/3.0.3:
    dependencies:
      minimatch: 3.0.4
    dev: true
    resolution:
      integrity: sha512-m7o6xuOaT1aqheYHKf8W6J5pYH85ZI9w077erOzLje3JsB1gkafkAhHHY19dqjulgIZHFm32Cp5uNZgcQqdJKw==
  /ignore/4.0.6:
    dev: true
    engines:
      node: '>= 4'
    resolution:
      integrity: sha512-cyFDKrqc/YdcWFniJhzI42+AzS+gNwmUzOSFcRCQYwySuBBBy/KjuxWLZ/FHEH6Moq1NizMOBWyTcv8O4OZIMg==
  /ignore/5.1.8:
    engines:
      node: '>= 4'
    resolution:
      integrity: sha512-BMpfD7PpiETpBl/A6S498BaIJ6Y/ABT93ETbby2fP00v4EbvPBXWEoaR1UBPKs3iR53pJY7EtZk5KACI57i1Uw==
  /import-fresh/3.2.2:
    dependencies:
      parent-module: 1.0.1
      resolve-from: 4.0.0
    dev: true
    engines:
      node: '>=6'
    resolution:
      integrity: sha512-cTPNrlvJT6twpYy+YmKUKrTSjWFs3bjYjAhCwm+z4EOCubZxAuO+hHpRN64TqjEaYSHs7tJAE0w1CKMGmsG/lw==
  /import-local/3.0.2:
    dependencies:
      pkg-dir: 4.2.0
      resolve-cwd: 3.0.0
    dev: true
    engines:
      node: '>=8'
    hasBin: true
    resolution:
      integrity: sha512-vjL3+w0oulAVZ0hBHnxa/Nm5TAurf9YLQJDhqRZyqb+VKGOB6LU8t9H1Nr5CIo16vh9XfJTOoHwU0B71S557gA==
  /imurmurhash/0.1.4:
    dev: true
    engines:
      node: '>=0.8.19'
    resolution:
      integrity: sha1-khi5srkoojixPcT7a21XbyMUU+o=
  /indent-string/4.0.0:
    engines:
      node: '>=8'
    resolution:
      integrity: sha512-EdDDZu4A2OyIK7Lr/2zG+w5jmbuk1DVBnEwREQvBzspBJkCEbRa8GxU1lghYcaGJCnRWibjDXlq779X1/y5xwg==
  /inflight/1.0.6:
    dependencies:
      once: 1.4.0
      wrappy: 1.0.2
    resolution:
      integrity: sha1-Sb1jMdfQLQwJvJEKEHW6gWW1bfk=
  /inherits/2.0.3:
    dev: true
    resolution:
      integrity: sha1-Yzwsg+PaQqUC9SRmAiSA9CCCYd4=
  /inherits/2.0.4:
    resolution:
      integrity: sha512-k/vGaX4/Yla3WzyMCvTQOXYeIHvqOKtnqBduzTHpzpQZzAskKMhZ2K+EnBiSM9zGSoIFeMpXKxa4dYeZIQqewQ==
  /ini/1.3.5:
    resolution:
      integrity: sha512-RZY5huIKCMRWDUqZlEi72f/lmXKMvuszcMBduliQ3nnWbx9X/ZBQO7DijMEYS9EhHBb2qacRUMtC7svLwe0lcw==
  /into-stream/5.1.1:
    dependencies:
      from2: 2.3.0
      p-is-promise: 3.0.0
    dev: true
    engines:
      node: '>=8'
    resolution:
      integrity: sha512-krrAJ7McQxGGmvaYbB7Q1mcA+cRwg9Ij2RfWIeVesNBgVDZmzY/Fa4IpZUT3bmdRzMzdf/mzltCG2Dq99IZGBA==
  /ip-regex/2.1.0:
    dev: true
    engines:
      node: '>=4'
    resolution:
      integrity: sha1-+ni/XS5pE8kRzp+BnuUUa7bYROk=
  /ipaddr.js/1.9.1:
    dev: true
    engines:
      node: '>= 0.10'
    resolution:
      integrity: sha512-0KI/607xoxSToH7GjN1FfSbLoU0+btTicjsQSWQlh/hZykN8KpmMf7uYwPW3R+akZ6R/w18ZlXSHBYXiYUPO3g==
  /is-accessor-descriptor/0.1.6:
    dependencies:
      kind-of: 3.2.2
    dev: true
    engines:
      node: '>=0.10.0'
    resolution:
      integrity: sha1-qeEss66Nh2cn7u84Q/igiXtcmNY=
  /is-accessor-descriptor/1.0.0:
    dependencies:
      kind-of: 6.0.3
    dev: true
    engines:
      node: '>=0.10.0'
    resolution:
      integrity: sha512-m5hnHTkcVsPfqx3AKlyttIPb7J+XykHvJP2B9bZDjlhLIoEq4XoK64Vg7boZlVWYK6LUY94dYPEE7Lh0ZkZKcQ==
  /is-arrayish/0.2.1:
    resolution:
      integrity: sha1-d8mYQFJ6qOyxqLppe4BkWnqSap0=
  /is-buffer/1.1.6:
    dev: true
    resolution:
      integrity: sha512-NcdALwpXkTm5Zvvbk7owOUSvVvBKDgKP5/ewfXEznmQFfs4ZRmanOeKBTjRVjka3QFoN6XJ+9F3USqfHqTaU5w==
  /is-ci/2.0.0:
    dependencies:
      ci-info: 2.0.0
    hasBin: true
    resolution:
      integrity: sha512-YfJT7rkpQB0updsdHLGWrvhBJfcfzNNawYDNIyQXJz0IViGf75O8EBPKSdvw2rF+LGCsX4FZ8tcr3b19LcZq4w==
  /is-core-module/2.2.0:
    dependencies:
      has: 1.0.3
    resolution:
      integrity: sha512-XRAfAdyyY5F5cOXn7hYQDqh2Xmii+DEfIcQGxK/uNwMHhIkPWO0g8msXcbzLe+MpGoR951MlqM/2iIlU4vKDdQ==
  /is-data-descriptor/0.1.4:
    dependencies:
      kind-of: 3.2.2
    dev: true
    engines:
      node: '>=0.10.0'
    resolution:
      integrity: sha1-C17mSDiOLIYCgueT8YVv7D8wG1Y=
  /is-data-descriptor/1.0.0:
    dependencies:
      kind-of: 6.0.3
    dev: true
    engines:
      node: '>=0.10.0'
    resolution:
      integrity: sha512-jbRXy1FmtAoCjQkVmIVYwuuqDFUbaOeDjmed1tOGPrsMhtJA4rD9tkgA0F1qJ3gRFRXcHYVkdeaP50Q5rE/jLQ==
  /is-descriptor/0.1.6:
    dependencies:
      is-accessor-descriptor: 0.1.6
      is-data-descriptor: 0.1.4
      kind-of: 5.1.0
    dev: true
    engines:
      node: '>=0.10.0'
    resolution:
      integrity: sha512-avDYr0SB3DwO9zsMov0gKCESFYqCnE4hq/4z3TdUlukEy5t9C0YRq7HLrsN52NAcqXKaepeCD0n+B0arnVG3Hg==
  /is-descriptor/1.0.2:
    dependencies:
      is-accessor-descriptor: 1.0.0
      is-data-descriptor: 1.0.0
      kind-of: 6.0.3
    dev: true
    engines:
      node: '>=0.10.0'
    resolution:
      integrity: sha512-2eis5WqQGV7peooDyLmNEPUrps9+SXX5c9pL3xEB+4e9HnGuDa7mB7kHxHw4CbqS9k1T2hOH3miL8n8WtiYVtg==
  /is-docker/2.1.1:
    engines:
      node: '>=8'
    hasBin: true
    resolution:
      integrity: sha512-ZOoqiXfEwtGknTiuDEy8pN2CfE3TxMHprvNer1mXiqwkOT77Rw3YVrUQ52EqAOU3QAWDQ+bQdx7HJzrv7LS2Hw==
  /is-extendable/0.1.1:
    engines:
      node: '>=0.10.0'
    resolution:
      integrity: sha1-YrEQ4omkcUGOPsNqYX1HLjAd/Ik=
  /is-extendable/1.0.1:
    dependencies:
      is-plain-object: 2.0.4
    dev: true
    engines:
      node: '>=0.10.0'
    resolution:
      integrity: sha512-arnXMxT1hhoKo9k1LZdmlNyJdDDfy2v0fXjFlmok4+i8ul/6WlbVge9bhM74OpNPQPMGUToDtz+KXa1PneJxOA==
  /is-extglob/2.1.1:
    engines:
      node: '>=0.10.0'
    resolution:
      integrity: sha1-qIwCU1eR8C7TfHahueqXc8gz+MI=
  /is-fullwidth-code-point/1.0.0:
    dependencies:
      number-is-nan: 1.0.1
    dev: true
    engines:
      node: '>=0.10.0'
    resolution:
      integrity: sha1-754xOG8DGn8NZDr4L95QxFfvAMs=
  /is-fullwidth-code-point/2.0.0:
    dev: true
    engines:
      node: '>=4'
    resolution:
      integrity: sha1-o7MKXE8ZkYMWeqq5O+764937ZU8=
  /is-fullwidth-code-point/3.0.0:
    engines:
      node: '>=8'
    resolution:
      integrity: sha512-zymm5+u+sCsSWyD9qNaejV3DFvhCKclKdizYaJUuHA83RLjb7nSuGnddCHGv0hk+KY7BMAlsWeK4Ueg6EV6XQg==
  /is-generator-fn/2.1.0:
    dev: true
    engines:
      node: '>=6'
    resolution:
      integrity: sha512-cTIB4yPYL/Grw0EaSzASzg6bBy9gqCofvWN8okThAYIxKJZC+udlRAmGbM0XLeniEJSs8uEgHPGuHSe1XsOLSQ==
  /is-glob/4.0.1:
    dependencies:
      is-extglob: 2.1.1
    engines:
      node: '>=0.10.0'
    resolution:
      integrity: sha512-5G0tKtBTFImOqDnLB2hG6Bp2qcKEFduo4tZu9MT/H6NQv/ghhy30o55ufafxJ/LdH79LLs2Kfrn85TLKyA7BUg==
  /is-installed-globally/0.3.2:
    dependencies:
      global-dirs: 2.0.1
      is-path-inside: 3.0.2
    dev: true
    engines:
      node: '>=8'
    resolution:
      integrity: sha512-wZ8x1js7Ia0kecP/CHM/3ABkAmujX7WPvQk6uu3Fly/Mk44pySulQpnHG46OMjHGXApINnV4QhY3SWnECO2z5g==
  /is-number/3.0.0:
    dependencies:
      kind-of: 3.2.2
    dev: true
    engines:
      node: '>=0.10.0'
    resolution:
      integrity: sha1-JP1iAaR4LPUFYcgQJ2r8fRLXEZU=
  /is-number/7.0.0:
    engines:
      node: '>=0.12.0'
    resolution:
      integrity: sha512-41Cifkg6e8TylSpdtTpeLVMqvSBEVzTttHvERD741+pnZ8ANv0004MRL43QKPDlK9cGvNp6NZWZUBlbGXYxxng==
  /is-obj/1.0.1:
    dev: true
    engines:
      node: '>=0.10.0'
    resolution:
      integrity: sha1-PkcprB9f3gJc19g6iW2rn09n2w8=
  /is-obj/2.0.0:
    dev: true
    engines:
      node: '>=8'
    resolution:
      integrity: sha512-drqDG3cbczxxEJRoOXcOjtdp1J/lyp1mNn0xaznRs8+muBhgQcrnbspox5X5fOw0HnMnbfDzvnEMEtqDEJEo8w==
  /is-path-cwd/2.2.0:
    engines:
      node: '>=6'
    resolution:
      integrity: sha512-w942bTcih8fdJPJmQHFzkS76NEP8Kzzvmw92cXsazb8intwLqPibPPdXf4ANdKV3rYMuuQYGIWtvz9JilB3NFQ==
  /is-path-inside/3.0.2:
    engines:
      node: '>=8'
    resolution:
      integrity: sha512-/2UGPSgmtqwo1ktx8NDHjuPwZWmHhO+gj0f93EkhLB5RgW9RZevWYYlIkS6zePc6U2WpOdQYIwHe9YC4DWEBVg==
  /is-plain-obj/1.1.0:
    dev: true
    engines:
      node: '>=0.10.0'
    resolution:
      integrity: sha1-caUMhCnfync8kqOQpKA7OfzVHT4=
  /is-plain-object/2.0.4:
    dependencies:
      isobject: 3.0.1
    dev: true
    engines:
      node: '>=0.10.0'
    resolution:
      integrity: sha512-h5PpgXkWitc38BBMYawTYMWJHFZJVnBquFE57xFpjB8pJFiF6gZ+bU+WyI/yqXiFR5mdLsgYNaPe8uao6Uv9Og==
  /is-potential-custom-element-name/1.0.0:
    dev: true
    resolution:
      integrity: sha1-DFLlS8yjkbssSUsh6GJtczbG45c=
  /is-regexp/1.0.0:
    dev: true
    engines:
      node: '>=0.10.0'
    resolution:
      integrity: sha1-/S2INUXEa6xaYz57mgnof6LLUGk=
  /is-regexp/2.1.0:
    dev: true
    engines:
      node: '>=6'
    resolution:
      integrity: sha512-OZ4IlER3zmRIoB9AqNhEggVxqIH4ofDns5nRrPS6yQxXE1TPCUpFznBfRQmQa8uC+pXqjMnukiJBxCisIxiLGA==
  /is-stream/1.1.0:
    dev: true
    engines:
      node: '>=0.10.0'
    resolution:
      integrity: sha1-EtSj3U5o4Lec6428hBc66A2RykQ=
  /is-stream/2.0.0:
    engines:
      node: '>=8'
    resolution:
      integrity: sha512-XCoy+WlUr7d1+Z8GgSuXmpuUFC9fOhRXglJMx+dwLKTkL44Cjd4W1Z5P+BQZpr+cR93aGP4S/s7Ftw6Nd/kiEw==
  /is-typedarray/1.0.0:
    dev: true
    resolution:
      integrity: sha1-5HnICFjfDBsR3dppQPlgEfzaSpo=
  /is-windows/1.0.2:
    dev: true
    engines:
      node: '>=0.10.0'
    resolution:
      integrity: sha512-eXK1UInq2bPmjyX6e3VHIzMLobc4J94i4AWn+Hpq3OU5KkrRC96OAcR3PRJ/pGu6m8TRnBHP9dkXQVsT/COVIA==
  /is-wsl/2.2.0:
    dependencies:
      is-docker: 2.1.1
    engines:
      node: '>=8'
    resolution:
      integrity: sha512-fKzAra0rGJUUBwGBgNkHZuToZcn+TtXHpeCgmkMJMMYx1sQDYaCSyjJBSCa2nH1DGm7s3n1oBnohoVTBaN7Lww==
  /isarray/1.0.0:
    resolution:
      integrity: sha1-u5NdSFgsuhaMBoNJV6VKPgcSTxE=
  /isexe/2.0.0:
    resolution:
      integrity: sha1-6PvzdNxVb/iUehDcsFctYz8s+hA=
  /isobject/2.1.0:
    dependencies:
      isarray: 1.0.0
    dev: true
    engines:
      node: '>=0.10.0'
    resolution:
      integrity: sha1-8GVWEJaj8dou9GJy+BXIQNh+DIk=
  /isobject/3.0.1:
    dev: true
    engines:
      node: '>=0.10.0'
    resolution:
      integrity: sha1-TkMekrEalzFjaqH5yNHMvP2reN8=
  /isstream/0.1.2:
    dev: true
    resolution:
      integrity: sha1-R+Y/evVa+m+S4VAOaQ64uFKcCZo=
  /istanbul-lib-coverage/3.0.0:
    dev: true
    engines:
      node: '>=8'
    resolution:
      integrity: sha512-UiUIqxMgRDET6eR+o5HbfRYP1l0hqkWOs7vNxC/mggutCMUIhWMm8gAHb8tHlyfD3/l6rlgNA5cKdDzEAf6hEg==
  /istanbul-lib-instrument/4.0.3:
    dependencies:
      '@babel/core': 7.12.9
      '@istanbuljs/schema': 0.1.2
      istanbul-lib-coverage: 3.0.0
      semver: 6.3.0
    dev: true
    engines:
      node: '>=8'
    resolution:
      integrity: sha512-BXgQl9kf4WTCPCCpmFGoJkz/+uhvm7h7PFKUYxh7qarQd3ER33vHG//qaE8eN25l07YqZPpHXU9I09l/RD5aGQ==
  /istanbul-lib-report/3.0.0:
    dependencies:
      istanbul-lib-coverage: 3.0.0
      make-dir: 3.1.0
      supports-color: 7.2.0
    dev: true
    engines:
      node: '>=8'
    resolution:
      integrity: sha512-wcdi+uAKzfiGT2abPpKZ0hSU1rGQjUQnLvtY5MpQ7QCTahD3VODhcu4wcfY1YtkGaDD5yuydOLINXsfbus9ROw==
  /istanbul-lib-source-maps/4.0.0:
    dependencies:
      debug: 4.3.1
      istanbul-lib-coverage: 3.0.0
      source-map: 0.6.1
    dev: true
    engines:
      node: '>=8'
    resolution:
      integrity: sha512-c16LpFRkR8vQXyHZ5nLpY35JZtzj1PQY1iZmesUbf1FZHbIupcWfjgOXBY9YHkLEQ6puz1u4Dgj6qmU/DisrZg==
  /istanbul-reports/3.0.2:
    dependencies:
      html-escaper: 2.0.2
      istanbul-lib-report: 3.0.0
    dev: true
    engines:
      node: '>=8'
    resolution:
      integrity: sha512-9tZvz7AiR3PEDNGiV9vIouQ/EAcqMXFmkcA1CDFTwOB98OZVDL0PH9glHotf5Ugp6GCOTypfzGWI/OqjWNCRUw==
  /its-name/1.0.0:
    dev: true
    engines:
      node: '>=6'
    resolution:
      integrity: sha1-IGXxiD7LVoxl9xEt2/EjQB+uSvA=
  /jest-changed-files/26.6.2:
    dependencies:
      '@jest/types': 26.6.2
      execa: 4.1.0
      throat: 5.0.0
    dev: true
    engines:
      node: '>= 10.14.2'
    resolution:
      integrity: sha512-fDS7szLcY9sCtIip8Fjry9oGf3I2ht/QT21bAHm5Dmf0mD4X3ReNUf17y+bO6fR8WgbIZTlbyG1ak/53cbRzKQ==
  /jest-cli/26.6.3:
    dependencies:
      '@jest/core': 26.6.3
      '@jest/test-result': 26.6.2
      '@jest/types': 26.6.2
      chalk: 4.1.0
      exit: 0.1.2
      graceful-fs: 4.2.4
      import-local: 3.0.2
      is-ci: 2.0.0
      jest-config: 26.6.3
      jest-util: 26.6.2
      jest-validate: 26.6.2
      prompts: 2.4.0
      yargs: 15.4.1
    dev: true
    engines:
      node: '>= 10.14.2'
    hasBin: true
    resolution:
      integrity: sha512-GF9noBSa9t08pSyl3CY4frMrqp+aQXFGFkf5hEPbh/pIUFYWMK6ZLTfbmadxJVcJrdRoChlWQsA2VkJcDFK8hg==
  /jest-cli/26.6.3_ts-node@9.0.0:
    dependencies:
      '@jest/core': 26.6.3_ts-node@9.0.0
      '@jest/test-result': 26.6.2
      '@jest/types': 26.6.2
      chalk: 4.1.0
      exit: 0.1.2
      graceful-fs: 4.2.4
      import-local: 3.0.2
      is-ci: 2.0.0
      jest-config: 26.6.3_ts-node@9.0.0
      jest-util: 26.6.2
      jest-validate: 26.6.2
      prompts: 2.4.0
      yargs: 15.4.1
    dev: true
    engines:
      node: '>= 10.14.2'
    hasBin: true
    peerDependencies:
      ts-node: '*'
    resolution:
      integrity: sha512-GF9noBSa9t08pSyl3CY4frMrqp+aQXFGFkf5hEPbh/pIUFYWMK6ZLTfbmadxJVcJrdRoChlWQsA2VkJcDFK8hg==
  /jest-config/26.6.3:
    dependencies:
      '@babel/core': 7.12.9
      '@jest/test-sequencer': 26.6.3
      '@jest/types': 26.6.2
      babel-jest: 26.6.3_@babel+core@7.12.9
      chalk: 4.1.0
      deepmerge: 4.2.2
      glob: 7.1.6
      graceful-fs: 4.2.4
      jest-environment-jsdom: 26.6.2
      jest-environment-node: 26.6.2
      jest-get-type: 26.3.0
      jest-jasmine2: 26.6.3
      jest-regex-util: 26.0.0
      jest-resolve: 26.6.2
      jest-util: 26.6.2
      jest-validate: 26.6.2
      micromatch: 4.0.2
      pretty-format: 26.6.2
    dev: true
    engines:
      node: '>= 10.14.2'
    peerDependencies:
      ts-node: '>=9.0.0'
    peerDependenciesMeta:
      ts-node:
        optional: true
    resolution:
      integrity: sha512-t5qdIj/bCj2j7NFVHb2nFB4aUdfucDn3JRKgrZnplb8nieAirAzRSHP8uDEd+qV6ygzg9Pz4YG7UTJf94LPSyg==
  /jest-config/26.6.3_ts-node@9.0.0:
    dependencies:
      '@babel/core': 7.12.9
      '@jest/test-sequencer': 26.6.3_ts-node@9.0.0
      '@jest/types': 26.6.2
      babel-jest: 26.6.3_@babel+core@7.12.9
      chalk: 4.1.0
      deepmerge: 4.2.2
      glob: 7.1.6
      graceful-fs: 4.2.4
      jest-environment-jsdom: 26.6.2
      jest-environment-node: 26.6.2
      jest-get-type: 26.3.0
      jest-jasmine2: 26.6.3_ts-node@9.0.0
      jest-regex-util: 26.0.0
      jest-resolve: 26.6.2
      jest-util: 26.6.2
      jest-validate: 26.6.2
      micromatch: 4.0.2
      pretty-format: 26.6.2
      ts-node: 9.0.0_typescript@4.1.2
    dev: true
    engines:
      node: '>= 10.14.2'
    peerDependencies:
      ts-node: '>=9.0.0'
    peerDependenciesMeta:
      ts-node:
        optional: true
    resolution:
      integrity: sha512-t5qdIj/bCj2j7NFVHb2nFB4aUdfucDn3JRKgrZnplb8nieAirAzRSHP8uDEd+qV6ygzg9Pz4YG7UTJf94LPSyg==
  /jest-diff/25.5.0:
    dependencies:
      chalk: 3.0.0
      diff-sequences: 25.2.6
      jest-get-type: 25.2.6
      pretty-format: 25.5.0
    dev: true
    engines:
      node: '>= 8.3'
    resolution:
      integrity: sha512-z1kygetuPiREYdNIumRpAHY6RXiGmp70YHptjdaxTWGmA085W3iCnXNx0DhflK3vwrKmrRWyY1wUpkPMVxMK7A==
  /jest-diff/26.6.2:
    dependencies:
      chalk: 4.1.0
      diff-sequences: 26.6.2
      jest-get-type: 26.3.0
      pretty-format: 26.6.2
    dev: true
    engines:
      node: '>= 10.14.2'
    resolution:
      integrity: sha512-6m+9Z3Gv9wN0WFVasqjCL/06+EFCMTqDEUl/b87HYK2rAPTyfz4ZIuSlPhY51PIQRWx5TaxeF1qmXKe9gfN3sA==
  /jest-docblock/26.0.0:
    dependencies:
      detect-newline: 3.1.0
    dev: true
    engines:
      node: '>= 10.14.2'
    resolution:
      integrity: sha512-RDZ4Iz3QbtRWycd8bUEPxQsTlYazfYn/h5R65Fc6gOfwozFhoImx+affzky/FFBuqISPTqjXomoIGJVKBWoo0w==
  /jest-each/26.6.2:
    dependencies:
      '@jest/types': 26.6.2
      chalk: 4.1.0
      jest-get-type: 26.3.0
      jest-util: 26.6.2
      pretty-format: 26.6.2
    dev: true
    engines:
      node: '>= 10.14.2'
    resolution:
      integrity: sha512-Mer/f0KaATbjl8MCJ+0GEpNdqmnVmDYqCTJYTvoo7rqmRiDllmp2AYN+06F93nXcY3ur9ShIjS+CO/uD+BbH4A==
  /jest-environment-jsdom/26.6.2:
    dependencies:
      '@jest/environment': 26.6.2
      '@jest/fake-timers': 26.6.2
      '@jest/types': 26.6.2
      '@types/node': 12.19.7
      jest-mock: 26.6.2
      jest-util: 26.6.2
      jsdom: 16.4.0
    dev: true
    engines:
      node: '>= 10.14.2'
    resolution:
      integrity: sha512-jgPqCruTlt3Kwqg5/WVFyHIOJHsiAvhcp2qiR2QQstuG9yWox5+iHpU3ZrcBxW14T4fe5Z68jAfLRh7joCSP2Q==
  /jest-environment-node/26.6.2:
    dependencies:
      '@jest/environment': 26.6.2
      '@jest/fake-timers': 26.6.2
      '@jest/types': 26.6.2
      '@types/node': 12.19.7
      jest-mock: 26.6.2
      jest-util: 26.6.2
    dev: true
    engines:
      node: '>= 10.14.2'
    resolution:
      integrity: sha512-zhtMio3Exty18dy8ee8eJ9kjnRyZC1N4C1Nt/VShN1apyXc8rWGtJ9lI7vqiWcyyXS4BVSEn9lxAM2D+07/Tag==
  /jest-get-type/25.2.6:
    dev: true
    engines:
      node: '>= 8.3'
    resolution:
      integrity: sha512-DxjtyzOHjObRM+sM1knti6or+eOgcGU4xVSb2HNP1TqO4ahsT+rqZg+nyqHWJSvWgKC5cG3QjGFBqxLghiF/Ig==
  /jest-get-type/26.3.0:
    dev: true
    engines:
      node: '>= 10.14.2'
    resolution:
      integrity: sha512-TpfaviN1R2pQWkIihlfEanwOXK0zcxrKEE4MlU6Tn7keoXdN6/3gK/xl0yEh8DOunn5pOVGKf8hB4R9gVh04ig==
  /jest-haste-map/26.6.2:
    dependencies:
      '@jest/types': 26.6.2
      '@types/graceful-fs': 4.1.4
      '@types/node': 12.19.7
      anymatch: 3.1.1
      fb-watchman: 2.0.1
      graceful-fs: 4.2.4
      jest-regex-util: 26.0.0
      jest-serializer: 26.6.2
      jest-util: 26.6.2
      jest-worker: 26.6.2
      micromatch: 4.0.2
      sane: 4.1.0
      walker: 1.0.7
    dev: true
    engines:
      node: '>= 10.14.2'
    optionalDependencies:
      fsevents: 2.2.1
    resolution:
      integrity: sha512-easWIJXIw71B2RdR8kgqpjQrbMRWQBgiBwXYEhtGUTaX+doCjBheluShdDMeR8IMfJiTqH4+zfhtg29apJf/8w==
  /jest-jasmine2/26.6.3:
    dependencies:
      '@babel/traverse': 7.12.9
      '@jest/environment': 26.6.2
      '@jest/source-map': 26.6.2
      '@jest/test-result': 26.6.2
      '@jest/types': 26.6.2
      '@types/node': 12.19.7
      chalk: 4.1.0
      co: 4.6.0
      expect: 26.6.2
      is-generator-fn: 2.1.0
      jest-each: 26.6.2
      jest-matcher-utils: 26.6.2
      jest-message-util: 26.6.2
      jest-runtime: 26.6.3
      jest-snapshot: 26.6.2
      jest-util: 26.6.2
      pretty-format: 26.6.2
      throat: 5.0.0
    dev: true
    engines:
      node: '>= 10.14.2'
    resolution:
      integrity: sha512-kPKUrQtc8aYwBV7CqBg5pu+tmYXlvFlSFYn18ev4gPFtrRzB15N2gW/Roew3187q2w2eHuu0MU9TJz6w0/nPEg==
  /jest-jasmine2/26.6.3_ts-node@9.0.0:
    dependencies:
      '@babel/traverse': 7.12.9
      '@jest/environment': 26.6.2
      '@jest/source-map': 26.6.2
      '@jest/test-result': 26.6.2
      '@jest/types': 26.6.2
      '@types/node': 12.19.7
      chalk: 4.1.0
      co: 4.6.0
      expect: 26.6.2
      is-generator-fn: 2.1.0
      jest-each: 26.6.2
      jest-matcher-utils: 26.6.2
      jest-message-util: 26.6.2
      jest-runtime: 26.6.3_ts-node@9.0.0
      jest-snapshot: 26.6.2
      jest-util: 26.6.2
      pretty-format: 26.6.2
      throat: 5.0.0
    dev: true
    engines:
      node: '>= 10.14.2'
    peerDependencies:
      ts-node: '*'
    resolution:
      integrity: sha512-kPKUrQtc8aYwBV7CqBg5pu+tmYXlvFlSFYn18ev4gPFtrRzB15N2gW/Roew3187q2w2eHuu0MU9TJz6w0/nPEg==
  /jest-leak-detector/26.6.2:
    dependencies:
      jest-get-type: 26.3.0
      pretty-format: 26.6.2
    dev: true
    engines:
      node: '>= 10.14.2'
    resolution:
      integrity: sha512-i4xlXpsVSMeKvg2cEKdfhh0H39qlJlP5Ex1yQxwF9ubahboQYMgTtz5oML35AVA3B4Eu+YsmwaiKVev9KCvLxg==
  /jest-matcher-utils/26.6.2:
    dependencies:
      chalk: 4.1.0
      jest-diff: 26.6.2
      jest-get-type: 26.3.0
      pretty-format: 26.6.2
    dev: true
    engines:
      node: '>= 10.14.2'
    resolution:
      integrity: sha512-llnc8vQgYcNqDrqRDXWwMr9i7rS5XFiCwvh6DTP7Jqa2mqpcCBBlpCbn+trkG0KNhPu/h8rzyBkriOtBstvWhw==
  /jest-message-util/26.6.2:
    dependencies:
      '@babel/code-frame': 7.10.4
      '@jest/types': 26.6.2
      '@types/stack-utils': 2.0.0
      chalk: 4.1.0
      graceful-fs: 4.2.4
      micromatch: 4.0.2
      pretty-format: 26.6.2
      slash: 3.0.0
      stack-utils: 2.0.3
    dev: true
    engines:
      node: '>= 10.14.2'
    resolution:
      integrity: sha512-rGiLePzQ3AzwUshu2+Rn+UMFk0pHN58sOG+IaJbk5Jxuqo3NYO1U2/MIR4S1sKgsoYSXSzdtSa0TgrmtUwEbmA==
  /jest-mock/26.6.2:
    dependencies:
      '@jest/types': 26.6.2
      '@types/node': 12.19.7
    dev: true
    engines:
      node: '>= 10.14.2'
    resolution:
      integrity: sha512-YyFjePHHp1LzpzYcmgqkJ0nm0gg/lJx2aZFzFy1S6eUqNjXsOqTK10zNRff2dNfssgokjkG65OlWNcIlgd3zew==
  /jest-pnp-resolver/1.2.2_jest-resolve@26.6.2:
    dependencies:
      jest-resolve: 26.6.2
    dev: true
    engines:
      node: '>=6'
    peerDependencies:
      jest-resolve: '*'
    peerDependenciesMeta:
      jest-resolve:
        optional: true
    resolution:
      integrity: sha512-olV41bKSMm8BdnuMsewT4jqlZ8+3TCARAXjZGT9jcoSnrfUnRCqnMoF9XEeoWjbzObpqF9dRhHQj0Xb9QdF6/w==
  /jest-regex-util/26.0.0:
    dev: true
    engines:
      node: '>= 10.14.2'
    resolution:
      integrity: sha512-Gv3ZIs/nA48/Zvjrl34bf+oD76JHiGDUxNOVgUjh3j890sblXryjY4rss71fPtD/njchl6PSE2hIhvyWa1eT0A==
  /jest-resolve-dependencies/26.6.3:
    dependencies:
      '@jest/types': 26.6.2
      jest-regex-util: 26.0.0
      jest-snapshot: 26.6.2
    dev: true
    engines:
      node: '>= 10.14.2'
    resolution:
      integrity: sha512-pVwUjJkxbhe4RY8QEWzN3vns2kqyuldKpxlxJlzEYfKSvY6/bMvxoFrYYzUO1Gx28yKWN37qyV7rIoIp2h8fTg==
  /jest-resolve/26.6.2:
    dependencies:
      '@jest/types': 26.6.2
      chalk: 4.1.0
      graceful-fs: 4.2.4
      jest-pnp-resolver: 1.2.2_jest-resolve@26.6.2
      jest-util: 26.6.2
      read-pkg-up: 7.0.1
      resolve: 1.19.0
      slash: 3.0.0
    dev: true
    engines:
      node: '>= 10.14.2'
    resolution:
      integrity: sha512-sOxsZOq25mT1wRsfHcbtkInS+Ek7Q8jCHUB0ZUTP0tc/c41QHriU/NunqMfCUWsL4H3MHpvQD4QR9kSYhS7UvQ==
  /jest-runner/26.6.3:
    dependencies:
      '@jest/console': 26.6.2
      '@jest/environment': 26.6.2
      '@jest/test-result': 26.6.2
      '@jest/types': 26.6.2
      '@types/node': 12.19.7
      chalk: 4.1.0
      emittery: 0.7.2
      exit: 0.1.2
      graceful-fs: 4.2.4
      jest-config: 26.6.3
      jest-docblock: 26.0.0
      jest-haste-map: 26.6.2
      jest-leak-detector: 26.6.2
      jest-message-util: 26.6.2
      jest-resolve: 26.6.2
      jest-runtime: 26.6.3
      jest-util: 26.6.2
      jest-worker: 26.6.2
      source-map-support: 0.5.19
      throat: 5.0.0
    dev: true
    engines:
      node: '>= 10.14.2'
    resolution:
      integrity: sha512-atgKpRHnaA2OvByG/HpGA4g6CSPS/1LK0jK3gATJAoptC1ojltpmVlYC3TYgdmGp+GLuhzpH30Gvs36szSL2JQ==
  /jest-runner/26.6.3_ts-node@9.0.0:
    dependencies:
      '@jest/console': 26.6.2
      '@jest/environment': 26.6.2
      '@jest/test-result': 26.6.2
      '@jest/types': 26.6.2
      '@types/node': 12.19.7
      chalk: 4.1.0
      emittery: 0.7.2
      exit: 0.1.2
      graceful-fs: 4.2.4
      jest-config: 26.6.3_ts-node@9.0.0
      jest-docblock: 26.0.0
      jest-haste-map: 26.6.2
      jest-leak-detector: 26.6.2
      jest-message-util: 26.6.2
      jest-resolve: 26.6.2
      jest-runtime: 26.6.3_ts-node@9.0.0
      jest-util: 26.6.2
      jest-worker: 26.6.2
      source-map-support: 0.5.19
      throat: 5.0.0
    dev: true
    engines:
      node: '>= 10.14.2'
    peerDependencies:
      ts-node: '*'
    resolution:
      integrity: sha512-atgKpRHnaA2OvByG/HpGA4g6CSPS/1LK0jK3gATJAoptC1ojltpmVlYC3TYgdmGp+GLuhzpH30Gvs36szSL2JQ==
  /jest-runtime/26.6.3:
    dependencies:
      '@jest/console': 26.6.2
      '@jest/environment': 26.6.2
      '@jest/fake-timers': 26.6.2
      '@jest/globals': 26.6.2
      '@jest/source-map': 26.6.2
      '@jest/test-result': 26.6.2
      '@jest/transform': 26.6.2
      '@jest/types': 26.6.2
      '@types/yargs': 15.0.10
      chalk: 4.1.0
      cjs-module-lexer: 0.6.0
      collect-v8-coverage: 1.0.1
      exit: 0.1.2
      glob: 7.1.6
      graceful-fs: 4.2.4
      jest-config: 26.6.3
      jest-haste-map: 26.6.2
      jest-message-util: 26.6.2
      jest-mock: 26.6.2
      jest-regex-util: 26.0.0
      jest-resolve: 26.6.2
      jest-snapshot: 26.6.2
      jest-util: 26.6.2
      jest-validate: 26.6.2
      slash: 3.0.0
      strip-bom: 4.0.0
      yargs: 15.4.1
    dev: true
    engines:
      node: '>= 10.14.2'
    hasBin: true
    resolution:
      integrity: sha512-lrzyR3N8sacTAMeonbqpnSka1dHNux2uk0qqDXVkMv2c/A3wYnvQ4EXuI013Y6+gSKSCxdaczvf4HF0mVXHRdw==
  /jest-runtime/26.6.3_ts-node@9.0.0:
    dependencies:
      '@jest/console': 26.6.2
      '@jest/environment': 26.6.2
      '@jest/fake-timers': 26.6.2
      '@jest/globals': 26.6.2
      '@jest/source-map': 26.6.2
      '@jest/test-result': 26.6.2
      '@jest/transform': 26.6.2
      '@jest/types': 26.6.2
      '@types/yargs': 15.0.10
      chalk: 4.1.0
      cjs-module-lexer: 0.6.0
      collect-v8-coverage: 1.0.1
      exit: 0.1.2
      glob: 7.1.6
      graceful-fs: 4.2.4
      jest-config: 26.6.3_ts-node@9.0.0
      jest-haste-map: 26.6.2
      jest-message-util: 26.6.2
      jest-mock: 26.6.2
      jest-regex-util: 26.0.0
      jest-resolve: 26.6.2
      jest-snapshot: 26.6.2
      jest-util: 26.6.2
      jest-validate: 26.6.2
      slash: 3.0.0
      strip-bom: 4.0.0
      yargs: 15.4.1
    dev: true
    engines:
      node: '>= 10.14.2'
    hasBin: true
    peerDependencies:
      ts-node: '*'
    resolution:
      integrity: sha512-lrzyR3N8sacTAMeonbqpnSka1dHNux2uk0qqDXVkMv2c/A3wYnvQ4EXuI013Y6+gSKSCxdaczvf4HF0mVXHRdw==
  /jest-serializer/26.6.2:
    dependencies:
      '@types/node': 12.19.7
      graceful-fs: 4.2.4
    dev: true
    engines:
      node: '>= 10.14.2'
    resolution:
      integrity: sha512-S5wqyz0DXnNJPd/xfIzZ5Xnp1HrJWBczg8mMfMpN78OJ5eDxXyf+Ygld9wX1DnUWbIbhM1YDY95NjR4CBXkb2g==
  /jest-snapshot/26.6.2:
    dependencies:
      '@babel/types': 7.12.7
      '@jest/types': 26.6.2
      '@types/babel__traverse': 7.0.16
      '@types/prettier': 2.1.5
      chalk: 4.1.0
      expect: 26.6.2
      graceful-fs: 4.2.4
      jest-diff: 26.6.2
      jest-get-type: 26.3.0
      jest-haste-map: 26.6.2
      jest-matcher-utils: 26.6.2
      jest-message-util: 26.6.2
      jest-resolve: 26.6.2
      natural-compare: 1.4.0
      pretty-format: 26.6.2
      semver: 7.3.2
    dev: true
    engines:
      node: '>= 10.14.2'
    resolution:
      integrity: sha512-OLhxz05EzUtsAmOMzuupt1lHYXCNib0ECyuZ/PZOx9TrZcC8vL0x+DUG3TL+GLX3yHG45e6YGjIm0XwDc3q3og==
  /jest-util/26.6.2:
    dependencies:
      '@jest/types': 26.6.2
      '@types/node': 12.19.7
      chalk: 4.1.0
      graceful-fs: 4.2.4
      is-ci: 2.0.0
      micromatch: 4.0.2
    dev: true
    engines:
      node: '>= 10.14.2'
    resolution:
      integrity: sha512-MDW0fKfsn0OI7MS7Euz6h8HNDXVQ0gaM9uW6RjfDmd1DAFcaxX9OqIakHIqhbnmF08Cf2DLDG+ulq8YQQ0Lp0Q==
  /jest-validate/26.6.2:
    dependencies:
      '@jest/types': 26.6.2
      camelcase: 6.2.0
      chalk: 4.1.0
      jest-get-type: 26.3.0
      leven: 3.1.0
      pretty-format: 26.6.2
    dev: true
    engines:
      node: '>= 10.14.2'
    resolution:
      integrity: sha512-NEYZ9Aeyj0i5rQqbq+tpIOom0YS1u2MVu6+euBsvpgIme+FOfRmoC4R5p0JiAUpaFvFy24xgrpMknarR/93XjQ==
  /jest-watcher/26.6.2:
    dependencies:
      '@jest/test-result': 26.6.2
      '@jest/types': 26.6.2
      '@types/node': 12.19.7
      ansi-escapes: 4.3.1
      chalk: 4.1.0
      jest-util: 26.6.2
      string-length: 4.0.1
    dev: true
    engines:
      node: '>= 10.14.2'
    resolution:
      integrity: sha512-WKJob0P/Em2csiVthsI68p6aGKTIcsfjH9Gsx1f0A3Italz43e3ho0geSAVsmj09RWOELP1AZ/DXyJgOgDKxXQ==
  /jest-worker/26.6.2:
    dependencies:
      '@types/node': 12.19.7
      merge-stream: 2.0.0
      supports-color: 7.2.0
    dev: true
    engines:
      node: '>= 10.13.0'
    resolution:
      integrity: sha512-KWYVV1c4i+jbMpaBC+U++4Va0cp8OisU185o73T1vo99hqi7w8tSJfUXYswwqqrjzwxa6KpRK54WhPvwf5w6PQ==
  /jest/26.4.2:
    dependencies:
      '@jest/core': 26.6.3
      import-local: 3.0.2
      jest-cli: 26.6.3
    dev: true
    engines:
      node: '>= 10.14.2'
    hasBin: true
    resolution:
      integrity: sha512-LLCjPrUh98Ik8CzW8LLVnSCfLaiY+wbK53U7VxnFSX7Q+kWC4noVeDvGWIFw0Amfq1lq2VfGm7YHWSLBV62MJw==
  /jest/26.6.3:
    dependencies:
      '@jest/core': 26.6.3
      import-local: 3.0.2
      jest-cli: 26.6.3
    dev: true
    engines:
      node: '>= 10.14.2'
    hasBin: true
    resolution:
      integrity: sha512-lGS5PXGAzR4RF7V5+XObhqz2KZIDUA1yD0DG6pBVmy10eh0ZIXQImRuzocsI/N2XZ1GrLFwTS27In2i2jlpq1Q==
  /jest/26.6.3_ts-node@9.0.0:
    dependencies:
      '@jest/core': 26.6.3_ts-node@9.0.0
      import-local: 3.0.2
      jest-cli: 26.6.3_ts-node@9.0.0
    dev: true
    engines:
      node: '>= 10.14.2'
    hasBin: true
    peerDependencies:
      ts-node: '*'
    resolution:
      integrity: sha512-lGS5PXGAzR4RF7V5+XObhqz2KZIDUA1yD0DG6pBVmy10eh0ZIXQImRuzocsI/N2XZ1GrLFwTS27In2i2jlpq1Q==
  /js-levenshtein/1.1.6:
    dev: true
    engines:
      node: '>=0.10.0'
    resolution:
      integrity: sha512-X2BB11YZtrRqY4EnQcLX5Rh373zbK4alC1FW7D7MBhL2gtcC17cTnr6DmfHZeS0s2rTHjUTMMHfG7gO8SSdw+g==
  /js-tokens/4.0.0:
    resolution:
      integrity: sha512-RdJUflcE3cUzKiMqQgsCu06FPu9UdIJO0beYbPhHN4k6apgJtifcoCtT9bcxOpYBtpD2kCM6Sbzg4CausW/PKQ==
  /js-yaml/3.14.0:
    dependencies:
      argparse: 1.0.10
      esprima: 4.0.1
    dev: true
    hasBin: true
    resolution:
      integrity: sha512-/4IbIeHcD9VMHFqDR/gQ7EdZdLimOvW2DdcxFjdyyZ9NsbS+ccrXqVWDtab/lRl5AlUqmpBx8EhPaWR+OtY17A==
  /jsbi/3.1.4:
    dev: true
    resolution:
      integrity: sha512-52QRRFSsi9impURE8ZUbzAMCLjPm4THO7H2fcuIvaaeFTbSysvkodbQQXIVsNgq/ypDbq6dJiuGKL0vZ/i9hUg==
  /jsbn/0.1.1:
    dev: true
    resolution:
      integrity: sha1-peZUwuWi3rXyAdls77yoDA7y9RM=
  /jsdom/16.4.0:
    dependencies:
      abab: 2.0.5
      acorn: 7.4.1
      acorn-globals: 6.0.0
      cssom: 0.4.4
      cssstyle: 2.3.0
      data-urls: 2.0.0
      decimal.js: 10.2.1
      domexception: 2.0.1
      escodegen: 1.14.3
      html-encoding-sniffer: 2.0.1
      is-potential-custom-element-name: 1.0.0
      nwsapi: 2.2.0
      parse5: 5.1.1
      request: 2.88.2
      request-promise-native: 1.0.9_request@2.88.2
      saxes: 5.0.1
      symbol-tree: 3.2.4
      tough-cookie: 3.0.1
      w3c-hr-time: 1.0.2
      w3c-xmlserializer: 2.0.0
      webidl-conversions: 6.1.0
      whatwg-encoding: 1.0.5
      whatwg-mimetype: 2.3.0
      whatwg-url: 8.4.0
      ws: 7.4.0
      xml-name-validator: 3.0.0
    dev: true
    engines:
      node: '>=10'
    peerDependencies:
      canvas: ^2.5.0
    peerDependenciesMeta:
      canvas:
        optional: true
    resolution:
      integrity: sha512-lYMm3wYdgPhrl7pDcRmvzPhhrGVBeVhPIqeHjzeiHN3DFmD1RBpbExbi8vU7BJdH8VAZYovR8DMt0PNNDM7k8w==
  /jsesc/2.5.2:
    dev: true
    engines:
      node: '>=4'
    hasBin: true
    resolution:
      integrity: sha512-OYu7XEzjkCQ3C5Ps3QIZsQfNpqoJyZZA99wd9aWd05NCtC5pWOkShK2mkL6HXQR6/Cy2lbNdPlZBpuQHXE63gA==
  /json-parse-even-better-errors/2.3.1:
    resolution:
      integrity: sha512-xyFwyhro/JEof6Ghe2iz2NcXoj2sloNsWr/XsERDK/oiPCfaNhl5ONfp+jQdAZRQQ0IJWNzH9zIZF7li91kh2w==
  /json-schema-traverse/0.4.1:
    dev: true
    resolution:
      integrity: sha512-xbbCH5dCYU5T8LcEhhuh7HJ88HXuW3qsI3Y0zOZFKfZEHcpWiHU/Jxzk629Brsab/mMiHQti9wMP+845RPe3Vg==
  /json-schema/0.2.3:
    dev: true
    resolution:
      integrity: sha1-tIDIkuWaLwWVTOcnvT8qTogvnhM=
  /json-stable-stringify-without-jsonify/1.0.1:
    dev: true
    resolution:
      integrity: sha1-nbe1lJatPzz+8wp1FC0tkwrXJlE=
  /json-stringify-safe/5.0.1:
    dev: true
    resolution:
      integrity: sha1-Epai1Y/UXxmg9s4B1lcB4sc1tus=
  /json5/1.0.1:
    dependencies:
      minimist: 1.2.5
    dev: true
    hasBin: true
    resolution:
      integrity: sha512-aKS4WQjPenRxiQsC93MNfjx+nbF4PAdYzmd/1JIj8HYzqfbu86beTuNgXDzPknWk0n0uARlyewZo4s++ES36Ow==
  /json5/2.1.3:
    dependencies:
      minimist: 1.2.5
    dev: true
    engines:
      node: '>=6'
    hasBin: true
    resolution:
      integrity: sha512-KXPvOm8K9IJKFM0bmdn8QXh7udDh1g/giieX0NLCaMnb4hEiVFqnop2ImTXCc5e0/oHz3LTqmHGtExn5hfMkOA==
  /jsonfile/4.0.0:
    dev: true
    optionalDependencies:
      graceful-fs: 4.2.4
    resolution:
      integrity: sha1-h3Gq4HmbZAdrdmQPygWPnBDjPss=
  /jsprim/1.4.1:
    dependencies:
      assert-plus: 1.0.0
      extsprintf: 1.3.0
      json-schema: 0.2.3
      verror: 1.10.0
    dev: true
    engines:
      '0': node >=0.6.0
    resolution:
      integrity: sha1-MT5mvB5cwG5Di8G3SZwuXFastqI=
  /jwa/1.4.1:
    dependencies:
      buffer-equal-constant-time: 1.0.1
      ecdsa-sig-formatter: 1.0.11
      safe-buffer: 5.2.1
    dev: true
    resolution:
      integrity: sha512-qiLX/xhEEFKUAJ6FiBMbes3w9ATzyk5W7Hvzpa/SLYdxNtng+gcurvrI7TbACjIXlsJyr05/S1oUhZrc63evQA==
  /jws/3.2.2:
    dependencies:
      jwa: 1.4.1
      safe-buffer: 5.2.1
    dev: true
    resolution:
      integrity: sha512-YHlZCB6lMTllWDtSPHz/ZXTsi8S00usEV6v1tjq8tOUZzw7DpSDWVXjXDre6ed1w/pd495ODpHZYSdkRTsa0HA==
  /kind-of/3.2.2:
    dependencies:
      is-buffer: 1.1.6
    dev: true
    engines:
      node: '>=0.10.0'
    resolution:
      integrity: sha1-MeohpzS6ubuw8yRm2JOupR5KPGQ=
  /kind-of/4.0.0:
    dependencies:
      is-buffer: 1.1.6
    dev: true
    engines:
      node: '>=0.10.0'
    resolution:
      integrity: sha1-IIE989cSkosgc3hpGkUGb65y3Vc=
  /kind-of/5.1.0:
    dev: true
    engines:
      node: '>=0.10.0'
    resolution:
      integrity: sha512-NGEErnH6F2vUuXDh+OlbcKW7/wOcfdRHaZ7VWtqCztfHri/++YKmP51OdWeGPuqCOba6kk2OTe5d02VmTB80Pw==
  /kind-of/6.0.3:
    dev: true
    engines:
      node: '>=0.10.0'
    resolution:
      integrity: sha512-dcS1ul+9tmeD95T+x28/ehLgd9mENa3LsvDTtzm3vyBEO7RPptvAD+t44WVXaUjTBRcrpFeFlC8WCruUR456hw==
  /kleur/3.0.3:
    engines:
      node: '>=6'
    resolution:
      integrity: sha512-eTIzlVOSUR+JxdDFepEYcBMtZ9Qqdef+rnzWdRZuMbOywu5tO2w2N7rqjoANZ5k9vywhL6Br1VRjUIgTQx4E8w==
  /klona/2.0.4:
    dev: true
    engines:
      node: '>= 8'
    resolution:
      integrity: sha512-ZRbnvdg/NxqzC7L9Uyqzf4psi1OM4Cuc+sJAkQPjO6XkQIJTNbfK2Rsmbw8fx1p2mkZdp2FZYo2+LwXYY/uwIA==
  /lazy-ass/1.6.0:
    dev: true
    engines:
      node: '> 0.8'
    resolution:
      integrity: sha1-eZllXoZGwX8In90YfRUNMyTVRRM=
  /lazystream/1.0.0:
    dependencies:
      readable-stream: 2.3.7
    engines:
      node: '>= 0.6.3'
    resolution:
      integrity: sha1-9plf4PggOS9hOWvolGJAe7dxaOQ=
  /leven/3.1.0:
    dev: true
    engines:
      node: '>=6'
    resolution:
      integrity: sha512-qsda+H8jTaUaN/x5vzW2rzc+8Rw4TAQ/4KjB46IwK5VH+IlVeeeje/EoZRpiXvIqjFgK84QffqPztGI3VBLG1A==
  /levn/0.3.0:
    dependencies:
      prelude-ls: 1.1.2
      type-check: 0.3.2
    dev: true
    engines:
      node: '>= 0.8.0'
    resolution:
      integrity: sha1-OwmSTt+fCDwEkP3UwLxEIeBHZO4=
  /levn/0.4.1:
    dependencies:
      prelude-ls: 1.2.1
      type-check: 0.4.0
    dev: true
    engines:
      node: '>= 0.8.0'
    resolution:
      integrity: sha512-+bT2uH4E5LGE7h/n3evcS/sQlJXCpIp6ym8OWJ5eV6+67Dsql/LaaT7qJBAt2rzfoa/5QBGBhxDix1dMt2kQKQ==
  /line-replace/2.0.1:
    dev: true
    hasBin: true
    resolution:
      integrity: sha512-CSr3f6gynLCA9R+RBS0IDIfv7a8OAXcuyq+CHgq0WzbQ7KSJQfF5DgtpRVxpSp1KBNXogtzbNqAeUjrmHYTPYA==
  /lines-and-columns/1.1.6:
    resolution:
      integrity: sha1-HADHQ7QzzQpOgHWPe2SldEDZ/wA=
  /lint-staged/10.5.2:
    dependencies:
      chalk: 4.1.0
      cli-truncate: 2.1.0
      commander: 6.2.0
      cosmiconfig: 7.0.0
      debug: 4.3.1
      dedent: 0.7.0
      enquirer: 2.3.6
      execa: 4.1.0
      listr2: 3.2.3_enquirer@2.3.6
      log-symbols: 4.0.0
      micromatch: 4.0.2
      normalize-path: 3.0.0
      please-upgrade-node: 3.2.0
      string-argv: 0.3.1
      stringify-object: 3.3.0
    dev: true
    hasBin: true
    resolution:
      integrity: sha512-e8AYR1TDlzwB8VVd38Xu2lXDZf6BcshVqKVuBQThDJRaJLobqKnpbm4dkwJ2puypQNbLr9KF/9mfA649mAGvjA==
  /listr2/3.2.3_enquirer@2.3.6:
    dependencies:
      chalk: 4.1.0
      cli-truncate: 2.1.0
      enquirer: 2.3.6
      figures: 3.2.0
      indent-string: 4.0.0
      log-update: 4.0.0
      p-map: 4.0.0
      rxjs: 6.6.3
      through: 2.3.8
    dev: true
    engines:
      node: '>=10.0.0'
    peerDependencies:
      enquirer: '>= 2.3.0 < 3'
    resolution:
      integrity: sha512-vUb80S2dSUi8YxXahO8/I/s29GqnOL8ozgHVLjfWQXa03BNEeS1TpBLjh2ruaqq5ufx46BRGvfymdBSuoXET5w==
  /loader-utils/1.4.0:
    dependencies:
      big.js: 5.2.2
      emojis-list: 3.0.0
      json5: 1.0.1
    dev: true
    engines:
      node: '>=4.0.0'
    resolution:
      integrity: sha512-qH0WSMBtn/oHuwjy/NucEgbx5dbxxnxup9s4PVXJUDHZBQY+s0NWA9rJf53RBnQZxfch7euUui7hpoAPvALZdA==
  /locate-path/3.0.0:
    dependencies:
      p-locate: 3.0.0
      path-exists: 3.0.0
    dev: true
    engines:
      node: '>=6'
    resolution:
      integrity: sha512-7AO748wWnIhNqAuaty2ZWHkQHRSNfPVIsPIfwEOWO22AmaoVrWavlOcMR5nzTLNYvp36X220/maaRsrec1G65A==
  /locate-path/5.0.0:
    dependencies:
      p-locate: 4.1.0
    engines:
      node: '>=8'
    resolution:
      integrity: sha512-t7hw9pI+WvuwNJXwk5zVHpyhIqzg2qTlklJOf0mVxGSbe3Fp2VieZcduNYjaLDoy6p9uGpQEGWG87WpMKlNq8g==
  /locate-path/6.0.0:
    dependencies:
      p-locate: 5.0.0
    engines:
      node: '>=10'
    resolution:
      integrity: sha512-iPZK6eYjbxRu3uB4/WZ3EsEIMJFMqAoopl3R+zuq0UjcAm/MO6KCweDgPfP3elTztoKP3KtnVHxTn2NHBSDVUw==
  /lodash.deburr/4.1.0:
    resolution:
      integrity: sha1-3bG7s+8HRYwBd7oH3hRCLLAz/5s=
  /lodash.defaults/4.2.0:
    resolution:
      integrity: sha1-0JF4cW/+pN3p5ft7N/bwgCJ0WAw=
  /lodash.difference/4.5.0:
    resolution:
      integrity: sha1-nMtOUF1Ia5FlE0V3KIWi3yf9AXw=
  /lodash.flatten/4.4.0:
    resolution:
      integrity: sha1-8xwiIlqWMtK7+OSt2+8kCqdlph8=
  /lodash.isplainobject/4.0.6:
    resolution:
      integrity: sha1-fFJqUtibRcRcxpC4gWO+BJf1UMs=
  /lodash.memoize/4.1.2:
    dev: true
    resolution:
      integrity: sha1-vMbEmkKihA7Zl/Mj6tpezRguC/4=
  /lodash.sortby/4.7.0:
    dev: true
    resolution:
      integrity: sha1-7dFMgk4sycHgsKG0K7UhBRakJDg=
  /lodash.union/4.6.0:
    resolution:
      integrity: sha1-SLtQiECfFvGCFmZkHETdGqrjzYg=
  /lodash/4.17.20:
    dev: true
    resolution:
      integrity: sha512-PlhdFcillOINfeV7Ni6oF1TAEayyZBoZ8bcshTHqOYJYlrqzRK5hagpagky5o4HfCzzd1TRkXPMFq6cKk9rGmA==
  /log-symbols/4.0.0:
    dependencies:
      chalk: 4.1.0
    dev: true
    engines:
      node: '>=10'
    resolution:
      integrity: sha512-FN8JBzLx6CzeMrB0tg6pqlGU1wCrXW+ZXGH481kfsBqer0hToTIiHdjH4Mq8xJUbvATujKCvaREGWpGUionraA==
  /log-update/4.0.0:
    dependencies:
      ansi-escapes: 4.3.1
      cli-cursor: 3.1.0
      slice-ansi: 4.0.0
      wrap-ansi: 6.2.0
    engines:
      node: '>=10'
    resolution:
      integrity: sha512-9fkkDevMefjg0mmzWFBW8YkFP91OrizzkW3diF7CpG+S2EYdy4+TVfGwz1zeF8x7hCx1ovSPTOE9Ngib74qqUg==
  /long/4.0.0:
    dev: true
    resolution:
      integrity: sha512-XsP+KhQif4bjX1kbuSiySJFNAehNxgLb6hPRGJ9QsUr8ajHkuXGdrHmFUTUUXhDwVX2R5bY4JNZEwbUiMhV+MA==
  /lru-cache/6.0.0:
    dependencies:
      yallist: 4.0.0
    dev: true
    engines:
      node: '>=10'
    resolution:
      integrity: sha512-Jo6dJ04CmSjuznwJSS3pUeWmd/H0ffTlkXXgwZi+eq1UCmqQwCh+eLsYOYCwY991i2Fah4h1BEMCx4qThGbsiA==
  /lru_map/0.3.3:
    dev: true
    resolution:
      integrity: sha1-tcg1G5Rky9dQM1p5ZQoOwOVhGN0=
  /make-dir/3.1.0:
    dependencies:
      semver: 6.3.0
    engines:
      node: '>=8'
    resolution:
      integrity: sha512-g3FeP20LNwhALb/6Cz6Dd4F2ngze0jz7tbzrD2wAV+o9FeNHe4rL+yK2md0J/fiSf1sa1ADhXqi5+oVwOM/eGw==
  /make-error/1.3.6:
    dev: true
    resolution:
      integrity: sha512-s8UhlNe7vPKomQhC1qFelMokr/Sc3AgNbso3n74mVPA5LTZwkB9NlXf4XPamLxJE8h0gh73rM94xvwRT2CVInw==
  /makeerror/1.0.11:
    dependencies:
      tmpl: 1.0.4
    dev: true
    resolution:
      integrity: sha1-4BpckQnyr3lmDk6LlYd5AYT1qWw=
  /map-cache/0.2.2:
    dev: true
    engines:
      node: '>=0.10.0'
    resolution:
      integrity: sha1-wyq9C9ZSXZsFFkW7TyasXcmKDb8=
  /map-obj/1.0.1:
    dev: true
    engines:
      node: '>=0.10.0'
    resolution:
      integrity: sha1-2TPOuSBdgr3PSIb2dCvcK03qFG0=
  /map-obj/4.1.0:
    dev: true
    engines:
      node: '>=8'
    resolution:
      integrity: sha512-glc9y00wgtwcDmp7GaE/0b0OnxpNJsVf3ael/An6Fe2Q51LLwN1er6sdomLRzz5h0+yMpiYLhWYF5R7HeqVd4g==
  /map-stream/0.1.0:
    dev: false
    resolution:
      integrity: sha1-5WqpTEyAVaFkBKBnS3jyFffI4ZQ=
  /map-visit/1.0.0:
    dependencies:
      object-visit: 1.0.1
    dev: true
    engines:
      node: '>=0.10.0'
    resolution:
      integrity: sha1-7Nyo8TFE5mDxtb1B8S80edmN+48=
  /mariadb/2.5.1:
    dependencies:
      '@types/geojson': 7946.0.7
      '@types/node': 14.14.10
      denque: 1.4.1
      iconv-lite: 0.6.2
      long: 4.0.0
      moment-timezone: 0.5.32
      please-upgrade-node: 3.2.0
    dev: true
    engines:
      node: '>= 10.13'
    resolution:
      integrity: sha512-LPm/1qXKLdMX16WOalAQAf93JtApW8z3NXq38BKlSUfjkb/VyXW4VjckmNChmC2Ypouba1SY/3mCOW+6nT6vvQ==
  /media-typer/0.3.0:
    dev: true
    engines:
      node: '>= 0.6'
    resolution:
      integrity: sha1-hxDXrwqmJvj/+hzgAWhUUmMlV0g=
  /memory-fs/0.5.0:
    dependencies:
      errno: 0.1.7
      readable-stream: 2.3.7
    dev: true
    engines:
      node: '>=4.3.0 <5.0.0 || >=5.10'
    resolution:
      integrity: sha512-jA0rdU5KoQMC0e6ppoNRtpp6vjFq6+NY7r8hywnC7V+1Xj/MtHwGIbB1QaK/dunyjWteJzmkpd7ooeWg10T7GA==
  /meow/6.1.1:
    dependencies:
      '@types/minimist': 1.2.1
      camelcase-keys: 6.2.2
      decamelize-keys: 1.1.0
      hard-rejection: 2.1.0
      minimist-options: 4.1.0
      normalize-package-data: 2.5.0
      read-pkg-up: 7.0.1
      redent: 3.0.0
      trim-newlines: 3.0.0
      type-fest: 0.13.1
      yargs-parser: 18.1.3
    dev: true
    engines:
      node: '>=8'
    resolution:
      integrity: sha512-3YffViIt2QWgTy6Pale5QpopX/IvU3LPL03jOTqp6pGj3VjesdO/U8CuHMKpnQr4shCNCM5fd5XFFvIIl6JBHg==
  /merge-descriptors/1.0.1:
    dev: true
    resolution:
      integrity: sha1-sAqqVW3YtEVoFQ7J0blT8/kMu2E=
  /merge-stream/2.0.0:
    resolution:
      integrity: sha512-abv/qOcuPfk3URPfDzmZU1LKmuw8kT+0nIHvKrKgFrwifol/doWcdA4ZqsWQ8ENrFKkd67Mfpo/LovbIUsbt3w==
  /merge2/1.4.1:
    engines:
      node: '>= 8'
    resolution:
      integrity: sha512-8q7VEgMJW4J8tcfVPy8g09NcQwZdbwFEqhe/WZkoIzjn/3TGDwtOCYtXGxA3O8tPzpczCCDgv+P2P5y00ZJOOg==
  /methods/1.1.2:
    dev: true
    engines:
      node: '>= 0.6'
    resolution:
      integrity: sha1-VSmk1nZUE07cxSZmVoNbD4Ua/O4=
  /micromatch/3.1.10:
    dependencies:
      arr-diff: 4.0.0
      array-unique: 0.3.2
      braces: 2.3.2
      define-property: 2.0.2
      extend-shallow: 3.0.2
      extglob: 2.0.4
      fragment-cache: 0.2.1
      kind-of: 6.0.3
      nanomatch: 1.2.13
      object.pick: 1.3.0
      regex-not: 1.0.2
      snapdragon: 0.8.2
      to-regex: 3.0.2
    dev: true
    engines:
      node: '>=0.10.0'
    resolution:
      integrity: sha512-MWikgl9n9M3w+bpsY3He8L+w9eF9338xRl8IAO5viDizwSzziFEyUzo2xrrloB64ADbTf8uA8vRqqttDTOmccg==
  /micromatch/4.0.2:
    dependencies:
      braces: 3.0.2
      picomatch: 2.2.2
    engines:
      node: '>=8'
    resolution:
      integrity: sha512-y7FpHSbMUMoyPbYUSzO6PaZ6FyRnQOpHuKwbo1G+Knck95XVU4QAiKdGEnj5wwoS7PlOgthX/09u5iFJ+aYf5Q==
  /mime-db/1.44.0:
    dev: true
    engines:
      node: '>= 0.6'
    resolution:
      integrity: sha512-/NOTfLrsPBVeH7YtFPgsVWveuL+4SjjYxaQ1xtM1KMFj7HdxlBlxeyNLzhyJVx7r4rZGJAZ/6lkKCitSc/Nmpg==
  /mime-types/2.1.27:
    dependencies:
      mime-db: 1.44.0
    dev: true
    engines:
      node: '>= 0.6'
    resolution:
      integrity: sha512-JIhqnCasI9yD+SsmkquHBxTSEuZdQX5BuQnS2Vc7puQQQ+8yiP5AY5uWhpdv4YL4VM5c6iliiYWPgJ/nJQLp7w==
  /mime/1.6.0:
    dev: true
    engines:
      node: '>=4'
    hasBin: true
    resolution:
      integrity: sha512-x0Vn8spI+wuJ1O6S7gnbaQg8Pxh4NNHb7KSINmEWKiPE4RKOplvijn+NkmYmmRgP68mc70j2EbeTFRsrswaQeg==
  /mimic-fn/2.1.0:
    engines:
      node: '>=6'
    resolution:
      integrity: sha512-OqbOk5oEQeAZ8WXWydlu9HJjz9WVdEIvamMCcXmuqUYjTknH/sqsWvhQ3vgwKFRR1HpjvNBKQ37nbJgYzGqGcg==
  /min-indent/1.0.1:
    engines:
      node: '>=4'
    resolution:
      integrity: sha512-I9jwMn07Sy/IwOj3zVkVik2JTvgpaykDZEigL6Rx6N9LbMywwUSMtxET+7lVoDLLd3O3IXwJwvuuns8UB/HeAg==
  /minimatch/3.0.4:
    dependencies:
      brace-expansion: 1.1.11
    resolution:
      integrity: sha512-yJHVQEhyqPLUTgt9B83PXu6W3rx4MvvHvSUvToogpwoGDOUQ+yDrR0HRot+yOCdCO7u4hX3pWft6kWBBcqh0UA==
  /minimist-options/4.1.0:
    dependencies:
      arrify: 1.0.1
      is-plain-obj: 1.1.0
      kind-of: 6.0.3
    dev: true
    engines:
      node: '>= 6'
    resolution:
      integrity: sha512-Q4r8ghd80yhO/0j1O3B2BjweX3fiHg9cdOwjJd2J76Q135c+NDxGCqdYKQ1SKBuFfgWbAUzBfvYjPUEeNgqN1A==
  /minimist/0.0.8:
    dev: true
    resolution:
      integrity: sha1-hX/Kv8M5fSYluCKCYuhqp6ARsF0=
  /minimist/1.2.5:
    dev: true
    resolution:
      integrity: sha512-FM9nNUYrRBAELZQT3xeZQ7fmMOBg6nWNmJKTcgsJeaLstP/UODVpGsr5OhXhhXg6f+qtJ8uiZ+PUxkDWcgIXLw==
  /minipass/2.9.0:
    dependencies:
      safe-buffer: 5.2.1
      yallist: 3.1.1
    dev: true
    resolution:
      integrity: sha512-wxfUjg9WebH+CUDX/CdbRlh5SmfZiy/hpkxaRI16Y9W56Pa75sWgd/rvFilSgrauD9NyFymP/+JFV3KwzIsJeg==
  /minipass/3.1.3:
    dependencies:
      yallist: 4.0.0
    engines:
      node: '>=8'
    resolution:
      integrity: sha512-Mgd2GdMVzY+x3IJ+oHnVM+KG3lA5c8tnabyJKmHSaG2kAGpudxuOf8ToDkhumF7UzME7DecbQE9uOZhNm7PuJg==
  /minizlib/1.3.3:
    dependencies:
      minipass: 2.9.0
    dev: true
    resolution:
      integrity: sha512-6ZYMOEnmVsdCeTJVE0W9ZD+pVnE8h9Hma/iOwwRDsdQoePpoX56/8B6z3P9VNwppJuBKNRuFDRNRqRWexT9G9Q==
  /minizlib/2.1.2:
    dependencies:
      minipass: 3.1.3
      yallist: 4.0.0
    engines:
      node: '>= 8'
    resolution:
      integrity: sha512-bAxsR8BVfj60DWXHE3u30oHzfl4G7khkSuPW+qvpd7jFRHm7dLxOjUk1EHACJ/hxLY8phGJ0YhYHZo7jil7Qdg==
  /mixin-deep/1.3.2:
    dependencies:
      for-in: 1.0.2
      is-extendable: 1.0.1
    dev: true
    engines:
      node: '>=0.10.0'
    resolution:
      integrity: sha512-WRoDn//mXBiJ1H40rqa3vH0toePwSsGb45iInWlTySa+Uu4k3tYUSxa2v1KqAiLtvlrSzaExqS1gtk96A9zvEA==
  /mkdirp/0.5.1:
    dependencies:
      minimist: 0.0.8
    deprecated: Legacy versions of mkdirp are no longer supported. Please update to mkdirp 1.x. (Note that the API surface has changed to use Promises in 1.x.)
    dev: true
    hasBin: true
    resolution:
      integrity: sha1-MAV0OOrGz3+MR2fzhkjWaX11yQM=
  /mkdirp/0.5.5:
    dependencies:
      minimist: 1.2.5
    dev: true
    hasBin: true
    resolution:
      integrity: sha512-NKmAlESf6jMGym1++R0Ra7wvhV+wFW63FaSOFPwRahvea0gMUcGUhVeAg/0BC0wiv9ih5NYPB1Wn1UEI1/L+xQ==
  /mkdirp/1.0.4:
    engines:
      node: '>=10'
    hasBin: true
    resolution:
      integrity: sha512-vVqVZQyf3WLx2Shd0qJ9xuvqgAyKPLAiqITEtqW0oIUjzo3PePDd6fW9iFz30ef7Ysp/oiWqbhszeGWW2T6Gzw==
  /mock-stdin/1.0.0:
    dev: true
    resolution:
      integrity: sha512-tukRdb9Beu27t6dN+XztSRHq9J0B/CoAOySGzHfn8UTfmqipA5yNT/sDUEyYdAV3Hpka6Wx6kOMxuObdOex60Q==
  /moment-timezone/0.5.32:
    dependencies:
      moment: 2.29.1
    dev: true
    resolution:
      integrity: sha512-Z8QNyuQHQAmWucp8Knmgei8YNo28aLjJq6Ma+jy1ZSpSk5nyfRT8xgUbSQvD2+2UajISfenndwvFuH3NGS+nvA==
  /moment/2.29.1:
    dev: true
    resolution:
      integrity: sha512-kHmoybcPV8Sqy59DwNDY3Jefr64lK/by/da0ViFcuA4DH0vQg5Q6Ze5VimxkfQNSC+Mls/Kx53s7TjP1RhFEDQ==
  /ms/2.0.0:
    dev: true
    resolution:
      integrity: sha1-VgiurfwAvmwpAd9fmGF4jeDVl8g=
  /ms/2.1.1:
    dev: true
    resolution:
      integrity: sha512-tgp+dl5cGk28utYktBsrFqA7HKgrhgPsg6Z/EfhWI4gl1Hwq8B/GmY/0oXZ6nF8hDVesS/FpnYaD/kOWhYQvyg==
  /ms/2.1.2:
    resolution:
      integrity: sha512-sGkPx+VjMtmA6MX27oA4FBFELFCZZ4S4XqeGOXCv68tT+jb3vk/RyaKWP0PTKyWtmLSM0b+adUTEvbs1PEaH2w==
  /mssql/6.2.3:
    dependencies:
      debug: 4.3.1
      tarn: 1.1.5
      tedious: 6.7.0
    dev: true
    engines:
      node: '>=6'
    hasBin: true
    resolution:
      integrity: sha512-4TW/fA9UgzmVTNgjl65r6ISr6aL5QHnlptEt1A3jIpdzkNbFPIkRbUNz90324HIdE+5pKc3VqikOImcTrhd4og==
  /multistream/2.1.1:
    dependencies:
      inherits: 2.0.4
      readable-stream: 2.3.7
    dev: true
    resolution:
      integrity: sha512-xasv76hl6nr1dEy3lPvy7Ej7K/Lx3O/FCvwge8PeVJpciPPoNCbaANcNiBug3IpdvTveZUcAV0DJzdnUDMesNQ==
  /nanomatch/1.2.13:
    dependencies:
      arr-diff: 4.0.0
      array-unique: 0.3.2
      define-property: 2.0.2
      extend-shallow: 3.0.2
      fragment-cache: 0.2.1
      is-windows: 1.0.2
      kind-of: 6.0.3
      object.pick: 1.3.0
      regex-not: 1.0.2
      snapdragon: 0.8.2
      to-regex: 3.0.2
    dev: true
    engines:
      node: '>=0.10.0'
    resolution:
      integrity: sha512-fpoe2T0RbHwBTBUOftAfBPaDEi06ufaUai0mE6Yn1kacc3SnTErfb/h+X94VXzI64rKFHYImXSvdwGGCmwOqCA==
  /native-duplexpair/1.0.0:
    dev: true
    resolution:
      integrity: sha1-eJkHjmS/PIo9cyYBs9QP8F21j6A=
  /natural-compare/1.4.0:
    dev: true
    resolution:
      integrity: sha1-Sr6/7tdUHywnrPspvbvRXI1bpPc=
  /needle/2.5.2:
    dependencies:
      debug: 3.2.7
      iconv-lite: 0.4.24
      sax: 1.2.4
    dev: true
    engines:
      node: '>= 4.4.x'
    hasBin: true
    resolution:
      integrity: sha512-LbRIwS9BfkPvNwNHlsA41Q29kL2L/6VaOJ0qisM5lLWsTV3nP15abO5ITL6L81zqFhzjRKDAYjpcBcwM0AVvLQ==
  /negotiator/0.6.2:
    dev: true
    engines:
      node: '>= 0.6'
    resolution:
      integrity: sha512-hZXc7K2e+PgeI1eDBe/10Ard4ekbfrrqG8Ep+8Jmf4JID2bNg7NvCPOZN+kfF574pFQI7mum2AUqDidoKqcTOw==
  /new-github-issue-url/0.2.1:
    engines:
      node: '>=10'
    resolution:
      integrity: sha512-md4cGoxuT4T4d/HDOXbrUHkTKrp/vp+m3aOA7XXVYwNsUNMK49g3SQicTSeV5GIz/5QVGAeYRAOlyp9OvlgsYA==
  /nice-try/1.0.5:
    dev: true
    resolution:
      integrity: sha512-1nh45deeb5olNY7eX82BkPO7SSxR5SSYJiPTrTdFUVYwAl8CKMA5N9PjTYkHiRjisVcxcQ1HXdLhx2qxxJzLNQ==
  /node-addon-api/2.0.0:
    dev: true
    resolution:
      integrity: sha512-ASCL5U13as7HhOExbT6OlWJJUV/lLzL2voOSP1UVehpRD8FbSrSDjfScK/KwAvVTI5AS6r4VwbOMlIqtvRidnA==
  /node-fetch/2.6.0:
    dev: true
    engines:
      node: 4.x || >=6.0.0
    resolution:
      integrity: sha512-8dG4H5ujfvFiqDmVu9fQ5bOHUC15JMjMY/Zumv26oOvvVJjM67KF8koCWIabKQ1GJIa9r2mMZscBq/TbdOcmNA==
  /node-fetch/2.6.1:
    engines:
      node: 4.x || >=6.0.0
    resolution:
      integrity: sha512-V4aYg89jEoVRxRb2fJdAg8FHvI7cEyYdVAh94HH0UIK8oJxUfkjlDQN9RbMx+bEjP7+ggMiFRprSti032Oipxw==
  /node-gyp/3.8.0:
    dependencies:
      fstream: 1.0.12
      glob: 7.1.6
      graceful-fs: 4.2.4
      mkdirp: 0.5.5
      nopt: 3.0.6
      npmlog: 4.1.2
      osenv: 0.1.5
      request: 2.88.2
      rimraf: 2.7.1
      semver: 5.3.0
      tar: 2.2.2
      which: 1.3.1
    dev: true
    engines:
      node: '>= 0.8.0'
    hasBin: true
    optional: true
    resolution:
      integrity: sha512-3g8lYefrRRzvGeSowdJKAKyks8oUpLEd/DyPV4eMhVlhJ0aNaZqIrNUIPuEWWTAoPqyFkfGrM67MC69baqn6vA==
  /node-int64/0.4.0:
    dev: true
    resolution:
      integrity: sha1-h6kGXNs1XTGC2PlM4RGIuCXGijs=
  /node-modules-regexp/1.0.0:
    dev: true
    engines:
      node: '>=0.10.0'
    resolution:
      integrity: sha1-jZ2+KJZKSsVxLpExZCEHxx6Q7EA=
  /node-notifier/8.0.0:
    dependencies:
      growly: 1.3.0
      is-wsl: 2.2.0
      semver: 7.3.2
      shellwords: 0.1.1
      uuid: 8.3.1
      which: 2.0.2
    dev: true
    optional: true
    resolution:
      integrity: sha512-46z7DUmcjoYdaWyXouuFNNfUo6eFa94t23c53c+lG/9Cvauk4a98rAUp9672X5dxGdQmLpPzTxzu8f/OeEPaFA==
  /node-pre-gyp/0.11.0:
    dependencies:
      detect-libc: 1.0.3
      mkdirp: 0.5.5
      needle: 2.5.2
      nopt: 4.0.3
      npm-packlist: 1.4.8
      npmlog: 4.1.2
      rc: 1.2.8
      rimraf: 2.7.1
      semver: 5.7.1
      tar: 4.4.13
    dev: true
    hasBin: true
    resolution:
      integrity: sha512-TwWAOZb0j7e9eGaf9esRx3ZcLaE5tQ2lvYy1pb5IAaG1a2e2Kv5Lms1Y4hpj+ciXJRofIxxlt5haeQ/2ANeE0Q==
  /nopt/3.0.6:
    dependencies:
      abbrev: 1.1.1
    dev: true
    hasBin: true
    optional: true
    resolution:
      integrity: sha1-xkZdvwirzU2zWTF/eaxopkayj/k=
  /nopt/4.0.3:
    dependencies:
      abbrev: 1.1.1
      osenv: 0.1.5
    dev: true
    hasBin: true
    resolution:
      integrity: sha512-CvaGwVMztSMJLOeXPrez7fyfObdZqNUK1cPAEzLHrTybIua9pMdmmPR5YwtfNftIOMv3DPUhFaxsZMNTQO20Kg==
  /normalize-package-data/2.5.0:
    dependencies:
      hosted-git-info: 2.8.8
      resolve: 1.19.0
      semver: 5.7.1
      validate-npm-package-license: 3.0.4
    resolution:
      integrity: sha512-/5CMN3T0R4XTj4DcGaexo+roZSdSFW/0AOOTROrjxzCG1wrWXEsGbRKevjlIL+ZDE4sZlJr5ED4YW0yqmkK+eA==
  /normalize-path/2.1.1:
    dependencies:
      remove-trailing-separator: 1.1.0
    dev: true
    engines:
      node: '>=0.10.0'
    resolution:
      integrity: sha1-GrKLVW4Zg2Oowab35vogE3/mrtk=
  /normalize-path/3.0.0:
    engines:
      node: '>=0.10.0'
    resolution:
      integrity: sha512-6eZs5Ls3WtCisHWp9S2GUy8dqkpGi4BVSz3GaqiE6ezub0512ESztXUwUB6C6IKbQkY2Pnb/mD4WYojCRwcwLA==
  /npm-bundled/1.1.1:
    dependencies:
      npm-normalize-package-bin: 1.0.1
    dev: true
    resolution:
      integrity: sha512-gqkfgGePhTpAEgUsGEgcq1rqPXA+tv/aVBlgEzfXwA1yiUJF7xtEt3CtVwOjNYQOVknDk0F20w58Fnm3EtG0fA==
  /npm-normalize-package-bin/1.0.1:
    dev: true
    resolution:
      integrity: sha512-EPfafl6JL5/rU+ot6P3gRSCpPDW5VmIzX959Ob1+ySFUuuYHWHekXpwdUZcKP5C+DS4GEtdJluwBjnsNDl+fSA==
  /npm-packlist/1.4.8:
    dependencies:
      ignore-walk: 3.0.3
      npm-bundled: 1.1.1
      npm-normalize-package-bin: 1.0.1
    dev: true
    resolution:
      integrity: sha512-5+AZgwru5IevF5ZdnFglB5wNlHG1AOOuw28WhUq8/8emhBmLv6jX5by4WJCh7lW0uSYZYS6DXqIsyZVIXRZU9A==
  /npm-run-path/2.0.2:
    dependencies:
      path-key: 2.0.1
    dev: true
    engines:
      node: '>=4'
    resolution:
      integrity: sha1-NakjLfo11wZ7TLLd8jV7GHFTbF8=
  /npm-run-path/4.0.1:
    dependencies:
      path-key: 3.1.1
    engines:
      node: '>=8'
    resolution:
      integrity: sha512-S48WzZW777zhNIrn7gxOlISNAqi9ZC/uQFnRdbeIHhZhCA6UqpkOT8T1G7BvfdgP4Er8gF4sUbaS0i7QvIfCWw==
  /npmlog/4.1.2:
    dependencies:
      are-we-there-yet: 1.1.5
      console-control-strings: 1.1.0
      gauge: 2.7.4
      set-blocking: 2.0.0
    dev: true
    resolution:
      integrity: sha512-2uUqazuKlTaSI/dC8AzicUck7+IrEaOnN/e0jd3Xtt1KcGpwx30v50mL7oPyr/h9bL3E4aZccVwpwP+5W9Vjkg==
  /number-is-nan/1.0.1:
    dev: true
    engines:
      node: '>=0.10.0'
    resolution:
      integrity: sha1-CXtgK1NCKlIsGvuHkDGDNpQaAR0=
  /nwsapi/2.2.0:
    dev: true
    resolution:
      integrity: sha512-h2AatdwYH+JHiZpv7pt/gSX1XoRGb7L/qSIeuqA6GwYoF9w1vP1cw42TO0aI2pNyshRK5893hNSl+1//vHK7hQ==
  /oauth-sign/0.9.0:
    dev: true
    resolution:
      integrity: sha512-fexhUFFPTGV8ybAtSIGbV6gOkSv8UtRbDBnAyLQw4QPKkgNlsH2ByPGtMUqdWkos6YCRmAqViwgZrJc/mRDzZQ==
  /object-assign/4.1.1:
    dev: true
    engines:
      node: '>=0.10.0'
    resolution:
      integrity: sha1-IQmtx5ZYh8/AXLvUQsrIv7s2CGM=
  /object-copy/0.1.0:
    dependencies:
      copy-descriptor: 0.1.1
      define-property: 0.2.5
      kind-of: 3.2.2
    dev: true
    engines:
      node: '>=0.10.0'
    resolution:
      integrity: sha1-fn2Fi3gb18mRpBupde04EnVOmYw=
  /object-visit/1.0.1:
    dependencies:
      isobject: 3.0.1
    dev: true
    engines:
      node: '>=0.10.0'
    resolution:
      integrity: sha1-95xEk68MU3e1n+OdOV5BBC3QRbs=
  /object.pick/1.3.0:
    dependencies:
      isobject: 3.0.1
    dev: true
    engines:
      node: '>=0.10.0'
    resolution:
      integrity: sha1-h6EKxMFpS9Lhy/U1kaZhQftd10c=
  /on-finished/2.3.0:
    dependencies:
      ee-first: 1.1.1
    dev: true
    engines:
      node: '>= 0.8'
    resolution:
      integrity: sha1-IPEzZIGwg811M3mSoWlxqi2QaUc=
  /once/1.4.0:
    dependencies:
      wrappy: 1.0.2
    resolution:
      integrity: sha1-WDsap3WWHUsROsF9nFC6753Xa9E=
  /onetime/5.1.2:
    dependencies:
      mimic-fn: 2.1.0
    engines:
      node: '>=6'
    resolution:
      integrity: sha512-kbpaSSGJTWdAY5KPVeMOKXSrPtr8C8C7wodJbcsd51jRnmD+GZu8Y0VoU6Dm5Z4vWr0Ig/1NKuWRKf7j5aaYSg==
  /open/7.3.0:
    dependencies:
      is-docker: 2.1.1
      is-wsl: 2.2.0
    engines:
      node: '>=8'
    resolution:
      integrity: sha512-mgLwQIx2F/ye9SmbrUkurZCnkoXyXyu9EbHtJZrICjVAJfyMArdHp3KkixGdZx1ZHFPNIwl0DDM1dFFqXbTLZw==
  /opencollective-postinstall/2.0.3:
    dev: true
    hasBin: true
    resolution:
      integrity: sha512-8AV/sCtuzUeTo8gQK5qDZzARrulB3egtLzFgteqB2tcT4Mw7B8Kt7JcDHmltjz6FOAHsvTevk70gZEbhM4ZS9Q==
  /optionator/0.8.3:
    dependencies:
      deep-is: 0.1.3
      fast-levenshtein: 2.0.6
      levn: 0.3.0
      prelude-ls: 1.1.2
      type-check: 0.3.2
      word-wrap: 1.2.3
    dev: true
    engines:
      node: '>= 0.8.0'
    resolution:
      integrity: sha512-+IW9pACdk3XWmmTXG8m3upGUJst5XRGzxMRjXzAuJ1XnIFNvfhjjIuYkDvysnPQ7qzqVzLt78BCruntqRhWQbA==
  /optionator/0.9.1:
    dependencies:
      deep-is: 0.1.3
      fast-levenshtein: 2.0.6
      levn: 0.4.1
      prelude-ls: 1.2.1
      type-check: 0.4.0
      word-wrap: 1.2.3
    dev: true
    engines:
      node: '>= 0.8.0'
    resolution:
      integrity: sha512-74RlY5FCnhq4jRxVUPKDaRwrVNXMqsGsiW6AJw4XK8hmtm10wC0ypZBLw5IIp85NZMr91+qd1RvvENwg7jjRFw==
  /os-homedir/1.0.2:
    dev: true
    engines:
      node: '>=0.10.0'
    resolution:
      integrity: sha1-/7xJiDNuDoM94MFox+8VISGqf7M=
  /os-tmpdir/1.0.2:
    dev: true
    engines:
      node: '>=0.10.0'
    resolution:
      integrity: sha1-u+Z0BseaqFxc/sdm/lc0VV36EnQ=
  /osenv/0.1.5:
    dependencies:
      os-homedir: 1.0.2
      os-tmpdir: 1.0.2
    dev: true
    resolution:
      integrity: sha512-0CWcCECdMVc2Rw3U5w9ZjqX6ga6ubk1xDVKxtBQPK7wis/0F2r9T6k4ydGYhecl7YUBxBVxhL5oisPsNxAPe2g==
  /p-each-series/2.2.0:
    dev: true
    engines:
      node: '>=8'
    resolution:
      integrity: sha512-ycIL2+1V32th+8scbpTvyHNaHe02z0sjgh91XXjAk+ZeXoPN4Z46DVUnzdso0aX4KckKw0FNNFHdjZ2UsZvxiA==
  /p-filter/2.1.0:
    dependencies:
      p-map: 2.1.0
    engines:
      node: '>=8'
    resolution:
      integrity: sha512-ZBxxZ5sL2HghephhpGAQdoskxplTwr7ICaehZwLIlfL6acuVgZPm8yBNuRAFBGEqtD/hmUeq9eqLg2ys9Xr/yw==
  /p-finally/1.0.0:
    engines:
      node: '>=4'
    resolution:
      integrity: sha1-P7z7FbiZpEEjs0ttzBi3JDNqLK4=
  /p-is-promise/3.0.0:
    dev: true
    engines:
      node: '>=8'
    resolution:
      integrity: sha512-Wo8VsW4IRQSKVXsJCn7TomUaVtyfjVDn3nUP7kE967BQk0CwFpdbZs0X0uk5sW9mkBa9eNM7hCMaG93WUAwxYQ==
  /p-limit/2.3.0:
    dependencies:
      p-try: 2.2.0
    engines:
      node: '>=6'
    resolution:
      integrity: sha512-//88mFWSJx8lxCzwdAABTJL2MyWB12+eIY7MDL2SqLmAkeKU9qxRvWuSyTjm3FUmpBEMuFfckAIqEaVGUDxb6w==
  /p-limit/3.1.0:
    dependencies:
      yocto-queue: 0.1.0
    engines:
      node: '>=10'
    resolution:
      integrity: sha512-TYOanM3wGwNGsZN2cVTYPArw454xnXj5qmWF1bEoAc4+cU/ol7GVh7odevjp1FNHduHc3KZMcFduxU5Xc6uJRQ==
  /p-locate/3.0.0:
    dependencies:
      p-limit: 2.3.0
    dev: true
    engines:
      node: '>=6'
    resolution:
      integrity: sha512-x+12w/To+4GFfgJhBEpiDcLozRJGegY+Ei7/z0tSLkMmxGZNybVMSfWj9aJn8Z5Fc7dBUNJOOVgPv2H7IwulSQ==
  /p-locate/4.1.0:
    dependencies:
      p-limit: 2.3.0
    engines:
      node: '>=8'
    resolution:
      integrity: sha512-R79ZZ/0wAxKGu3oYMlz8jy/kbhsNrS7SKZ7PxEHBgJ5+F2mtFW2fK2cOtBh1cHYkQsbzFV7I+EoRKe6Yt0oK7A==
  /p-locate/5.0.0:
    dependencies:
      p-limit: 3.1.0
    engines:
      node: '>=10'
    resolution:
      integrity: sha512-LaNjtRWUBY++zB5nE/NwcaoMylSPk+S+ZHNB1TzdbMJMny6dynpAGt7X/tl/QYq3TIeE6nxHppbo2LGymrG5Pw==
  /p-map/2.1.0:
    engines:
      node: '>=6'
    resolution:
      integrity: sha512-y3b8Kpd8OAN444hxfBbFfj1FY/RjtTd8tzYwhUqNYXx0fXx2iX4maP4Qr6qhIKbQXI02wTLAda4fYUbDagTUFw==
  /p-map/3.0.0:
    dependencies:
      aggregate-error: 3.1.0
    dev: true
    engines:
      node: '>=8'
    resolution:
      integrity: sha512-d3qXVTF/s+W+CdJ5A29wywV2n8CQQYahlgz2bFiA+4eVNJbHJodPZ+/gXwPGh0bOqA+j8S+6+ckmvLGPk1QpxQ==
  /p-map/4.0.0:
    dependencies:
      aggregate-error: 3.1.0
    engines:
      node: '>=10'
    resolution:
      integrity: sha512-/bjOqmgETBYB5BoEeGVea8dmvHb2m9GLy1E9W43yeyfP6QQCZGFNa+XRceJEuDB6zqr+gKpIAmlLebMpykw/MQ==
  /p-queue/6.6.2:
    dependencies:
      eventemitter3: 4.0.7
      p-timeout: 3.2.0
    engines:
      node: '>=8'
    resolution:
      integrity: sha512-RwFpb72c/BhQLEXIZ5K2e+AhgNVmIejGlTgiB9MzZ0e93GRvqZ7uSi0dvRF7/XIXDeNkra2fNHBxTyPDGySpjQ==
  /p-reduce/2.1.0:
    dev: true
    engines:
      node: '>=8'
    resolution:
      integrity: sha512-2USApvnsutq8uoxZBGbbWM0JIYLiEMJ9RlaN7fAzVNb9OZN0SHjjTTfIcb667XynS5Y1VhwDJVDa72TnPzAYWw==
  /p-retry/4.2.0:
    dependencies:
      '@types/retry': 0.12.0
      retry: 0.12.0
    engines:
      node: '>=8'
    resolution:
      integrity: sha512-jPH38/MRh263KKcq0wBNOGFJbm+U6784RilTmHjB/HM9kH9V8WlCpVUcdOmip9cjXOh6MxZ5yk1z2SjDUJfWmA==
  /p-timeout/3.2.0:
    dependencies:
      p-finally: 1.0.0
    engines:
      node: '>=8'
    resolution:
      integrity: sha512-rhIwUycgwwKcP9yTOOFK/AKsAopjjCakVqLHePO3CC6Mir1Z99xT+R63jZxAT5lFZLa2inS5h+ZS2GvR99/FBg==
  /p-try/2.2.0:
    engines:
      node: '>=6'
    resolution:
      integrity: sha512-R4nPAVTAU0B9D35/Gk3uJf/7XYbQcyohSKdvAxIRSNghFl4e71hVoGnBNQz9cWaXxO2I10KTC+3jMdvvoKw6dQ==
  /packet-reader/1.0.0:
    dev: true
    resolution:
      integrity: sha512-HAKu/fG3HpHFO0AA8WE8q2g+gBJaZ9MG7fcKk+IJPLTGAD6Psw4443l+9DGRbOIh3/aXr7Phy0TjilYivJo5XQ==
  /packwatch/2.0.0:
    dev: true
    hasBin: true
    resolution:
      integrity: sha512-44f/FnFB4/J+91jexax5moI1rse6cQqr+q38ObaraBIFBzOBYf0O6sx6ZV3jpr/l8Zi+Vt555ra+erONGpngMQ==
  /parent-module/1.0.1:
    dependencies:
      callsites: 3.1.0
    dev: true
    engines:
      node: '>=6'
    resolution:
      integrity: sha512-GQ2EWRpQV8/o+Aw8YqtfZZPfNRWZYkbidE9k5rpl/hC3vtHHBfGm2Ifi6qWV+coDGkrUKZAxE3Lot5kcsRlh+g==
  /parse-git-config/1.1.1:
    dependencies:
      extend-shallow: 2.0.1
      fs-exists-sync: 0.1.0
      git-config-path: 1.0.1
      ini: 1.3.5
    dev: false
    engines:
      node: '>=0.10.0'
    resolution:
      integrity: sha1-06mYQxcTL1c5hxK7pDjhKVkN34w=
  /parse-json/5.1.0:
    dependencies:
      '@babel/code-frame': 7.10.4
      error-ex: 1.3.2
      json-parse-even-better-errors: 2.3.1
      lines-and-columns: 1.1.6
    engines:
      node: '>=8'
    resolution:
      integrity: sha512-+mi/lmVVNKFNVyLXV31ERiy2CY5E1/F6QtJFEzoChPRwwngMNXRDQ9GJ5WdE2Z2P4AujsOi0/+2qHID68KwfIQ==
  /parse-passwd/1.0.0:
    dev: false
    engines:
      node: '>=0.10.0'
    resolution:
      integrity: sha1-bVuTSkVpk7I9N/QKOC1vFmao5cY=
  /parse5/5.1.1:
    dev: true
    resolution:
      integrity: sha512-ugq4DFI0Ptb+WWjAdOK16+u/nHfiIrcE+sh8kZMaM0WllQKLI9rOUq6c2b7cwPkXdzfQESqvoqK6ug7U/Yyzug==
  /parseurl/1.3.3:
    dev: true
    engines:
      node: '>= 0.8'
    resolution:
      integrity: sha512-CiyeOxFT/JZyN5m0z9PfXw4SCBJ6Sygz1Dpl0wqjlhDEGGBP1GnsUVEL0p63hoG1fcj3fHynXi9NYO4nWOL+qQ==
  /pascalcase/0.1.1:
    dev: true
    engines:
      node: '>=0.10.0'
    resolution:
      integrity: sha1-s2PlXoAGym/iF4TS2yK9FdeRfxQ=
  /path-exists/3.0.0:
    dev: true
    engines:
      node: '>=4'
    resolution:
      integrity: sha1-zg6+ql94yxiSXqfYENe1mwEP1RU=
  /path-exists/4.0.0:
    engines:
      node: '>=8'
    resolution:
      integrity: sha512-ak9Qy5Q7jYb2Wwcey5Fpvg2KoAc/ZIhLSLOSBmRmygPsGwkVVt0fZa0qrtMz+m6tJTAHfZQ8FnmB4MG4LWy7/w==
  /path-is-absolute/1.0.1:
    engines:
      node: '>=0.10.0'
    resolution:
      integrity: sha1-F0uSaHNVNP+8es5r9TpanhtcX18=
  /path-key/2.0.1:
    dev: true
    engines:
      node: '>=4'
    resolution:
      integrity: sha1-QRyttXTFoUDTpLGRDUDYDMn0C0A=
  /path-key/3.1.1:
    engines:
      node: '>=8'
    resolution:
      integrity: sha512-ojmeN0qd+y0jszEtoY48r0Peq5dwMEkIlCOu6Q5f41lfkswXuKtYrhgoTpLnyIcHm24Uhqx+5Tqm2InSwLhE6Q==
  /path-parse/1.0.6:
    resolution:
      integrity: sha512-GSmOT2EbHrINBf9SR7CDELwlJ8AENk3Qn7OikK4nFYAu3Ote2+JYNVvkpAEQm3/TLNEJFD/xZJjzyxg3KBWOzw==
  /path-to-regexp/0.1.7:
    dev: true
    resolution:
      integrity: sha1-32BBeABfUi8V60SQ5yR6G/qmf4w=
  /path-type/4.0.0:
    engines:
      node: '>=8'
    resolution:
      integrity: sha512-gDKb8aZMDeD/tZWs9P6+q0J9Mwkdl6xMV8TjnGP3qJVJ06bdMgkbBlLU8IdfOsIsFz2BW1rNVT3XuNEl8zPAvw==
  /pause-stream/0.0.11:
    dependencies:
      through: 2.3.8
    dev: false
    resolution:
      integrity: sha1-/lo0sMvOErWqaitAPuLnO2AvFEU=
  /performance-now/2.1.0:
    dev: true
    resolution:
      integrity: sha1-Ywn04OX6kT7BxpMHrjZLSzd8nns=
  /pg-connection-string/2.4.0:
    dev: true
    resolution:
      integrity: sha512-3iBXuv7XKvxeMrIgym7njT+HlZkwZqqGX4Bu9cci8xHZNT+Um1gWKqCsAzcC0d95rcKMU5WBg6YRUcHyV0HZKQ==
  /pg-int8/1.0.1:
    dev: true
    engines:
      node: '>=4.0.0'
    resolution:
      integrity: sha512-WCtabS6t3c8SkpDBUlb1kjOs7l66xsGdKpIPZsg4wR+B3+u9UAum2odSsF9tnvxg80h4ZxLWMy4pRjOsFIqQpw==
  /pg-pool/3.2.2_pg@8.5.1:
    dependencies:
      pg: 8.5.1
    dev: true
    peerDependencies:
      pg: '>=8.0'
    resolution:
      integrity: sha512-ORJoFxAlmmros8igi608iVEbQNNZlp89diFVx6yV5v+ehmpMY9sK6QgpmgoXbmkNaBAx8cOOZh9g80kJv1ooyA==
  /pg-protocol/1.4.0:
    dev: true
    resolution:
      integrity: sha512-El+aXWcwG/8wuFICMQjM5ZSAm6OWiJicFdNYo+VY3QP+8vI4SvLIWVe51PppTzMhikUJR+PsyIFKqfdXPz/yxA==
  /pg-types/2.2.0:
    dependencies:
      pg-int8: 1.0.1
      postgres-array: 2.0.0
      postgres-bytea: 1.0.0
      postgres-date: 1.0.7
      postgres-interval: 1.2.0
    dev: true
    engines:
      node: '>=4'
    resolution:
      integrity: sha512-qTAAlrEsl8s4OiEQY69wDvcMIdQN6wdz5ojQiOy6YRMuynxenON0O5oCpJI6lshc6scgAY8qvJ2On/p+CXY0GA==
  /pg/8.5.1:
    dependencies:
      buffer-writer: 2.0.0
      packet-reader: 1.0.0
      pg-connection-string: 2.4.0
      pg-pool: 3.2.2_pg@8.5.1
      pg-protocol: 1.4.0
      pg-types: 2.2.0
      pgpass: 1.0.4
    dev: true
    engines:
      node: '>= 8.0.0'
    peerDependencies:
      pg-native: '>=2.0.0'
    peerDependenciesMeta:
      pg-native:
        optional: true
    resolution:
      integrity: sha512-9wm3yX9lCfjvA98ybCyw2pADUivyNWT/yIP4ZcDVpMN0og70BUWYEGXPCTAQdGTAqnytfRADb7NERrY1qxhIqw==
  /pgpass/1.0.4:
    dependencies:
      split2: 3.2.2
    dev: true
    resolution:
      integrity: sha512-YmuA56alyBq7M59vxVBfPJrGSozru8QAdoNlWuW3cz8l+UX3cWge0vTvjKhsSHSJpo3Bom8/Mm6hf0TR5GY0+w==
  /picomatch/2.2.2:
    engines:
      node: '>=8.6'
    resolution:
      integrity: sha512-q0M/9eZHzmr0AulXyPwNfZjtwZ/RBZlbN3K3CErVrk50T2ASYI7Bye0EvekFY3IP1Nt2DHu0re+V2ZHIpMkuWg==
  /pidtree/0.5.0:
    dev: true
    engines:
      node: '>=0.10'
    hasBin: true
    resolution:
      integrity: sha512-9nxspIM7OpZuhBxPg73Zvyq7j1QMPMPsGKTqRc2XOaFQauDvoNz9fM1Wdkjmeo7l9GXOZiRs97sPkuayl39wjA==
  /pirates/4.0.1:
    dependencies:
      node-modules-regexp: 1.0.0
    dev: true
    engines:
      node: '>= 6'
    resolution:
      integrity: sha512-WuNqLTbMI3tmfef2TKxlQmAiLHKtFhlsCZnPIpuv2Ow0RDVO8lfy1Opf4NUzlMXLjPl+Men7AuVdX6TA+s+uGA==
  /pkg-dir/4.2.0:
    dependencies:
      find-up: 4.1.0
    engines:
      node: '>=8'
    resolution:
      integrity: sha512-HRDzbaKjC+AOWVXxAU/x54COGeIv9eb+6CkDSQoNTt4XyWoIJvuPsXizxu/Fr23EiekbtZwmh1IcIG/l/a10GQ==
  /pkg-fetch/2.6.9:
    dependencies:
      '@babel/runtime': 7.12.5
      byline: 5.0.0
      chalk: 3.0.0
      expand-template: 2.0.3
      fs-extra: 8.1.0
      minimist: 1.2.5
      progress: 2.0.3
      request: 2.88.2
      request-progress: 3.0.0
      semver: 6.3.0
      unique-temp-dir: 1.0.0
    dev: true
    hasBin: true
    resolution:
      integrity: sha512-EnVR8LRILXBvaNP+wJOSY02c3+qDDfyEyR+aqAHLhcc9PBnbxFT9UZ1+If49goPQzQPn26TzF//fc6KXZ0aXEg==
  /pkg-up/3.1.0:
    dependencies:
      find-up: 3.0.0
    dev: true
    engines:
      node: '>=8'
    resolution:
      integrity: sha512-nDywThFk1i4BQK4twPQ6TA4RT8bDY96yeuCVBWL3ePARCiEKDRSrNGbFIgUJpLp+XeIR65v8ra7WuJOFUBtkMA==
  /pkg/4.4.9:
    dependencies:
      '@babel/parser': 7.12.7
      '@babel/runtime': 7.12.5
      chalk: 3.0.0
      escodegen: 1.14.3
      fs-extra: 8.1.0
      globby: 11.0.1
      into-stream: 5.1.1
      minimist: 1.2.5
      multistream: 2.1.1
      pkg-fetch: 2.6.9
      progress: 2.0.3
      resolve: 1.19.0
      stream-meter: 1.0.4
    dev: true
    hasBin: true
    resolution:
      integrity: sha512-FK4GqHtcCY2PPPVaKViU0NyRzpo6gCS7tPKN5b7AkElqjAOCH1bsRKgohEnxThr6DWfTGByGqba2YHGR/BqbmA==
  /platform/1.3.6:
    dev: true
    resolution:
      integrity: sha512-fnWVljUchTro6RiCFvCXBbNhJc2NijN7oIQxbwsyL0buWJPG85v81ehlHI9fXrJsMNgTofEoWIQeClKpgxFLrg==
  /please-upgrade-node/3.2.0:
    dependencies:
      semver-compare: 1.0.0
    dev: true
    resolution:
      integrity: sha512-gQR3WpIgNIKwBMVLkpMUeR3e1/E1y42bqDQZfql+kDeXd8COYfM8PQA4X6y7a8u9Ua9FHmsrrmirW2vHs45hWg==
  /pluralize/8.0.0:
    dev: true
    engines:
      node: '>=4'
    resolution:
      integrity: sha512-Nc3IT5yHzflTfbjgqWcCPpo7DaKy4FnpB0l/zCAW0Tc7jxAiuqSxHasntB3D7887LSrA93kDJ9IXovxJYxyLCA==
  /posix-character-classes/0.1.1:
    dev: true
    engines:
      node: '>=0.10.0'
    resolution:
      integrity: sha1-AerA/jta9xoqbAL+q7jB/vfgDqs=
  /postgres-array/2.0.0:
    dev: true
    engines:
      node: '>=4'
    resolution:
      integrity: sha512-VpZrUqU5A69eQyW2c5CA1jtLecCsN2U/bD6VilrFDWq5+5UIEVO7nazS3TEcHf1zuPYO/sqGvUvW62g86RXZuA==
  /postgres-bytea/1.0.0:
    dev: true
    engines:
      node: '>=0.10.0'
    resolution:
      integrity: sha1-AntTPAqokOJtFy1Hz5zOzFIazTU=
  /postgres-date/1.0.7:
    dev: true
    engines:
      node: '>=0.10.0'
    resolution:
      integrity: sha512-suDmjLVQg78nMK2UZ454hAG+OAW+HQPZ6n++TNDUX+L0+uUlLywnoxJKDou51Zm+zTCjrCl0Nq6J9C5hP9vK/Q==
  /postgres-interval/1.2.0:
    dependencies:
      xtend: 4.0.2
    dev: true
    engines:
      node: '>=0.10.0'
    resolution:
      integrity: sha512-9ZhXKM/rw350N1ovuWHbGxnGh/SNJ4cnxHiM0rxE4VN41wsg8P8zWn9hv/buK00RP4WvlOyr/RBDiptyxVbkZQ==
  /prelude-ls/1.1.2:
    dev: true
    engines:
      node: '>= 0.8.0'
    resolution:
      integrity: sha1-IZMqVJ9eUv/ZqCf1cOBL5iqX2lQ=
  /prelude-ls/1.2.1:
    dev: true
    engines:
      node: '>= 0.8.0'
    resolution:
      integrity: sha512-vkcDPrRZo1QZLbn5RLGPpg/WmIQ65qoWWhcGKf/b5eplkkarX0m9z8ppCat4mlOqUsWpyNuYgO3VRyrYHSzX5g==
  /prettier-linter-helpers/1.0.0:
    dependencies:
      fast-diff: 1.2.0
    dev: true
    engines:
      node: '>=6.0.0'
    resolution:
      integrity: sha512-GbK2cP9nraSSUF9N2XwUwqfzlAFlMNYYl+ShE/V+H8a9uNl/oUqB1w2EL54Jh0OlyRSd8RfWYJ3coVS4TROP2w==
  /prettier/2.1.2:
    dev: true
    engines:
      node: '>=10.13.0'
    hasBin: true
    resolution:
      integrity: sha512-16c7K+x4qVlJg9rEbXl7HEGmQyZlG4R9AgP+oHKRMsMsuk8s+ATStlf1NpDqyBI1HpVyfjLOeMhH2LvuNvV5Vg==
  /prettier/2.2.1:
    dev: true
    engines:
      node: '>=10.13.0'
    hasBin: true
    resolution:
      integrity: sha512-PqyhM2yCjg/oKkFPtTGUojv7gnZAoG80ttl45O6x2Ug/rMJw4wcc9k6aaf2hibP7BGVCCM33gZoGjyvt9mm16Q==
  /pretty-format/25.5.0:
    dependencies:
      '@jest/types': 25.5.0
      ansi-regex: 5.0.0
      ansi-styles: 4.3.0
      react-is: 16.13.1
    dev: true
    engines:
      node: '>= 8.3'
    resolution:
      integrity: sha512-kbo/kq2LQ/A/is0PQwsEHM7Ca6//bGPPvU6UnsdDRSKTWxT/ru/xb88v4BJf6a69H+uTytOEsTusT9ksd/1iWQ==
  /pretty-format/26.6.2:
    dependencies:
      '@jest/types': 26.6.2
      ansi-regex: 5.0.0
      ansi-styles: 4.3.0
      react-is: 17.0.1
    dev: true
    engines:
      node: '>= 10'
    resolution:
      integrity: sha512-7AeGuCYNGmycyQbCqd/3PWH4eOoX/OiCa0uphp57NVTeAGdJGaAliecxwBDHYQCIvrW7aDBZCYeNTP/WX69mkg==
  /prettysize/2.0.0:
    resolution:
      integrity: sha512-VVtxR7sOh0VsG8o06Ttq5TrI1aiZKmC+ClSn4eBPaNf4SHr5lzbYW+kYGX3HocBL/MfpVrRfFZ9V3vCbLaiplg==
  /process-nextick-args/2.0.1:
    resolution:
      integrity: sha512-3ouUOpQhtgrbOa17J7+uxOTpITYWaGP7/AhoR3+A+/1e9skrzelGi/dXzEYyvbxubEF6Wn2ypscTKiKJFFn1ag==
  /progress/2.0.3:
    engines:
      node: '>=0.4.0'
    resolution:
      integrity: sha512-7PiHtLll5LdnKIMw100I+8xJXR5gW2QwWYkT6iJva0bXitZKa/XMrSbdmg3r2Xnaidz9Qumd0VPaMrZlF9V9sA==
  /prompts/2.4.0:
    dependencies:
      kleur: 3.0.3
      sisteransi: 1.0.5
    engines:
      node: '>= 6'
    resolution:
      integrity: sha512-awZAKrk3vN6CroQukBL+R9051a4R3zCZBlJm/HBfrSZ8iTpYix3VX1vU4mveiLpiwmOJT4wokTF9m6HUk4KqWQ==
  /proxy-addr/2.0.6:
    dependencies:
      forwarded: 0.1.2
      ipaddr.js: 1.9.1
    dev: true
    engines:
      node: '>= 0.10'
    resolution:
      integrity: sha512-dh/frvCBVmSsDYzw6n926jv974gddhkFPfiN8hPOi30Wax25QZyZEGveluCgliBnqmuM+UJmBErbAUFIoDbjOw==
  /prr/1.0.1:
    dev: true
    resolution:
      integrity: sha1-0/wRS6BplaRexok/SEzrHXj19HY=
  /ps-tree/1.2.0:
    dependencies:
      event-stream: 3.3.4
    dev: false
    engines:
      node: '>= 0.10'
    hasBin: true
    resolution:
      integrity: sha512-0VnamPPYHl4uaU/nSFeZZpR21QAWRz+sRv4iW9+v/GS/J5U5iZB5BNN6J0RMoOvdx2gWM2+ZFMIm58q24e4UYA==
  /psl/1.8.0:
    dev: true
    resolution:
      integrity: sha512-RIdOzyoavK+hA18OGGWDqUTsCLhtA7IcZ/6NCs4fFJaHBDab+pDDmDIByWFRQJq2Cd7r1OoQxBGKOaztq+hjIQ==
  /pump/3.0.0:
    dependencies:
      end-of-stream: 1.4.4
      once: 1.4.0
    resolution:
      integrity: sha512-LwZy+p3SFs1Pytd/jYct4wpv49HiYCqd9Rlc5ZVdk0V+8Yzv6jR5Blk3TRmPL1ft69TxP0IMZGJ+WPFU2BFhww==
  /punycode/2.1.1:
    dev: true
    engines:
      node: '>=6'
    resolution:
      integrity: sha512-XRsRjdf+j5ml+y/6GKHPZbrF/8p2Yga0JPtdqTIY2Xe5ohJPD9saDJJLPvp9+NSBprVvevdXZybnj2cv8OEd0A==
  /qs/6.5.2:
    dev: true
    engines:
      node: '>=0.6'
    resolution:
      integrity: sha512-N5ZAX4/LxJmF+7wN74pUD6qAh9/wnvdQcjq9TZjevvXzSUo7bfmw91saqMjzGS2xq91/odN2dW/WOl7qQHNDGA==
  /qs/6.7.0:
    dev: true
    engines:
      node: '>=0.6'
    resolution:
      integrity: sha512-VCdBRNFTX1fyE7Nb6FYoURo/SPe62QCaAyzJvUjwRaIsc+NePBEniHlvxFmmX56+HZphIGtV0XeCirBtpDrTyQ==
  /querystringify/2.2.0:
    resolution:
      integrity: sha512-FIqgj2EUvTa7R50u0rGsyTftzjYmv/a3hO345bZNrqabNqjtgiDMgmo4mkUjd+nzU5oF3dClKqFIPUKybUyqoQ==
  /quick-lru/4.0.1:
    dev: true
    engines:
      node: '>=8'
    resolution:
      integrity: sha512-ARhCpm70fzdcvNQfPoy49IaanKkTlRWF2JMzqhcJbhSFRZv7nPTvZJdcY7301IPmvW+/p0RgIWnQDLJxifsQ7g==
  /quote/0.4.0:
    dev: true
    resolution:
      integrity: sha1-EIOSF/bBNiuJGUBE0psjP9fzLwE=
  /ramda/0.26.1:
    dev: true
    resolution:
      integrity: sha512-hLWjpy7EnsDBb0p+Z3B7rPi3GDeRG5ZtiI33kJhTt+ORCd38AbAIjB/9zRIUoeTbE/AVX5ZkU7m6bznsvrf8eQ==
  /ramda/0.27.0:
    dev: true
    resolution:
      integrity: sha512-pVzZdDpWwWqEVVLshWUHjNwuVP7SfcmPraYuqocJp1yo2U1R7P+5QAfDhdItkuoGqIBnBYrtPp7rEPqDn9HlZA==
  /range-parser/1.2.1:
    dev: true
    engines:
      node: '>= 0.6'
    resolution:
      integrity: sha512-Hrgsx+orqoygnmhFbKaHE6c296J+HTAQXoxEF6gNupROmmGJRoyzfG3ccAveqCBrwr/2yxQ5BVd/GTl5agOwSg==
  /raw-body/2.4.0:
    dependencies:
      bytes: 3.1.0
      http-errors: 1.7.2
      iconv-lite: 0.4.24
      unpipe: 1.0.0
    dev: true
    engines:
      node: '>= 0.8'
    resolution:
      integrity: sha512-4Oz8DUIwdvoa5qMJelxipzi/iJIi40O5cGV1wNYp5hvZP8ZN0T+jiNkL0QepXs+EsQ9XJ8ipEDoiH70ySUJP3Q==
  /rc/1.2.8:
    dependencies:
      deep-extend: 0.6.0
      ini: 1.3.5
      minimist: 1.2.5
      strip-json-comments: 2.0.1
    dev: true
    hasBin: true
    resolution:
      integrity: sha512-y3bGgqKj3QBdxLbLkomlohkvsA8gdAiUQlSBJnBhfn+BPxg4bc62d8TcBW15wavDfgexCgccckhcZvywyQYPOw==
  /react-is/16.13.1:
    dev: true
    resolution:
      integrity: sha512-24e6ynE2H+OKt4kqsOvNd8kBpV65zoxbA4BVsEOB3ARVWQki/DHzaUoC5KuON/BiccDaCCTZBuOcfZs70kR8bQ==
  /react-is/17.0.1:
    dev: true
    resolution:
      integrity: sha512-NAnt2iGDXohE5LI7uBnLnqvLQMtzhkiAOLXTmv+qnF9Ky7xAPcX8Up/xWIhxvLVGJvuLiNc4xQLtuqDRzb4fSA==
  /read-pkg-up/7.0.1:
    dependencies:
      find-up: 4.1.0
      read-pkg: 5.2.0
      type-fest: 0.8.1
    engines:
      node: '>=8'
    resolution:
      integrity: sha512-zK0TB7Xd6JpCLmlLmufqykGE+/TlOePD6qKClNW7hHDKFh/J7/7gCWGR7joEQEW1bKq3a3yUZSObOoWLFQ4ohg==
  /read-pkg/5.2.0:
    dependencies:
      '@types/normalize-package-data': 2.4.0
      normalize-package-data: 2.5.0
      parse-json: 5.1.0
      type-fest: 0.6.0
    engines:
      node: '>=8'
    resolution:
      integrity: sha512-Ug69mNOpfvKDAc2Q8DRpMjjzdtrnv9HcSMX+4VsZxD1aZ6ZzrIE7rlzXBtWTyhULSMKg076AW6WR5iZpD0JiOg==
  /readable-stream/2.3.7:
    dependencies:
      core-util-is: 1.0.2
      inherits: 2.0.4
      isarray: 1.0.0
      process-nextick-args: 2.0.1
      safe-buffer: 5.1.2
      string_decoder: 1.1.1
      util-deprecate: 1.0.2
    resolution:
      integrity: sha512-Ebho8K4jIbHAxnuxi7o42OrZgF/ZTNcsZj6nRKyUmkhLFq8CHItp/fy6hQZuZmP/n3yZ9VBUbp4zz/mX8hmYPw==
  /readable-stream/3.6.0:
    dependencies:
      inherits: 2.0.4
      string_decoder: 1.3.0
      util-deprecate: 1.0.2
    engines:
      node: '>= 6'
    resolution:
      integrity: sha512-BViHy7LKeTz4oNnkcLJ+lVSL6vpiFeX6/d3oSH8zCW7UxP2onchk+vTGB143xuFjHS3deTgkKoXXymXqymiIdA==
  /redent/3.0.0:
    dependencies:
      indent-string: 4.0.0
      strip-indent: 3.0.0
    dev: true
    engines:
      node: '>=8'
    resolution:
      integrity: sha512-6tDA8g98We0zd0GvVeMT9arEOnTw9qM03L9cJXaCjrip1OO764RDBLBfrB4cwzNGDj5OA5ioymC9GkizgWJDUg==
  /redis-commands/1.6.0:
    dev: true
    resolution:
      integrity: sha512-2jnZ0IkjZxvguITjFTrGiLyzQZcTvaw8DAaCXxZq/dsHXz7KfMQ3OUJy7Tz9vnRtZRVz6VRCPDvruvU8Ts44wQ==
  /redis-errors/1.2.0:
    dev: true
    engines:
      node: '>=4'
    resolution:
      integrity: sha1-62LSrbFeTq9GEMBK/hUpOEJQq60=
  /redis-lock/0.1.4:
    dev: true
    engines:
      node: '>=0.6'
    resolution:
      integrity: sha512-7/+zu86XVQfJVx1nHTzux5reglDiyUCDwmW7TSlvVezfhH2YLc/Rc8NE0ejQG+8/0lwKzm29/u/4+ogKeLosiA==
  /redis-parser/3.0.0:
    dependencies:
      redis-errors: 1.2.0
    dev: true
    engines:
      node: '>=4'
    resolution:
      integrity: sha1-tm2CjNyv5rS4pCin3vTGvKwxyLQ=
  /redis/3.0.2:
    dependencies:
      denque: 1.4.1
      redis-commands: 1.6.0
      redis-errors: 1.2.0
      redis-parser: 3.0.0
    dev: true
    engines:
      node: '>=6'
    resolution:
      integrity: sha512-PNhLCrjU6vKVuMOyFu7oSP296mwBkcE6lrAjruBYG5LgdSqtRBoVQIylrMyVZD/lkF24RSNNatzvYag6HRBHjQ==
  /regenerator-runtime/0.13.7:
    dev: true
    resolution:
      integrity: sha512-a54FxoJDIr27pgf7IgeQGxmqUNYrcV338lf/6gH456HZ/PhX+5BcwHXG9ajESmwe6WRO0tAzRUrRmNONWgkrew==
  /regex-not/1.0.2:
    dependencies:
      extend-shallow: 3.0.2
      safe-regex: 1.1.0
    dev: true
    engines:
      node: '>=0.10.0'
    resolution:
      integrity: sha512-J6SDjUgDxQj5NusnOtdFxDwN/+HWykR8GELwctJ7mdqhcyy1xEc4SRFHUXvxTp661YaVKAjfRLZ9cCqS6tn32A==
  /regexpp/3.1.0:
    dev: true
    engines:
      node: '>=8'
    resolution:
      integrity: sha512-ZOIzd8yVsQQA7j8GCSlPGXwg5PfmA1mrq0JP4nGhh54LaKN3xdai/vHUDu74pKwV8OxseMS65u2NImosQcSD0Q==
  /remove-trailing-separator/1.1.0:
    dev: true
    resolution:
      integrity: sha1-wkvOKig62tW8P1jg1IJJuSN52O8=
  /repeat-element/1.1.3:
    dev: true
    engines:
      node: '>=0.10.0'
    resolution:
      integrity: sha512-ahGq0ZnV5m5XtZLMb+vP76kcAM5nkLqk0lpqAuojSKGgQtn4eRi4ZZGm2olo2zKFH+sMsWaqOCW1dqAnOru72g==
  /repeat-string/1.6.1:
    dev: true
    engines:
      node: '>=0.10'
    resolution:
      integrity: sha1-jcrkcOHIirwtYA//Sndihtp15jc=
  /replace-string/3.1.0:
    dev: true
    engines:
      node: '>=8'
    resolution:
      integrity: sha512-yPpxc4ZR2makceA9hy/jHNqc7QVkd4Je/N0WRHm6bs3PtivPuPynxE5ejU/mp5EhnCv8+uZL7vhz8rkluSlx+Q==
  /request-progress/3.0.0:
    dependencies:
      throttleit: 1.0.0
    dev: true
    resolution:
      integrity: sha1-TKdUCBx/7GP1BeT6qCWqBs1mnb4=
  /request-promise-core/1.1.4_request@2.88.2:
    dependencies:
      lodash: 4.17.20
      request: 2.88.2
    dev: true
    engines:
      node: '>=0.10.0'
    peerDependencies:
      request: ^2.34
    resolution:
      integrity: sha512-TTbAfBBRdWD7aNNOoVOBH4pN/KigV6LyapYNNlAPA8JwbovRti1E88m3sYAwsLi5ryhPKsE9APwnjFTgdUjTpw==
  /request-promise-native/1.0.9_request@2.88.2:
    dependencies:
      request: 2.88.2
      request-promise-core: 1.1.4_request@2.88.2
      stealthy-require: 1.1.1
      tough-cookie: 2.5.0
    deprecated: 'request-promise-native has been deprecated because it extends the now deprecated request package, see https://github.com/request/request/issues/3142'
    dev: true
    engines:
      node: '>=0.12.0'
    peerDependencies:
      request: ^2.34
    resolution:
      integrity: sha512-wcW+sIUiWnKgNY0dqCpOZkUbF/I+YPi+f09JZIDa39Ec+q82CpSYniDp+ISgTTbKmnpJWASeJBPZmoxH84wt3g==
  /request/2.88.2:
    dependencies:
      aws-sign2: 0.7.0
      aws4: 1.11.0
      caseless: 0.12.0
      combined-stream: 1.0.8
      extend: 3.0.2
      forever-agent: 0.6.1
      form-data: 2.3.3
      har-validator: 5.1.5
      http-signature: 1.2.0
      is-typedarray: 1.0.0
      isstream: 0.1.2
      json-stringify-safe: 5.0.1
      mime-types: 2.1.27
      oauth-sign: 0.9.0
      performance-now: 2.1.0
      qs: 6.5.2
      safe-buffer: 5.2.1
      tough-cookie: 2.5.0
      tunnel-agent: 0.6.0
      uuid: 3.4.0
    deprecated: 'request has been deprecated, see https://github.com/request/request/issues/3142'
    dev: true
    engines:
      node: '>= 6'
    resolution:
      integrity: sha512-MsvtOrfG9ZcrOwAW+Qi+F6HbD0CWXEh9ou77uOb7FM2WPhwT7smM833PzanhJLsgXjN89Ir6V2PczXNnMpwKhw==
  /require-directory/2.1.1:
    dev: true
    engines:
      node: '>=0.10.0'
    resolution:
      integrity: sha1-jGStX9MNqxyXbiNE/+f3kqam30I=
  /require-main-filename/2.0.0:
    dev: true
    resolution:
      integrity: sha512-NKN5kMDylKuldxYLSUfrbo5Tuzh4hd+2E8NPPX02mZtn1VuREQToYe/ZdlJy+J3uCpfaiGF05e7B8W0iXbQHmg==
  /requires-port/1.0.0:
    resolution:
      integrity: sha1-kl0mAdOaxIXgkc8NpcbmlNw9yv8=
  /resolve-cwd/3.0.0:
    dependencies:
      resolve-from: 5.0.0
    dev: true
    engines:
      node: '>=8'
    resolution:
      integrity: sha512-OrZaX2Mb+rJCpH/6CpSqt9xFVpN++x01XnN2ie9g6P5/3xelLAkXWVADpdz1IHD/KFfEXyE6V0U01OQ3UO2rEg==
  /resolve-from/4.0.0:
    dev: true
    engines:
      node: '>=4'
    resolution:
      integrity: sha512-pb/MYmXstAkysRFx8piNI1tGFNQIFA3vkE3Gq4EuA1dF6gHp/+vgZqsCGJapvy8N3Q+4o7FwvquPJcnZ7RYy4g==
  /resolve-from/5.0.0:
    engines:
      node: '>=8'
    resolution:
      integrity: sha512-qYg9KP24dD5qka9J47d0aVky0N+b4fTU89LN9iDnjB5waksiC49rvMB0PrUJQGoTmH50XPiqOvAjDfaijGxYZw==
  /resolve-pkg/2.0.0:
    dependencies:
      resolve-from: 5.0.0
    engines:
      node: '>=8'
    resolution:
      integrity: sha512-+1lzwXehGCXSeryaISr6WujZzowloigEofRB+dj75y9RRa/obVcYgbHJd53tdYw8pvZj8GojXaaENws8Ktw/hQ==
  /resolve-url/0.2.1:
    deprecated: 'https://github.com/lydell/resolve-url#deprecated'
    dev: true
    resolution:
      integrity: sha1-LGN/53yJOv0qZj/iGqkIAGjiBSo=
  /resolve/1.19.0:
    dependencies:
      is-core-module: 2.2.0
      path-parse: 1.0.6
    resolution:
      integrity: sha512-rArEXAgsBG4UgRGcynxWIWKFvh/XZCcS8UJdHhwy91zwAvCZIbcs+vAbflgBnNjYMs/i/i+/Ux6IZhML1yPvxg==
  /restore-cursor/3.1.0:
    dependencies:
      onetime: 5.1.2
      signal-exit: 3.0.3
    engines:
      node: '>=8'
    resolution:
      integrity: sha512-l+sSefzHpj5qimhFSE5a8nufZYAM3sBSVMAPtYkmC+4EH2anSGaEMXSD0izRQbu9nfyQ9y5JrVmp7E8oZrUjvA==
  /ret/0.1.15:
    dev: true
    engines:
      node: '>=0.12'
    resolution:
      integrity: sha512-TTlYpa+OL+vMMNG24xSlQGEJ3B/RzEfUlLct7b5G/ytav+wPrplCpVMFuwzXbkecJrb6IYo1iFb0S9v37754mg==
  /retry/0.12.0:
    engines:
      node: '>= 4'
    resolution:
      integrity: sha1-G0KmJmoh8HQh0bC1S33BZ7AcATs=
  /reusify/1.0.4:
    engines:
      iojs: '>=1.0.0'
      node: '>=0.10.0'
    resolution:
      integrity: sha512-U9nH88a3fc/ekCF1l0/UP1IosiuIjyTh7hBvXVMHYgVcfGvt897Xguj2UOLDeI5BG2m7/uwyaLVT6fbtCwTyzw==
  /rimraf/2.6.3:
    dependencies:
      glob: 7.1.6
    dev: true
    hasBin: true
    resolution:
      integrity: sha512-mwqeW5XsA2qAejG46gYdENaxXjx9onRNCfn7L0duuP4hCuTIi/QO7PDK07KJfp1d+izWPrzEJDcSqBa0OZQriA==
  /rimraf/2.7.1:
    dependencies:
      glob: 7.1.6
    dev: true
    hasBin: true
    resolution:
      integrity: sha512-uWjbaKIK3T1OSVptzX7Nl6PvQ3qAGtKEtVRjRuazjfL3Bx5eI409VZSqgND+4UNnmzLVdPj9FqFJNPqBZFve4w==
  /rimraf/3.0.2:
    dependencies:
      glob: 7.1.6
    hasBin: true
    resolution:
      integrity: sha512-JZkJMZkAGFFPP2YqXZXPbMlMBgsxzE8ILs4lMIX/2o0L9UBw9O/Y3o6wFw/i9YLapcUJWwqbi3kdxIPdC62TIA==
  /rollup-plugin-dts/1.4.14_rollup@2.34.0+typescript@4.1.2:
    dependencies:
      rollup: 2.34.0
      typescript: 4.1.2
    dev: true
    optionalDependencies:
      '@babel/code-frame': 7.10.4
    peerDependencies:
      rollup: ^2.33.1
      typescript: ^4.0.5
    resolution:
      integrity: sha512-H33aGCUbp/Lm+tbkG5gZePnuWvvaafkwh7Uh4RYJs0/ChOfWlENCby1wOn+xBVsCzpV/g/+OVYqgzVjT80dNJg==
  /rollup/2.34.0:
    dev: true
    engines:
      node: '>=10.0.0'
    hasBin: true
    optionalDependencies:
      fsevents: 2.1.3
    resolution:
      integrity: sha512-dW5iLvttZzdVehjEuNJ1bWvuMEJjOWGmnuFS82WeKHTGXDkRHQeq/ExdifkSyJv9dLcR86ysKRmrIDyR6O0X8g==
  /rsvp/4.8.5:
    dev: true
    engines:
      node: 6.* || >= 7.*
    resolution:
      integrity: sha512-nfMOlASu9OnRJo1mbEk2cz0D56a1MBNrJ7orjRZQG10XDyuvwksKbuXNp6qa+kbn839HwjwhBzhFmdsaEAfauA==
  /run-parallel/1.1.10:
    resolution:
      integrity: sha512-zb/1OuZ6flOlH6tQyMPUrE3x3Ulxjlo9WIVXR4yVYi4H9UXQaeIsPbLn2R3O3vQCnDKkAl2qHiuocKKX4Tz/Sw==
  /rxjs/6.6.3:
    dependencies:
      tslib: 1.14.1
    dev: true
    engines:
      npm: '>=2.0.0'
    resolution:
      integrity: sha512-trsQc+xYYXZ3urjOiJOuCOa5N3jAZ3eiSpQB5hIT8zGlL2QfnHLJ2r7GMkBGuIausdJN1OneaI6gQlsqNHHmZQ==
  /safe-buffer/5.1.2:
    resolution:
      integrity: sha512-Gd2UZBJDkXlY7GbJxfsE8/nvKkUEU1G38c1siN6QP6a9PT9MmHB8GnpscSmMJSoF8LOIrt8ud/wPtojys4G6+g==
  /safe-buffer/5.2.1:
    resolution:
      integrity: sha512-rp3So07KcdmmKbGvgaNxQSJr7bGVSVk5S9Eq1F+ppbRo70+YeaDxkw5Dd8NPN+GD6bjnYm2VuPuCXmpuYvmCXQ==
  /safe-regex/1.1.0:
    dependencies:
      ret: 0.1.15
    dev: true
    resolution:
      integrity: sha1-QKNmnzsHfR6UPURinhV91IAjvy4=
  /safer-buffer/2.1.2:
    dev: true
    resolution:
      integrity: sha512-YZo3K82SD7Riyi0E1EQPojLz7kpepnSQI9IyPbHHg1XXXevb5dJI7tpyN2ADxGcQbHG7vcyRHk0cbwqcQriUtg==
  /sane/4.1.0:
    dependencies:
      '@cnakazawa/watch': 1.0.4
      anymatch: 2.0.0
      capture-exit: 2.0.0
      exec-sh: 0.3.4
      execa: 1.0.0
      fb-watchman: 2.0.1
      micromatch: 3.1.10
      minimist: 1.2.5
      walker: 1.0.7
    dev: true
    engines:
      node: 6.* || 8.* || >= 10.*
    hasBin: true
    resolution:
      integrity: sha512-hhbzAgTIX8O7SHfp2c8/kREfEn4qO/9q8C9beyY6+tvZ87EpoZ3i1RIEvp27YBswnNbY9mWd6paKVmKbAgLfZA==
  /sax/1.2.4:
    dev: true
    resolution:
      integrity: sha512-NqVDv9TpANUjFm0N8uM5GxL36UgKi9/atZw+x7YFnQ8ckwFGKrl4xX4yWtrey3UJm5nP1kUbnYgLopqWNSRhWw==
  /saxes/5.0.1:
    dependencies:
      xmlchars: 2.2.0
    dev: true
    engines:
      node: '>=10'
    resolution:
      integrity: sha512-5LBh1Tls8c9xgGjw3QrMwETmTMVk0oFgvrFSvWx62llR2hcEInrKNZ2GZCCuuy2lvWrdl5jhbpeqc5hRYKFOcw==
  /semver-compare/1.0.0:
    dev: true
    resolution:
      integrity: sha1-De4hahyUGrN+nvsXiPavxf9VN/w=
  /semver-regex/2.0.0:
    dev: true
    engines:
      node: '>=6'
    resolution:
      integrity: sha512-mUdIBBvdn0PLOeP3TEkMH7HHeUP3GjsXCwKarjv/kGmUFOYg1VqEemKhoQpWMu6X2I8kHeuVdGibLGkVK+/5Qw==
  /semver/5.3.0:
    dev: true
    hasBin: true
    optional: true
    resolution:
      integrity: sha1-myzl094C0XxgEq0yaqa00M9U+U8=
  /semver/5.7.1:
    hasBin: true
    resolution:
      integrity: sha512-sauaDf/PZdVgrLTNYHRtpXa1iRiKcaebiKQ1BJdpQlWH2lCvexQdX55snPFyK7QzpudqbCI0qXFfOasHdyNDGQ==
  /semver/6.3.0:
    hasBin: true
    resolution:
      integrity: sha512-b39TBaTSfV6yBrapU89p5fKekE2m/NwnDocOVruQFS1/veMgdzuPcnOM34M6CwxW8jH/lxEa5rBoDeUwu5HHTw==
  /semver/7.3.2:
    dev: true
    engines:
      node: '>=10'
    hasBin: true
    resolution:
      integrity: sha512-OrOb32TeeambH6UrhtShmF7CRDqhL6/5XpPNp2DuRH6+9QLw/orhp72j87v8Qa1ScDkvrrBNpZcDejAirJmfXQ==
  /semver/7.3.4:
    dependencies:
      lru-cache: 6.0.0
    dev: true
    engines:
      node: '>=10'
    hasBin: true
    resolution:
      integrity: sha512-tCfb2WLjqFAtXn4KEdxIhalnRtoKFN7nAwj0B3ZXCbQloV2tq5eDbcTmT68JJD3nRJq24/XgxtQKFIpQdtvmVw==
  /send/0.17.1:
    dependencies:
      debug: 2.6.9
      depd: 1.1.2
      destroy: 1.0.4
      encodeurl: 1.0.2
      escape-html: 1.0.3
      etag: 1.8.1
      fresh: 0.5.2
      http-errors: 1.7.3
      mime: 1.6.0
      ms: 2.1.1
      on-finished: 2.3.0
      range-parser: 1.2.1
      statuses: 1.5.0
    dev: true
    engines:
      node: '>= 0.8.0'
    resolution:
      integrity: sha512-BsVKsiGcQMFwT8UxypobUKyv7irCNRHk1T0G680vk88yf6LBByGcZJOTJCrTP2xVN6yI+XjPJcNuE3V4fT9sAg==
  /serve-static/1.14.1:
    dependencies:
      encodeurl: 1.0.2
      escape-html: 1.0.3
      parseurl: 1.3.3
      send: 0.17.1
    dev: true
    engines:
      node: '>= 0.8.0'
    resolution:
      integrity: sha512-JMrvUwE54emCYWlTI+hGrGv5I8dEwmco/00EvkzIIsR7MqrHonbD9pO2MOfFnpFntl7ecpZs+3mW+XbQZu9QCg==
  /set-blocking/2.0.0:
    dev: true
    resolution:
      integrity: sha1-BF+XgtARrppoA93TgrJDkrPYkPc=
  /set-value/2.0.1:
    dependencies:
      extend-shallow: 2.0.1
      is-extendable: 0.1.1
      is-plain-object: 2.0.4
      split-string: 3.1.0
    dev: true
    engines:
      node: '>=0.10.0'
    resolution:
      integrity: sha512-JxHc1weCN68wRY0fhCoXpyK55m/XPHafOmK4UWD7m2CI14GMcFypt4w/0+NV5f/ZMby2F6S2wwA7fgynh9gWSw==
  /set-value/3.0.2:
    dependencies:
      is-plain-object: 2.0.4
    dev: true
    engines:
      node: '>=6.0'
    resolution:
      integrity: sha512-npjkVoz+ank0zjlV9F47Fdbjfj/PfXyVhZvGALWsyIYU/qrMzpi6avjKW3/7KeSU2Df3I46BrN1xOI1+6vW0hA==
  /setprototypeof/1.1.1:
    dev: true
    resolution:
      integrity: sha512-JvdAWfbXeIGaZ9cILp38HntZSFSo3mWg6xGcJJsd+d4aRMOqauag1C63dJfDw7OaMYwEbHMOxEZ1lqVRYP2OAw==
  /shebang-command/1.2.0:
    dependencies:
      shebang-regex: 1.0.0
    dev: true
    engines:
      node: '>=0.10.0'
    resolution:
      integrity: sha1-RKrGW2lbAzmJaMOfNj/uXer98eo=
  /shebang-command/2.0.0:
    dependencies:
      shebang-regex: 3.0.0
    engines:
      node: '>=8'
    resolution:
      integrity: sha512-kHxr2zZpYtdmrN1qDjrrX/Z1rR1kG8Dx+gkpK1G4eXmvXswmcE1hTWBWYUzlraYw1/yZp6YuDY77YtvbN0dmDA==
  /shebang-regex/1.0.0:
    dev: true
    engines:
      node: '>=0.10.0'
    resolution:
      integrity: sha1-2kL0l0DAtC2yypcoVxyxkMmO/qM=
  /shebang-regex/3.0.0:
    engines:
      node: '>=8'
    resolution:
      integrity: sha512-7++dFhtcx3353uBaq8DDR4NuxBetBzC7ZQOhmTQInHEd6bSrXdiEyzCvG07Z44UYdLShWUyXt5M/yhz8ekcb1A==
  /shellwords/0.1.1:
    dev: true
    optional: true
    resolution:
      integrity: sha512-vFwSUfQvqybiICwZY5+DAWIPLKsWO31Q91JSKl3UYv+K5c2QRPzn0qzec6QPu1Qc9eHYItiP3NdJqNVqetYAww==
  /signal-exit/3.0.3:
    resolution:
      integrity: sha512-VUJ49FC8U1OxwZLxIbTTrDvLnf/6TDgxZcK8wxR8zs13xpx7xbG60ndBlhNrFi2EMuFRoeDoJO7wthSLq42EjA==
  /sisteransi/1.0.5:
    resolution:
      integrity: sha512-bLGGlR1QxBcynn2d5YmDX4MGjlZvy2MRBDRNHLJ8VI6l6+9FUiyTFNJ0IveOSP0bcXgVDPRcfGqA0pjaqUpfVg==
  /slash/3.0.0:
    engines:
      node: '>=8'
    resolution:
      integrity: sha512-g9Q1haeby36OSStwb4ntCGGGaKsaVSjQ68fBxoQcutl5fS1vuY18H3wSt3jFyFtrkx+Kz0V1G85A4MyAdDMi2Q==
  /slice-ansi/2.1.0:
    dependencies:
      ansi-styles: 3.2.1
      astral-regex: 1.0.0
      is-fullwidth-code-point: 2.0.0
    dev: true
    engines:
      node: '>=6'
    resolution:
      integrity: sha512-Qu+VC3EwYLldKa1fCxuuvULvSJOKEgk9pi8dZeCVK7TqBfUNTH4sFkk4joj8afVSfAYgJoSOetjx9QWOJ5mYoQ==
  /slice-ansi/3.0.0:
    dependencies:
      ansi-styles: 4.3.0
      astral-regex: 2.0.0
      is-fullwidth-code-point: 3.0.0
    engines:
      node: '>=8'
    resolution:
      integrity: sha512-pSyv7bSTC7ig9Dcgbw9AuRNUb5k5V6oDudjZoMBSr13qpLBG7tB+zgCkARjq7xIUgdz5P1Qe8u+rSGdouOOIyQ==
  /slice-ansi/4.0.0:
    dependencies:
      ansi-styles: 4.3.0
      astral-regex: 2.0.0
      is-fullwidth-code-point: 3.0.0
    engines:
      node: '>=10'
    resolution:
      integrity: sha512-qMCMfhY040cVHT43K9BFygqYbUPFZKHOg7K73mtTWJRb8pyP3fzf4Ixd5SzdEJQ6MRUg/WBnOLxghZtKKurENQ==
  /snap-shot-compare/3.0.0:
    dependencies:
      check-more-types: 2.24.0
      debug: 4.1.1
      disparity: 3.0.0
      folktale: 2.3.2
      lazy-ass: 1.6.0
      strip-ansi: 5.2.0
      variable-diff: 1.1.0
    dev: true
    engines:
      node: '>=6'
    resolution:
      integrity: sha512-bdwNOAGuKwPU+qsn0ASxTv+QfkXU+3VmkcDOkt965tes+JQQc8d6SfoLiEiRVhCey4v+ip2IjNUSbZm5nnkI9g==
  /snap-shot-core/10.2.0:
    dependencies:
      arg: 4.1.0
      check-more-types: 2.24.0
      common-tags: 1.8.0
      debug: 4.1.1
      escape-quotes: 1.0.2
      folktale: 2.3.2
      is-ci: 2.0.0
      jsesc: 2.5.2
      lazy-ass: 1.6.0
      mkdirp: 0.5.1
      pluralize: 8.0.0
      quote: 0.4.0
      ramda: 0.26.1
    dev: true
    engines:
      node: '>=6'
    hasBin: true
    resolution:
      integrity: sha512-FsP+Wd4SCA4bLSm3vi6OVgfmGQcAQkUhwy45zDjZDm/6dZ5SDIgP40ORHg7z6MgMAK2+fj2DmhW7SXyvMU55Vw==
  /snap-shot-it/7.9.3:
    dependencies:
      '@bahmutov/data-driven': 1.0.0
      check-more-types: 2.24.0
      common-tags: 1.8.0
      debug: 4.1.1
      has-only: 1.1.1
      its-name: 1.0.0
      lazy-ass: 1.6.0
      pluralize: 8.0.0
      ramda: 0.27.0
      snap-shot-compare: 3.0.0
      snap-shot-core: 10.2.0
    dev: true
    engines:
      node: '>=6'
    resolution:
      integrity: sha512-S5e59fbbc02AGA94LFWGVl/y/+jLMLr0/aykCtPYBE5rcyV9pSa63Aoik66/L8SkZ9piqqSmBmRAYm46+QvqBA==
  /snapdragon-node/2.1.1:
    dependencies:
      define-property: 1.0.0
      isobject: 3.0.1
      snapdragon-util: 3.0.1
    dev: true
    engines:
      node: '>=0.10.0'
    resolution:
      integrity: sha512-O27l4xaMYt/RSQ5TR3vpWCAB5Kb/czIcqUFOM/C4fYcLnbZUc1PkjTAMjof2pBWaSTwOUd6qUHcFGVGj7aIwnw==
  /snapdragon-util/3.0.1:
    dependencies:
      kind-of: 3.2.2
    dev: true
    engines:
      node: '>=0.10.0'
    resolution:
      integrity: sha512-mbKkMdQKsjX4BAL4bRYTj21edOf8cN7XHdYUJEe+Zn99hVEYcMvKPct1IqNe7+AZPirn8BCDOQBHQZknqmKlZQ==
  /snapdragon/0.8.2:
    dependencies:
      base: 0.11.2
      debug: 2.6.9
      define-property: 0.2.5
      extend-shallow: 2.0.1
      map-cache: 0.2.2
      source-map: 0.5.7
      source-map-resolve: 0.5.3
      use: 3.1.1
    dev: true
    engines:
      node: '>=0.10.0'
    resolution:
      integrity: sha512-FtyOnWN/wCHTVXOMwvSv26d+ko5vWlIDD6zoUJ7LW8vh+ZBC8QdljveRP+crNrtBwioEUWy/4dMtbBjA4ioNlg==
  /source-map-resolve/0.5.3:
    dependencies:
      atob: 2.1.2
      decode-uri-component: 0.2.0
      resolve-url: 0.2.1
      source-map-url: 0.4.0
      urix: 0.1.0
    dev: true
    resolution:
      integrity: sha512-Htz+RnsXWk5+P2slx5Jh3Q66vhQj1Cllm0zvnaY98+NFx+Dv2CF/f5O/t8x+KaNdrdIAsruNzoh/KpialbqAnw==
  /source-map-support/0.5.19:
    dependencies:
      buffer-from: 1.1.1
      source-map: 0.6.1
    dev: true
    resolution:
      integrity: sha512-Wonm7zOCIJzBGQdB+thsPar0kYuCIzYvxZwlBa87yi/Mdjv7Tip2cyVbLj5o0cFPN4EVkuTwb3GDDyUx2DGnGw==
  /source-map-url/0.4.0:
    dev: true
    resolution:
      integrity: sha1-PpNdfd1zYxuXZZlW1VEo6HtQhKM=
  /source-map/0.5.7:
    dev: true
    engines:
      node: '>=0.10.0'
    resolution:
      integrity: sha1-igOdLRAh0i0eoUyA2OpGi6LvP8w=
  /source-map/0.6.1:
    dev: true
    engines:
      node: '>=0.10.0'
    resolution:
      integrity: sha512-UjgapumWlbMhkBgzT7Ykc5YXUT46F0iKu8SGXq0bcwP5dz/h0Plj6enJqjz1Zbq2l5WaqYnrVbwWOWMyF3F47g==
  /source-map/0.7.3:
    dev: true
    engines:
      node: '>= 8'
    resolution:
      integrity: sha512-CkCj6giN3S+n9qrYiBTX5gystlENnRW5jZeNLHpe6aue+SrHcG5VYwujhW9s4dY31mEGsxBDrHR6oI69fTXsaQ==
  /spdx-correct/3.1.1:
    dependencies:
      spdx-expression-parse: 3.0.1
      spdx-license-ids: 3.0.7
    resolution:
      integrity: sha512-cOYcUWwhCuHCXi49RhFRCyJEK3iPj1Ziz9DpViV3tbZOwXD49QzIN3MpOLJNxh2qwq2lJJZaKMVw9qNi4jTC0w==
  /spdx-exceptions/2.3.0:
    resolution:
      integrity: sha512-/tTrYOC7PPI1nUAgx34hUpqXuyJG+DTHJTnIULG4rDygi4xu/tfgmq1e1cIRwRzwZgo4NLySi+ricLkZkw4i5A==
  /spdx-expression-parse/3.0.1:
    dependencies:
      spdx-exceptions: 2.3.0
      spdx-license-ids: 3.0.7
    resolution:
      integrity: sha512-cbqHunsQWnJNE6KhVSMsMeH5H/L9EpymbzqTQ3uLwNCLZ1Q481oWaofqH7nO6V07xlXwY6PhQdQ2IedWx/ZK4Q==
  /spdx-license-ids/3.0.7:
    resolution:
      integrity: sha512-U+MTEOO0AiDzxwFvoa4JVnMV6mZlJKk2sBLt90s7G0Gd0Mlknc7kxEn3nuDPNZRta7O2uy8oLcZLVT+4sqNZHQ==
  /split-string/3.1.0:
    dependencies:
      extend-shallow: 3.0.2
    dev: true
    engines:
      node: '>=0.10.0'
    resolution:
      integrity: sha512-NzNVhJDYpwceVVii8/Hu6DKfD2G+NrQHlS/V/qgv763EYudVwEcMQNxd2lh+0VrUByXN/oJkl5grOhYWvQUYiw==
  /split/0.3.3:
    dependencies:
      through: 2.3.8
    dev: false
    resolution:
      integrity: sha1-zQ7qXmOiEd//frDwkcQTPi0N0o8=
  /split2/3.2.2:
    dependencies:
      readable-stream: 3.6.0
    dev: true
    resolution:
      integrity: sha512-9NThjpgZnifTkJpzTZ7Eue85S49QwpNhZTq6GRJwObb6jnLFNGB7Qm73V5HewTROPyxD0C29xqmaI68bQtV+hg==
  /sprintf-js/1.0.3:
    dev: true
    resolution:
      integrity: sha1-BOaSb2YolTVPPdAVIDYzuFcpfiw=
  /sprintf-js/1.1.2:
    dev: true
    resolution:
      integrity: sha512-VE0SOVEHCk7Qc8ulkWw3ntAzXuqf7S2lvwQaDLRnUeIEaKNQJzV6BwmLKhOqT61aGhfUMrXeaBk+oDGCzvhcug==
  /sql-template-tag/4.0.0:
    dev: true
    engines:
      node: '>=6'
    resolution:
      integrity: sha512-S82ZPaT3a8rw7dDfOQyrVR82fQPA0qqihq/qkKIZrm4IfkP8RpyT6SyF+syp2Pmf8pzPh63H3yTIMuBRsL95kQ==
  /sqlite-async/1.1.1:
    dependencies:
      sqlite3: 5.0.0
    dev: true
    resolution:
      integrity: sha512-HTDsYzmUebV2sMvlMbyrLZcnqyfSCBALiTnK+XW6mzYY9LLUC29hJCt5RVc9j/Nl99frHD81dAAt3bEgXjCAlA==
  /sqlite3/5.0.0:
    dependencies:
      node-addon-api: 2.0.0
      node-pre-gyp: 0.11.0
    dev: true
    optionalDependencies:
      node-gyp: 3.8.0
    peerDependenciesMeta:
      node-gyp:
        optional: true
    requiresBuild: true
    resolution:
      integrity: sha512-rjvqHFUaSGnzxDy2AHCwhHy6Zp6MNJzCPGYju4kD8yi6bze4d1/zMTg6C7JI49b7/EM7jKMTvyfN/4ylBKdwfw==
  /sshpk/1.16.1:
    dependencies:
      asn1: 0.2.4
      assert-plus: 1.0.0
      bcrypt-pbkdf: 1.0.2
      dashdash: 1.14.1
      ecc-jsbn: 0.1.2
      getpass: 0.1.7
      jsbn: 0.1.1
      safer-buffer: 2.1.2
      tweetnacl: 0.14.5
    dev: true
    engines:
      node: '>=0.10.0'
    hasBin: true
    resolution:
      integrity: sha512-HXXqVUq7+pcKeLqqZj6mHFUMvXtOJt1uoUx09pFW6011inTMxqI8BA8PM95myrIyyKwdnzjdFjLiE6KBPVtJIg==
  /stack-utils/2.0.3:
    dependencies:
      escape-string-regexp: 2.0.0
    dev: true
    engines:
      node: '>=10'
    resolution:
      integrity: sha512-gL//fkxfWUsIlFL2Tl42Cl6+HFALEaB1FU76I/Fy+oZjRreP7OPMXFlGbxM7NQsI0ZpUfw76sHnv0WNYuTb7Iw==
  /stacktrace-parser/0.1.10:
    dependencies:
      type-fest: 0.7.1
    dev: true
    engines:
      node: '>=6'
    resolution:
      integrity: sha512-KJP1OCML99+8fhOHxwwzyWrlUuVX5GQ0ZpJTd1DFXhdkrvg1szxfHhawXUZ3g9TkXORQd4/WG68jMlQZ2p8wlg==
  /stat-mode/1.0.0:
    dev: true
    engines:
      node: '>= 6'
    resolution:
      integrity: sha512-jH9EhtKIjuXZ2cWxmXS8ZP80XyC3iasQxMDV8jzhNJpfDb7VbQLVW4Wvsxz9QZvzV+G4YoSfBUVKDOyxLzi/sg==
  /static-extend/0.1.2:
    dependencies:
      define-property: 0.2.5
      object-copy: 0.1.0
    dev: true
    engines:
      node: '>=0.10.0'
    resolution:
      integrity: sha1-YICcOcv/VTNyJv1eC1IPNB8ftcY=
  /statuses/1.5.0:
    dev: true
    engines:
      node: '>= 0.6'
    resolution:
      integrity: sha1-Fhx9rBd2Wf2YEfQ3cfqZOBR4Yow=
  /stealthy-require/1.1.1:
    dev: true
    engines:
      node: '>=0.10.0'
    resolution:
      integrity: sha1-NbCYdbT/SfJqd35QmzCQoyJr8ks=
  /stream-combiner/0.0.4:
    dependencies:
      duplexer: 0.1.2
    dev: false
    resolution:
      integrity: sha1-TV5DPBhSYd3mI8o/RMWGvPXErRQ=
  /stream-meter/1.0.4:
    dependencies:
      readable-stream: 2.3.7
    dev: true
    resolution:
      integrity: sha1-Uq+Vql6nYKJJFxZwTb/5D3Ov3R0=
  /string-argv/0.3.1:
    dev: true
    engines:
      node: '>=0.6.19'
    resolution:
      integrity: sha512-a1uQGz7IyVy9YwhqjZIZu1c8JO8dNIe20xBmSS6qu9kv++k3JGzCVmprbNN5Kn+BgzD5E7YYwg1CcjuJMRNsvg==
  /string-hash/1.1.3:
    dev: true
    resolution:
      integrity: sha1-6Kr8CsGFW0Zmkp7X3RJ1311sgRs=
  /string-length/4.0.1:
    dependencies:
      char-regex: 1.0.2
      strip-ansi: 6.0.0
    dev: true
    engines:
      node: '>=10'
    resolution:
      integrity: sha512-PKyXUd0LK0ePjSOnWn34V2uD6acUWev9uy0Ft05k0E8xRW+SKcA0F7eMr7h5xlzfn+4O3N+55rduYyet3Jk+jw==
  /string-width/1.0.2:
    dependencies:
      code-point-at: 1.1.0
      is-fullwidth-code-point: 1.0.0
      strip-ansi: 3.0.1
    dev: true
    engines:
      node: '>=0.10.0'
    resolution:
      integrity: sha1-EYvfW4zcUaKn5w0hHgfisLmxB9M=
  /string-width/3.1.0:
    dependencies:
      emoji-regex: 7.0.3
      is-fullwidth-code-point: 2.0.0
      strip-ansi: 5.2.0
    dev: true
    engines:
      node: '>=6'
    resolution:
      integrity: sha512-vafcv6KjVZKSgz06oM/H6GDBrAtz8vdhQakGjFIvNrHA6y3HCF1CInLy+QLq8dTJPQ1b+KDUqDFctkdRW44e1w==
  /string-width/4.2.0:
    dependencies:
      emoji-regex: 8.0.0
      is-fullwidth-code-point: 3.0.0
      strip-ansi: 6.0.0
    engines:
      node: '>=8'
    resolution:
      integrity: sha512-zUz5JD+tgqtuDjMhwIg5uFVV3dtqZ9yQJlZVfq4I01/K5Paj5UHj7VyrQOJvzawSVlKpObApbfD0Ed6yJc+1eg==
  /string_decoder/1.1.1:
    dependencies:
      safe-buffer: 5.1.2
    resolution:
      integrity: sha512-n/ShnvDi6FHbbVfviro+WojiFzv+s8MPMHBczVePfUpDJLwoLT0ht1l4YwBCbi8pJAveEEdnkHyPyTP/mzRfwg==
  /string_decoder/1.3.0:
    dependencies:
      safe-buffer: 5.2.1
    resolution:
      integrity: sha512-hkRX8U1WjJFd8LsDJ2yQ/wWWxaopEsABU1XfkM8A+j0+85JAGppt16cr1Whg6KIbb4okU6Mql6BOj+uup/wKeA==
  /stringify-object/3.3.0:
    dependencies:
      get-own-enumerable-property-symbols: 3.0.2
      is-obj: 1.0.1
      is-regexp: 1.0.0
    dev: true
    engines:
      node: '>=4'
    resolution:
      integrity: sha512-rHqiFh1elqCQ9WPLIC8I0Q/g/wj5J1eMkyoiD6eoQApWHP0FtlK7rqnhmabL5VUY9JQCcqwwvlOaSuutekgyrw==
  /strip-ansi/3.0.1:
    dependencies:
      ansi-regex: 2.1.1
    dev: true
    engines:
      node: '>=0.10.0'
    resolution:
      integrity: sha1-ajhfuIU9lS1f8F0Oiq+UJ43GPc8=
  /strip-ansi/5.2.0:
    dependencies:
      ansi-regex: 4.1.0
    dev: true
    engines:
      node: '>=6'
    resolution:
      integrity: sha512-DuRs1gKbBqsMKIZlrffwlug8MHkcnpjs5VPmL1PAh+mA30U0DTotfDZ0d2UUsXpPmPmMMJ6W773MaA3J+lbiWA==
  /strip-ansi/6.0.0:
    dependencies:
      ansi-regex: 5.0.0
    engines:
      node: '>=8'
    resolution:
      integrity: sha512-AuvKTrTfQNYNIctbR1K/YGTR1756GycPsg7b9bdV9Duqur4gv6aKqHXah67Z8ImS7WEz5QVcOtlfW2rZEugt6w==
  /strip-bom/4.0.0:
    dev: true
    engines:
      node: '>=8'
    resolution:
      integrity: sha512-3xurFv5tEgii33Zi8Jtp55wEIILR9eh34FAW00PZf+JnSsTmV/ioewSgQl97JHvgjoRGwPShsWm+IdrxB35d0w==
  /strip-eof/1.0.0:
    dev: true
    engines:
      node: '>=0.10.0'
    resolution:
      integrity: sha1-u0P/VZim6wXYm1n80SnJgzE2Br8=
  /strip-final-newline/2.0.0:
    engines:
      node: '>=6'
    resolution:
      integrity: sha512-BrpvfNAE3dcvq7ll3xVumzjKjZQ5tI1sEUIKr3Uoks0XUl45St3FlatVqef9prk4jRDzhW6WZg+3bk93y6pLjA==
  /strip-indent/3.0.0:
    dependencies:
      min-indent: 1.0.1
    engines:
      node: '>=8'
    resolution:
      integrity: sha512-laJTa3Jb+VQpaC6DseHhF7dXVqHTfJPCRDaEbid/drOhgitgYku/letMUqOXFoWV0zIIUbjpdH2t+tYj4bQMRQ==
  /strip-json-comments/2.0.1:
    dev: true
    engines:
      node: '>=0.10.0'
    resolution:
      integrity: sha1-PFMZQukIwml8DsNEhYwobHygpgo=
  /strip-json-comments/3.1.1:
    dev: true
    engines:
      node: '>=8'
    resolution:
      integrity: sha512-6fPc+R4ihwqP6N/aIv2f1gMH8lOVtWQHoqC4yK6oSDVVocumAsfCqjkXnqiYMhmMwS/mEHLp7Vehlt3ql6lEig==
  /supports-color/2.0.0:
    dev: true
    engines:
      node: '>=0.8.0'
    resolution:
      integrity: sha1-U10EXOa2Nj+kARcIRimZXp3zJMc=
  /supports-color/5.5.0:
    dependencies:
      has-flag: 3.0.0
    engines:
      node: '>=4'
    resolution:
      integrity: sha512-QjVjwdXIt408MIiAqCX4oUKsgU2EqAGzs2Ppkm4aQYbjm+ZEWEcW4SfFNTr4uMNZma0ey4f5lgLrkB0aX0QMow==
  /supports-color/7.2.0:
    dependencies:
      has-flag: 4.0.0
    engines:
      node: '>=8'
    resolution:
      integrity: sha512-qpCAvRl9stuOHveKsn7HncJRvv501qIacKzQlO/+Lwxc9+0q2wLyv4Dfvt80/DPn2pqOBsJdDiogXGR9+OvwRw==
  /supports-hyperlinks/2.1.0:
    dependencies:
      has-flag: 4.0.0
      supports-color: 7.2.0
    engines:
      node: '>=8'
    resolution:
      integrity: sha512-zoE5/e+dnEijk6ASB6/qrK+oYdm2do1hjoLWrqUC/8WEIW1gbxFcKuBof7sW8ArN6e+AYvsE8HBGiVRWL/F5CA==
  /symbol-tree/3.2.4:
    dev: true
    resolution:
      integrity: sha512-9QNk5KwDF+Bvz+PyObkmSYjI5ksVUYtjW7AU22r2NKcfLJcXp96hkDWU3+XndOsUb+AQ9QhfzfCT2O+CNWT5Tw==
  /table/5.4.6:
    dependencies:
      ajv: 6.12.6
      lodash: 4.17.20
      slice-ansi: 2.1.0
      string-width: 3.1.0
    dev: true
    engines:
      node: '>=6.0.0'
    resolution:
      integrity: sha512-wmEc8m4fjnob4gt5riFRtTu/6+4rSe12TpAELNSqHMfF3IqnA+CH37USM6/YR3qRZv7e56kAEAtd6nKZaxe0Ug==
  /tapable/1.1.3:
    dev: true
    engines:
      node: '>=6'
    resolution:
      integrity: sha512-4WK/bYZmj8xLr+HUCODHGF1ZFzsYffasLUgEiMBY4fgtltdO6B4WJtlSbPaDTLpYTcGVwM2qLnFTICEcNxs3kA==
  /tar-stream/2.1.4:
    dependencies:
      bl: 4.0.3
      end-of-stream: 1.4.4
      fs-constants: 1.0.0
      inherits: 2.0.4
      readable-stream: 3.6.0
    engines:
      node: '>=6'
    resolution:
      integrity: sha512-o3pS2zlG4gxr67GmFYBLlq+dM8gyRGUOvsrHclSkvtVtQbjV0s/+ZE8OpICbaj8clrX3tjeHngYGP7rweaBnuw==
  /tar/2.2.2:
    dependencies:
      block-stream: 0.0.9
      fstream: 1.0.12
      inherits: 2.0.4
    dev: true
    optional: true
    resolution:
      integrity: sha512-FCEhQ/4rE1zYv9rYXJw/msRqsnmlje5jHP6huWeBZ704jUTy02c5AZyWujpMR1ax6mVw9NyJMfuK2CMDWVIfgA==
  /tar/4.4.13:
    dependencies:
      chownr: 1.1.4
      fs-minipass: 1.2.7
      minipass: 2.9.0
      minizlib: 1.3.3
      mkdirp: 0.5.5
      safe-buffer: 5.2.1
      yallist: 3.1.1
    dev: true
    engines:
      node: '>=4.5'
    resolution:
      integrity: sha512-w2VwSrBoHa5BsSyH+KxEqeQBAllHhccyMFVHtGtdMpF4W7IRWfZjFiQceJPChOeTsSDVUpER2T8FA93pr0L+QA==
  /tar/6.0.5:
    dependencies:
      chownr: 2.0.0
      fs-minipass: 2.1.0
      minipass: 3.1.3
      minizlib: 2.1.2
      mkdirp: 1.0.4
      yallist: 4.0.0
    engines:
      node: '>= 10'
    resolution:
      integrity: sha512-0b4HOimQHj9nXNEAA7zWwMM91Zhhba3pspja6sQbgTpynOJf+bkjBnfybNYzbpLbnwXnbyB4LOREvlyXLkCHSg==
  /tarn/1.1.5:
    dev: true
    engines:
      node: '>=4.0.0'
    resolution:
      integrity: sha512-PMtJ3HCLAZeedWjJPgGnCvcphbCOMbtZpjKgLq3qM5Qq9aQud+XHrL0WlrlgnTyS8U+jrjGbEXprFcQrxPy52g==
  /tedious/6.7.0:
    dependencies:
      '@azure/ms-rest-nodeauth': 2.0.2
      '@types/node': 12.19.7
      '@types/readable-stream': 2.3.9
      bl: 3.0.1
      depd: 2.0.0
      iconv-lite: 0.5.2
      jsbi: 3.1.4
      native-duplexpair: 1.0.0
      punycode: 2.1.1
      readable-stream: 3.6.0
      sprintf-js: 1.1.2
    dev: true
    engines:
      node: '>= 6'
    resolution:
      integrity: sha512-8qr7+sB0h4SZVQBRWUgHmYuOEflAOl2eihvxk0fVNvpvGJV4V5UC/YmSvebyfgyfwWcPO22/AnSbYVZZqf9wuQ==
  /temp-dir/1.0.0:
    engines:
      node: '>=4'
    resolution:
      integrity: sha1-CnwOom06Oa+n4OvqnB/AvE2qAR0=
  /temp-dir/2.0.0:
    engines:
      node: '>=8'
    resolution:
      integrity: sha512-aoBAniQmmwtcKp/7BzsH8Cxzv8OL736p7v1ihGb5e9DJ9kTwGWHrQrVB5+lfVDzfGrdRzXch+ig7LHaY1JTOrg==
  /temp-write/4.0.0:
    dependencies:
      graceful-fs: 4.2.4
      is-stream: 2.0.0
      make-dir: 3.1.0
      temp-dir: 1.0.0
      uuid: 3.4.0
    engines:
      node: '>=8'
    resolution:
      integrity: sha512-HIeWmj77uOOHb0QX7siN3OtwV3CTntquin6TNVg6SHOqCP3hYKmox90eeFOGaY1MqJ9WYDDjkyZrW6qS5AWpbw==
  /temp/0.4.0:
    dev: true
    engines:
      '0': node >=0.4.0
    resolution:
      integrity: sha1-ZxrWPVe+D+nXKUZks/xABjZnimA=
  /tempy/1.0.0:
    dependencies:
      del: 6.0.0
      is-stream: 2.0.0
      temp-dir: 2.0.0
      type-fest: 0.16.0
      unique-string: 2.0.0
    engines:
      node: '>=10'
    resolution:
      integrity: sha512-eLXG5B1G0mRPHmgH2WydPl5v4jH35qEn3y/rA/aahKhIa91Pn119SsU7n7v/433gtT9ONzC8ISvNHIh2JSTm0w==
  /terminal-link/2.1.1:
    dependencies:
      ansi-escapes: 4.3.1
      supports-hyperlinks: 2.1.0
    engines:
      node: '>=8'
    resolution:
      integrity: sha512-un0FmiRUQNr5PJqy9kP7c40F5BOfpGlYTrxonDChEZB7pzZxRNp/bt+ymiy9/npwXya9KH99nJ/GXFIiUkYGFQ==
  /test-exclude/6.0.0:
    dependencies:
      '@istanbuljs/schema': 0.1.2
      glob: 7.1.6
      minimatch: 3.0.4
    dev: true
    engines:
      node: '>=8'
    resolution:
      integrity: sha512-cAGWPIyOHU6zlmg88jwm7VRyXnMN7iV68OGAbYDk/Mh/xC/pzVPlQtY6ngoIH/5/tciuhGfvESU8GrHrcxD56w==
  /text-table/0.2.0:
    dev: true
    resolution:
      integrity: sha1-f17oI66AUgfACvLfSoTsP8+lcLQ=
  /throat/5.0.0:
    dev: true
    resolution:
      integrity: sha512-fcwX4mndzpLQKBS1DVYhGAcYaYt7vsHNIvQV+WXMvnow5cgjPphq5CaayLaGsjRdSCKZFNGt7/GYAuXaNOiYCA==
  /throttleit/1.0.0:
    dev: true
    resolution:
      integrity: sha1-nnhYNtr0Z0MUWlmEtiaNgoUorGw=
  /through/2.3.8:
    resolution:
      integrity: sha1-DdTJ/6q8NXlgsbckEV1+Doai4fU=
  /tmp/0.2.1:
    dependencies:
      rimraf: 3.0.2
    engines:
      node: '>=8.17.0'
    resolution:
      integrity: sha512-76SUhtfqR2Ijn+xllcI5P1oyannHNHByD80W1q447gU3mp9G9PSpGdWmjUOHRDPiHYacIk66W7ubDTuPF3BEtQ==
  /tmpl/1.0.4:
    dev: true
    resolution:
      integrity: sha1-I2QN17QtAEM5ERQIIOXPRA5SHdE=
  /to-fast-properties/2.0.0:
    dev: true
    engines:
      node: '>=4'
    resolution:
      integrity: sha1-3F5pjL0HkmW8c+A3doGk5Og/YW4=
  /to-object-path/0.3.0:
    dependencies:
      kind-of: 3.2.2
    dev: true
    engines:
      node: '>=0.10.0'
    resolution:
      integrity: sha1-KXWIt7Dn4KwI4E5nL4XB9JmeF68=
  /to-regex-range/2.1.1:
    dependencies:
      is-number: 3.0.0
      repeat-string: 1.6.1
    dev: true
    engines:
      node: '>=0.10.0'
    resolution:
      integrity: sha1-fIDBe53+vlmeJzZ+DU3VWQFB2zg=
  /to-regex-range/5.0.1:
    dependencies:
      is-number: 7.0.0
    engines:
      node: '>=8.0'
    resolution:
      integrity: sha512-65P7iz6X5yEr1cwcgvQxbbIw7Uk3gOy5dIdtZ4rDveLqhrdJP+Li/Hx6tyK0NEb+2GCyneCMJiGqrADCSNk8sQ==
  /to-regex/3.0.2:
    dependencies:
      define-property: 2.0.2
      extend-shallow: 3.0.2
      regex-not: 1.0.2
      safe-regex: 1.1.0
    dev: true
    engines:
      node: '>=0.10.0'
    resolution:
      integrity: sha512-FWtleNAtZ/Ki2qtqej2CXTOayOH9bHDQF+Q48VpWyDXjbYxA4Yz8iDB31zXOBUlOHHKidDbqGVrTUvQMPmBGBw==
  /toidentifier/1.0.0:
    dev: true
    engines:
      node: '>=0.6'
    resolution:
      integrity: sha512-yaOH/Pk/VEhBWWTlhI+qXxDFXlejDGcQipMlyxda9nthulaxLZUNcUqFxokp0vcYnvteJln5FNQDRrxj3YcbVw==
  /tough-cookie/2.5.0:
    dependencies:
      psl: 1.8.0
      punycode: 2.1.1
    dev: true
    engines:
      node: '>=0.8'
    resolution:
      integrity: sha512-nlLsUzgm1kfLXSXfRZMc1KLAugd4hqJHDTvc2hDIwS3mZAfMEuMbc03SujMF+GEcpaX/qboeycw6iO8JwVv2+g==
  /tough-cookie/3.0.1:
    dependencies:
      ip-regex: 2.1.0
      psl: 1.8.0
      punycode: 2.1.1
    dev: true
    engines:
      node: '>=6'
    resolution:
      integrity: sha512-yQyJ0u4pZsv9D4clxO69OEjLWYw+jbgspjTue4lTQZLfV0c5l1VmK2y1JK8E9ahdpltPOaAThPcp5nKPUgSnsg==
  /tr46/2.0.2:
    dependencies:
      punycode: 2.1.1
    dev: true
    engines:
      node: '>=8'
    resolution:
      integrity: sha512-3n1qG+/5kg+jrbTzwAykB5yRYtQCTqOGKq5U5PE3b0a1/mzo6snDhjGS0zJVJunO0NrT3Dg1MLy5TjWP/UJppg==
  /trim-newlines/3.0.0:
    dev: true
    engines:
      node: '>=8'
    resolution:
      integrity: sha512-C4+gOpvmxaSMKuEf9Qc134F1ZuOHVXKRbtEflf4NTtuuJDEIJ9p5PXsalL8SkeRw+qit1Mo+yuvMPAKwWg/1hA==
  /ts-jest/26.4.0_jest@26.4.2+typescript@4.0.3:
    dependencies:
      '@types/jest': 26.0.14
      bs-logger: 0.2.6
      buffer-from: 1.1.1
      fast-json-stable-stringify: 2.1.0
      jest: 26.4.2
      jest-util: 26.6.2
      json5: 2.1.3
      lodash.memoize: 4.1.2
      make-error: 1.3.6
      mkdirp: 1.0.4
      semver: 7.3.2
      typescript: 4.0.3
      yargs-parser: 20.2.4
    dev: true
    engines:
      node: '>= 10'
    hasBin: true
    peerDependencies:
      jest: '>=26 <27'
      typescript: '>=3.8 <5.0'
    resolution:
      integrity: sha512-ofBzoCqf6Nv/PoWb/ByV3VNKy2KJSikamOBxvR3E6eVdIw10GwAXoyvMWXXjZJK2s6S27ZE8fI+JBTnGaovl6Q==
  /ts-jest/26.4.4_jest@26.6.3+typescript@4.1.2:
    dependencies:
      '@types/jest': 26.0.15
      bs-logger: 0.2.6
      buffer-from: 1.1.1
      fast-json-stable-stringify: 2.1.0
      jest: 26.6.3_ts-node@9.0.0
      jest-util: 26.6.2
      json5: 2.1.3
      lodash.memoize: 4.1.2
      make-error: 1.3.6
      mkdirp: 1.0.4
      semver: 7.3.2
      typescript: 4.1.2
      yargs-parser: 20.2.4
    dev: true
    engines:
      node: '>= 10'
    hasBin: true
    peerDependencies:
      jest: '>=26 <27'
      typescript: '>=3.8 <5.0'
    resolution:
      integrity: sha512-3lFWKbLxJm34QxyVNNCgXX1u4o/RV0myvA2y2Bxm46iGIjKlaY0own9gIckbjZJPn+WaJEnfPPJ20HHGpoq4yg==
  /ts-loader/8.0.11_typescript@4.1.2:
    dependencies:
      chalk: 2.4.2
      enhanced-resolve: 4.3.0
      loader-utils: 1.4.0
      micromatch: 4.0.2
      semver: 6.3.0
      typescript: 4.1.2
    dev: true
    engines:
      node: '>=10.0.0'
    peerDependencies:
      typescript: '*'
      webpack: '*'
    resolution:
      integrity: sha512-06X+mWA2JXoXJHYAesUUL4mHFYhnmyoCdQVMXofXF552Lzd4wNwSGg7unJpttqUP7ziaruM8d7u8LUB6I1sgzA==
  /ts-node/9.0.0_typescript@4.1.2:
    dependencies:
      arg: 4.1.3
      diff: 4.0.2
      make-error: 1.3.6
      source-map-support: 0.5.19
      typescript: 4.1.2
      yn: 3.1.1
    dev: true
    engines:
      node: '>=10.0.0'
    hasBin: true
    peerDependencies:
      typescript: '>=2.7'
    resolution:
      integrity: sha512-/TqB4SnererCDR/vb4S/QvSZvzQMJN8daAslg7MeaiHvD8rDZsSfXmNeNumyZZzMned72Xoq/isQljYSt8Ynfg==
  /tslib/1.14.1:
    dev: true
    resolution:
      integrity: sha512-Xni35NKzjgMrwevysHTCArtLDpPvye8zV/0E4EyYn43P7/7qvQwPh9BGkHewbMulVntbigmcT7rdX3BNo9wRJg==
  /tsutils/3.17.1_typescript@4.0.3:
    dependencies:
      tslib: 1.14.1
      typescript: 4.0.3
    dev: true
    engines:
      node: '>= 6'
    peerDependencies:
      typescript: '>=2.8.0 || >= 3.2.0-dev || >= 3.3.0-dev || >= 3.4.0-dev || >= 3.5.0-dev || >= 3.6.0-dev || >= 3.6.0-beta || >= 3.7.0-dev || >= 3.7.0-beta'
    resolution:
      integrity: sha512-kzeQ5B8H3w60nFY2g8cJIuH7JDpsALXySGtwGJ0p2LSjLgay3NdIpqq5SoOBe46bKDW2iq25irHCr8wjomUS2g==
  /tsutils/3.17.1_typescript@4.1.2:
    dependencies:
      tslib: 1.14.1
      typescript: 4.1.2
    dev: true
    engines:
      node: '>= 6'
    peerDependencies:
      typescript: '>=2.8.0 || >= 3.2.0-dev || >= 3.3.0-dev || >= 3.4.0-dev || >= 3.5.0-dev || >= 3.6.0-dev || >= 3.6.0-beta || >= 3.7.0-dev || >= 3.7.0-beta'
    resolution:
      integrity: sha512-kzeQ5B8H3w60nFY2g8cJIuH7JDpsALXySGtwGJ0p2LSjLgay3NdIpqq5SoOBe46bKDW2iq25irHCr8wjomUS2g==
  /tunnel-agent/0.6.0:
    dependencies:
      safe-buffer: 5.2.1
    dev: true
    resolution:
      integrity: sha1-J6XeoGs2sEoKmWZ3SykIaPD8QP0=
  /tunnel/0.0.6:
    dev: true
    engines:
      node: '>=0.6.11 <=0.7.0 || >=0.7.3'
    resolution:
      integrity: sha512-1h/Lnq9yajKY2PEbBadPXj3VxsDDu844OnaAo52UVmIzIvwwtBPIuNvkjuzBlTWpfJyUbG3ez0KSBibQkj4ojg==
  /tweetnacl/0.14.5:
    dev: true
    resolution:
      integrity: sha1-WuaBd/GS1EViadEIr6k/+HQ/T2Q=
  /type-check/0.3.2:
    dependencies:
      prelude-ls: 1.1.2
    dev: true
    engines:
      node: '>= 0.8.0'
    resolution:
      integrity: sha1-WITKtRLPHTVeP7eE8wgEsrUg23I=
  /type-check/0.4.0:
    dependencies:
      prelude-ls: 1.2.1
    dev: true
    engines:
      node: '>= 0.8.0'
    resolution:
      integrity: sha512-XleUoc9uwGXqjWwXaUTZAmzMcFZ5858QA2vvx1Ur5xIcixXIP+8LnFDgRplU30us6teqdlskFfu+ae4K79Ooew==
  /type-detect/4.0.8:
    dev: true
    engines:
      node: '>=4'
    resolution:
      integrity: sha512-0fr/mIH1dlO+x7TlcMy+bIDqKPsw/70tVyeHW787goQjhmqaZe10uwLujubK9q9Lg6Fiho1KUKDYz0Z7k7g5/g==
  /type-fest/0.11.0:
    engines:
      node: '>=8'
    resolution:
      integrity: sha512-OdjXJxnCN1AvyLSzeKIgXTXxV+99ZuXl3Hpo9XpJAv9MBcHrrJOQ5kV7ypXOuQie+AmWG25hLbiKdwYTifzcfQ==
  /type-fest/0.13.1:
    dev: true
    engines:
      node: '>=10'
    resolution:
      integrity: sha512-34R7HTnG0XIJcBSn5XhDd7nNFPRcXYRZrBB2O2jdKqYODldSzBAqzsWoZYYvduky73toYS/ESqxPvkDf/F0XMg==
  /type-fest/0.16.0:
    engines:
      node: '>=10'
    resolution:
      integrity: sha512-eaBzG6MxNzEn9kiwvtre90cXaNLkmadMWa1zQMs3XORCXNbsH/OewwbxC5ia9dCxIxnTAsSxXJaa/p5y8DlvJg==
  /type-fest/0.6.0:
    engines:
      node: '>=8'
    resolution:
      integrity: sha512-q+MB8nYR1KDLrgr4G5yemftpMC7/QLqVndBmEEdqzmNj5dcFOO4Oo8qlwZE3ULT3+Zim1F8Kq4cBnikNhlCMlg==
  /type-fest/0.7.1:
    dev: true
    engines:
      node: '>=8'
    resolution:
      integrity: sha512-Ne2YiiGN8bmrmJJEuTWTLJR32nh/JdL1+PSicowtNb0WFpn59GK8/lfD61bVtzguz7b3PBt74nxpv/Pw5po5Rg==
  /type-fest/0.8.1:
    engines:
      node: '>=8'
    resolution:
      integrity: sha512-4dbzIzqvjtgiM5rw1k5rEHtBANKmdudhGyBEajN01fEyhaAIhsoKNy6y7+IN93IfpFtwY9iqi7kD+xwKhQsNJA==
  /type-is/1.6.18:
    dependencies:
      media-typer: 0.3.0
      mime-types: 2.1.27
    dev: true
    engines:
      node: '>= 0.6'
    resolution:
      integrity: sha512-TkRKr9sUTxEH8MdfuCSP7VizJyzRNMjj2J2do2Jr3Kym598JVdEksuzPQCnlFPW4ky9Q+iA+ma9BGm06XQBy8g==
  /typedarray-to-buffer/3.1.5:
    dependencies:
      is-typedarray: 1.0.0
    dev: true
    resolution:
      integrity: sha512-zdu8XMNEDepKKR+XYOXAVPtWui0ly0NtohUscw+UmaHiAWT8hrV1rr//H6V+0DvJ3OQ19S979M0laLfX8rm82Q==
  /typescript/4.0.3:
    dev: true
    engines:
      node: '>=4.2.0'
    hasBin: true
    resolution:
      integrity: sha512-tEu6DGxGgRJPb/mVPIZ48e69xCn2yRmCgYmDugAVwmJ6o+0u1RI18eO7E7WBTLYLaEVVOhwQmcdhQHweux/WPg==
  /typescript/4.1.2:
    dev: true
    engines:
      node: '>=4.2.0'
    hasBin: true
    resolution:
      integrity: sha512-thGloWsGH3SOxv1SoY7QojKi0tc+8FnOmiarEGMbd/lar7QOEd3hvlx3Fp5y6FlDUGl9L+pd4n2e+oToGMmhRQ==
  /uid2/0.0.3:
    dev: true
    resolution:
      integrity: sha1-SDEm4Rd03y9xuLY53NeZw3YWK4I=
  /underscore/1.12.0:
    dev: true
    resolution:
      integrity: sha512-21rQzss/XPMjolTiIezSu3JAjgagXKROtNrYFEOWK109qY1Uv2tVjPTZ1ci2HgvQDA16gHYSthQIJfB+XId/rQ==
  /undici/2.2.0:
    resolution:
      integrity: sha512-pNts1nTVW1e9rOFGXdueH28FGYZz2TdeuQtJSzcto95bx7HQCegmJr+A+51fW+XU2ZNE4vZlzI7VnfKHuALitQ==
  /union-value/1.0.1:
    dependencies:
      arr-union: 3.1.0
      get-value: 2.0.6
      is-extendable: 0.1.1
      set-value: 2.0.1
    dev: true
    engines:
      node: '>=0.10.0'
    resolution:
      integrity: sha512-tJfXmxMeWYnczCVs7XAEvIV7ieppALdyepWMkHkwciRpZraG/xwT+s2JN8+pr1+8jCRf80FFzvr+MpQeeoF4Xg==
  /unique-string/2.0.0:
    dependencies:
      crypto-random-string: 2.0.0
    engines:
      node: '>=8'
    resolution:
      integrity: sha512-uNaeirEPvpZWSgzwsPGtU2zVSTrn/8L5q/IexZmH0eH6SA73CmAA5U4GwORTxQAZs95TAXLNqeLoPPNO5gZfWg==
  /unique-temp-dir/1.0.0:
    dependencies:
      mkdirp: 0.5.5
      os-tmpdir: 1.0.2
      uid2: 0.0.3
    dev: true
    engines:
      node: '>=0.10.0'
    resolution:
      integrity: sha1-bc6VsmgcoAPuv7MEpBX5y6vMU4U=
  /universalify/0.1.2:
    dev: true
    engines:
      node: '>= 4.0.0'
    resolution:
      integrity: sha512-rBJeI5CXAlmy1pV+617WB9J63U6XcazHHF2f2dbJix4XzpUF0RS3Zbj0FGIOCAva5P/d/GBOYaACQ1w+0azUkg==
  /unpipe/1.0.0:
    dev: true
    engines:
      node: '>= 0.8'
    resolution:
      integrity: sha1-sr9O6FFKrmFltIF4KdIbLvSZBOw=
  /unset-value/1.0.0:
    dependencies:
      has-value: 0.3.1
      isobject: 3.0.1
    dev: true
    engines:
      node: '>=0.10.0'
    resolution:
      integrity: sha1-g3aHP30jNRef+x5vw6jtDfyKtVk=
  /uri-js/4.4.0:
    dependencies:
      punycode: 2.1.1
    dev: true
    resolution:
      integrity: sha512-B0yRTzYdUCCn9n+F4+Gh4yIDtMQcaJsmYBDsTSG8g/OejKBodLQ2IHfN3bM7jUsRXndopT7OIXWdYqc1fjmV6g==
  /urix/0.1.0:
    deprecated: 'Please see https://github.com/lydell/urix#deprecated'
    dev: true
    resolution:
      integrity: sha1-2pN/emLiH+wf0Y1Js1wpNQZ6bHI=
  /url-parse/1.4.7:
    dependencies:
      querystringify: 2.2.0
      requires-port: 1.0.0
    resolution:
      integrity: sha512-d3uaVyzDB9tQoSXFvuSUNFibTd9zxd2bkVrDRvF5TmvWWQwqE4lgYJ5m+x1DbecWkw+LK4RNl2CU1hHuOKPVlg==
  /use/3.1.1:
    dev: true
    engines:
      node: '>=0.10.0'
    resolution:
      integrity: sha512-cwESVXlO3url9YWlFW/TA9cshCEhtu7IKJ/p5soJ/gGpj7vbvFrAY/eIioQ6Dw23KjZhYgiIo8HOs1nQ2vr/oQ==
  /util-deprecate/1.0.2:
    resolution:
      integrity: sha1-RQ1Nyfpw3nMnYvvS1KKJgUGaDM8=
  /utils-merge/1.0.1:
    dev: true
    engines:
      node: '>= 0.4.0'
    resolution:
      integrity: sha1-n5VxD1CiZ5R7LMwSR0HBAoQn5xM=
  /uuid/3.4.0:
    hasBin: true
    resolution:
      integrity: sha512-HjSDRw6gZE5JMggctHBcjVak08+KEVhSIiDzFnT9S9aegmp85S/bReBVTb4QTFaRNptJ9kuYaNhnbNEOkbKb/A==
  /uuid/8.1.0:
    dev: true
    hasBin: true
    resolution:
      integrity: sha512-CI18flHDznR0lq54xBycOVmphdCYnQLKn8abKn7PXUiKUGdEd+/l9LWNJmugXel4hXq7S+RMNl34ecyC9TntWg==
  /uuid/8.3.0:
    hasBin: true
    resolution:
      integrity: sha512-fX6Z5o4m6XsXBdli9g7DtWgAx+osMsRRZFKma1mIUsLCz6vRvv+pz5VNbyu9UEDzpMWulZfvpgb/cmDXVulYFQ==
  /uuid/8.3.1:
    dev: true
    hasBin: true
    optional: true
    resolution:
      integrity: sha512-FOmRr+FmWEIG8uhZv6C2bTgEVXsHk08kE7mPlrBbEe+c3r9pjceVPgupIfNIhc4yx55H69OXANrUaSuu9eInKg==
  /v8-compile-cache/2.2.0:
    dev: true
    resolution:
      integrity: sha512-gTpR5XQNKFwOd4clxfnhaqvfqMpqEwr4tOtCyz4MtYZX2JYhfr1JvBFKdS+7K/9rfpZR3VLX+YWBbKoxCgS43Q==
  /v8-to-istanbul/7.0.0:
    dependencies:
      '@types/istanbul-lib-coverage': 2.0.3
      convert-source-map: 1.7.0
      source-map: 0.7.3
    dev: true
    engines:
      node: '>=10.10.0'
    resolution:
      integrity: sha512-fLL2rFuQpMtm9r8hrAV2apXX/WqHJ6+IC4/eQVdMDGBUgH/YMV4Gv3duk3kjmyg6uiQWBAA9nJwue4iJUOkHeA==
  /validate-npm-package-license/3.0.4:
    dependencies:
      spdx-correct: 3.1.1
      spdx-expression-parse: 3.0.1
    resolution:
      integrity: sha512-DpKm2Ui/xN7/HQKCtpZxoRWBhZ9Z0kqtygG8XCgNQ8ZlDnxuQmWhj566j8fN4Cu3/JmbhsDo7fcAJq4s9h27Ew==
  /variable-diff/1.1.0:
    dependencies:
      chalk: 1.1.3
      object-assign: 4.1.1
    dev: true
    resolution:
      integrity: sha1-0r1cZtt2wTh52W5qMG7cmJ35eNo=
  /vary/1.1.2:
    dev: true
    engines:
      node: '>= 0.8'
    resolution:
      integrity: sha1-IpnwLG3tMNSllhsLn3RSShj2NPw=
  /verror/1.10.0:
    dependencies:
      assert-plus: 1.0.0
      core-util-is: 1.0.2
      extsprintf: 1.4.0
    dev: true
    engines:
      '0': node >=0.6.0
    resolution:
      integrity: sha1-OhBcoXBTr1XW4nDB+CiGguGNpAA=
  /w3c-hr-time/1.0.2:
    dependencies:
      browser-process-hrtime: 1.0.0
    dev: true
    resolution:
      integrity: sha512-z8P5DvDNjKDoFIHK7q8r8lackT6l+jo/Ye3HOle7l9nICP9lf1Ci25fy9vHd0JOWewkIFzXIEig3TdKT7JQ5fQ==
  /w3c-xmlserializer/2.0.0:
    dependencies:
      xml-name-validator: 3.0.0
    dev: true
    engines:
      node: '>=10'
    resolution:
      integrity: sha512-4tzD0mF8iSiMiNs30BiLO3EpfGLZUT2MSX/G+o7ZywDzliWQ3OPtTZ0PTC3B3ca1UAf4cJMHB+2Bf56EriJuRA==
  /walker/1.0.7:
    dependencies:
      makeerror: 1.0.11
    dev: true
    resolution:
      integrity: sha1-L3+bj9ENZ3JisYqITijRlhjgKPs=
  /webidl-conversions/5.0.0:
    dev: true
    engines:
      node: '>=8'
    resolution:
      integrity: sha512-VlZwKPCkYKxQgeSbH5EyngOmRp7Ww7I9rQLERETtf5ofd9pGeswWiOtogpEO850jziPRarreGxn5QIiTqpb2wA==
  /webidl-conversions/6.1.0:
    dev: true
    engines:
      node: '>=10.4'
    resolution:
      integrity: sha512-qBIvFLGiBpLjfwmYAaHPXsn+ho5xZnGvyGvsarywGNc8VyQJUMHJ8OBKGGrPER0okBeMDaan4mNBlgBROxuI8w==
  /whatwg-encoding/1.0.5:
    dependencies:
      iconv-lite: 0.4.24
    dev: true
    resolution:
      integrity: sha512-b5lim54JOPN9HtzvK9HFXvBma/rnfFeqsic0hSpjtDbVxR3dJKLc+KB4V6GgiGOvl7CY/KNh8rxSo9DKQrnUEw==
  /whatwg-mimetype/2.3.0:
    dev: true
    resolution:
      integrity: sha512-M4yMwr6mAnQz76TbJm914+gPpB/nCwvZbJU28cUD6dR004SAxDLOOSUaB1JDRqLtaOV/vi0IC5lEAGFgrjGv/g==
  /whatwg-url/8.4.0:
    dependencies:
      lodash.sortby: 4.7.0
      tr46: 2.0.2
      webidl-conversions: 6.1.0
    dev: true
    engines:
      node: '>=10'
    resolution:
      integrity: sha512-vwTUFf6V4zhcPkWp/4CQPr1TW9Ml6SF4lVyaIMBdJw5i6qUUJ1QWM4Z6YYVkfka0OUIzVo/0aNtGVGk256IKWw==
  /which-module/2.0.0:
    dev: true
    resolution:
      integrity: sha1-2e8H3Od7mQK4o6j6SzHD4/fm6Ho=
  /which-pm-runs/1.0.0:
    dev: true
    resolution:
      integrity: sha1-Zws6+8VS4LVd9rd4DKdGFfI60cs=
  /which/1.3.1:
    dependencies:
      isexe: 2.0.0
    dev: true
    hasBin: true
    resolution:
      integrity: sha512-HxJdYWq1MTIQbJ3nw0cqssHoTNU267KlrDuGZ1WYlxDStUtKUhOaJmh112/TZmHxxUfuJqPXSOm7tDyas0OSIQ==
  /which/2.0.2:
    dependencies:
      isexe: 2.0.0
    engines:
      node: '>= 8'
    hasBin: true
    resolution:
      integrity: sha512-BLI3Tl1TW3Pvl70l3yq3Y64i+awpwXqsGBYWkkqMtnbXgrMD+yj7rhW0kuEDxzJaYXGjEW5ogapKNMEKNMjibA==
  /wide-align/1.1.3:
    dependencies:
      string-width: 1.0.2
    dev: true
    resolution:
      integrity: sha512-QGkOQc8XL6Bt5PwnsExKBPuMKBxnGxWWW3fU55Xt4feHozMUhdUMaBCk290qpm/wG5u/RSKzwdAC4i51YigihA==
  /word-wrap/1.2.3:
    dev: true
    engines:
      node: '>=0.10.0'
    resolution:
      integrity: sha512-Hz/mrNwitNRh/HUAtM/VT/5VH+ygD6DV7mYKZAtHOrbs8U7lvPS6xf7EJKMF0uW1KJCl0H701g3ZGus+muE5vQ==
  /wrap-ansi/6.2.0:
    dependencies:
      ansi-styles: 4.3.0
      string-width: 4.2.0
      strip-ansi: 6.0.0
    engines:
      node: '>=8'
    resolution:
      integrity: sha512-r6lPcBGxZXlIcymEu7InxDMhdW0KDxpLgoFLcguasxCaJ/SOIZwINatK9KY/tf+ZrlywOKU0UDj3ATXUBfxJXA==
  /wrappy/1.0.2:
    resolution:
      integrity: sha1-tSQ9jz7BqjXxNkYFvA0QNuMKtp8=
  /write-file-atomic/3.0.3:
    dependencies:
      imurmurhash: 0.1.4
      is-typedarray: 1.0.0
      signal-exit: 3.0.3
      typedarray-to-buffer: 3.1.5
    dev: true
    resolution:
      integrity: sha512-AvHcyZ5JnSfq3ioSyjrBkH9yW4m7Ayk8/9My/DD9onKeu/94fwrMocemO2QAJFAlnnDN+ZDS+ZjAR5ua1/PV/Q==
  /write/1.0.3:
    dependencies:
      mkdirp: 0.5.5
    dev: true
    engines:
      node: '>=4'
    resolution:
      integrity: sha512-/lg70HAjtkUgWPVZhZcm+T4hkL8Zbtp1nFNOn3lRrxnlv50SRBv7cR7RqR+GMsd3hUXy9hWBo4CHTbFTcOYwig==
  /ws/7.3.1:
    dev: true
    engines:
      node: '>=8.3.0'
    peerDependencies:
      bufferutil: ^4.0.1
      utf-8-validate: ^5.0.2
    peerDependenciesMeta:
      bufferutil:
        optional: true
      utf-8-validate:
        optional: true
    resolution:
      integrity: sha512-D3RuNkynyHmEJIpD2qrgVkc9DQ23OrN/moAwZX4L8DfvszsJxpjQuUq3LMx6HoYji9fbIOBY18XWBsAux1ZZUA==
  /ws/7.4.0:
    dev: true
    engines:
      node: '>=8.3.0'
    peerDependencies:
      bufferutil: ^4.0.1
      utf-8-validate: ^5.0.2
    peerDependenciesMeta:
      bufferutil:
        optional: true
      utf-8-validate:
        optional: true
    resolution:
      integrity: sha512-kyFwXuV/5ymf+IXhS6f0+eAFvydbaBW3zjpT6hUdAh/hbVjTIB5EHBGi0bPoCLSK2wcuz3BrEkB9LrYv1Nm4NQ==
  /xml-name-validator/3.0.0:
    dev: true
    resolution:
      integrity: sha512-A5CUptxDsvxKJEU3yO6DuWBSJz/qizqzJKOMIfUJHETbBw/sFaDxgd6fxm1ewUaM0jZ444Fc5vC5ROYurg/4Pw==
  /xml2js/0.4.23:
    dependencies:
      sax: 1.2.4
      xmlbuilder: 11.0.1
    dev: true
    engines:
      node: '>=4.0.0'
    resolution:
      integrity: sha512-ySPiMjM0+pLDftHgXY4By0uswI3SPKLDw/i3UXbnO8M/p28zqexCUoPmQFrYD+/1BzhGJSs2i1ERWKJAtiLrug==
  /xmlbuilder/11.0.1:
    dev: true
    engines:
      node: '>=4.0'
    resolution:
      integrity: sha512-fDlsI/kFEx7gLvbecc0/ohLG50fugQp8ryHzMTuW9vSa1GJ0XYWKnhsUx7oie3G98+r56aTQIUB4kht42R3JvA==
  /xmlchars/2.2.0:
    dev: true
    resolution:
      integrity: sha512-JZnDKK8B0RCDw84FNdDAIpZK+JuJw+s7Lz8nksI7SIuU3UXJJslUthsi+uWBUYOwPFwW7W7PRLRfUKpxjtjFCw==
  /xmldom/0.4.0:
    dev: true
    engines:
      node: '>=10.0.0'
    resolution:
      integrity: sha512-2E93k08T30Ugs+34HBSTQLVtpi6mCddaY8uO+pMNk1pqSjV5vElzn4mmh6KLxN3hki8rNcHSYzILoh3TEWORvA==
  /xpath.js/1.1.0:
    dev: true
    engines:
      node: '>=0.4.0'
    resolution:
      integrity: sha512-jg+qkfS4K8E7965sqaUl8mRngXiKb3WZGfONgE18pr03FUQiuSV6G+Ej4tS55B+rIQSFEIw3phdVAQ4pPqNWfQ==
  /xtend/4.0.2:
    dev: true
    engines:
      node: '>=0.4'
    resolution:
      integrity: sha512-LKYU1iAXJXUgAXn9URjiu+MWhyUXHsvfp7mcuYm9dSUKK0/CjtrUwFAxD82/mCWbtLsGjFIad0wIsod4zrTAEQ==
  /y18n/4.0.0:
    dev: true
    resolution:
      integrity: sha512-r9S/ZyXu/Xu9q1tYlpsLIsa3EeLXXk0VwlxqTcFRfg9EhMW+17kbt9G0NrgCmhGb5vT2hyhJZLfDGx+7+5Uj/w==
  /yallist/3.1.1:
    dev: true
    resolution:
      integrity: sha512-a4UGQaWPH59mOXUYnAG2ewncQS4i4F43Tv3JoAM+s2VDAmS9NsK8GpDMLrCHPksFT7h3K6TOoUNn2pb7RoXx4g==
  /yallist/4.0.0:
    resolution:
      integrity: sha512-3wdGidZyq5PB084XLES5TpOSRA3wjXAlIWMhum2kRcv/41Sn2emQ0dycQW4uZXLejwKvg6EsvbdlVL+FYEct7A==
  /yaml/1.10.0:
    dev: true
    engines:
      node: '>= 6'
    resolution:
      integrity: sha512-yr2icI4glYaNG+KWONODapy2/jDdMSDnrONSjblABjD9B4Z5LgiircSt8m8sRZFNi08kG9Sm0uSHtEmP3zaEGg==
  /yargs-parser/18.1.3:
    dependencies:
      camelcase: 5.3.1
      decamelize: 1.2.0
    dev: true
    engines:
      node: '>=6'
    resolution:
      integrity: sha512-o50j0JeToy/4K6OZcaQmW6lyXXKhq7csREXcDwk2omFPJEwUNOVtJKvmDr9EI1fAJZUyZcRF7kxGBWmRXudrCQ==
  /yargs-parser/20.2.4:
    dev: true
    engines:
      node: '>=10'
    resolution:
      integrity: sha512-WOkpgNhPTlE73h4VFAFsOnomJVaovO8VqLDzy5saChRBFQFBoMYirowyW+Q9HB4HFF4Z7VZTiG3iSzJJA29yRA==
  /yargs/15.4.1:
    dependencies:
      cliui: 6.0.0
      decamelize: 1.2.0
      find-up: 4.1.0
      get-caller-file: 2.0.5
      require-directory: 2.1.1
      require-main-filename: 2.0.0
      set-blocking: 2.0.0
      string-width: 4.2.0
      which-module: 2.0.0
      y18n: 4.0.0
      yargs-parser: 18.1.3
    dev: true
    engines:
      node: '>=8'
    resolution:
      integrity: sha512-aePbxDmcYW++PaqBsJ+HYUFwCdv4LVvdnhBy78E57PIor8/OVvhMrADFFEDh8DHDFRv/O9i3lPhsENjO7QX0+A==
  /yn/3.1.1:
    dev: true
    engines:
      node: '>=6'
    resolution:
      integrity: sha512-Ux4ygGWsu2c7isFWe8Yu1YluJmqVhxqK2cLXNQA5AcC3QfbGNpM7fu0Y8b/z16pXLnFxZYvWhd3fhBY9DLmC6Q==
  /yocto-queue/0.1.0:
    engines:
      node: '>=10'
    resolution:
      integrity: sha512-rVksvsnNCdJ/ohGc6xgPwyN8eheCxsiLM8mxuE/t/mOVqJewPuO1miLpTHQiRgTKCLexL4MeAFVagts7HmNZ2Q==
  /zip-stream/3.0.1:
    dependencies:
      archiver-utils: 2.1.0
      compress-commons: 3.0.0
      readable-stream: 3.6.0
    engines:
      node: '>= 8'
    resolution:
      integrity: sha512-r+JdDipt93ttDjsOVPU5zaq5bAyY+3H19bDrThkvuVxC0xMQzU1PJcS6D+KrP3u96gH9XLomcHPb+2skoDjulQ==<|MERGE_RESOLUTION|>--- conflicted
+++ resolved
@@ -1508,16 +1508,11 @@
     dev: true
     resolution:
       integrity: sha512-RhAHY+wp6Nqu89Tp3zfUVkpGfqk4TfngeOWaMGgmhP7mB2ASDtOl8dkwxHmI8eN4edo+luyjPmbJBC4kST321A==
-<<<<<<< HEAD
   /@prisma/debug/2.13.0-dev.45:
-=======
-  /@prisma/debug/2.13.0-dev.42:
->>>>>>> 18d105e2
     dependencies:
       debug: 4.3.1
     dev: true
     resolution:
-<<<<<<< HEAD
       integrity: sha512-5vjXrxx9jbw6vFPSIpkE4C/3T5JFcY/PnlnIhJXCeUczLr4nb5Z1ti8ILQ39ORK7UwlB0NKBtp0BkyOXlC5CrQ==
   /@prisma/engine-core/2.13.0-dev.45:
     dependencies:
@@ -1525,15 +1520,6 @@
       '@prisma/engines': 2.13.0-13.6a3a065d334614399ce1f47ea0b6ab127b15e59b
       '@prisma/generator-helper': 2.13.0-dev.45
       '@prisma/get-platform': 2.13.0-dev.45
-=======
-      integrity: sha512-ZJQKH5z7AmL8+ByZ7t2sQHu3WTtfp0XBAH0CojldltAB3krIg7HZt0vbaBV/voi5asNuhcMmoBYJAkSEu67BPA==
-  /@prisma/engine-core/2.13.0-dev.42:
-    dependencies:
-      '@prisma/debug': 2.13.0-dev.42
-      '@prisma/engines': 2.13.0-13.6a3a065d334614399ce1f47ea0b6ab127b15e59b
-      '@prisma/generator-helper': 2.13.0-dev.42
-      '@prisma/get-platform': 2.13.0-dev.42
->>>>>>> 18d105e2
       chalk: 4.1.0
       cross-fetch: 3.0.6
       execa: 4.1.0
@@ -1545,11 +1531,7 @@
       undici: 2.2.0
     dev: true
     resolution:
-<<<<<<< HEAD
       integrity: sha512-YR8lM8w3CY6Rg1VsXbdHXUaFvo6xvSeBA/VBF5YlhiB29XOwNheuaI3BXTYc99Mthh3z+gfuUITVuBrKI5fCuQ==
-=======
-      integrity: sha512-O4rukjT0ZbFhBkMC5EqdaAGuNPZcljCcgTbWnr0koeZ1Sl1o8wQMLiuFGVFmYnaMIpM4nHZxZF8OyyDds95qPw==
->>>>>>> 18d105e2
   /@prisma/engines-version/2.13.0-13.6a3a065d334614399ce1f47ea0b6ab127b15e59b:
     resolution:
       integrity: sha512-0pDsYEMnW1M8RZI87axJuhVHLA05wU+UUsfHxiDIAg4ahGAPliDNtNR4jDSzP1z0l57A1tD3x6CeBBS7r9/qFg==
@@ -1557,17 +1539,10 @@
     requiresBuild: true
     resolution:
       integrity: sha512-nE+MwdC6/ov2pmv6jXVnHdq3uuWmMhBQeZHWtZcSH/Gmd3SXoacYyFlpeoz9r2stQhsEXX2ORf9a6hIJznuW7Q==
-<<<<<<< HEAD
   /@prisma/fetch-engine/2.13.0-dev.45:
     dependencies:
       '@prisma/debug': 2.13.0-dev.45
       '@prisma/get-platform': 2.13.0-dev.45
-=======
-  /@prisma/fetch-engine/2.13.0-dev.42:
-    dependencies:
-      '@prisma/debug': 2.13.0-dev.42
-      '@prisma/get-platform': 2.13.0-dev.42
->>>>>>> 18d105e2
       chalk: 4.1.0
       execa: 4.1.0
       find-cache-dir: 3.3.1
@@ -1586,23 +1561,15 @@
       tempy: 1.0.0
     dev: true
     resolution:
-<<<<<<< HEAD
       integrity: sha512-lk0xPMyhZ7xxip2hpKmuMf4fMydnG4PLr134DS95xiycq2xLroW2UMwSqe8ufZ8LdmRLb9wwaiY975v/q93POw==
   /@prisma/generator-helper/2.13.0-dev.45:
     dependencies:
       '@prisma/debug': 2.13.0-dev.45
-=======
-      integrity: sha512-ftnOZCyqVQVpxoCvjaK6QanJwnW1DwS/FSE1ZCc1N9F6+DLAAVj+wljBnG5I0VjUp/tJ/8kMPXRIYSRbMj3o9g==
-  /@prisma/generator-helper/2.13.0-dev.42:
-    dependencies:
-      '@prisma/debug': 2.13.0-dev.42
->>>>>>> 18d105e2
       '@types/cross-spawn': 6.0.2
       chalk: 4.1.0
       cross-spawn: 7.0.3
     dev: true
     resolution:
-<<<<<<< HEAD
       integrity: sha512-M8JOErWzA05dk3tnYf/du9i/RvxYEKh44Jbnn0KodNAUw8TnZ2kDRVWk5VoMJq99VlCQQeigX4mz53uD6P724A==
   /@prisma/get-platform/2.13.0-dev.45:
     dependencies:
@@ -1618,23 +1585,6 @@
       '@prisma/fetch-engine': 2.13.0-dev.45
       '@prisma/generator-helper': 2.13.0-dev.45
       '@prisma/get-platform': 2.13.0-dev.45
-=======
-      integrity: sha512-fU9WtamoBZJHXu76OrZRZjG05JftG74QBHNj+MHnjMZ4/l2qEjXboFj4aKE4KY6Y17D8Dnyq0oJ25ZcFPRQDbw==
-  /@prisma/get-platform/2.13.0-dev.42:
-    dependencies:
-      '@prisma/debug': 2.13.0-dev.42
-    dev: true
-    resolution:
-      integrity: sha512-ZzeO1vtIJFSoIXFDx4IeiBdo7z9fHGAJ5HfJE0ZROBFApXQXT0uYoi7RFj/xkTWD+7YNtN0SDSOLNB3KGUJZ3Q==
-  /@prisma/sdk/2.13.0-dev.42:
-    dependencies:
-      '@prisma/debug': 2.13.0-dev.42
-      '@prisma/engine-core': 2.13.0-dev.42
-      '@prisma/engines': 2.13.0-13.6a3a065d334614399ce1f47ea0b6ab127b15e59b
-      '@prisma/fetch-engine': 2.13.0-dev.42
-      '@prisma/generator-helper': 2.13.0-dev.42
-      '@prisma/get-platform': 2.13.0-dev.42
->>>>>>> 18d105e2
       '@timsuchanek/copy': 1.4.5
       archiver: 4.0.2
       arg: 5.0.0
@@ -1666,17 +1616,10 @@
       url-parse: 1.4.7
     dev: true
     resolution:
-<<<<<<< HEAD
       integrity: sha512-1bc/T2vPIw36vIIUhz8jMuhML0pBB3uKb/IgsH72hBMOCpOUsiCbR351bS/0J5KKoP3YWJBoGlvvM+Yt60zbNg==
   /@prisma/studio-pcw/0.323.0_@prisma+sdk@2.13.0-dev.45:
     dependencies:
       '@prisma/sdk': 2.13.0-dev.45
-=======
-      integrity: sha512-RUXl5/W7UjKax0wV+YQoHSOgRqs+ywcKFQerlSpMPv82hAyhHUAzGFJSj3qbjiMIqCRblcEAb1q6lJfi26hn6g==
-  /@prisma/studio-pcw/0.323.0_@prisma+sdk@2.13.0-dev.42:
-    dependencies:
-      '@prisma/sdk': 2.13.0-dev.42
->>>>>>> 18d105e2
       '@prisma/studio-types': 0.323.0
       rimraf: 3.0.2
     dev: true
@@ -1686,15 +1629,9 @@
       integrity: sha512-zsGwmW+22vY6/+KnO4VMMcsOoQDhz0KeiZgLijVZAS03s9kx+Tsv+9B5QK2ZV+fktw0kjVPZI6hrImvMsIf70A==
   /@prisma/studio-server/0.323.0:
     dependencies:
-<<<<<<< HEAD
       '@prisma/sdk': 2.13.0-dev.45
       '@prisma/studio': 0.323.0
       '@prisma/studio-pcw': 0.323.0_@prisma+sdk@2.13.0-dev.45
-=======
-      '@prisma/sdk': 2.13.0-dev.42
-      '@prisma/studio': 0.323.0
-      '@prisma/studio-pcw': 0.323.0_@prisma+sdk@2.13.0-dev.42
->>>>>>> 18d105e2
       '@prisma/studio-types': 0.323.0
       '@sentry/node': 5.15.5
       checkpoint-client: 1.1.11
@@ -1880,7 +1817,7 @@
       integrity: sha512-8nrGGRpu/OZKpDxpuloLlZ6g9t4+DZW057RgpWrzOHiqt/1kbPvSiMDJa5G8Z635By9fMXEoGvWZ5bO/A6dv/w==
   /@types/cross-spawn/6.0.2:
     dependencies:
-      '@types/node': 14.14.10
+      '@types/node': 12.19.7
     resolution:
       integrity: sha512-KuwNhp3eza+Rhu8IFI5HUXRP0LIhqH5cAjubUvGXXthh4YYBuP2ntwEX+Cz8GJoZUHlKo247wPWOfA9LYEq4cw==
   /@types/debug/4.1.5:
@@ -2003,7 +1940,6 @@
     resolution:
       integrity: sha512-8Jduo8wvvwDzEVJCOvS/G6sgilOLvvhn1eMmK3TW8/T217O7u1jdrK6ImKLv80tVryaPSVeKu6sjDEiFjd4/eg==
   /@types/node/12.19.7:
-    dev: true
     resolution:
       integrity: sha512-zvjOU1g4CpPilbTDUATnZCUb/6lARMRAqzT7ILwl1P3YvU2leEcZ2+fw9+Jrw/paXB1CgQyXTrN4hWDtqT9O2A==
   /@types/node/12.19.8:
@@ -2011,6 +1947,7 @@
     resolution:
       integrity: sha512-D4k2kNi0URNBxIRCb1khTnkWNHv8KSL1owPmS/K5e5t8B2GzMReY7AsJIY1BnP5KdlgC4rj9jk2IkDMasIE7xg==
   /@types/node/14.14.10:
+    dev: true
     resolution:
       integrity: sha512-J32dgx2hw8vXrSbu4ZlVhn1Nm3GbeCFNw2FWL8S5QKucHGY0cyNwjdQdO+KMBZ4wpmC7KhLCiNsdk1RFRIYUQQ==
   /@types/node/8.10.66:
@@ -8639,7 +8576,7 @@
       bs-logger: 0.2.6
       buffer-from: 1.1.1
       fast-json-stable-stringify: 2.1.0
-      jest: 26.6.3_ts-node@9.0.0
+      jest: 26.6.3
       jest-util: 26.6.2
       json5: 2.1.3
       lodash.memoize: 4.1.2
