importers:
  .:
    devDependencies:
      '@sindresorhus/slugify': 1.1.0
      '@slack/webhook': 6.0.0_debug@4.3.1
      '@types/debug': 4.1.5
      '@types/graphviz': 0.0.32
      '@types/node': 12.20.7
      '@types/redis': 2.8.28
      arg: 5.0.0
      batching-toposort: 1.2.0
      chalk: 4.1.0
      debug: 4.3.1
      execa: 5.0.0
      globby: 11.0.3
      graphviz: 0.0.9
      node-fetch: 2.6.1
      p-map: 4.0.0
      p-reduce: 2.1.0
      redis: 3.1.0
      redis-lock: 0.1.4
      semver: 7.3.5
      ts-node: 9.1.1_typescript@4.2.3
      typescript: 4.2.3
    specifiers:
      '@sindresorhus/slugify': 1.1.0
      '@slack/webhook': 6.0.0
      '@types/debug': 4.1.5
      '@types/graphviz': 0.0.32
      '@types/node': 12.20.7
      '@types/redis': 2.8.28
      arg: 5.0.0
      batching-toposort: 1.2.0
      chalk: 4.1.0
      debug: 4.3.1
      execa: 5.0.0
      globby: 11.0.3
      graphviz: 0.0.9
      node-fetch: 2.6.1
      p-map: 4.0.0
      p-reduce: 2.1.0
      redis: 3.1.0
      redis-lock: 0.1.4
      semver: 7.3.5
      ts-node: 9.1.1
      typescript: 4.2.3
  packages/cli:
    dependencies:
<<<<<<< HEAD
      '@prisma/engines': 2.21.0-13.4763e3ca53d38fe45a0f2e1a91f573e85ae450da
=======
      '@prisma/engines': 2.21.0-4.2b4ae74c1849602a9359b4367e2314eed3f1ba18
>>>>>>> 88491729
    devDependencies:
      '@prisma/client': link:../client
      '@prisma/debug': link:../debug
      '@prisma/fetch-engine': link:../fetch-engine
      '@prisma/generator-helper': link:../generator-helper
      '@prisma/get-platform': link:../get-platform
      '@prisma/migrate': link:../migrate
      '@prisma/sdk': link:../sdk
      '@prisma/studio': 0.365.0
      '@prisma/studio-server': 0.365.0_typescript@4.2.3
      '@timsuchanek/copy': 1.4.5
      '@types/jest': 26.0.22
      '@types/ws': 7.4.1
      '@typescript-eslint/eslint-plugin': 4.21.0_35a5aea22e0e38f5e47be9122770cb30
      '@typescript-eslint/parser': 4.21.0_eslint@7.23.0+typescript@4.2.3
      chalk: 4.1.0
      checkpoint-client: 1.1.19
      dotenv: 8.2.0
      esbuild: 0.8.53
      escape-string-regexp: 4.0.0
      eslint: 7.23.0
      eslint-config-prettier: 8.1.0_eslint@7.23.0
      eslint-plugin-eslint-comments: 3.2.0_eslint@7.23.0
      eslint-plugin-jest: 24.3.4_35a78af0615e8eb8fa35cc4d034e2c4e
      eslint-plugin-prettier: 3.3.1_b12b1e2728f2b373ebd5879b14325d0d
      execa: 5.0.0
      fast-deep-equal: 3.1.3
      fs-jetpack: 4.1.0
      get-port: 5.1.1
      global-dirs: 3.0.0
      indent-string: 4.0.0
      is-installed-globally: 0.4.0
      jest: 26.6.3
      line-replace: 2.0.1
      lint-staged: 10.5.4
      log-update: 4.0.0
      make-dir: 3.1.0
      node-fetch: 2.6.1
      open: 7.4.2
      pg: 8.5.1
      pkg: 4.5.1
      pkg-up: 3.1.0
      prettier: 2.2.1
      replace-string: 3.1.0
      resolve-pkg: 2.0.0
      rimraf: 3.0.2
      strip-ansi: 6.0.0
      tempy: 1.0.1
      ts-jest: 26.5.4_jest@26.6.3+typescript@4.2.3
      typescript: 4.2.3
    specifiers:
      '@prisma/client': workspace:*
      '@prisma/debug': workspace:*
<<<<<<< HEAD
      '@prisma/engines': 2.21.0-13.4763e3ca53d38fe45a0f2e1a91f573e85ae450da
=======
      '@prisma/engines': 2.21.0-4.2b4ae74c1849602a9359b4367e2314eed3f1ba18
>>>>>>> 88491729
      '@prisma/fetch-engine': workspace:*
      '@prisma/generator-helper': workspace:*
      '@prisma/get-platform': workspace:*
      '@prisma/migrate': workspace:*
      '@prisma/sdk': workspace:*
      '@prisma/studio': 0.365.0
      '@prisma/studio-server': 0.365.0
      '@timsuchanek/copy': 1.4.5
      '@types/jest': 26.0.22
      '@types/ws': 7.4.1
      '@typescript-eslint/eslint-plugin': 4.21.0
      '@typescript-eslint/parser': 4.21.0
      chalk: 4.1.0
      checkpoint-client: 1.1.19
      dotenv: 8.2.0
      esbuild: 0.8.53
      escape-string-regexp: 4.0.0
      eslint: 7.23.0
      eslint-config-prettier: 8.1.0
      eslint-plugin-eslint-comments: 3.2.0
      eslint-plugin-jest: 24.3.4
      eslint-plugin-prettier: 3.3.1
      execa: 5.0.0
      fast-deep-equal: 3.1.3
      fs-jetpack: 4.1.0
      get-port: 5.1.1
      global-dirs: 3.0.0
      indent-string: 4.0.0
      is-installed-globally: 0.4.0
      jest: 26.6.3
      line-replace: 2.0.1
      lint-staged: 10.5.4
      log-update: 4.0.0
      make-dir: 3.1.0
      node-fetch: 2.6.1
      open: 7.4.2
      pg: 8.5.1
      pkg: 4.5.1
      pkg-up: 3.1.0
      prettier: 2.2.1
      replace-string: 3.1.0
      resolve-pkg: 2.0.0
      rimraf: 3.0.2
      strip-ansi: 6.0.0
      tempy: 1.0.1
      ts-jest: 26.5.4
      typescript: 4.2.3
  packages/client:
    dependencies:
<<<<<<< HEAD
      '@prisma/engines-version': 2.21.0-13.4763e3ca53d38fe45a0f2e1a91f573e85ae450da
    devDependencies:
      '@prisma/debug': link:../debug
      '@prisma/engine-core': link:../engine-core
      '@prisma/engines': 2.21.0-13.4763e3ca53d38fe45a0f2e1a91f573e85ae450da
=======
      '@prisma/engines-version': 2.21.0-4.2b4ae74c1849602a9359b4367e2314eed3f1ba18
    devDependencies:
      '@prisma/debug': link:../debug
      '@prisma/engine-core': link:../engine-core
      '@prisma/engines': 2.21.0-4.2b4ae74c1849602a9359b4367e2314eed3f1ba18
>>>>>>> 88491729
      '@prisma/fetch-engine': link:../fetch-engine
      '@prisma/generator-helper': link:../generator-helper
      '@prisma/get-platform': link:../get-platform
      '@prisma/migrate': link:../migrate
      '@prisma/sdk': link:../sdk
      '@timsuchanek/copy': 1.4.5
      '@types/debug': 4.1.5
      '@types/jest': 26.0.22
      '@types/js-levenshtein': 1.1.0
      '@types/mssql': 6.0.7
      '@types/node': 12.20.7
      '@types/pg': 7.14.11
      '@typescript-eslint/eslint-plugin': 4.21.0_35a5aea22e0e38f5e47be9122770cb30
      '@typescript-eslint/parser': 4.21.0_eslint@7.23.0+typescript@4.2.3
      arg: 5.0.0
      chalk: 4.1.0
      decimal.js: 10.2.1
      esbuild: 0.8.53
      escape-string-regexp: 4.0.0
      eslint: 7.23.0
      eslint-config-prettier: 8.1.0_eslint@7.23.0
      eslint-plugin-eslint-comments: 3.2.0_eslint@7.23.0
      eslint-plugin-jest: 24.3.4_35a78af0615e8eb8fa35cc4d034e2c4e
      eslint-plugin-prettier: 3.3.1_b12b1e2728f2b373ebd5879b14325d0d
      execa: 5.0.0
      flat-map-polyfill: 0.3.8
      fs-monkey: 1.0.3
      get-own-enumerable-property-symbols: 3.0.2
      indent-string: 4.0.0
      is-obj: 2.0.0
      is-regexp: 2.1.0
      jest: 26.6.3
      js-levenshtein: 1.1.6
      klona: 2.0.4
      lint-staged: 10.5.4
      make-dir: 3.1.0
      mariadb: 2.5.3
      mssql: 6.3.1
      pg: 8.5.1
      pkg-up: 3.1.0
      pluralize: 8.0.0
      prettier: 2.2.1
      replace-string: 3.1.0
      resolve-from: 5.0.0
      rimraf: 3.0.2
      rollup: 2.44.0
      rollup-plugin-dts: 3.0.1_rollup@2.44.0+typescript@4.2.3
      sort-keys: 4.2.0
      source-map-support: 0.5.19
      sql-template-tag: 4.0.0
      stacktrace-parser: 0.1.10
      strip-ansi: 6.0.0
      strip-indent: 3.0.0
      ts-jest: 26.5.4_jest@26.6.3+typescript@4.2.3
      ts-node: 9.1.1_typescript@4.2.3
      tsd: 0.14.0
      typescript: 4.2.3
    specifiers:
      '@prisma/debug': workspace:*
      '@prisma/engine-core': workspace:*
<<<<<<< HEAD
      '@prisma/engines': 2.21.0-13.4763e3ca53d38fe45a0f2e1a91f573e85ae450da
      '@prisma/engines-version': 2.21.0-13.4763e3ca53d38fe45a0f2e1a91f573e85ae450da
=======
      '@prisma/engines': 2.21.0-4.2b4ae74c1849602a9359b4367e2314eed3f1ba18
      '@prisma/engines-version': 2.21.0-4.2b4ae74c1849602a9359b4367e2314eed3f1ba18
>>>>>>> 88491729
      '@prisma/fetch-engine': workspace:*
      '@prisma/generator-helper': workspace:*
      '@prisma/get-platform': workspace:*
      '@prisma/migrate': workspace:*
      '@prisma/sdk': workspace:*
      '@timsuchanek/copy': 1.4.5
      '@types/debug': 4.1.5
      '@types/jest': 26.0.22
      '@types/js-levenshtein': 1.1.0
      '@types/mssql': 6.0.7
      '@types/node': 12.20.7
      '@types/pg': 7.14.11
      '@typescript-eslint/eslint-plugin': 4.21.0
      '@typescript-eslint/parser': 4.21.0
      arg: 5.0.0
      chalk: 4.1.0
      decimal.js: 10.2.1
      esbuild: 0.8.53
      escape-string-regexp: 4.0.0
      eslint: 7.23.0
      eslint-config-prettier: 8.1.0
      eslint-plugin-eslint-comments: 3.2.0
      eslint-plugin-jest: 24.3.4
      eslint-plugin-prettier: 3.3.1
      execa: 5.0.0
      flat-map-polyfill: 0.3.8
      fs-monkey: 1.0.3
      get-own-enumerable-property-symbols: 3.0.2
      indent-string: 4.0.0
      is-obj: 2.0.0
      is-regexp: 2.1.0
      jest: 26.6.3
      js-levenshtein: 1.1.6
      klona: 2.0.4
      lint-staged: 10.5.4
      make-dir: 3.1.0
      mariadb: 2.5.3
      mssql: 6.3.1
      pg: 8.5.1
      pkg-up: 3.1.0
      pluralize: 8.0.0
      prettier: 2.2.1
      replace-string: 3.1.0
      resolve-from: 5.0.0
      rimraf: 3.0.2
      rollup: 2.44.0
      rollup-plugin-dts: 3.0.1
      sort-keys: 4.2.0
      source-map-support: 0.5.19
      sql-template-tag: 4.0.0
      stacktrace-parser: 0.1.10
      strip-ansi: 6.0.0
      strip-indent: 3.0.0
      ts-jest: 26.5.4
      ts-node: 9.1.1
      tsd: 0.14.0
      typescript: 4.2.3
  packages/debug:
    dependencies:
      debug: 4.3.2
      ms: 2.1.3
    devDependencies:
      '@types/jest': 26.0.22
      '@types/node': 12.20.7
      '@typescript-eslint/eslint-plugin': 4.21.0_35a5aea22e0e38f5e47be9122770cb30
      '@typescript-eslint/parser': 4.21.0_eslint@7.23.0+typescript@4.2.3
      eslint: 7.23.0
      eslint-config-prettier: 8.1.0_eslint@7.23.0
      eslint-plugin-eslint-comments: 3.2.0_eslint@7.23.0
      eslint-plugin-jest: 24.3.4_35a78af0615e8eb8fa35cc4d034e2c4e
      eslint-plugin-prettier: 3.3.1_b12b1e2728f2b373ebd5879b14325d0d
      jest: 26.6.3
      lint-staged: 10.5.4
      prettier: 2.2.1
      strip-ansi: 6.0.0
      ts-jest: 26.5.4_jest@26.6.3+typescript@4.2.3
      typescript: 4.2.3
    specifiers:
      '@types/jest': 26.0.22
      '@types/node': 12.20.7
      '@typescript-eslint/eslint-plugin': 4.21.0
      '@typescript-eslint/parser': 4.21.0
      debug: 4.3.2
      eslint: 7.23.0
      eslint-config-prettier: 8.1.0
      eslint-plugin-eslint-comments: 3.2.0
      eslint-plugin-jest: 24.3.4
      eslint-plugin-prettier: 3.3.1
      jest: 26.6.3
      lint-staged: 10.5.4
      ms: ^2.1.3
      prettier: 2.2.1
      strip-ansi: 6.0.0
      ts-jest: 26.5.4
      typescript: 4.2.3
  packages/engine-core:
    dependencies:
      '@prisma/debug': link:../debug
<<<<<<< HEAD
      '@prisma/engines': 2.21.0-13.4763e3ca53d38fe45a0f2e1a91f573e85ae450da
=======
      '@prisma/engines': 2.21.0-4.2b4ae74c1849602a9359b4367e2314eed3f1ba18
>>>>>>> 88491729
      '@prisma/generator-helper': link:../generator-helper
      '@prisma/get-platform': link:../get-platform
      chalk: 4.1.0
      execa: 5.0.0
      get-stream: 6.0.0
      indent-string: 4.0.0
      new-github-issue-url: 0.2.1
      p-retry: 4.5.0
      terminal-link: 2.1.1
      undici: 3.3.3
    devDependencies:
      '@types/jest': 26.0.22
      '@types/node': 12.20.7
      '@typescript-eslint/eslint-plugin': 4.21.0_35a5aea22e0e38f5e47be9122770cb30
      '@typescript-eslint/parser': 4.21.0_eslint@7.23.0+typescript@4.2.3
      eslint: 7.23.0
      eslint-config-prettier: 8.1.0_eslint@7.23.0
      eslint-plugin-eslint-comments: 3.2.0_eslint@7.23.0
      eslint-plugin-jest: 24.3.4_35a78af0615e8eb8fa35cc4d034e2c4e
      eslint-plugin-prettier: 3.3.1_b12b1e2728f2b373ebd5879b14325d0d
      jest: 26.6.3
      lint-staged: 10.5.4
      prettier: 2.2.1
      strip-ansi: 6.0.0
      ts-jest: 26.5.4_jest@26.6.3+typescript@4.2.3
      typescript: 4.2.3
    specifiers:
      '@prisma/debug': workspace:*
<<<<<<< HEAD
      '@prisma/engines': 2.21.0-13.4763e3ca53d38fe45a0f2e1a91f573e85ae450da
=======
      '@prisma/engines': 2.21.0-4.2b4ae74c1849602a9359b4367e2314eed3f1ba18
>>>>>>> 88491729
      '@prisma/generator-helper': workspace:*
      '@prisma/get-platform': workspace:*
      '@types/jest': 26.0.22
      '@types/node': 12.20.7
      '@typescript-eslint/eslint-plugin': 4.21.0
      '@typescript-eslint/parser': 4.21.0
      chalk: ^4.0.0
      eslint: 7.23.0
      eslint-config-prettier: 8.1.0
      eslint-plugin-eslint-comments: 3.2.0
      eslint-plugin-jest: 24.3.4
      eslint-plugin-prettier: 3.3.1
      execa: ^5.0.0
      get-stream: ^6.0.0
      indent-string: ^4.0.0
      jest: 26.6.3
      lint-staged: 10.5.4
      new-github-issue-url: ^0.2.1
      p-retry: ^4.2.0
      prettier: 2.2.1
      strip-ansi: 6.0.0
      terminal-link: ^2.1.1
      ts-jest: 26.5.4
      typescript: 4.2.3
      undici: 3.3.3
  packages/fetch-engine:
    dependencies:
      '@prisma/debug': link:../debug
      '@prisma/get-platform': link:../get-platform
      chalk: 4.1.0
      execa: 5.0.0
      find-cache-dir: 3.3.1
      hasha: 5.2.2
      http-proxy-agent: 4.0.1
      https-proxy-agent: 5.0.0
      make-dir: 3.1.0
      node-fetch: 2.6.1
      p-filter: 2.1.0
      p-map: 4.0.0
      p-retry: 4.5.0
      progress: 2.0.3
      rimraf: 3.0.2
      temp-dir: 2.0.0
      tempy: 1.0.1
    devDependencies:
<<<<<<< HEAD
      '@prisma/engines-version': 2.21.0-13.4763e3ca53d38fe45a0f2e1a91f573e85ae450da
=======
      '@prisma/engines-version': 2.21.0-4.2b4ae74c1849602a9359b4367e2314eed3f1ba18
>>>>>>> 88491729
      '@types/find-cache-dir': 3.2.0
      '@types/jest': 26.0.22
      '@types/node': 12.20.7
      '@types/node-fetch': 2.5.9
      '@types/progress': 2.0.3
      '@typescript-eslint/eslint-plugin': 4.21.0_35a5aea22e0e38f5e47be9122770cb30
      '@typescript-eslint/parser': 4.21.0_eslint@7.23.0+typescript@4.2.3
      del: 6.0.0
      eslint: 7.23.0
      eslint-config-prettier: 8.1.0_eslint@7.23.0
      eslint-plugin-eslint-comments: 3.2.0_eslint@7.23.0
      eslint-plugin-jest: 24.3.4_35a78af0615e8eb8fa35cc4d034e2c4e
      eslint-plugin-prettier: 3.3.1_b12b1e2728f2b373ebd5879b14325d0d
      jest: 26.6.3
      lint-staged: 10.5.4
      prettier: 2.2.1
      strip-ansi: 6.0.0
      ts-jest: 26.5.4_jest@26.6.3+typescript@4.2.3
      typescript: 4.2.3
    specifiers:
      '@prisma/debug': workspace:*
<<<<<<< HEAD
      '@prisma/engines-version': 2.21.0-13.4763e3ca53d38fe45a0f2e1a91f573e85ae450da
=======
      '@prisma/engines-version': 2.21.0-4.2b4ae74c1849602a9359b4367e2314eed3f1ba18
>>>>>>> 88491729
      '@prisma/get-platform': workspace:*
      '@types/find-cache-dir': 3.2.0
      '@types/jest': 26.0.22
      '@types/node': 12.20.7
      '@types/node-fetch': 2.5.9
      '@types/progress': 2.0.3
      '@typescript-eslint/eslint-plugin': 4.21.0
      '@typescript-eslint/parser': 4.21.0
      chalk: ^4.0.0
      del: 6.0.0
      eslint: 7.23.0
      eslint-config-prettier: 8.1.0
      eslint-plugin-eslint-comments: 3.2.0
      eslint-plugin-jest: 24.3.4
      eslint-plugin-prettier: 3.3.1
      execa: ^5.0.0
      find-cache-dir: ^3.3.1
      hasha: ^5.2.0
      http-proxy-agent: ^4.0.1
      https-proxy-agent: ^5.0.0
      jest: 26.6.3
      lint-staged: 10.5.4
      make-dir: ^3.0.2
      node-fetch: ^2.6.0
      p-filter: ^2.1.0
      p-map: ^4.0.0
      p-retry: ^4.2.0
      prettier: 2.2.1
      progress: ^2.0.3
      rimraf: ^3.0.2
      strip-ansi: 6.0.0
      temp-dir: ^2.0.0
      tempy: ^1.0.0
      ts-jest: 26.5.4
      typescript: 4.2.3
  packages/generator-helper:
    dependencies:
      '@prisma/debug': link:../debug
      '@types/cross-spawn': 6.0.2
      chalk: 4.1.0
      cross-spawn: 7.0.3
    devDependencies:
      '@types/jest': 26.0.22
      '@types/node': 12.20.7
      '@typescript-eslint/eslint-plugin': 4.21.0_35a5aea22e0e38f5e47be9122770cb30
      '@typescript-eslint/parser': 4.21.0_eslint@7.23.0+typescript@4.2.3
      eslint: 7.23.0
      eslint-config-prettier: 8.1.0_eslint@7.23.0
      eslint-plugin-eslint-comments: 3.2.0_eslint@7.23.0
      eslint-plugin-jest: 24.3.4_35a78af0615e8eb8fa35cc4d034e2c4e
      eslint-plugin-prettier: 3.3.1_b12b1e2728f2b373ebd5879b14325d0d
      jest: 26.6.3
      lint-staged: 10.5.4
      prettier: 2.2.1
      ts-jest: 26.5.4_jest@26.6.3+typescript@4.2.3
      ts-node: 9.1.1_typescript@4.2.3
      typescript: 4.2.3
    specifiers:
      '@prisma/debug': workspace:*
      '@types/cross-spawn': ^6.0.1
      '@types/jest': 26.0.22
      '@types/node': 12.20.7
      '@typescript-eslint/eslint-plugin': 4.21.0
      '@typescript-eslint/parser': 4.21.0
      chalk: ^4.0.0
      cross-spawn: ^7.0.2
      eslint: 7.23.0
      eslint-config-prettier: 8.1.0
      eslint-plugin-eslint-comments: 3.2.0
      eslint-plugin-jest: 24.3.4
      eslint-plugin-prettier: 3.3.1
      jest: 26.6.3
      lint-staged: 10.5.4
      prettier: 2.2.1
      ts-jest: 26.5.4
      ts-node: 9.1.1
      typescript: 4.2.3
  packages/get-platform:
    dependencies:
      '@prisma/debug': link:../debug
    devDependencies:
      '@types/jest': 26.0.22
      '@types/node': 12.20.7
      '@typescript-eslint/eslint-plugin': 4.21.0_35a5aea22e0e38f5e47be9122770cb30
      '@typescript-eslint/parser': 4.21.0_eslint@7.23.0+typescript@4.2.3
      eslint: 7.23.0
      eslint-config-prettier: 8.1.0_eslint@7.23.0
      eslint-plugin-eslint-comments: 3.2.0_eslint@7.23.0
      eslint-plugin-jest: 24.3.4_35a78af0615e8eb8fa35cc4d034e2c4e
      eslint-plugin-prettier: 3.3.1_b12b1e2728f2b373ebd5879b14325d0d
      jest: 26.6.3
      lint-staged: 10.5.4
      prettier: 2.2.1
      ts-jest: 26.5.4_jest@26.6.3+typescript@4.2.3
      typescript: 4.2.3
    specifiers:
      '@prisma/debug': workspace:*
      '@types/jest': 26.0.22
      '@types/node': 12.20.7
      '@typescript-eslint/eslint-plugin': 4.21.0
      '@typescript-eslint/parser': 4.21.0
      eslint: 7.23.0
      eslint-config-prettier: 8.1.0
      eslint-plugin-eslint-comments: 3.2.0
      eslint-plugin-jest: 24.3.4
      eslint-plugin-prettier: 3.3.1
      jest: 26.6.3
      lint-staged: 10.5.4
      prettier: 2.2.1
      ts-jest: 26.5.4
      typescript: 4.2.3
  packages/migrate:
    dependencies:
      '@prisma/debug': link:../debug
      '@prisma/get-platform': link:../get-platform
      '@sindresorhus/slugify': 1.1.0
      diff: 4.0.2
      execa: 5.0.0
      global-dirs: 3.0.0
      has-yarn: 2.1.0
      indent-string: 4.0.0
      log-update: 4.0.0
      new-github-issue-url: 0.2.1
      open: 7.4.2
      pkg-up: 3.1.0
      prompts: 2.4.1
      resolve-pkg: 2.0.0
      strip-ansi: 6.0.0
      strip-indent: 3.0.0
    devDependencies:
<<<<<<< HEAD
      '@prisma/engines-version': 2.21.0-13.4763e3ca53d38fe45a0f2e1a91f573e85ae450da
=======
      '@prisma/engines-version': 2.21.0-4.2b4ae74c1849602a9359b4367e2314eed3f1ba18
>>>>>>> 88491729
      '@prisma/generator-helper': link:../generator-helper
      '@prisma/sdk': link:../sdk
      '@types/diff': 4.0.2
      '@types/jest': 26.0.22
      '@types/node': 12.20.7
      '@types/pg': 7.14.11
      '@types/prompts': 2.0.10
      '@types/sqlite3': 3.1.7
      '@typescript-eslint/eslint-plugin': 4.21.0_35a5aea22e0e38f5e47be9122770cb30
      '@typescript-eslint/parser': 4.21.0_eslint@7.23.0+typescript@4.2.3
      chalk: 4.1.0
      del: 6.0.0
      eslint: 7.23.0
      eslint-config-prettier: 8.1.0_eslint@7.23.0
      eslint-plugin-eslint-comments: 3.2.0_eslint@7.23.0
      eslint-plugin-jest: 24.3.4_35a78af0615e8eb8fa35cc4d034e2c4e
      eslint-plugin-prettier: 3.3.1_b12b1e2728f2b373ebd5879b14325d0d
      fs-jetpack: 4.1.0
      jest: 26.6.3
      lint-staged: 10.5.4
      make-dir: 3.1.0
      mariadb: 2.5.3
      mock-stdin: 1.0.0
      pg: 8.5.1
      prettier: 2.2.1
      sqlite-async: 1.1.1
      sqlite3: 5.0.2
      tempy: 1.0.1
      ts-jest: 26.5.4_jest@26.6.3+typescript@4.2.3
      typescript: 4.2.3
    specifiers:
      '@prisma/debug': workspace:*
<<<<<<< HEAD
      '@prisma/engines-version': 2.21.0-13.4763e3ca53d38fe45a0f2e1a91f573e85ae450da
=======
      '@prisma/engines-version': 2.21.0-4.2b4ae74c1849602a9359b4367e2314eed3f1ba18
>>>>>>> 88491729
      '@prisma/generator-helper': workspace:*
      '@prisma/get-platform': workspace:*
      '@prisma/sdk': workspace:*
      '@sindresorhus/slugify': ^1.1.0
      '@types/diff': 4.0.2
      '@types/jest': 26.0.22
      '@types/node': 12.20.7
      '@types/pg': 7.14.11
      '@types/prompts': 2.0.10
      '@types/sqlite3': 3.1.7
      '@typescript-eslint/eslint-plugin': 4.21.0
      '@typescript-eslint/parser': 4.21.0
      chalk: 4.1.0
      del: 6.0.0
      diff: 4.0.2
      eslint: 7.23.0
      eslint-config-prettier: 8.1.0
      eslint-plugin-eslint-comments: 3.2.0
      eslint-plugin-jest: 24.3.4
      eslint-plugin-prettier: 3.3.1
      execa: ^5.0.0
      fs-jetpack: 4.1.0
      global-dirs: ^3.0.0
      has-yarn: ^2.1.0
      indent-string: ^4.0.0
      jest: 26.6.3
      lint-staged: 10.5.4
      log-update: ^4.0.0
      make-dir: 3.1.0
      mariadb: 2.5.3
      mock-stdin: 1.0.0
      new-github-issue-url: ^0.2.1
      open: ^7.0.3
      pg: 8.5.1
      pkg-up: ^3.1.0
      prettier: 2.2.1
      prompts: ^2.3.2
      resolve-pkg: ^2.0.0
      sqlite-async: 1.1.1
      sqlite3: 5.0.2
      strip-ansi: ^6.0.0
      strip-indent: ^3.0.0
      tempy: 1.0.1
      ts-jest: 26.5.4
      typescript: 4.2.3
  packages/react-prisma:
    devDependencies:
      '@prisma/client': link:../client
      '@types/jest': 26.0.22
      '@types/node': 12.20.7
      '@typescript-eslint/eslint-plugin': 4.20.0_7448dc1756632cc6400f187319207d38
      '@typescript-eslint/parser': 4.20.0_eslint@7.23.0+typescript@4.2.3
      eslint: 7.23.0
      eslint-config-prettier: 8.1.0_eslint@7.23.0
      eslint-plugin-eslint-comments: 3.2.0_eslint@7.23.0
      eslint-plugin-jest: 24.3.4_cf5f079298420514b1a3fb1ddbe88334
      eslint-plugin-prettier: 3.3.1_b12b1e2728f2b373ebd5879b14325d0d
      jest: 26.6.3
      lint-staged: 10.5.4
      prettier: 2.2.1
      react: 17.0.2
      strip-ansi: 6.0.0
      ts-jest: 26.5.4_jest@26.6.3+typescript@4.2.3
      typescript: 4.2.3
    specifiers:
      '@prisma/client': workspace:*
      '@types/jest': 26.0.22
      '@types/node': 12.20.7
      '@typescript-eslint/eslint-plugin': 4.20.0
      '@typescript-eslint/parser': 4.20.0
      eslint: 7.23.0
      eslint-config-prettier: 8.1.0
      eslint-plugin-eslint-comments: 3.2.0
      eslint-plugin-jest: 24.3.4
      eslint-plugin-prettier: 3.3.1
      jest: 26.6.3
      lint-staged: 10.5.4
      prettier: 2.2.1
      react: ^17.0.0
      strip-ansi: 6.0.0
      ts-jest: 26.5.4
      typescript: 4.2.3
  packages/sdk:
    dependencies:
      '@prisma/debug': link:../debug
      '@prisma/engine-core': link:../engine-core
<<<<<<< HEAD
      '@prisma/engines': 2.21.0-13.4763e3ca53d38fe45a0f2e1a91f573e85ae450da
=======
      '@prisma/engines': 2.21.0-4.2b4ae74c1849602a9359b4367e2314eed3f1ba18
>>>>>>> 88491729
      '@prisma/fetch-engine': link:../fetch-engine
      '@prisma/generator-helper': link:../generator-helper
      '@prisma/get-platform': link:../get-platform
      '@timsuchanek/copy': 1.4.5
      archiver: 4.0.2
      arg: 5.0.0
      chalk: 4.1.0
      checkpoint-client: 1.1.19
      cli-truncate: 2.1.0
      dotenv: 8.2.0
      execa: 5.0.0
      find-up: 5.0.0
      global-dirs: 3.0.0
      globby: 11.0.3
      has-yarn: 2.1.0
      is-ci: 3.0.0
      make-dir: 3.1.0
      node-fetch: 2.6.1
      p-map: 4.0.0
      read-pkg-up: 7.0.1
      resolve-pkg: 2.0.0
      rimraf: 3.0.2
      shell-quote: 1.7.2
      string-width: 4.2.2
      strip-ansi: 6.0.0
      strip-indent: 3.0.0
      tar: 6.1.0
      temp-dir: 2.0.0
      temp-write: 4.0.0
      tempy: 1.0.1
      terminal-link: 2.1.1
      tmp: 0.2.1
      url-parse: 1.5.1
    devDependencies:
      '@types/jest': 26.0.22
      '@types/node': 12.20.7
      '@types/shell-quote': 1.7.0
      '@types/tar': 4.0.4
      '@typescript-eslint/eslint-plugin': 4.21.0_35a5aea22e0e38f5e47be9122770cb30
      '@typescript-eslint/parser': 4.21.0_eslint@7.23.0+typescript@4.2.3
      eslint: 7.23.0
      eslint-config-prettier: 8.1.0_eslint@7.23.0
      eslint-plugin-eslint-comments: 3.2.0_eslint@7.23.0
      eslint-plugin-jest: 24.3.4_35a78af0615e8eb8fa35cc4d034e2c4e
      eslint-plugin-prettier: 3.3.1_b12b1e2728f2b373ebd5879b14325d0d
      jest: 26.6.3
      lint-staged: 10.5.4
      prettier: 2.2.1
      ts-jest: 26.5.4_jest@26.6.3+typescript@4.2.3
      ts-node: 9.1.1_typescript@4.2.3
      typescript: 4.2.3
    specifiers:
      '@prisma/debug': workspace:*
      '@prisma/engine-core': workspace:*
<<<<<<< HEAD
      '@prisma/engines': 2.21.0-13.4763e3ca53d38fe45a0f2e1a91f573e85ae450da
=======
      '@prisma/engines': 2.21.0-4.2b4ae74c1849602a9359b4367e2314eed3f1ba18
>>>>>>> 88491729
      '@prisma/fetch-engine': workspace:*
      '@prisma/generator-helper': workspace:*
      '@prisma/get-platform': workspace:*
      '@timsuchanek/copy': ^1.4.5
      '@types/jest': 26.0.22
      '@types/node': 12.20.7
      '@types/shell-quote': 1.7.0
      '@types/tar': 4.0.4
      '@typescript-eslint/eslint-plugin': 4.21.0
      '@typescript-eslint/parser': 4.21.0
      archiver: ^4.0.0
      arg: ^5.0.0
      chalk: 4.1.0
      checkpoint-client: 1.1.19
      cli-truncate: ^2.1.0
      dotenv: ^8.2.0
      eslint: 7.23.0
      eslint-config-prettier: 8.1.0
      eslint-plugin-eslint-comments: 3.2.0
      eslint-plugin-jest: 24.3.4
      eslint-plugin-prettier: 3.3.1
      execa: ^5.0.0
      find-up: 5.0.0
      global-dirs: ^3.0.0
      globby: ^11.0.0
      has-yarn: ^2.1.0
      is-ci: ^3.0.0
      jest: 26.6.3
      lint-staged: 10.5.4
      make-dir: ^3.0.2
      node-fetch: 2.6.1
      p-map: ^4.0.0
      prettier: 2.2.1
      read-pkg-up: ^7.0.1
      resolve-pkg: ^2.0.0
      rimraf: ^3.0.2
      shell-quote: ^1.7.2
      string-width: ^4.2.0
      strip-ansi: 6.0.0
      strip-indent: 3.0.0
      tar: ^6.0.1
      temp-dir: ^2.0.0
      temp-write: ^4.0.0
      tempy: ^1.0.0
      terminal-link: ^2.1.1
      tmp: 0.2.1
      ts-jest: 26.5.4
      ts-node: 9.1.1
      typescript: 4.2.3
      url-parse: ^1.4.7
  packages/tests:
    devDependencies:
      '@prisma/client': link:../client
      '@prisma/get-platform': link:../get-platform
      '@prisma/migrate': link:../migrate
      '@prisma/sdk': link:../sdk
      '@sindresorhus/slugify': 1.1.0
      '@types/jest': 26.0.14
      '@types/mssql': 6.0.7
      '@types/node': 12.19.3
      '@types/pg': 7.14.11
      '@types/sqlite3': 3.1.7
      '@typescript-eslint/eslint-plugin': 4.20.0_acab3aed5e881e24fa70b2126545b3f8
      '@typescript-eslint/parser': 4.20.0_eslint@7.23.0+typescript@4.0.3
      escape-string-regexp: 4.0.0
      eslint: 7.23.0
      eslint-config-prettier: 8.1.0_eslint@7.23.0
      eslint-plugin-eslint-comments: 3.2.0_eslint@7.23.0
      eslint-plugin-jest: 24.3.4_5e8e828c406369a11d7a8d0ec9bc843f
      eslint-plugin-prettier: 3.3.1_45c71a2c9702d87ea2e55a879bbb4249
      execa: 5.0.0
      fs-jetpack: 4.1.0
      jest: 26.4.2
      lint-staged: 10.5.4
      mariadb: 2.5.3
      mssql: 6.3.1
      pg: 8.5.1
      prettier: 2.1.2
      replace-string: 3.1.0
      sqlite-async: 1.1.1
      sqlite3: 5.0.2
      string-hash: 1.1.3
      strip-ansi: 6.0.0
      tempy: 1.0.1
      ts-jest: 26.4.0_jest@26.4.2+typescript@4.0.3
      typescript: 4.0.3
      verror: 1.10.0
    specifiers:
      '@prisma/client': workspace:*
      '@prisma/get-platform': workspace:*
      '@prisma/migrate': workspace:*
      '@prisma/sdk': workspace:*
      '@sindresorhus/slugify': ^1.1.0
      '@types/jest': 26.0.14
      '@types/mssql': ^6.0.5
      '@types/node': 12.19.3
      '@types/pg': ^7.14.5
      '@types/sqlite3': ^3.1.6
      '@typescript-eslint/eslint-plugin': ^4.8.2
      '@typescript-eslint/parser': ^4.8.2
      escape-string-regexp: ^4.0.0
      eslint: ^7.14.0
      eslint-config-prettier: 8.1.0
      eslint-plugin-eslint-comments: ^3.2.0
      eslint-plugin-jest: ^24.1.3
      eslint-plugin-prettier: ^3.1.4
      execa: ^5.0.0
      fs-jetpack: ^4.0.0
      jest: 26.4.2
      lint-staged: ^10.5.2
      mariadb: ^2.5.0
      mssql: ^6.2.3
      pg: ^8.4.1
      prettier: 2.1.2
      replace-string: ^3.1.0
      sqlite-async: ^1.1.1
      sqlite3: 5.0.2
      string-hash: ^1.1.3
      strip-ansi: 6.0.0
      tempy: ^1.0.0
      ts-jest: 26.4.0
      typescript: 4.0.3
      verror: ^1.10.0
lockfileVersion: 5.2
packages:
  /@azure/abort-controller/1.0.4:
    dependencies:
      tslib: 2.1.0
    dev: true
    engines:
      node: '>=8.0.0'
    resolution:
      integrity: sha512-lNUmDRVGpanCsiUN3NWxFTdwmdFI53xwhkTFfHDGTYk46ca7Ind3nanJc+U6Zj9Tv+9nTCWRBscWEW1DyKOpTw==
  /@azure/core-auth/1.3.0:
    dependencies:
      '@azure/abort-controller': 1.0.4
      tslib: 2.1.0
    dev: true
    engines:
      node: '>=8.0.0'
    resolution:
      integrity: sha512-kSDSZBL6c0CYdhb+7KuutnKGf2geeT+bCJAgccB0DD7wmNJSsQPcF7TcuoZX83B7VK4tLz/u+8sOO/CnCsYp8A==
  /@azure/ms-rest-azure-env/1.1.2:
    dev: true
    resolution:
      integrity: sha512-l7z0DPCi2Hp88w12JhDTtx5d0Y3+vhfE7JKJb9O7sEz71Cwp053N8piTtTnnk/tUor9oZHgEKi/p3tQQmLPjvA==
  /@azure/ms-rest-js/1.11.2_debug@4.3.1:
    dependencies:
      '@azure/core-auth': 1.3.0
      axios: 0.21.1_debug@4.3.1
      form-data: 2.5.1
      tough-cookie: 2.5.0
      tslib: 1.14.1
      tunnel: 0.0.6
      uuid: 3.4.0
      xml2js: 0.4.23
    dev: true
    peerDependencies:
      debug: '*'
    resolution:
      integrity: sha512-2AyQ1IKmLGKW7DU3/x3TsTBzZLcbC9YRI+yuDPuXAQrv3zar340K9wsxU413kHFIDjkWNCo9T0w5VtwcyWxhbQ==
  /@azure/ms-rest-nodeauth/2.0.2_debug@4.3.1:
    dependencies:
      '@azure/ms-rest-azure-env': 1.1.2
      '@azure/ms-rest-js': 1.11.2_debug@4.3.1
      adal-node: 0.1.28
    dev: true
    peerDependencies:
      debug: '*'
    resolution:
      integrity: sha512-KmNNICOxt3EwViAJI3iu2VH8t8BQg5J2rSAyO4IUYLF9ZwlyYsP419pdvl4NBUhluAP2cgN7dfD2V6E6NOMZlQ==
  /@babel/code-frame/7.12.11:
    dependencies:
      '@babel/highlight': 7.13.10
    dev: true
    resolution:
      integrity: sha512-Zt1yodBx1UcyiePMSkWnU4hPqhwq7hGi2nFL1LeA3EUl+q2LQx16MISgJ0+z7dnmgvP9QtIleuETGOiOH1RcIw==
  /@babel/code-frame/7.12.13:
    dependencies:
      '@babel/highlight': 7.13.10
    resolution:
      integrity: sha512-HV1Cm0Q3ZrpCR93tkWOYiuYIgLxZXZFVG2VgK+MBWjUqZTundupbfx2aXarXuw5Ko5aMcjtJgbSs4vUGBS5v6g==
  /@babel/compat-data/7.13.12:
    dev: true
    resolution:
      integrity: sha512-3eJJ841uKxeV8dcN/2yGEUy+RfgQspPEgQat85umsE1rotuquQ2AbIub4S6j7c50a2d+4myc+zSlnXeIHrOnhQ==
  /@babel/core/7.13.14:
    dependencies:
      '@babel/code-frame': 7.12.13
      '@babel/generator': 7.13.9
      '@babel/helper-compilation-targets': 7.13.13_@babel+core@7.13.14
      '@babel/helper-module-transforms': 7.13.14
      '@babel/helpers': 7.13.10
      '@babel/parser': 7.13.13
      '@babel/template': 7.12.13
      '@babel/traverse': 7.13.13
      '@babel/types': 7.13.14
      convert-source-map: 1.7.0
      debug: 4.3.1
      gensync: 1.0.0-beta.2
      json5: 2.2.0
      semver: 6.3.0
      source-map: 0.5.7
    dev: true
    engines:
      node: '>=6.9.0'
    resolution:
      integrity: sha512-wZso/vyF4ki0l0znlgM4inxbdrUvCb+cVz8grxDq+6C9k6qbqoIJteQOKicaKjCipU3ISV+XedCqpL2RJJVehA==
  /@babel/generator/7.13.9:
    dependencies:
      '@babel/types': 7.13.14
      jsesc: 2.5.2
      source-map: 0.5.7
    dev: true
    resolution:
      integrity: sha512-mHOOmY0Axl/JCTkxTU6Lf5sWOg/v8nUa+Xkt4zMTftX0wqmb6Sh7J8gvcehBw7q0AhrhAR+FDacKjCZ2X8K+Sw==
  /@babel/helper-compilation-targets/7.13.13_@babel+core@7.13.14:
    dependencies:
      '@babel/compat-data': 7.13.12
      '@babel/core': 7.13.14
      '@babel/helper-validator-option': 7.12.17
      browserslist: 4.16.3
      semver: 6.3.0
    dev: true
    peerDependencies:
      '@babel/core': ^7.0.0
    resolution:
      integrity: sha512-q1kcdHNZehBwD9jYPh3WyXcsFERi39X4I59I3NadciWtNDyZ6x+GboOxncFK0kXlKIv6BJm5acncehXWUjWQMQ==
  /@babel/helper-function-name/7.12.13:
    dependencies:
      '@babel/helper-get-function-arity': 7.12.13
      '@babel/template': 7.12.13
      '@babel/types': 7.13.14
    dev: true
    resolution:
      integrity: sha512-TZvmPn0UOqmvi5G4vvw0qZTpVptGkB1GL61R6lKvrSdIxGm5Pky7Q3fpKiIkQCAtRCBUwB0PaThlx9vebCDSwA==
  /@babel/helper-get-function-arity/7.12.13:
    dependencies:
      '@babel/types': 7.13.14
    dev: true
    resolution:
      integrity: sha512-DjEVzQNz5LICkzN0REdpD5prGoidvbdYk1BVgRUOINaWJP2t6avB27X1guXK1kXNrX0WMfsrm1A/ZBthYuIMQg==
  /@babel/helper-member-expression-to-functions/7.13.12:
    dependencies:
      '@babel/types': 7.13.14
    dev: true
    resolution:
      integrity: sha512-48ql1CLL59aKbU94Y88Xgb2VFy7a95ykGRbJJaaVv+LX5U8wFpLfiGXJJGUozsmA1oEh/o5Bp60Voq7ACyA/Sw==
  /@babel/helper-module-imports/7.13.12:
    dependencies:
      '@babel/types': 7.13.14
    dev: true
    resolution:
      integrity: sha512-4cVvR2/1B693IuOvSI20xqqa/+bl7lqAMR59R4iu39R9aOX8/JoYY1sFaNvUMyMBGnHdwvJgUrzNLoUZxXypxA==
  /@babel/helper-module-transforms/7.13.14:
    dependencies:
      '@babel/helper-module-imports': 7.13.12
      '@babel/helper-replace-supers': 7.13.12
      '@babel/helper-simple-access': 7.13.12
      '@babel/helper-split-export-declaration': 7.12.13
      '@babel/helper-validator-identifier': 7.12.11
      '@babel/template': 7.12.13
      '@babel/traverse': 7.13.13
      '@babel/types': 7.13.14
    dev: true
    resolution:
      integrity: sha512-QuU/OJ0iAOSIatyVZmfqB0lbkVP0kDRiKj34xy+QNsnVZi/PA6BoSoreeqnxxa9EHFAIL0R9XOaAR/G9WlIy5g==
  /@babel/helper-optimise-call-expression/7.12.13:
    dependencies:
      '@babel/types': 7.13.14
    dev: true
    resolution:
      integrity: sha512-BdWQhoVJkp6nVjB7nkFWcn43dkprYauqtk++Py2eaf/GRDFm5BxRqEIZCiHlZUGAVmtwKcsVL1dC68WmzeFmiA==
  /@babel/helper-plugin-utils/7.13.0:
    dev: true
    resolution:
      integrity: sha512-ZPafIPSwzUlAoWT8DKs1W2VyF2gOWthGd5NGFMsBcMMol+ZhK+EQY/e6V96poa6PA/Bh+C9plWN0hXO1uB8AfQ==
  /@babel/helper-replace-supers/7.13.12:
    dependencies:
      '@babel/helper-member-expression-to-functions': 7.13.12
      '@babel/helper-optimise-call-expression': 7.12.13
      '@babel/traverse': 7.13.13
      '@babel/types': 7.13.14
    dev: true
    resolution:
      integrity: sha512-Gz1eiX+4yDO8mT+heB94aLVNCL+rbuT2xy4YfyNqu8F+OI6vMvJK891qGBTqL9Uc8wxEvRW92Id6G7sDen3fFw==
  /@babel/helper-simple-access/7.13.12:
    dependencies:
      '@babel/types': 7.13.14
    dev: true
    resolution:
      integrity: sha512-7FEjbrx5SL9cWvXioDbnlYTppcZGuCY6ow3/D5vMggb2Ywgu4dMrpTJX0JdQAIcRRUElOIxF3yEooa9gUb9ZbA==
  /@babel/helper-split-export-declaration/7.12.13:
    dependencies:
      '@babel/types': 7.13.14
    dev: true
    resolution:
      integrity: sha512-tCJDltF83htUtXx5NLcaDqRmknv652ZWCHyoTETf1CXYJdPC7nohZohjUgieXhv0hTJdRf2FjDueFehdNucpzg==
  /@babel/helper-validator-identifier/7.12.11:
    resolution:
      integrity: sha512-np/lG3uARFybkoHokJUmf1QfEvRVCPbmQeUQpKow5cQ3xWrV9i3rUHodKDJPQfTVX61qKi+UdYk8kik84n7XOw==
  /@babel/helper-validator-option/7.12.17:
    dev: true
    resolution:
      integrity: sha512-TopkMDmLzq8ngChwRlyjR6raKD6gMSae4JdYDB8bByKreQgG0RBTuKe9LRxW3wFtUnjxOPRKBDwEH6Mg5KeDfw==
  /@babel/helpers/7.13.10:
    dependencies:
      '@babel/template': 7.12.13
      '@babel/traverse': 7.13.13
      '@babel/types': 7.13.14
    dev: true
    resolution:
      integrity: sha512-4VO883+MWPDUVRF3PhiLBUFHoX/bsLTGFpFK/HqvvfBZz2D57u9XzPVNFVBTc0PW/CWR9BXTOKt8NF4DInUHcQ==
  /@babel/highlight/7.13.10:
    dependencies:
      '@babel/helper-validator-identifier': 7.12.11
      chalk: 2.4.2
      js-tokens: 4.0.0
    resolution:
      integrity: sha512-5aPpe5XQPzflQrFwL1/QoeHkP2MsA4JCntcXHRhEsdsfPVkvPi2w7Qix4iV7t5S/oC9OodGrggd8aco1g3SZFg==
  /@babel/parser/7.13.12:
    dev: true
    engines:
      node: '>=6.0.0'
    hasBin: true
    resolution:
      integrity: sha512-4T7Pb244rxH24yR116LAuJ+adxXXnHhZaLJjegJVKSdoNCe4x1eDBaud5YIcQFcqzsaD5BHvJw5BQ0AZapdCRw==
  /@babel/parser/7.13.13:
    dev: true
    engines:
      node: '>=6.0.0'
    hasBin: true
    resolution:
      integrity: sha512-OhsyMrqygfk5v8HmWwOzlYjJrtLaFhF34MrfG/Z73DgYCI6ojNUTUp2TYbtnjo8PegeJp12eamsNettCQjKjVw==
  /@babel/plugin-syntax-async-generators/7.8.4_@babel+core@7.13.14:
    dependencies:
      '@babel/core': 7.13.14
      '@babel/helper-plugin-utils': 7.13.0
    dev: true
    peerDependencies:
      '@babel/core': ^7.0.0-0
    resolution:
      integrity: sha512-tycmZxkGfZaxhMRbXlPXuVFpdWlXpir2W4AMhSJgRKzk/eDlIXOhb2LHWoLpDF7TEHylV5zNhykX6KAgHJmTNw==
  /@babel/plugin-syntax-bigint/7.8.3_@babel+core@7.13.14:
    dependencies:
      '@babel/core': 7.13.14
      '@babel/helper-plugin-utils': 7.13.0
    dev: true
    peerDependencies:
      '@babel/core': ^7.0.0-0
    resolution:
      integrity: sha512-wnTnFlG+YxQm3vDxpGE57Pj0srRU4sHE/mDkt1qv2YJJSeUAec2ma4WLUnUPeKjyrfntVwe/N6dCXpU+zL3Npg==
  /@babel/plugin-syntax-class-properties/7.12.13_@babel+core@7.13.14:
    dependencies:
      '@babel/core': 7.13.14
      '@babel/helper-plugin-utils': 7.13.0
    dev: true
    peerDependencies:
      '@babel/core': ^7.0.0-0
    resolution:
      integrity: sha512-fm4idjKla0YahUNgFNLCB0qySdsoPiZP3iQE3rky0mBUtMZ23yDJ9SJdg6dXTSDnulOVqiF3Hgr9nbXvXTQZYA==
  /@babel/plugin-syntax-import-meta/7.10.4_@babel+core@7.13.14:
    dependencies:
      '@babel/core': 7.13.14
      '@babel/helper-plugin-utils': 7.13.0
    dev: true
    peerDependencies:
      '@babel/core': ^7.0.0-0
    resolution:
      integrity: sha512-Yqfm+XDx0+Prh3VSeEQCPU81yC+JWZ2pDPFSS4ZdpfZhp4MkFMaDC1UqseovEKwSUpnIL7+vK+Clp7bfh0iD7g==
  /@babel/plugin-syntax-json-strings/7.8.3_@babel+core@7.13.14:
    dependencies:
      '@babel/core': 7.13.14
      '@babel/helper-plugin-utils': 7.13.0
    dev: true
    peerDependencies:
      '@babel/core': ^7.0.0-0
    resolution:
      integrity: sha512-lY6kdGpWHvjoe2vk4WrAapEuBR69EMxZl+RoGRhrFGNYVK8mOPAW8VfbT/ZgrFbXlDNiiaxQnAtgVCZ6jv30EA==
  /@babel/plugin-syntax-logical-assignment-operators/7.10.4_@babel+core@7.13.14:
    dependencies:
      '@babel/core': 7.13.14
      '@babel/helper-plugin-utils': 7.13.0
    dev: true
    peerDependencies:
      '@babel/core': ^7.0.0-0
    resolution:
      integrity: sha512-d8waShlpFDinQ5MtvGU9xDAOzKH47+FFoney2baFIoMr952hKOLp1HR7VszoZvOsV/4+RRszNY7D17ba0te0ig==
  /@babel/plugin-syntax-nullish-coalescing-operator/7.8.3_@babel+core@7.13.14:
    dependencies:
      '@babel/core': 7.13.14
      '@babel/helper-plugin-utils': 7.13.0
    dev: true
    peerDependencies:
      '@babel/core': ^7.0.0-0
    resolution:
      integrity: sha512-aSff4zPII1u2QD7y+F8oDsz19ew4IGEJg9SVW+bqwpwtfFleiQDMdzA/R+UlWDzfnHFCxxleFT0PMIrR36XLNQ==
  /@babel/plugin-syntax-numeric-separator/7.10.4_@babel+core@7.13.14:
    dependencies:
      '@babel/core': 7.13.14
      '@babel/helper-plugin-utils': 7.13.0
    dev: true
    peerDependencies:
      '@babel/core': ^7.0.0-0
    resolution:
      integrity: sha512-9H6YdfkcK/uOnY/K7/aA2xpzaAgkQn37yzWUMRK7OaPOqOpGS1+n0H5hxT9AUw9EsSjPW8SVyMJwYRtWs3X3ug==
  /@babel/plugin-syntax-object-rest-spread/7.8.3_@babel+core@7.13.14:
    dependencies:
      '@babel/core': 7.13.14
      '@babel/helper-plugin-utils': 7.13.0
    dev: true
    peerDependencies:
      '@babel/core': ^7.0.0-0
    resolution:
      integrity: sha512-XoqMijGZb9y3y2XskN+P1wUGiVwWZ5JmoDRwx5+3GmEplNyVM2s2Dg8ILFQm8rWM48orGy5YpI5Bl8U1y7ydlA==
  /@babel/plugin-syntax-optional-catch-binding/7.8.3_@babel+core@7.13.14:
    dependencies:
      '@babel/core': 7.13.14
      '@babel/helper-plugin-utils': 7.13.0
    dev: true
    peerDependencies:
      '@babel/core': ^7.0.0-0
    resolution:
      integrity: sha512-6VPD0Pc1lpTqw0aKoeRTMiB+kWhAoT24PA+ksWSBrFtl5SIRVpZlwN3NNPQjehA2E/91FV3RjLWoVTglWcSV3Q==
  /@babel/plugin-syntax-optional-chaining/7.8.3_@babel+core@7.13.14:
    dependencies:
      '@babel/core': 7.13.14
      '@babel/helper-plugin-utils': 7.13.0
    dev: true
    peerDependencies:
      '@babel/core': ^7.0.0-0
    resolution:
      integrity: sha512-KoK9ErH1MBlCPxV0VANkXW2/dw4vlbGDrFgz8bmUsBGYkFRcbRwMh6cIJubdPrkxRwuGdtCk0v/wPTKbQgBjkg==
  /@babel/plugin-syntax-top-level-await/7.12.13_@babel+core@7.13.14:
    dependencies:
      '@babel/core': 7.13.14
      '@babel/helper-plugin-utils': 7.13.0
    dev: true
    peerDependencies:
      '@babel/core': ^7.0.0-0
    resolution:
      integrity: sha512-A81F9pDwyS7yM//KwbCSDqy3Uj4NMIurtplxphWxoYtNPov7cJsDkAFNNyVlIZ3jwGycVsurZ+LtOA8gZ376iQ==
  /@babel/runtime/7.13.10:
    dependencies:
      regenerator-runtime: 0.13.7
    dev: true
    resolution:
      integrity: sha512-4QPkjJq6Ns3V/RgpEahRk+AGfL0eO6RHHtTWoNNr5mO49G6B5+X6d6THgWEAvTrznU5xYpbAlVKRYcsCgh/Akw==
  /@babel/template/7.12.13:
    dependencies:
      '@babel/code-frame': 7.12.13
      '@babel/parser': 7.13.13
      '@babel/types': 7.13.14
    dev: true
    resolution:
      integrity: sha512-/7xxiGA57xMo/P2GVvdEumr8ONhFOhfgq2ihK3h1e6THqzTAkHbkXgB0xI9yeTfIUoH3+oAeHhqm/I43OTbbjA==
  /@babel/traverse/7.13.13:
    dependencies:
      '@babel/code-frame': 7.12.13
      '@babel/generator': 7.13.9
      '@babel/helper-function-name': 7.12.13
      '@babel/helper-split-export-declaration': 7.12.13
      '@babel/parser': 7.13.13
      '@babel/types': 7.13.14
      debug: 4.3.1
      globals: 11.12.0
    dev: true
    resolution:
      integrity: sha512-CblEcwmXKR6eP43oQGG++0QMTtCjAsa3frUuzHoiIJWpaIIi8dwMyEFUJoXRLxagGqCK+jALRwIO+o3R9p/uUg==
  /@babel/types/7.13.14:
    dependencies:
      '@babel/helper-validator-identifier': 7.12.11
      lodash: 4.17.21
      to-fast-properties: 2.0.0
    dev: true
    resolution:
      integrity: sha512-A2aa3QTkWoyqsZZFl56MLUsfmh7O0gN41IPvXAE/++8ojpbz12SszD7JEGYVdn4f9Kt4amIei07swF1h4AqmmQ==
  /@bcoe/v8-coverage/0.2.3:
    dev: true
    resolution:
      integrity: sha512-0hYQ8SB4Db5zvZB4axdMHGwEaQjkZzFjQiN9LVYvIFB2nSUHW9tYpxWriPrWDASIxiaXax83REcLxuSdnGPZtw==
  /@cnakazawa/watch/1.0.4:
    dependencies:
      exec-sh: 0.3.6
      minimist: 1.2.5
    dev: true
    engines:
      node: '>=0.1.95'
    hasBin: true
    resolution:
      integrity: sha512-v9kIhKwjeZThiWrLmj0y17CWoyddASLj9O2yvbZkbvw/N3rWOYy9zkV66ursAoVr0mV15bL8g0c4QZUE6cdDoQ==
  /@eslint/eslintrc/0.4.0:
    dependencies:
      ajv: 6.12.6
      debug: 4.3.1
      espree: 7.3.1
      globals: 12.4.0
      ignore: 4.0.6
      import-fresh: 3.3.0
      js-yaml: 3.14.1
      minimatch: 3.0.4
      strip-json-comments: 3.1.1
    dev: true
    engines:
      node: ^10.12.0 || >=12.0.0
    resolution:
      integrity: sha512-2ZPCc+uNbjV5ERJr+aKSPRwZgKd2z11x0EgLvb1PURmUrn9QNRXFqje0Ldq454PfAVyaJYyrDvvIKSFP4NnBog==
  /@istanbuljs/load-nyc-config/1.1.0:
    dependencies:
      camelcase: 5.3.1
      find-up: 4.1.0
      get-package-type: 0.1.0
      js-yaml: 3.14.1
      resolve-from: 5.0.0
    dev: true
    engines:
      node: '>=8'
    resolution:
      integrity: sha512-VjeHSlIzpv/NyD3N0YuHfXOPDIixcA1q2ZV98wsMqcYlPmv2n3Yb2lYP9XMElnaFVXg5A7YLTeLu6V84uQDjmQ==
  /@istanbuljs/schema/0.1.3:
    dev: true
    engines:
      node: '>=8'
    resolution:
      integrity: sha512-ZXRY4jNvVgSVQ8DL3LTcakaAtXwTVUxE81hslsyD2AtoXW/wVob10HkOJ1X/pAlcI7D+2YoZKg5do8G/w6RYgA==
  /@jest/console/26.6.2:
    dependencies:
      '@jest/types': 26.6.2
      '@types/node': 14.14.37
      chalk: 4.1.0
      jest-message-util: 26.6.2
      jest-util: 26.6.2
      slash: 3.0.0
    dev: true
    engines:
      node: '>= 10.14.2'
    resolution:
      integrity: sha512-IY1R2i2aLsLr7Id3S6p2BA82GNWryt4oSvEXLAKc+L2zdi89dSkE8xC1C+0kpATG4JhBJREnQOH7/zmccM2B0g==
  /@jest/core/26.6.3:
    dependencies:
      '@jest/console': 26.6.2
      '@jest/reporters': 26.6.2
      '@jest/test-result': 26.6.2
      '@jest/transform': 26.6.2
      '@jest/types': 26.6.2
      '@types/node': 14.14.37
      ansi-escapes: 4.3.2
      chalk: 4.1.0
      exit: 0.1.2
      graceful-fs: 4.2.6
      jest-changed-files: 26.6.2
      jest-config: 26.6.3
      jest-haste-map: 26.6.2
      jest-message-util: 26.6.2
      jest-regex-util: 26.0.0
      jest-resolve: 26.6.2
      jest-resolve-dependencies: 26.6.3
      jest-runner: 26.6.3
      jest-runtime: 26.6.3
      jest-snapshot: 26.6.2
      jest-util: 26.6.2
      jest-validate: 26.6.2
      jest-watcher: 26.6.2
      micromatch: 4.0.2
      p-each-series: 2.2.0
      rimraf: 3.0.2
      slash: 3.0.0
      strip-ansi: 6.0.0
    dev: true
    engines:
      node: '>= 10.14.2'
    resolution:
      integrity: sha512-xvV1kKbhfUqFVuZ8Cyo+JPpipAHHAV3kcDBftiduK8EICXmTFddryy3P7NfZt8Pv37rA9nEJBKCCkglCPt/Xjw==
  /@jest/environment/26.6.2:
    dependencies:
      '@jest/fake-timers': 26.6.2
      '@jest/types': 26.6.2
      '@types/node': 14.14.37
      jest-mock: 26.6.2
    dev: true
    engines:
      node: '>= 10.14.2'
    resolution:
      integrity: sha512-nFy+fHl28zUrRsCeMB61VDThV1pVTtlEokBRgqPrcT1JNq4yRNIyTHfyht6PqtUvY9IsuLGTrbG8kPXjSZIZwA==
  /@jest/fake-timers/26.6.2:
    dependencies:
      '@jest/types': 26.6.2
      '@sinonjs/fake-timers': 6.0.1
      '@types/node': 14.14.37
      jest-message-util: 26.6.2
      jest-mock: 26.6.2
      jest-util: 26.6.2
    dev: true
    engines:
      node: '>= 10.14.2'
    resolution:
      integrity: sha512-14Uleatt7jdzefLPYM3KLcnUl1ZNikaKq34enpb5XG9i81JpppDb5muZvonvKyrl7ftEHkKS5L5/eB/kxJ+bvA==
  /@jest/globals/26.6.2:
    dependencies:
      '@jest/environment': 26.6.2
      '@jest/types': 26.6.2
      expect: 26.6.2
    dev: true
    engines:
      node: '>= 10.14.2'
    resolution:
      integrity: sha512-85Ltnm7HlB/KesBUuALwQ68YTU72w9H2xW9FjZ1eL1U3lhtefjjl5c2MiUbpXt/i6LaPRvoOFJ22yCBSfQ0JIA==
  /@jest/reporters/26.6.2:
    dependencies:
      '@bcoe/v8-coverage': 0.2.3
      '@jest/console': 26.6.2
      '@jest/test-result': 26.6.2
      '@jest/transform': 26.6.2
      '@jest/types': 26.6.2
      chalk: 4.1.0
      collect-v8-coverage: 1.0.1
      exit: 0.1.2
      glob: 7.1.6
      graceful-fs: 4.2.6
      istanbul-lib-coverage: 3.0.0
      istanbul-lib-instrument: 4.0.3
      istanbul-lib-report: 3.0.0
      istanbul-lib-source-maps: 4.0.0
      istanbul-reports: 3.0.2
      jest-haste-map: 26.6.2
      jest-resolve: 26.6.2
      jest-util: 26.6.2
      jest-worker: 26.6.2
      slash: 3.0.0
      source-map: 0.6.1
      string-length: 4.0.2
      terminal-link: 2.1.1
      v8-to-istanbul: 7.1.1
    dev: true
    engines:
      node: '>= 10.14.2'
    optionalDependencies:
      node-notifier: 8.0.2
    resolution:
      integrity: sha512-h2bW53APG4HvkOnVMo8q3QXa6pcaNt1HkwVsOPMBV6LD/q9oSpxNSYZQYkAnjdMjrJ86UuYeLo+aEZClV6opnw==
  /@jest/source-map/26.6.2:
    dependencies:
      callsites: 3.1.0
      graceful-fs: 4.2.6
      source-map: 0.6.1
    dev: true
    engines:
      node: '>= 10.14.2'
    resolution:
      integrity: sha512-YwYcCwAnNmOVsZ8mr3GfnzdXDAl4LaenZP5z+G0c8bzC9/dugL8zRmxZzdoTl4IaS3CryS1uWnROLPFmb6lVvA==
  /@jest/test-result/26.6.2:
    dependencies:
      '@jest/console': 26.6.2
      '@jest/types': 26.6.2
      '@types/istanbul-lib-coverage': 2.0.3
      collect-v8-coverage: 1.0.1
    dev: true
    engines:
      node: '>= 10.14.2'
    resolution:
      integrity: sha512-5O7H5c/7YlojphYNrK02LlDIV2GNPYisKwHm2QTKjNZeEzezCbwYs9swJySv2UfPMyZ0VdsmMv7jIlD/IKYQpQ==
  /@jest/test-sequencer/26.6.3:
    dependencies:
      '@jest/test-result': 26.6.2
      graceful-fs: 4.2.6
      jest-haste-map: 26.6.2
      jest-runner: 26.6.3
      jest-runtime: 26.6.3
    dev: true
    engines:
      node: '>= 10.14.2'
    resolution:
      integrity: sha512-YHlVIjP5nfEyjlrSr8t/YdNfU/1XEt7c5b4OxcXCjyRhjzLYu/rO69/WHPuYcbCWkz8kAeZVZp2N2+IOLLEPGw==
  /@jest/transform/26.6.2:
    dependencies:
      '@babel/core': 7.13.14
      '@jest/types': 26.6.2
      babel-plugin-istanbul: 6.0.0
      chalk: 4.1.0
      convert-source-map: 1.7.0
      fast-json-stable-stringify: 2.1.0
      graceful-fs: 4.2.6
      jest-haste-map: 26.6.2
      jest-regex-util: 26.0.0
      jest-util: 26.6.2
      micromatch: 4.0.2
      pirates: 4.0.1
      slash: 3.0.0
      source-map: 0.6.1
      write-file-atomic: 3.0.3
    dev: true
    engines:
      node: '>= 10.14.2'
    resolution:
      integrity: sha512-E9JjhUgNzvuQ+vVAL21vlyfy12gP0GhazGgJC4h6qUt1jSdUXGWJ1wfu/X7Sd8etSgxV4ovT1pb9v5D6QW4XgA==
  /@jest/types/25.5.0:
    dependencies:
      '@types/istanbul-lib-coverage': 2.0.3
      '@types/istanbul-reports': 1.1.2
      '@types/yargs': 15.0.13
      chalk: 3.0.0
    dev: true
    engines:
      node: '>= 8.3'
    resolution:
      integrity: sha512-OXD0RgQ86Tu3MazKo8bnrkDRaDXXMGUqd+kTtLtK1Zb7CRzQcaSRPPPV37SvYTdevXEBVxe0HXylEjs8ibkmCw==
  /@jest/types/26.6.2:
    dependencies:
      '@types/istanbul-lib-coverage': 2.0.3
      '@types/istanbul-reports': 3.0.0
      '@types/node': 14.14.37
      '@types/yargs': 15.0.13
      chalk: 4.1.0
    dev: true
    engines:
      node: '>= 10.14.2'
    resolution:
      integrity: sha512-fC6QCp7Sc5sX6g8Tvbmj4XUTbyrik0akgRy03yjXbQaBWWNWGE7SGtJk98m0N8nzegD/7SggrUlivxo5ax4KWQ==
  /@nodelib/fs.scandir/2.1.4:
    dependencies:
      '@nodelib/fs.stat': 2.0.4
      run-parallel: 1.2.0
    engines:
      node: '>= 8'
    resolution:
      integrity: sha512-33g3pMJk3bg5nXbL/+CY6I2eJDzZAni49PfJnL5fghPTggPvBd/pFNSgJsdAgWptuFu7qq/ERvOYFlhvsLTCKA==
  /@nodelib/fs.stat/2.0.4:
    engines:
      node: '>= 8'
    resolution:
      integrity: sha512-IYlHJA0clt2+Vg7bccq+TzRdJvv19c2INqBSsoOLp1je7xjtr7J26+WXR72MCdvU9q1qTzIWDfhMf+DRvQJK4Q==
  /@nodelib/fs.walk/1.2.6:
    dependencies:
      '@nodelib/fs.scandir': 2.1.4
      fastq: 1.11.0
    engines:
      node: '>= 8'
    resolution:
      integrity: sha512-8Broas6vTtW4GIXTAHDoE32hnN2M5ykgCpWGbuXHQ15vEMqr23pB76e/GZcYsZCHALv50ktd24qhEyKr6wBtow==
  /@prisma/debug/2.21.0-dev.13:
    dependencies:
      debug: 4.3.2
      ms: 2.1.3
    dev: true
    resolution:
      integrity: sha512-r0kk4BSDThK+96QdzR6KVfPWJ5jdpEvyEIOak8QyNUCTOsLrbKsGuFVXX1fWuIEoWG3BcRxr3g0z7R5zEuitMw==
  /@prisma/engine-core/2.21.0-dev.13:
    dependencies:
      '@prisma/debug': 2.21.0-dev.13
      '@prisma/engines': 2.20.0-26.60ba6551f29b17d7d6ce479e5733c70d9c00860e
      '@prisma/generator-helper': 2.21.0-dev.13
      '@prisma/get-platform': 2.21.0-dev.13
      chalk: 4.1.0
      execa: 5.0.0
      get-stream: 6.0.0
      indent-string: 4.0.0
      new-github-issue-url: 0.2.1
      p-retry: 4.5.0
      terminal-link: 2.1.1
      undici: 3.3.3
    dev: true
    resolution:
      integrity: sha512-w/xqu/c4TF9oIyZg5FUxMAiRWXKBOFWngwtUr4QRS4wbLpmIMxbYGIMy4RKOjEV9/OsdJc0ghdzjp0B5QuE/yA==
<<<<<<< HEAD
  /@prisma/engines-version/2.21.0-13.4763e3ca53d38fe45a0f2e1a91f573e85ae450da:
    resolution:
      integrity: sha512-EO/GM+you1HYYymSAR660zw4B+np3zzg7SheuecSQThcw21QRtD0NWZ3UNGsm2wtk9bSjMl2UlnbqSiTIegE0Q==
=======
  /@prisma/engines-version/2.21.0-4.2b4ae74c1849602a9359b4367e2314eed3f1ba18:
    resolution:
      integrity: sha512-EdYtIvIK240vTcTNyOdifVP+MXZieDXn0KS/69OfstaJSv36ozOX0cZcAPFA57ko7FbVV7XZYIQWRspCtpHm9g==
>>>>>>> 88491729
  /@prisma/engines/2.20.0-26.60ba6551f29b17d7d6ce479e5733c70d9c00860e:
    dev: true
    requiresBuild: true
    resolution:
      integrity: sha512-zOWETm7DTRvlwf/CekPNSeJe6EC5bn2IFexd74wM9zgBXCZo+1sMDuNGtCqIt4Rzv8CcimEgyzrEFVq0LPV8qg==
<<<<<<< HEAD
  /@prisma/engines/2.21.0-13.4763e3ca53d38fe45a0f2e1a91f573e85ae450da:
    requiresBuild: true
    resolution:
      integrity: sha512-Nic7aX3561u17bZFsGAxTtmmPvrlSl91KyKStFMTZcVZydvMBkihuOw6/zxqOGUzQATuJA9mUO6t9UNdQ5s6FQ==
=======
  /@prisma/engines/2.21.0-4.2b4ae74c1849602a9359b4367e2314eed3f1ba18:
    requiresBuild: true
    resolution:
      integrity: sha512-CcaBv277PbWZ2kmXAIee+SrOOts5OYZKB6hGuQQeVSJ2xisRnzl2M1OhQVHWvZF5mnVUVX16zzPTXGOegCN70Q==
>>>>>>> 88491729
  /@prisma/fetch-engine/2.21.0-dev.13:
    dependencies:
      '@prisma/debug': 2.21.0-dev.13
      '@prisma/get-platform': 2.21.0-dev.13
      chalk: 4.1.0
      execa: 5.0.0
      find-cache-dir: 3.3.1
      hasha: 5.2.2
      http-proxy-agent: 4.0.1
      https-proxy-agent: 5.0.0
      make-dir: 3.1.0
      node-fetch: 2.6.1
      p-filter: 2.1.0
      p-map: 4.0.0
      p-retry: 4.5.0
      progress: 2.0.3
      rimraf: 3.0.2
      temp-dir: 2.0.0
      tempy: 1.0.1
    dev: true
    resolution:
      integrity: sha512-GWZi6l86kBKhHIkAq53Z+Z0yK7SGagP1yISOdxOgmjBqI2LYNFXI3iIuPBBG7HJ77Tw3CG9WkjbOXRXHOfK12w==
  /@prisma/generator-helper/2.21.0-dev.13:
    dependencies:
      '@prisma/debug': 2.21.0-dev.13
      '@types/cross-spawn': 6.0.2
      chalk: 4.1.0
      cross-spawn: 7.0.3
    dev: true
    resolution:
      integrity: sha512-D8NldCsUCgqsAX9YaKxIahrukMx5OThDbm86nKBe0I3zxz3bb0FtimklbWBhAVALfiGgY/S6k23mcA1EsErRhw==
  /@prisma/get-platform/2.21.0-dev.13:
    dependencies:
      '@prisma/debug': 2.21.0-dev.13
    dev: true
    resolution:
      integrity: sha512-iPM8u7GsGnsIpl93ke/74CdmUFkjlFPJ14jiai663E7R/FTKskNwdJ1puKJnywpJMljsWlTGTTFR4Blynlun1Q==
  /@prisma/sdk/2.21.0-dev.13:
    dependencies:
      '@prisma/debug': 2.21.0-dev.13
      '@prisma/engine-core': 2.21.0-dev.13
      '@prisma/engines': 2.20.0-26.60ba6551f29b17d7d6ce479e5733c70d9c00860e
      '@prisma/fetch-engine': 2.21.0-dev.13
      '@prisma/generator-helper': 2.21.0-dev.13
      '@prisma/get-platform': 2.21.0-dev.13
      '@timsuchanek/copy': 1.4.5
      archiver: 4.0.2
      arg: 5.0.0
      chalk: 4.1.0
      checkpoint-client: 1.1.19
      cli-truncate: 2.1.0
      dotenv: 8.2.0
      execa: 5.0.0
      find-up: 5.0.0
      global-dirs: 3.0.0
      globby: 11.0.3
      has-yarn: 2.1.0
      is-ci: 3.0.0
      make-dir: 3.1.0
      node-fetch: 2.6.1
      p-map: 4.0.0
      read-pkg-up: 7.0.1
      resolve-pkg: 2.0.0
      rimraf: 3.0.2
      shell-quote: 1.7.2
      string-width: 4.2.2
      strip-ansi: 6.0.0
      strip-indent: 3.0.0
      tar: 6.1.0
      temp-dir: 2.0.0
      temp-write: 4.0.0
      tempy: 1.0.1
      terminal-link: 2.1.1
      tmp: 0.2.1
      url-parse: 1.5.1
    dev: true
    resolution:
      integrity: sha512-kyYAbgbB/cpaeZEG1CS7H+JcYhFjnCbl//TlDgD2KoiWXLDj9azWjsOjJ7fvKmVrhPD7TcJQO0bDyD9deBKNfA==
  /@prisma/studio-pcw/0.365.0_@prisma+sdk@2.21.0-dev.13:
    dependencies:
      '@prisma/sdk': 2.21.0-dev.13
      rimraf: 3.0.2
    dev: true
    peerDependencies:
      '@prisma/sdk': dev
    resolution:
      integrity: sha512-s/j3S2vvuX1HgQR7xuxWKPXCjfABY4/tRWMudr3KpPWHG8HVwaLMNp6LybqzN6YlDLTo6/Y9ljpdrguQOXNI8A==
  /@prisma/studio-server/0.365.0_typescript@4.2.3:
    dependencies:
      '@prisma/sdk': 2.21.0-dev.13
      '@prisma/studio': 0.365.0
      '@prisma/studio-pcw': 0.365.0_@prisma+sdk@2.21.0-dev.13
      '@prisma/studio-transports': 0.365.0
      '@prisma/studio-types': 0.365.0
      '@sentry/node': 5.15.5
      body-parser: 1.19.0
      checkpoint-client: 1.1.18
      express: 4.17.1
      tsc-watch: 4.2.9_typescript@4.2.3
    dev: true
    peerDependencies:
      typescript: '*'
    resolution:
      integrity: sha512-1zlGM5g9w1eww7VTlm8EU7wCSCyE0PTz3a2uaPm4/m2Kdd16Fl9GGyVis+qi2pUiHXVUS0tIJoy4sPj4lc4aIw==
  /@prisma/studio-transports/0.365.0:
    dev: true
    peerDependencies:
      electron: '*'
    resolution:
      integrity: sha512-d/OaiPsT8bZMJWHRq6/P5VvWztYPlnuqoEsh2abNhsIOyNivHu9MUf21mjuOBLNyzBtRFvm3+Tlef4AgvJhYvA==
  /@prisma/studio-types/0.365.0:
    dev: true
    resolution:
      integrity: sha512-AbJlDsuhtajdVk6pWfJvUCbmubmLKOb/jeJdduxRtMbZfjpxXQSU7Xqrafl4mMnQiT7Mmw40umPS2J2wYvQazA==
  /@prisma/studio/0.365.0:
    dev: true
    resolution:
      integrity: sha512-YY3ePtxaDdoZFKfMA18erzaa6lQ9JoptQv+iHrvEGg94CkMBSOz/4AuwB67zP69thEEJx0PENvDsTEB9k/SF2Q==
  /@sentry/apm/5.15.5:
    dependencies:
      '@sentry/browser': 5.15.5
      '@sentry/hub': 5.15.5
      '@sentry/minimal': 5.15.5
      '@sentry/types': 5.15.5
      '@sentry/utils': 5.15.5
      tslib: 1.14.1
    deprecated: 'Please migrate to @sentry/tracing; see: https://www.npmjs.com/package/@sentry/apm'
    dev: true
    engines:
      node: '>=6'
    resolution:
      integrity: sha512-2PyifsiQdvFEQhbL7tQnCKGLOO1JtZeqso3bc6ARJBvKxM77mtyMo/D0C2Uzt9sXCYiALhQ1rbB1aY8iYyglpg==
  /@sentry/browser/5.15.5:
    dependencies:
      '@sentry/core': 5.15.5
      '@sentry/types': 5.15.5
      '@sentry/utils': 5.15.5
      tslib: 1.14.1
    dev: true
    engines:
      node: '>=6'
    resolution:
      integrity: sha512-rqDvjk/EvogfdbZ4TiEpxM/lwpPKmq23z9YKEO4q81+1SwJNua53H60dOk9HpRU8nOJ1g84TMKT2Ov8H7sqDWA==
  /@sentry/core/5.15.5:
    dependencies:
      '@sentry/hub': 5.15.5
      '@sentry/minimal': 5.15.5
      '@sentry/types': 5.15.5
      '@sentry/utils': 5.15.5
      tslib: 1.14.1
    dev: true
    engines:
      node: '>=6'
    resolution:
      integrity: sha512-enxBLv5eibBMqcWyr+vApqeix8uqkfn0iGsD3piKvoMXCgKsrfMwlb/qo9Ox0lKr71qIlZVt+9/A2vZohdgnlg==
  /@sentry/hub/5.15.5:
    dependencies:
      '@sentry/types': 5.15.5
      '@sentry/utils': 5.15.5
      tslib: 1.14.1
    dev: true
    engines:
      node: '>=6'
    resolution:
      integrity: sha512-zX9o49PcNIVMA4BZHe//GkbQ4Jx+nVofqU/Il32/IbwKhcpPlhGX3c1sOVQo4uag3cqd/JuQsk+DML9TKkN0Lw==
  /@sentry/minimal/5.15.5:
    dependencies:
      '@sentry/hub': 5.15.5
      '@sentry/types': 5.15.5
      tslib: 1.14.1
    dev: true
    engines:
      node: '>=6'
    resolution:
      integrity: sha512-zQkkJ1l9AjmU/Us5IrOTzu7bic4sTPKCatptXvLSTfyKW7N6K9MPIIFeSpZf9o1yM2sRYdK7GV08wS2eCT3JYw==
  /@sentry/node/5.15.5:
    dependencies:
      '@sentry/apm': 5.15.5
      '@sentry/core': 5.15.5
      '@sentry/hub': 5.15.5
      '@sentry/types': 5.15.5
      '@sentry/utils': 5.15.5
      cookie: 0.3.1
      https-proxy-agent: 4.0.0
      lru_map: 0.3.3
      tslib: 1.14.1
    dev: true
    engines:
      node: '>=6'
    resolution:
      integrity: sha512-BK0iTOiiIM0UnydLeT/uUBY1o1Sp85aqwaQRMfZbjMCsgXERLNGvzzV68FDH1cyC1nR6dREK3Gs8bxS4S54aLQ==
  /@sentry/types/5.15.5:
    dev: true
    engines:
      node: '>=6'
    resolution:
      integrity: sha512-F9A5W7ucgQLJUG4LXw1ZIy4iLevrYZzbeZ7GJ09aMlmXH9PqGThm1t5LSZlVpZvUfQ2rYA8NU6BdKJSt7B5LPw==
  /@sentry/utils/5.15.5:
    dependencies:
      '@sentry/types': 5.15.5
      tslib: 1.14.1
    dev: true
    engines:
      node: '>=6'
    resolution:
      integrity: sha512-Nl9gl/MGnzSkuKeo3QaefoD/OJrFLB8HmwQ7HUbTXb6E7yyEzNKAQMHXGkwNAjbdYyYbd42iABP6Y5F/h39NtA==
  /@sindresorhus/is/0.14.0:
    dev: true
    engines:
      node: '>=6'
    resolution:
      integrity: sha512-9NET910DNaIPngYnLLPeg+Ogzqsi9uM4mSboU5y6p8S5DzMTVEsJZrawi+BoDNUVBa2DhJqQYUFvMDfgU062LQ==
  /@sindresorhus/slugify/1.1.0:
    dependencies:
      '@sindresorhus/transliterate': 0.1.1
      escape-string-regexp: 4.0.0
    engines:
      node: '>=10'
    resolution:
      integrity: sha512-ujZRbmmizX26yS/HnB3P9QNlNa4+UvHh+rIse3RbOXLp8yl6n1TxB4t7NHggtVgS8QmmOtzXo48kCxZGACpkPw==
  /@sindresorhus/transliterate/0.1.1:
    dependencies:
      escape-string-regexp: 2.0.0
      lodash.deburr: 4.1.0
    engines:
      node: '>=10'
    resolution:
      integrity: sha512-QSdIQ5keUFAZ3KLbfbsntW39ox0Ym8183RqTwBq/ZEFoN3NQAtGV+qWaNdzKpIDHgj9J2CQ2iNDRVU11Zyr7MQ==
  /@sinonjs/commons/1.8.2:
    dependencies:
      type-detect: 4.0.8
    dev: true
    resolution:
      integrity: sha512-sruwd86RJHdsVf/AtBoijDmUqJp3B6hF/DGC23C+JaegnDHaZyewCjoVGTdg3J0uz3Zs7NnIT05OBOmML72lQw==
  /@sinonjs/fake-timers/6.0.1:
    dependencies:
      '@sinonjs/commons': 1.8.2
    dev: true
    resolution:
      integrity: sha512-MZPUxrmFubI36XS1DI3qmI0YdN1gks62JtFZvxR67ljjSNCeK6U08Zx4msEWOXuofgqUt6zPHSi1H9fbjR/NRA==
  /@slack/types/1.10.0:
    dev: true
    engines:
      node: '>= 8.9.0'
      npm: '>= 5.5.1'
    resolution:
      integrity: sha512-tA7GG7Tj479vojfV3AoxbckalA48aK6giGjNtgH6ihpLwTyHE3fIgRrvt8TWfLwW8X8dyu7vgmAsGLRG7hWWOg==
  /@slack/webhook/6.0.0_debug@4.3.1:
    dependencies:
      '@slack/types': 1.10.0
      '@types/node': 12.20.4
      axios: 0.21.1_debug@4.3.1
    dev: true
    engines:
      node: '>= 12.13.0'
      npm: '>= 6.12.0'
    peerDependencies:
      debug: '*'
    resolution:
      integrity: sha512-2fohfhLI9lkAmOSWt1R457JBsB3iFNqahu4GqdFZRtcp/bT+xeG/kPn/hQa78JS74poRjWTt5G/qJjNaWMGOEQ==
  /@szmarczak/http-timer/1.1.2:
    dependencies:
      defer-to-connect: 1.1.3
    dev: true
    engines:
      node: '>=6'
    resolution:
      integrity: sha512-XIB2XbzHTN6ieIjfIMV9hlVcfPU26s2vafYWQcZHWXHOxiaRZYEDKEwdl129Zyg50+foYV2jCgtrqSA6qNuNSA==
  /@timsuchanek/copy/1.4.5:
    dependencies:
      '@timsuchanek/sleep-promise': 8.0.1
      commander: 2.20.3
      mkdirp: 1.0.4
      prettysize: 2.0.0
    hasBin: true
    resolution:
      integrity: sha512-N4+2/DvfwzQqHYL/scq07fv8yXbZc6RyUxKJoE8Clm14JpLOf9yNI4VB4D6RsV3h9zgzZ4loJUydHKM7pp3blw==
  /@timsuchanek/sleep-promise/8.0.1:
    resolution:
      integrity: sha512-cxHYbrXfnCWsklydIHSw5GCMHUPqpJ/enxWSyVHNOgNe61sit/+aOXTTI+VOdWkvVaJsI2vsB9N4+YDNITawOQ==
  /@tootallnate/once/1.1.2:
    engines:
      node: '>= 6'
    resolution:
      integrity: sha512-RbzJvlNzmRq5c3O09UipeuXno4tA1FE6ikOjxZK0tuxVv3412l64l5t1W5pj4+rJq9vpkm/kwiR07aZXnsKPxw==
  /@types/babel__core/7.1.14:
    dependencies:
      '@babel/parser': 7.13.13
      '@babel/types': 7.13.14
      '@types/babel__generator': 7.6.2
      '@types/babel__template': 7.4.0
      '@types/babel__traverse': 7.11.1
    dev: true
    resolution:
      integrity: sha512-zGZJzzBUVDo/eV6KgbE0f0ZI7dInEYvo12Rb70uNQDshC3SkRMb67ja0GgRHZgAX3Za6rhaWlvbDO8rrGyAb1g==
  /@types/babel__generator/7.6.2:
    dependencies:
      '@babel/types': 7.13.14
    dev: true
    resolution:
      integrity: sha512-MdSJnBjl+bdwkLskZ3NGFp9YcXGx5ggLpQQPqtgakVhsWK0hTtNYhjpZLlWQTviGTvF8at+Bvli3jV7faPdgeQ==
  /@types/babel__template/7.4.0:
    dependencies:
      '@babel/parser': 7.13.13
      '@babel/types': 7.13.14
    dev: true
    resolution:
      integrity: sha512-NTPErx4/FiPCGScH7foPyr+/1Dkzkni+rHiYHHoTjvwou7AQzJkNeD60A9CXRy+ZEN2B1bggmkTMCDb+Mv5k+A==
  /@types/babel__traverse/7.11.1:
    dependencies:
      '@babel/types': 7.13.14
    dev: true
    resolution:
      integrity: sha512-Vs0hm0vPahPMYi9tDjtP66llufgO3ST16WXaSTtDGEl9cewAl3AibmxWw6TINOqHPT9z0uABKAYjT9jNSg4npw==
  /@types/cross-spawn/6.0.2:
    dependencies:
      '@types/node': 12.20.7
    resolution:
      integrity: sha512-KuwNhp3eza+Rhu8IFI5HUXRP0LIhqH5cAjubUvGXXthh4YYBuP2ntwEX+Cz8GJoZUHlKo247wPWOfA9LYEq4cw==
  /@types/debug/4.1.5:
    dev: true
    resolution:
      integrity: sha512-Q1y515GcOdTHgagaVFhHnIFQ38ygs/kmxdNpvpou+raI9UO3YZcHDngBSYKQklcKlvA7iuQlmIKbzvmxcOE9CQ==
  /@types/diff/4.0.2:
    dev: true
    resolution:
      integrity: sha512-mIenTfsIe586/yzsyfql69KRnA75S8SVXQbTLpDejRrjH0QSJcpu3AUOi/Vjnt9IOsXKxPhJfGpQUNMueIU1fQ==
  /@types/find-cache-dir/3.2.0:
    dev: true
    resolution:
      integrity: sha512-+JeT9qb2Jwzw72WdjU+TSvD5O1QRPWCeRpDJV+guiIq+2hwR0DFGw+nZNbTFjMIVe6Bf4GgAKeB/6Ytx6+MbeQ==
  /@types/geojson/7946.0.7:
    dev: true
    resolution:
      integrity: sha512-wE2v81i4C4Ol09RtsWFAqg3BUitWbHSpSlIo+bNdsCJijO9sjme+zm+73ZMCa/qMC8UEERxzGbvmr1cffo2SiQ==
  /@types/graceful-fs/4.1.5:
    dependencies:
      '@types/node': 14.14.37
    dev: true
    resolution:
      integrity: sha512-anKkLmZZ+xm4p8JWBf4hElkM4XR+EZeA2M9BAkkTldmcyDY4mbdIJnRghDJH3Ov5ooY7/UAoENtmdMSkaAd7Cw==
  /@types/graphviz/0.0.32:
    dev: true
    resolution:
      integrity: sha512-w0jhDSGBtRv+bnTDo7CjbFLPecLiNG+gUhewfMJtr6c4njY623XM6XkND1Jg7cUMAIUNVRlhSqJ/lcC7JOa0qQ==
  /@types/istanbul-lib-coverage/2.0.3:
    dev: true
    resolution:
      integrity: sha512-sz7iLqvVUg1gIedBOvlkxPlc8/uVzyS5OwGz1cKjXzkl3FpL3al0crU8YGU1WoHkxn0Wxbw5tyi6hvzJKNzFsw==
  /@types/istanbul-lib-report/3.0.0:
    dependencies:
      '@types/istanbul-lib-coverage': 2.0.3
    dev: true
    resolution:
      integrity: sha512-plGgXAPfVKFoYfa9NpYDAkseG+g6Jr294RqeqcqDixSbU34MZVJRi/P+7Y8GDpzkEwLaGZZOpKIEmeVZNtKsrg==
  /@types/istanbul-reports/1.1.2:
    dependencies:
      '@types/istanbul-lib-coverage': 2.0.3
      '@types/istanbul-lib-report': 3.0.0
    dev: true
    resolution:
      integrity: sha512-P/W9yOX/3oPZSpaYOCQzGqgCQRXn0FFO/V8bWrCQs+wLmvVVxk6CRBXALEvNs9OHIatlnlFokfhuDo2ug01ciw==
  /@types/istanbul-reports/3.0.0:
    dependencies:
      '@types/istanbul-lib-report': 3.0.0
    dev: true
    resolution:
      integrity: sha512-nwKNbvnwJ2/mndE9ItP/zc2TCzw6uuodnF4EHYWD+gCQDVBuRQL5UzbZD0/ezy1iKsFU2ZQiDqg4M9dN4+wZgA==
  /@types/jest/26.0.14:
    dependencies:
      jest-diff: 25.5.0
      pretty-format: 25.5.0
    dev: true
    resolution:
      integrity: sha512-Hz5q8Vu0D288x3iWXePSn53W7hAjP0H7EQ6QvDO9c7t46mR0lNOLlfuwQ+JkVxuhygHzlzPX+0jKdA3ZgSh+Vg==
  /@types/jest/26.0.22:
    dependencies:
      jest-diff: 26.6.2
      pretty-format: 26.6.2
    dev: true
    resolution:
      integrity: sha512-eeWwWjlqxvBxc4oQdkueW5OF/gtfSceKk4OnOAGlUSwS/liBRtZppbJuz1YkgbrbfGOoeBHun9fOvXnjNwrSOw==
  /@types/js-levenshtein/1.1.0:
    dev: true
    resolution:
      integrity: sha512-14t0v1ICYRtRVcHASzes0v/O+TIeASb8aD55cWF1PidtInhFWSXcmhzhHqGjUWf9SUq1w70cvd1cWKUULubAfQ==
  /@types/json-schema/7.0.7:
    dev: true
    resolution:
      integrity: sha512-cxWFQVseBm6O9Gbw1IWb8r6OS4OhSt3hPZLkFApLjM8TEXROBuQGLAH2i2gZpcXdLBIrpXuTDhH7Vbm1iXmNGA==
  /@types/minimist/1.2.1:
    dev: true
    resolution:
      integrity: sha512-fZQQafSREFyuZcdWFAExYjBiCL7AUCdgsk80iO0q4yihYYdcIiH28CcuPTGFgLOCC8RlW49GSQxdHwZP+I7CNg==
  /@types/minipass/2.2.0:
    dependencies:
      '@types/node': 14.14.37
    dev: true
    resolution:
      integrity: sha512-wuzZksN4w4kyfoOv/dlpov4NOunwutLA/q7uc00xU02ZyUY+aoM5PWIXEKBMnm0NHd4a+N71BMjq+x7+2Af1fg==
  /@types/mssql/6.0.7:
    dependencies:
      '@types/node': 14.14.37
      '@types/tedious': 4.0.3
    dev: true
    resolution:
      integrity: sha512-OWu9DNlRrbSz/cCn5RbYxm9S/Y+tiFHNEQXfSnZzyJKGeEo4edA1JDgVvu90RKPc+d703RsbllyXkZ8MNjNOSA==
  /@types/node-fetch/2.5.9:
    dependencies:
      '@types/node': 12.20.7
      form-data: 3.0.1
    dev: true
    resolution:
      integrity: sha512-6cUyqLK+JBsATAqNQqk10jURoBFrzfRCDh4kaYxg8ivKhRPIpyBgAvuY7zM/3E4AwsYJSh5HCHBCJRM4DsCTaQ==
  /@types/node/12.19.3:
    dev: true
    resolution:
      integrity: sha512-8Jduo8wvvwDzEVJCOvS/G6sgilOLvvhn1eMmK3TW8/T217O7u1jdrK6ImKLv80tVryaPSVeKu6sjDEiFjd4/eg==
  /@types/node/12.20.4:
    dev: true
    resolution:
      integrity: sha512-xRCgeE0Q4pT5UZ189TJ3SpYuX/QGl6QIAOAIeDSbAVAd2gX1NxSZup4jNVK7cxIeP8KDSbJgcckun495isP1jQ==
  /@types/node/12.20.7:
    resolution:
      integrity: sha512-gWL8VUkg8VRaCAUgG9WmhefMqHmMblxe2rVpMF86nZY/+ZysU+BkAp+3cz03AixWDSSz0ks5WX59yAhv/cDwFA==
  /@types/node/14.14.37:
    dev: true
    resolution:
      integrity: sha512-XYmBiy+ohOR4Lh5jE379fV2IU+6Jn4g5qASinhitfyO71b/sCo6MKsMLF5tc7Zf2CE8hViVQyYSobJNke8OvUw==
  /@types/node/8.10.66:
    dev: true
    resolution:
      integrity: sha512-tktOkFUA4kXx2hhhrB8bIFb5TbwzS4uOhKEmwiD+NoiL0qtP2OQ9mFldbgD4dV1djrlBYP6eBuQZiWjuHUpqFw==
  /@types/normalize-package-data/2.4.0:
    resolution:
      integrity: sha512-f5j5b/Gf71L+dbqxIpQ4Z2WlmI/mPJ0fOkGGmFgtb6sAu97EPczzbS3/tJKxmcYDj55OX6ssqwDAWOHIYDRDGA==
  /@types/parse-json/4.0.0:
    dev: true
    resolution:
      integrity: sha512-//oorEZjL6sbPcKUaCdIGlIUeH26mgzimjBB77G6XRgnDl/L5wOnpyBGRe/Mmf5CVW3PwEBE1NjiMZ/ssFh4wA==
  /@types/pg/7.14.11:
    dependencies:
      '@types/node': 12.20.7
      pg-protocol: 1.4.0
      pg-types: 2.2.0
    dev: true
    resolution:
      integrity: sha512-EnZkZ1OMw9DvNfQkn2MTJrwKmhJYDEs5ujWrPfvseWNoI95N8B4HzU/Ltrq5ZfYxDX/Zg8mTzwr6UAyTjjFvXA==
  /@types/prettier/2.2.3:
    dev: true
    resolution:
      integrity: sha512-PijRCG/K3s3w1We6ynUKdxEc5AcuuH3NBmMDP8uvKVp6X43UY7NQlTzczakXP3DJR0F4dfNQIGjU2cUeRYs2AA==
  /@types/progress/2.0.3:
    dependencies:
      '@types/node': 12.20.7
    dev: true
    resolution:
      integrity: sha512-bPOsfCZ4tsTlKiBjBhKnM8jpY5nmIll166IPD58D92hR7G7kZDfx5iB9wGF4NfZrdKolebjeAr3GouYkSGoJ/A==
  /@types/prompts/2.0.10:
    dependencies:
      '@types/node': 12.20.7
    dev: true
    resolution:
      integrity: sha512-W3PEl3l4vmxdgfY6LUG7ysh+mLJOTOFYmSpiLe6MCo1OdEm8b5s6ZJfuTQgEpYNwcMiiaRzJespPS5Py2tqLlQ==
  /@types/readable-stream/2.3.9:
    dependencies:
      '@types/node': 14.14.37
      safe-buffer: 5.2.1
    dev: true
    resolution:
      integrity: sha512-sqsgQqFT7HmQz/V5jH1O0fvQQnXAJO46Gg9LRO/JPfjmVmGUlcx831TZZO3Y3HtWhIkzf3kTsNT0Z0kzIhIvZw==
  /@types/redis/2.8.28:
    dependencies:
      '@types/node': 12.20.4
    dev: true
    resolution:
      integrity: sha512-8l2gr2OQ969ypa7hFOeKqtFoY70XkHxISV0pAwmQ2nm6CSPb1brmTmqJCGGrekCo+pAZyWlNXr+Kvo6L/1wijA==
  /@types/retry/0.12.0:
    resolution:
      integrity: sha512-wWKOClTTiizcZhXnPY4wikVAwmdYHp8q6DmC+EJUzAMsycb7HB32Kh9RN4+0gExjmPmZSAQjgURXIGATPegAvA==
  /@types/shell-quote/1.7.0:
    dev: true
    resolution:
      integrity: sha512-0CJaSSayMigMKu/Egx1eVcFjgGYkP6T4dyPRs462BFrMB/OK2FAJFV/24+6R4cGIXw6ZQpZK8XEd2UCVKfkZRw==
  /@types/sqlite3/3.1.7:
    dependencies:
      '@types/node': 12.20.7
    dev: true
    resolution:
      integrity: sha512-8FHV/8Uzd7IwdHm5mvmF2Aif4aC/gjrt4axWD9SmfaxITnOjtOhCbOSTuqv/VbH1uq0QrwlaTj9aTz3gmR6u4w==
  /@types/stack-utils/2.0.0:
    dev: true
    resolution:
      integrity: sha512-RJJrrySY7A8havqpGObOB4W92QXKJo63/jFLLgpvOtsGUqbQZ9Sbgl35KMm1DjC6j7AvmmU2bIno+3IyEaemaw==
  /@types/tar/4.0.4:
    dependencies:
      '@types/minipass': 2.2.0
      '@types/node': 12.20.7
    dev: true
    resolution:
      integrity: sha512-0Xv+xcmkTsOZdIF4yCnd7RkOOyfyqPaqJ7RZFKnwdxfDbkN3eAAE9sHl8zJFqBz4VhxolW9EErbjR1oyH7jK2A==
  /@types/tedious/4.0.3:
    dependencies:
      '@types/node': 14.14.37
    dev: true
    resolution:
      integrity: sha512-JMGNbZ7BOBSG/Tsus41SMdxqHgWpYhy0ZYGdC5vHGR75grOB17Zm+EZ7JaA32pS4Wtnt4wUPO30EqlmMI78sCA==
  /@types/ws/7.4.1:
    dependencies:
      '@types/node': 14.14.37
    dev: true
    resolution:
      integrity: sha512-ISCK1iFnR+jYv7+jLNX0wDqesZ/5RAeY3wUx6QaphmocphU61h+b+PHjS18TF4WIPTu/MMzxIq2PHr32o2TS5Q==
  /@types/yargs-parser/20.2.0:
    dev: true
    resolution:
      integrity: sha512-37RSHht+gzzgYeobbG+KWryeAW8J33Nhr69cjTqSYymXVZEN9NbRYWoYlRtDhHKPVT1FyNKwaTPC1NynKZpzRA==
  /@types/yargs/15.0.13:
    dependencies:
      '@types/yargs-parser': 20.2.0
    dev: true
    resolution:
      integrity: sha512-kQ5JNTrbDv3Rp5X2n/iUu37IJBDU2gsZ5R/g1/KHOOEc5IKfUFjXT6DENPGduh08I/pamwtEq4oul7gUqKTQDQ==
  /@typescript-eslint/eslint-plugin/4.20.0_7448dc1756632cc6400f187319207d38:
    dependencies:
      '@typescript-eslint/experimental-utils': 4.20.0_eslint@7.23.0+typescript@4.2.3
      '@typescript-eslint/parser': 4.20.0_eslint@7.23.0+typescript@4.2.3
      '@typescript-eslint/scope-manager': 4.20.0
      debug: 4.3.1
      eslint: 7.23.0
      functional-red-black-tree: 1.0.1
      lodash: 4.17.21
      regexpp: 3.1.0
      semver: 7.3.5
      tsutils: 3.21.0_typescript@4.2.3
      typescript: 4.2.3
    dev: true
    engines:
      node: ^10.12.0 || >=12.0.0
    peerDependencies:
      '@typescript-eslint/parser': ^4.0.0
      eslint: ^5.0.0 || ^6.0.0 || ^7.0.0
      typescript: '*'
    peerDependenciesMeta:
      typescript:
        optional: true
    resolution:
      integrity: sha512-sw+3HO5aehYqn5w177z2D82ZQlqHCwcKSMboueo7oE4KU9QiC0SAgfS/D4z9xXvpTc8Bt41Raa9fBR8T2tIhoQ==
  /@typescript-eslint/eslint-plugin/4.20.0_acab3aed5e881e24fa70b2126545b3f8:
    dependencies:
      '@typescript-eslint/experimental-utils': 4.20.0_eslint@7.23.0+typescript@4.0.3
      '@typescript-eslint/parser': 4.20.0_eslint@7.23.0+typescript@4.0.3
      '@typescript-eslint/scope-manager': 4.20.0
      debug: 4.3.1
      eslint: 7.23.0
      functional-red-black-tree: 1.0.1
      lodash: 4.17.21
      regexpp: 3.1.0
      semver: 7.3.5
      tsutils: 3.21.0_typescript@4.0.3
      typescript: 4.0.3
    dev: true
    engines:
      node: ^10.12.0 || >=12.0.0
    peerDependencies:
      '@typescript-eslint/parser': ^4.0.0
      eslint: ^5.0.0 || ^6.0.0 || ^7.0.0
      typescript: '*'
    peerDependenciesMeta:
      typescript:
        optional: true
    resolution:
      integrity: sha512-sw+3HO5aehYqn5w177z2D82ZQlqHCwcKSMboueo7oE4KU9QiC0SAgfS/D4z9xXvpTc8Bt41Raa9fBR8T2tIhoQ==
  /@typescript-eslint/eslint-plugin/4.21.0_35a5aea22e0e38f5e47be9122770cb30:
    dependencies:
      '@typescript-eslint/experimental-utils': 4.21.0_eslint@7.23.0+typescript@4.2.3
      '@typescript-eslint/parser': 4.21.0_eslint@7.23.0+typescript@4.2.3
      '@typescript-eslint/scope-manager': 4.21.0
      debug: 4.3.1
      eslint: 7.23.0
      functional-red-black-tree: 1.0.1
      lodash: 4.17.21
      regexpp: 3.1.0
      semver: 7.3.5
      tsutils: 3.21.0_typescript@4.2.3
      typescript: 4.2.3
    dev: true
    engines:
      node: ^10.12.0 || >=12.0.0
    peerDependencies:
      '@typescript-eslint/parser': ^4.0.0
      eslint: ^5.0.0 || ^6.0.0 || ^7.0.0
      typescript: '*'
    peerDependenciesMeta:
      typescript:
        optional: true
    resolution:
      integrity: sha512-FPUyCPKZbVGexmbCFI3EQHzCZdy2/5f+jv6k2EDljGdXSRc0cKvbndd2nHZkSLqCNOPk0jB6lGzwIkglXcYVsQ==
  /@typescript-eslint/experimental-utils/4.20.0_eslint@7.23.0+typescript@4.0.3:
    dependencies:
      '@types/json-schema': 7.0.7
      '@typescript-eslint/scope-manager': 4.20.0
      '@typescript-eslint/types': 4.20.0
      '@typescript-eslint/typescript-estree': 4.20.0_typescript@4.0.3
      eslint: 7.23.0
      eslint-scope: 5.1.1
      eslint-utils: 2.1.0
    dev: true
    engines:
      node: ^10.12.0 || >=12.0.0
    peerDependencies:
      eslint: '*'
      typescript: '*'
    resolution:
      integrity: sha512-sQNlf6rjLq2yB5lELl3gOE7OuoA/6IVXJUJ+Vs7emrQMva14CkOwyQwD7CW+TkmOJ4Q/YGmoDLmbfFrpGmbKng==
  /@typescript-eslint/experimental-utils/4.20.0_eslint@7.23.0+typescript@4.2.3:
    dependencies:
      '@types/json-schema': 7.0.7
      '@typescript-eslint/scope-manager': 4.20.0
      '@typescript-eslint/types': 4.20.0
      '@typescript-eslint/typescript-estree': 4.20.0_typescript@4.2.3
      eslint: 7.23.0
      eslint-scope: 5.1.1
      eslint-utils: 2.1.0
    dev: true
    engines:
      node: ^10.12.0 || >=12.0.0
    peerDependencies:
      eslint: '*'
      typescript: '*'
    resolution:
      integrity: sha512-sQNlf6rjLq2yB5lELl3gOE7OuoA/6IVXJUJ+Vs7emrQMva14CkOwyQwD7CW+TkmOJ4Q/YGmoDLmbfFrpGmbKng==
  /@typescript-eslint/experimental-utils/4.21.0_eslint@7.23.0+typescript@4.2.3:
    dependencies:
      '@types/json-schema': 7.0.7
      '@typescript-eslint/scope-manager': 4.21.0
      '@typescript-eslint/types': 4.21.0
      '@typescript-eslint/typescript-estree': 4.21.0_typescript@4.2.3
      eslint: 7.23.0
      eslint-scope: 5.1.1
      eslint-utils: 2.1.0
    dev: true
    engines:
      node: ^10.12.0 || >=12.0.0
    peerDependencies:
      eslint: '*'
      typescript: '*'
    resolution:
      integrity: sha512-cEbgosW/tUFvKmkg3cU7LBoZhvUs+ZPVM9alb25XvR0dal4qHL3SiUqHNrzoWSxaXA9gsifrYrS1xdDV6w/gIA==
  /@typescript-eslint/parser/4.20.0_eslint@7.23.0+typescript@4.0.3:
    dependencies:
      '@typescript-eslint/scope-manager': 4.20.0
      '@typescript-eslint/types': 4.20.0
      '@typescript-eslint/typescript-estree': 4.20.0_typescript@4.0.3
      debug: 4.3.1
      eslint: 7.23.0
      typescript: 4.0.3
    dev: true
    engines:
      node: ^10.12.0 || >=12.0.0
    peerDependencies:
      eslint: ^5.0.0 || ^6.0.0 || ^7.0.0
      typescript: '*'
    peerDependenciesMeta:
      typescript:
        optional: true
    resolution:
      integrity: sha512-m6vDtgL9EABdjMtKVw5rr6DdeMCH3OA1vFb0dAyuZSa3e5yw1YRzlwFnm9knma9Lz6b2GPvoNSa8vOXrqsaglA==
  /@typescript-eslint/parser/4.20.0_eslint@7.23.0+typescript@4.2.3:
    dependencies:
      '@typescript-eslint/scope-manager': 4.20.0
      '@typescript-eslint/types': 4.20.0
      '@typescript-eslint/typescript-estree': 4.20.0_typescript@4.2.3
      debug: 4.3.1
      eslint: 7.23.0
      typescript: 4.2.3
    dev: true
    engines:
      node: ^10.12.0 || >=12.0.0
    peerDependencies:
      eslint: ^5.0.0 || ^6.0.0 || ^7.0.0
      typescript: '*'
    peerDependenciesMeta:
      typescript:
        optional: true
    resolution:
      integrity: sha512-m6vDtgL9EABdjMtKVw5rr6DdeMCH3OA1vFb0dAyuZSa3e5yw1YRzlwFnm9knma9Lz6b2GPvoNSa8vOXrqsaglA==
  /@typescript-eslint/parser/4.21.0_eslint@7.23.0+typescript@4.2.3:
    dependencies:
      '@typescript-eslint/scope-manager': 4.21.0
      '@typescript-eslint/types': 4.21.0
      '@typescript-eslint/typescript-estree': 4.21.0_typescript@4.2.3
      debug: 4.3.1
      eslint: 7.23.0
      typescript: 4.2.3
    dev: true
    engines:
      node: ^10.12.0 || >=12.0.0
    peerDependencies:
      eslint: ^5.0.0 || ^6.0.0 || ^7.0.0
      typescript: '*'
    peerDependenciesMeta:
      typescript:
        optional: true
    resolution:
      integrity: sha512-eyNf7QmE5O/l1smaQgN0Lj2M/1jOuNg2NrBm1dqqQN0sVngTLyw8tdCbih96ixlhbF1oINoN8fDCyEH9SjLeIA==
  /@typescript-eslint/scope-manager/4.20.0:
    dependencies:
      '@typescript-eslint/types': 4.20.0
      '@typescript-eslint/visitor-keys': 4.20.0
    dev: true
    engines:
      node: ^8.10.0 || ^10.13.0 || >=11.10.1
    resolution:
      integrity: sha512-/zm6WR6iclD5HhGpcwl/GOYDTzrTHmvf8LLLkwKqqPKG6+KZt/CfSgPCiybshmck66M2L5fWSF/MKNuCwtKQSQ==
  /@typescript-eslint/scope-manager/4.21.0:
    dependencies:
      '@typescript-eslint/types': 4.21.0
      '@typescript-eslint/visitor-keys': 4.21.0
    dev: true
    engines:
      node: ^8.10.0 || ^10.13.0 || >=11.10.1
    resolution:
      integrity: sha512-kfOjF0w1Ix7+a5T1knOw00f7uAP9Gx44+OEsNQi0PvvTPLYeXJlsCJ4tYnDj5PQEYfpcgOH5yBlw7K+UEI9Agw==
  /@typescript-eslint/types/4.20.0:
    dev: true
    engines:
      node: ^8.10.0 || ^10.13.0 || >=11.10.1
    resolution:
      integrity: sha512-cYY+1PIjei1nk49JAPnH1VEnu7OYdWRdJhYI5wiKOUMhLTG1qsx5cQxCUTuwWCmQoyriadz3Ni8HZmGSofeC+w==
  /@typescript-eslint/types/4.21.0:
    dev: true
    engines:
      node: ^8.10.0 || ^10.13.0 || >=11.10.1
    resolution:
      integrity: sha512-+OQaupjGVVc8iXbt6M1oZMwyKQNehAfLYJJ3SdvnofK2qcjfor9pEM62rVjBknhowTkh+2HF+/KdRAc/wGBN2w==
  /@typescript-eslint/typescript-estree/4.20.0_typescript@4.0.3:
    dependencies:
      '@typescript-eslint/types': 4.20.0
      '@typescript-eslint/visitor-keys': 4.20.0
      debug: 4.3.1
      globby: 11.0.3
      is-glob: 4.0.1
      semver: 7.3.5
      tsutils: 3.21.0_typescript@4.0.3
      typescript: 4.0.3
    dev: true
    engines:
      node: ^10.12.0 || >=12.0.0
    peerDependencies:
      typescript: '*'
    peerDependenciesMeta:
      typescript:
        optional: true
    resolution:
      integrity: sha512-Knpp0reOd4ZsyoEJdW8i/sK3mtZ47Ls7ZHvD8WVABNx5Xnn7KhenMTRGegoyMTx6TiXlOVgMz9r0pDgXTEEIHA==
  /@typescript-eslint/typescript-estree/4.20.0_typescript@4.2.3:
    dependencies:
      '@typescript-eslint/types': 4.20.0
      '@typescript-eslint/visitor-keys': 4.20.0
      debug: 4.3.1
      globby: 11.0.3
      is-glob: 4.0.1
      semver: 7.3.5
      tsutils: 3.21.0_typescript@4.2.3
      typescript: 4.2.3
    dev: true
    engines:
      node: ^10.12.0 || >=12.0.0
    peerDependencies:
      typescript: '*'
    peerDependenciesMeta:
      typescript:
        optional: true
    resolution:
      integrity: sha512-Knpp0reOd4ZsyoEJdW8i/sK3mtZ47Ls7ZHvD8WVABNx5Xnn7KhenMTRGegoyMTx6TiXlOVgMz9r0pDgXTEEIHA==
  /@typescript-eslint/typescript-estree/4.21.0_typescript@4.2.3:
    dependencies:
      '@typescript-eslint/types': 4.21.0
      '@typescript-eslint/visitor-keys': 4.21.0
      debug: 4.3.1
      globby: 11.0.3
      is-glob: 4.0.1
      semver: 7.3.5
      tsutils: 3.21.0_typescript@4.2.3
      typescript: 4.2.3
    dev: true
    engines:
      node: ^10.12.0 || >=12.0.0
    peerDependencies:
      typescript: '*'
    peerDependenciesMeta:
      typescript:
        optional: true
    resolution:
      integrity: sha512-ZD3M7yLaVGVYLw4nkkoGKumb7Rog7QID9YOWobFDMQKNl+vPxqVIW/uDk+MDeGc+OHcoG2nJ2HphwiPNajKw3w==
  /@typescript-eslint/visitor-keys/4.20.0:
    dependencies:
      '@typescript-eslint/types': 4.20.0
      eslint-visitor-keys: 2.0.0
    dev: true
    engines:
      node: ^8.10.0 || ^10.13.0 || >=11.10.1
    resolution:
      integrity: sha512-NXKRM3oOVQL8yNFDNCZuieRIwZ5UtjNLYtmMx2PacEAGmbaEYtGgVHUHVyZvU/0rYZcizdrWjDo+WBtRPSgq+A==
  /@typescript-eslint/visitor-keys/4.21.0:
    dependencies:
      '@typescript-eslint/types': 4.21.0
      eslint-visitor-keys: 2.0.0
    dev: true
    engines:
      node: ^8.10.0 || ^10.13.0 || >=11.10.1
    resolution:
      integrity: sha512-dH22dROWGi5Z6p+Igc8bLVLmwy7vEe8r+8c+raPQU0LxgogPUrRAtRGtvBWmlr9waTu3n+QLt/qrS/hWzk1x5w==
  /abab/2.0.5:
    dev: true
    resolution:
      integrity: sha512-9IK9EadsbHo6jLWIpxpR6pL0sazTXV6+SQv25ZB+F7Bj9mJNaOc4nCRabwd5M/JwmUa8idz6Eci6eKfJryPs6Q==
  /abbrev/1.1.1:
    dev: true
    resolution:
      integrity: sha512-nne9/IiQ/hzIhY6pdDnbBtz7DjPTKrY00P/zvPSm5pOFkl6xuGrGnXn/VtTNNfNtAfZ9/1RtehkszU9qcTii0Q==
  /accepts/1.3.7:
    dependencies:
      mime-types: 2.1.30
      negotiator: 0.6.2
    dev: true
    engines:
      node: '>= 0.6'
    resolution:
      integrity: sha512-Il80Qs2WjYlJIBNzNkK6KYqlVMTbZLXgHx2oT0pU/fjRHyEp+PEfEPY0R3WCwAGVOtauxh1hOxNgIf5bv7dQpA==
  /acorn-globals/6.0.0:
    dependencies:
      acorn: 7.4.1
      acorn-walk: 7.2.0
    dev: true
    resolution:
      integrity: sha512-ZQl7LOWaF5ePqqcX4hLuv/bLXYQNfNWw2c0/yX/TsPRKamzHcTGQnlCjHT3TsmkOUVEPS3crCxiPfdzE/Trlhg==
  /acorn-jsx/5.3.1_acorn@7.4.1:
    dependencies:
      acorn: 7.4.1
    dev: true
    peerDependencies:
      acorn: ^6.0.0 || ^7.0.0 || ^8.0.0
    resolution:
      integrity: sha512-K0Ptm/47OKfQRpNQ2J/oIN/3QYiK6FwW+eJbILhsdxh2WTLdl+30o8aGdTbm5JbffpFFAg/g+zi1E+jvJha5ng==
  /acorn-walk/7.2.0:
    dev: true
    engines:
      node: '>=0.4.0'
    resolution:
      integrity: sha512-OPdCF6GsMIP+Az+aWfAAOEt2/+iVDKE7oy6lJ098aoe59oAmK76qV6Gw60SbZ8jHuG2wH058GF4pLFbYamYrVA==
  /acorn/7.4.1:
    dev: true
    engines:
      node: '>=0.4.0'
    hasBin: true
    resolution:
      integrity: sha512-nQyp0o1/mNdbTO1PO6kHkwSrmgZ0MT/jCCpNiwbUjGoRN4dlBhqJtoQuCnEOKzgTVwg0ZWiCoQy6SxMebQVh8A==
  /acorn/8.1.0:
    dev: true
    engines:
      node: '>=0.4.0'
    hasBin: true
    resolution:
      integrity: sha512-LWCF/Wn0nfHOmJ9rzQApGnxnvgfROzGilS8936rqN/lfcYkY9MYZzdMqN+2NJ4SlTc+m5HiSa+kNfDtI64dwUA==
  /adal-node/0.1.28:
    dependencies:
      '@types/node': 8.10.66
      async: 3.2.0
      date-utils: 1.2.21
      jws: 3.2.2
      request: 2.88.2
      underscore: 1.12.1
      uuid: 3.4.0
      xmldom: 0.5.0
      xpath.js: 1.1.0
    dev: true
    engines:
      node: '>= 0.6.15'
    resolution:
      integrity: sha1-RoxLs+u9lrEnBmn0ucuk4AZepIU=
  /agent-base/5.1.1:
    dev: true
    engines:
      node: '>= 6.0.0'
    resolution:
      integrity: sha512-TMeqbNl2fMW0nMjTEPOwe3J/PRFP4vqeoNuQMG0HlMrtm5QxKqdvAkZ1pRBQ/ulIyDD5Yq0nJ7YbdD8ey0TO3g==
  /agent-base/6.0.2:
    dependencies:
      debug: 4.3.1
    engines:
      node: '>= 6.0.0'
    resolution:
      integrity: sha512-RZNwNclF7+MS/8bDg70amg32dyeZGZxiDuQmZxKLAlQjr3jGyLx+4Kkk58UO7D2QdgFIQCovuSuZESne6RG6XQ==
  /aggregate-error/3.1.0:
    dependencies:
      clean-stack: 2.2.0
      indent-string: 4.0.0
    engines:
      node: '>=8'
    resolution:
      integrity: sha512-4I7Td01quW/RpocfNayFdFVk1qSuoh0E7JrbRJ16nH01HhKFQ88INq9Sd+nd72zqRySlr9BmDA8xlEJ6vJMrYA==
  /ajv/6.12.6:
    dependencies:
      fast-deep-equal: 3.1.3
      fast-json-stable-stringify: 2.1.0
      json-schema-traverse: 0.4.1
      uri-js: 4.4.1
    dev: true
    resolution:
      integrity: sha512-j3fVLgvTo527anyYyJOGTYJbG+vnnQYvE0m5mmkc1TK+nxAppkCLMIL0aZ4dblVCNoGShhm+kzE4ZUykBoMg4g==
  /ajv/8.0.5:
    dependencies:
      fast-deep-equal: 3.1.3
      json-schema-traverse: 1.0.0
      require-from-string: 2.0.2
      uri-js: 4.4.1
    dev: true
    resolution:
      integrity: sha512-RkiLa/AeJx7+9OvniQ/qeWu0w74A8DiPPBclQ6ji3ZQkv5KamO+QGpqmi7O4JIw3rHGUXZ6CoP9tsAkn3gyazg==
  /ansi-align/3.0.0:
    dependencies:
      string-width: 3.1.0
    dev: true
    resolution:
      integrity: sha512-ZpClVKqXN3RGBmKibdfWzqCY4lnjEuoNzU5T0oEFpfd/z5qJHVarukridD4juLO2FXMiwUQxr9WqQtaYa8XRYw==
  /ansi-colors/4.1.1:
    dev: true
    engines:
      node: '>=6'
    resolution:
      integrity: sha512-JoX0apGbHaUJBNl6yF+p6JAFYZ666/hhCGKN5t9QFjbJQKUU/g8MNbFDbvfrgKXvI1QpZplPOnwIo99lX/AAmA==
  /ansi-escapes/4.3.2:
    dependencies:
      type-fest: 0.21.3
    engines:
      node: '>=8'
    resolution:
      integrity: sha512-gKXj5ALrKWQLsYG9jlTRmR/xKluxHV+Z9QEwNIgCfM1/uwPMCuzVVnh5mwTd+OuBZcwSIMbqssNWRm1lE51QaQ==
  /ansi-regex/2.1.1:
    dev: true
    engines:
      node: '>=0.10.0'
    resolution:
      integrity: sha1-w7M6te42DYbg5ijwRorn7yfWVN8=
  /ansi-regex/4.1.0:
    dev: true
    engines:
      node: '>=6'
    resolution:
      integrity: sha512-1apePfXM1UOSqw0o9IiFAovVz9M5S1Dg+4TrDwfMewQ6p/rmMueb7tWZjQ1rx4Loy1ArBggoqGpfqqdI4rondg==
  /ansi-regex/5.0.0:
    engines:
      node: '>=8'
    resolution:
      integrity: sha512-bY6fj56OUQ0hU1KjFNDQuJFezqKdrAyFdIevADiqrWHwSlbmBNMHp5ak2f40Pm8JTFyM2mqxkG6ngkHO11f/lg==
  /ansi-styles/3.2.1:
    dependencies:
      color-convert: 1.9.3
    engines:
      node: '>=4'
    resolution:
      integrity: sha512-VT0ZI6kZRdTh8YyJw3SMbYm/u+NqfsAxEpWO0Pf9sq8/e94WxxOpPKx9FR1FlyCtOVDNOQ+8ntlqFxiRc+r5qA==
  /ansi-styles/4.3.0:
    dependencies:
      color-convert: 2.0.1
    engines:
      node: '>=8'
    resolution:
      integrity: sha512-zbB9rCJAT1rbjiVDb2hqKFHNYLxgtk8NURxZ3IZwD3F6NtxbXZQCnnSi1Lkx+IDohdPlFp222wVALIheZJQSEg==
  /anymatch/2.0.0:
    dependencies:
      micromatch: 3.1.10
      normalize-path: 2.1.1
    dev: true
    resolution:
      integrity: sha512-5teOsQWABXHHBFP9y3skS5P3d/WfWXpv3FUpy+LorMrNYaT9pI4oLMQX7jzQ2KklNpGpWHzdCXTDT2Y3XGlZBw==
  /anymatch/3.1.1:
    dependencies:
      normalize-path: 3.0.0
      picomatch: 2.2.2
    dev: true
    engines:
      node: '>= 8'
    resolution:
      integrity: sha512-mM8522psRCqzV+6LhomX5wgp25YVibjh8Wj23I5RPkPppSVSjyKD2A2mBJmWGa+KN7f2D6LNh9jkBCeyLktzjg==
  /aproba/1.2.0:
    dev: true
    resolution:
      integrity: sha512-Y9J6ZjXtoYh8RnXVCMOU/ttDmk1aBjunq9vO0ta5x85WDQiQfUF9sIPBITdbiiIVcBo03Hi3jMxigBtsddlXRw==
  /archiver-utils/2.1.0:
    dependencies:
      glob: 7.1.6
      graceful-fs: 4.2.6
      lazystream: 1.0.0
      lodash.defaults: 4.2.0
      lodash.difference: 4.5.0
      lodash.flatten: 4.4.0
      lodash.isplainobject: 4.0.6
      lodash.union: 4.6.0
      normalize-path: 3.0.0
      readable-stream: 2.3.7
    engines:
      node: '>= 6'
    resolution:
      integrity: sha512-bEL/yUb/fNNiNTuUz979Z0Yg5L+LzLxGJz8x79lYmR54fmTIb6ob/hNQgkQnIUDWIFjZVQwl9Xs356I6BAMHfw==
  /archiver/4.0.2:
    dependencies:
      archiver-utils: 2.1.0
      async: 3.2.0
      buffer-crc32: 0.2.13
      glob: 7.1.6
      readable-stream: 3.6.0
      tar-stream: 2.2.0
      zip-stream: 3.0.1
    engines:
      node: '>= 8'
    resolution:
      integrity: sha512-B9IZjlGwaxF33UN4oPbfBkyA4V1SxNLeIhR1qY8sRXSsbdUkEHrrOvwlYFPx+8uQeCe9M+FG6KgO+imDmQ79CQ==
  /are-we-there-yet/1.1.5:
    dependencies:
      delegates: 1.0.0
      readable-stream: 2.3.7
    dev: true
    resolution:
      integrity: sha512-5hYdAkZlcG8tOLujVDTgCT+uPX0VnpAH28gWsLfzpXYm7wP6mp5Q/gYyR7YQ0cKVJcXJnl3j2kpBan13PtQf6w==
  /arg/4.1.3:
    dev: true
    resolution:
      integrity: sha512-58S9QDqG0Xx27YwPSt9fJxivjYl432YCwfDMfZ+71RAqUrZef7LrKQZ3LHLOwCS4FLNBplP533Zx895SeOCHvA==
  /arg/5.0.0:
    resolution:
      integrity: sha512-4P8Zm2H+BRS+c/xX1LrHw0qKpEhdlZjLCgWy+d78T9vqa2Z2SiD2wMrYuWIAFy5IZUD7nnNXroRttz+0RzlrzQ==
  /argparse/1.0.10:
    dependencies:
      sprintf-js: 1.0.3
    dev: true
    resolution:
      integrity: sha512-o5Roy6tNG4SL/FOkCAN6RzjiakZS25RLYFrcMttJqbdd8BWrnA+fGz57iN5Pb06pvBGvl5gQ0B48dJlslXvoTg==
  /arr-diff/4.0.0:
    dev: true
    engines:
      node: '>=0.10.0'
    resolution:
      integrity: sha1-1kYQdP6/7HHn4VI1dhoyml3HxSA=
  /arr-flatten/1.1.0:
    dev: true
    engines:
      node: '>=0.10.0'
    resolution:
      integrity: sha512-L3hKV5R/p5o81R7O02IGnwpDmkp6E982XhtbuwSe3O4qOtMMMtodicASA1Cny2U+aCXcNpml+m4dPsvsJ3jatg==
  /arr-union/3.1.0:
    dev: true
    engines:
      node: '>=0.10.0'
    resolution:
      integrity: sha1-45sJrqne+Gao8gbiiK9jkZuuOcQ=
  /array-flatten/1.1.1:
    dev: true
    resolution:
      integrity: sha1-ml9pkFGx5wczKPKgCJaLZOopVdI=
  /array-union/2.1.0:
    engines:
      node: '>=8'
    resolution:
      integrity: sha512-HGyxoOTYUyCM6stUe6EJgnd4EoewAI7zMdfqO+kGjnlZmBDz/cR5pf8r/cR4Wq60sL/p0IkcjUEEPwS3GFrIyw==
  /array-unique/0.3.2:
    dev: true
    engines:
      node: '>=0.10.0'
    resolution:
      integrity: sha1-qJS3XUvE9s1nnvMkSp/Y9Gri1Cg=
  /arrify/1.0.1:
    dev: true
    engines:
      node: '>=0.10.0'
    resolution:
      integrity: sha1-iYUI2iIm84DfkEcoRWhJwVAaSw0=
  /asn1/0.2.4:
    dependencies:
      safer-buffer: 2.1.2
    dev: true
    resolution:
      integrity: sha512-jxwzQpLQjSmWXgwaCZE9Nz+glAG01yF1QnWgbhGwHI5A6FRIEY6IVqtHhIepHqI7/kyEyQEagBC5mBEFlIYvdg==
  /assert-plus/1.0.0:
    dev: true
    engines:
      node: '>=0.8'
    resolution:
      integrity: sha1-8S4PPF13sLHN2RRpQuTpbB5N1SU=
  /assign-symbols/1.0.0:
    dev: true
    engines:
      node: '>=0.10.0'
    resolution:
      integrity: sha1-WWZ/QfrdTyDMvCu5a41Pf3jsA2c=
  /astral-regex/2.0.0:
    engines:
      node: '>=8'
    resolution:
      integrity: sha512-Z7tMw1ytTXt5jqMcOP+OQteU1VuNK9Y02uuJtKQ1Sv69jXQKKg5cibLwGJow8yzZP+eAc18EmLGPal0bp36rvQ==
  /async/3.2.0:
    resolution:
      integrity: sha512-TR2mEZFVOj2pLStYxLht7TyfuRzaydfpxr3k9RpHIzMgw7A64dzsdqCxH1WJyQdoe8T10nDXd9wnEigmiuHIZw==
  /asynckit/0.4.0:
    dev: true
    resolution:
      integrity: sha1-x57Zf380y48robyXkLzDZkdLS3k=
  /atob/2.1.2:
    dev: true
    engines:
      node: '>= 4.5.0'
    hasBin: true
    resolution:
      integrity: sha512-Wm6ukoaOGJi/73p/cl2GvLjTI5JM1k/O14isD73YML8StrH/7/lRFgmg8nICZgD3bZZvjwCGxtMOD3wWNAu8cg==
  /aws-sign2/0.7.0:
    dev: true
    resolution:
      integrity: sha1-tG6JCTSpWR8tL2+G1+ap8bP+dqg=
  /aws4/1.11.0:
    dev: true
    resolution:
      integrity: sha512-xh1Rl34h6Fi1DC2WWKfxUTVqRsNnr6LsKz2+hfwDxQJWmrx8+c7ylaqBMcHfl1U1r2dsifOvKX3LQuLNZ+XSvA==
  /axios/0.21.1_debug@4.3.1:
    dependencies:
      follow-redirects: 1.13.3_debug@4.3.1
    dev: true
    peerDependencies:
      debug: '*'
    resolution:
      integrity: sha512-dKQiRHxGD9PPRIUNIWvZhPTPpl1rf/OxTYKsqKUDjBwYylTvV7SjSHJb9ratfyzM6wCdLCOYLzs73qpg5c4iGA==
  /babel-jest/26.6.3_@babel+core@7.13.14:
    dependencies:
      '@babel/core': 7.13.14
      '@jest/transform': 26.6.2
      '@jest/types': 26.6.2
      '@types/babel__core': 7.1.14
      babel-plugin-istanbul: 6.0.0
      babel-preset-jest: 26.6.2_@babel+core@7.13.14
      chalk: 4.1.0
      graceful-fs: 4.2.6
      slash: 3.0.0
    dev: true
    engines:
      node: '>= 10.14.2'
    peerDependencies:
      '@babel/core': ^7.0.0
    resolution:
      integrity: sha512-pl4Q+GAVOHwvjrck6jKjvmGhnO3jHX/xuB9d27f+EJZ/6k+6nMuPjorrYp7s++bKKdANwzElBWnLWaObvTnaZA==
  /babel-plugin-istanbul/6.0.0:
    dependencies:
      '@babel/helper-plugin-utils': 7.13.0
      '@istanbuljs/load-nyc-config': 1.1.0
      '@istanbuljs/schema': 0.1.3
      istanbul-lib-instrument: 4.0.3
      test-exclude: 6.0.0
    dev: true
    engines:
      node: '>=8'
    resolution:
      integrity: sha512-AF55rZXpe7trmEylbaE1Gv54wn6rwU03aptvRoVIGP8YykoSxqdVLV1TfwflBCE/QtHmqtP8SWlTENqbK8GCSQ==
  /babel-plugin-jest-hoist/26.6.2:
    dependencies:
      '@babel/template': 7.12.13
      '@babel/types': 7.13.14
      '@types/babel__core': 7.1.14
      '@types/babel__traverse': 7.11.1
    dev: true
    engines:
      node: '>= 10.14.2'
    resolution:
      integrity: sha512-PO9t0697lNTmcEHH69mdtYiOIkkOlj9fySqfO3K1eCcdISevLAE0xY59VLLUj0SoiPiTX/JU2CYFpILydUa5Lw==
  /babel-preset-current-node-syntax/1.0.1_@babel+core@7.13.14:
    dependencies:
      '@babel/core': 7.13.14
      '@babel/plugin-syntax-async-generators': 7.8.4_@babel+core@7.13.14
      '@babel/plugin-syntax-bigint': 7.8.3_@babel+core@7.13.14
      '@babel/plugin-syntax-class-properties': 7.12.13_@babel+core@7.13.14
      '@babel/plugin-syntax-import-meta': 7.10.4_@babel+core@7.13.14
      '@babel/plugin-syntax-json-strings': 7.8.3_@babel+core@7.13.14
      '@babel/plugin-syntax-logical-assignment-operators': 7.10.4_@babel+core@7.13.14
      '@babel/plugin-syntax-nullish-coalescing-operator': 7.8.3_@babel+core@7.13.14
      '@babel/plugin-syntax-numeric-separator': 7.10.4_@babel+core@7.13.14
      '@babel/plugin-syntax-object-rest-spread': 7.8.3_@babel+core@7.13.14
      '@babel/plugin-syntax-optional-catch-binding': 7.8.3_@babel+core@7.13.14
      '@babel/plugin-syntax-optional-chaining': 7.8.3_@babel+core@7.13.14
      '@babel/plugin-syntax-top-level-await': 7.12.13_@babel+core@7.13.14
    dev: true
    peerDependencies:
      '@babel/core': ^7.0.0
    resolution:
      integrity: sha512-M7LQ0bxarkxQoN+vz5aJPsLBn77n8QgTFmo8WK0/44auK2xlCXrYcUxHFxgU7qW5Yzw/CjmLRK2uJzaCd7LvqQ==
  /babel-preset-jest/26.6.2_@babel+core@7.13.14:
    dependencies:
      '@babel/core': 7.13.14
      babel-plugin-jest-hoist: 26.6.2
      babel-preset-current-node-syntax: 1.0.1_@babel+core@7.13.14
    dev: true
    engines:
      node: '>= 10.14.2'
    peerDependencies:
      '@babel/core': ^7.0.0
    resolution:
      integrity: sha512-YvdtlVm9t3k777c5NPQIv6cxFFFapys25HiUmuSgHwIZhfifweR5c5Sf5nwE3MAbfu327CYSvps8Yx6ANLyleQ==
  /balanced-match/1.0.0:
    resolution:
      integrity: sha1-ibTRmasr7kneFk6gK4nORi1xt2c=
  /base/0.11.2:
    dependencies:
      cache-base: 1.0.1
      class-utils: 0.3.6
      component-emitter: 1.3.0
      define-property: 1.0.0
      isobject: 3.0.1
      mixin-deep: 1.3.2
      pascalcase: 0.1.1
    dev: true
    engines:
      node: '>=0.10.0'
    resolution:
      integrity: sha512-5T6P4xPgpp0YDFvSWwEZ4NoE3aM4QBQXDzmVbraCkFj8zHM+mba8SyqB5DbZWyR7mYHo6Y7BdQo3MoA4m0TeQg==
  /base64-js/1.5.1:
    resolution:
      integrity: sha512-AKpaYlHn8t4SVbOHCy+b5+KKgvR4vrsD8vbvrbiQJps7fKDTkjkDry6ji0rUJjC0kzbNePLwzxq8iypo41qeWA==
  /batching-toposort/1.2.0:
    dev: true
    engines:
      node: '>=8.0.0'
    resolution:
      integrity: sha512-HDf0OOv00dqYGm+M5tJ121RTzX0sK9fxzBMKXYsuQrY0pKSOJjc5qa0DUtzvCGkgIVf1YON2G1e/MHEdHXVaRQ==
  /bcrypt-pbkdf/1.0.2:
    dependencies:
      tweetnacl: 0.14.5
    dev: true
    resolution:
      integrity: sha1-pDAdOJtqQ/m2f/PKEaP2Y342Dp4=
  /bl/3.0.1:
    dependencies:
      readable-stream: 3.6.0
    dev: true
    resolution:
      integrity: sha512-jrCW5ZhfQ/Vt07WX1Ngs+yn9BDqPL/gw28S7s9H6QK/gupnizNzJAss5akW20ISgOrbLTlXOOCTJeNUQqruAWQ==
  /bl/4.1.0:
    dependencies:
      buffer: 5.7.1
      inherits: 2.0.4
      readable-stream: 3.6.0
    resolution:
      integrity: sha512-1W07cM9gS6DcLperZfFSj+bWLtaPGSOHWhPiGzXmvVJbRLdG82sH/Kn8EtW1VqWVA54AKf2h5k5BbnIbwF3h6w==
  /block-stream/0.0.9:
    dependencies:
      inherits: 2.0.4
    dev: true
    engines:
      node: 0.4 || >=0.5.8
    optional: true
    resolution:
      integrity: sha1-E+v+d4oDIFz+A3UUgeu0szAMEmo=
  /body-parser/1.19.0:
    dependencies:
      bytes: 3.1.0
      content-type: 1.0.4
      debug: 2.6.9
      depd: 1.1.2
      http-errors: 1.7.2
      iconv-lite: 0.4.24
      on-finished: 2.3.0
      qs: 6.7.0
      raw-body: 2.4.0
      type-is: 1.6.18
    dev: true
    engines:
      node: '>= 0.8'
    resolution:
      integrity: sha512-dhEPs72UPbDnAQJ9ZKMNTP6ptJaionhP5cBb541nXPlW60Jepo9RV/a4fX4XWW9CuFNK22krhrj1+rgzifNCsw==
  /boxen/4.2.0:
    dependencies:
      ansi-align: 3.0.0
      camelcase: 5.3.1
      chalk: 3.0.0
      cli-boxes: 2.2.1
      string-width: 4.2.2
      term-size: 2.2.1
      type-fest: 0.8.1
      widest-line: 3.1.0
    dev: true
    engines:
      node: '>=8'
    resolution:
      integrity: sha512-eB4uT9RGzg2odpER62bBwSLvUeGC+WbRjjyyFhGsKnc8wp/m0+hQsMUvUe3H2V0D5vw0nBdO1hCJoZo5mKeuIQ==
  /brace-expansion/1.1.11:
    dependencies:
      balanced-match: 1.0.0
      concat-map: 0.0.1
    resolution:
      integrity: sha512-iCuPHDFgrHX7H2vEI/5xpz07zSHB00TpugqhmYtVmMO6518mCuRMoOYFldEBl0g187ufozdaHgWKcYFb61qGiA==
  /braces/2.3.2:
    dependencies:
      arr-flatten: 1.1.0
      array-unique: 0.3.2
      extend-shallow: 2.0.1
      fill-range: 4.0.0
      isobject: 3.0.1
      repeat-element: 1.1.3
      snapdragon: 0.8.2
      snapdragon-node: 2.1.1
      split-string: 3.1.0
      to-regex: 3.0.2
    dev: true
    engines:
      node: '>=0.10.0'
    resolution:
      integrity: sha512-aNdbnj9P8PjdXU4ybaWLK2IF3jc/EoDYbC7AazW6to3TRsfXxscC9UXOB5iDiEQrkyIbWp2SLQda4+QAa7nc3w==
  /braces/3.0.2:
    dependencies:
      fill-range: 7.0.1
    engines:
      node: '>=8'
    resolution:
      integrity: sha512-b8um+L1RzM3WDSzvhm6gIz1yfTbBt6YTlcEKAvsmqCZZFw46z626lVj9j1yEPW33H5H+lBQpZMP1k8l+78Ha0A==
  /browser-process-hrtime/1.0.0:
    dev: true
    resolution:
      integrity: sha512-9o5UecI3GhkpM6DrXr69PblIuWxPKk9Y0jHBRhdocZ2y7YECBFCsHm79Pr3OyR2AvjhDkabFJaDJMYRazHgsow==
  /browserslist/4.16.3:
    dependencies:
      caniuse-lite: 1.0.30001207
      colorette: 1.2.2
      electron-to-chromium: 1.3.707
      escalade: 3.1.1
      node-releases: 1.1.71
    dev: true
    engines:
      node: ^6 || ^7 || ^8 || ^9 || ^10 || ^11 || ^12 || >=13.7
    hasBin: true
    resolution:
      integrity: sha512-vIyhWmIkULaq04Gt93txdh+j02yX/JzlyhLYbV3YQCn/zvES3JnY7TifHHvvr1w5hTDluNKMkV05cs4vy8Q7sw==
  /bs-logger/0.2.6:
    dependencies:
      fast-json-stable-stringify: 2.1.0
    dev: true
    engines:
      node: '>= 6'
    resolution:
      integrity: sha512-pd8DCoxmbgc7hyPKOvxtqNcjYoOsABPQdcCUjGp3d42VR2CX1ORhk2A87oqqu5R1kk+76nsxZupkmyd+MVtCog==
  /bser/2.1.1:
    dependencies:
      node-int64: 0.4.0
    dev: true
    resolution:
      integrity: sha512-gQxTNE/GAfIIrmHLUE3oJyp5FO6HRBfhjnw4/wMmA63ZGDJnWBmgY/lyQBpnDUkGmAhbSe39tx2d/iTOAfglwQ==
  /buffer-crc32/0.2.13:
    resolution:
      integrity: sha1-DTM+PwDqxQqhRUq9MO+MKl2ackI=
  /buffer-equal-constant-time/1.0.1:
    dev: true
    resolution:
      integrity: sha1-+OcRMvf/5uAaXJaXpMbz5I1cyBk=
  /buffer-from/1.1.1:
    dev: true
    resolution:
      integrity: sha512-MQcXEUbCKtEo7bhqEs6560Hyd4XaovZlO/k9V3hjVUF/zwW7KBVdSK4gIt/bzwS9MbR5qob+F5jusZsb0YQK2A==
  /buffer-writer/2.0.0:
    dev: true
    engines:
      node: '>=4'
    resolution:
      integrity: sha512-a7ZpuTZU1TRtnwyCNW3I5dc0wWNC3VR9S++Ewyk2HHZdrO3CQJqSpd+95Us590V6AL7JqUAH2IwZ/398PmNFgw==
  /buffer/5.7.1:
    dependencies:
      base64-js: 1.5.1
      ieee754: 1.2.1
    resolution:
      integrity: sha512-EHcyIPBQ4BSGlvjB16k5KgAJ27CIsHY/2JBmCRReo48y9rQ3MaUzWX3KVlBa4U7MyX02HdVj0K7C3WaB3ju7FQ==
  /byline/5.0.0:
    dev: true
    engines:
      node: '>=0.10.0'
    resolution:
      integrity: sha1-dBxSFkaOrcRXsDQQEYrXfejB3bE=
  /bytes/3.1.0:
    dev: true
    engines:
      node: '>= 0.8'
    resolution:
      integrity: sha512-zauLjrfCG+xvoyaqLoV8bLVXXNGC4JqlxFCutSDWA6fJrTo2ZuvLYTqZ7aHBLZSMOopbzwv8f+wZcVzfVTI2Dg==
  /cache-base/1.0.1:
    dependencies:
      collection-visit: 1.0.0
      component-emitter: 1.3.0
      get-value: 2.0.6
      has-value: 1.0.0
      isobject: 3.0.1
      set-value: 2.0.1
      to-object-path: 0.3.0
      union-value: 1.0.1
      unset-value: 1.0.0
    dev: true
    engines:
      node: '>=0.10.0'
    resolution:
      integrity: sha512-AKcdTnFSWATd5/GCPRxr2ChwIJ85CeyrEyjRHlKxQ56d4XJMGym0uAiKn0xbLOGOl3+yRpOTi484dVCEc5AUzQ==
  /cacheable-request/6.1.0:
    dependencies:
      clone-response: 1.0.2
      get-stream: 5.2.0
      http-cache-semantics: 4.1.0
      keyv: 3.1.0
      lowercase-keys: 2.0.0
      normalize-url: 4.5.0
      responselike: 1.0.2
    dev: true
    engines:
      node: '>=8'
    resolution:
      integrity: sha512-Oj3cAGPCqOZX7Rz64Uny2GYAZNliQSqfbePrgAQ1wKAihYmCUnraBtJtKcGR4xz7wF+LoJC+ssFZvv5BgF9Igg==
  /call-bind/1.0.2:
    dependencies:
      function-bind: 1.1.1
      get-intrinsic: 1.1.1
    dev: true
    resolution:
      integrity: sha512-7O+FbCihrB5WGbFYesctwmTKae6rOiIzmz1icreWJ+0aA7LJfuqhEso2T9ncpcFtzMQtzXf2QGGueWJGTYsqrA==
  /callsites/3.1.0:
    dev: true
    engines:
      node: '>=6'
    resolution:
      integrity: sha512-P8BjAsXvZS+VIDUI11hHCQEv74YT67YUi5JJFNWIqL235sBmjX4+qx9Muvls5ivyNENctx46xQLQ3aTuE7ssaQ==
  /camelcase-keys/6.2.2:
    dependencies:
      camelcase: 5.3.1
      map-obj: 4.2.0
      quick-lru: 4.0.1
    dev: true
    engines:
      node: '>=8'
    resolution:
      integrity: sha512-YrwaA0vEKazPBkn0ipTiMpSajYDSe+KjQfrjhcBMxJt/znbvlHd8Pw/Vamaz5EB4Wfhs3SUR3Z9mwRu/P3s3Yg==
  /camelcase/5.3.1:
    dev: true
    engines:
      node: '>=6'
    resolution:
      integrity: sha512-L28STB170nwWS63UjtlEOE3dldQApaJXZkOI1uMFfzf3rRuPegHaHesyee+YxQ+W6SvRDQV6UrdOdRiR153wJg==
  /camelcase/6.2.0:
    dev: true
    engines:
      node: '>=10'
    resolution:
      integrity: sha512-c7wVvbw3f37nuobQNtgsgG9POC9qMbNuMQmTCqZv23b6MIz0fcYpBiOlv9gEN/hdLdnZTDQhg6e9Dq5M1vKvfg==
  /caniuse-lite/1.0.30001207:
    dev: true
    resolution:
      integrity: sha512-UPQZdmAsyp2qfCTiMU/zqGSWOYaY9F9LL61V8f+8MrubsaDGpaHD9HRV/EWZGULZn0Hxu48SKzI5DgFwTvHuYw==
  /capture-exit/2.0.0:
    dependencies:
      rsvp: 4.8.5
    dev: true
    engines:
      node: 6.* || 8.* || >= 10.*
    resolution:
      integrity: sha512-PiT/hQmTonHhl/HFGN+Lx3JJUznrVYJ3+AQsnthneZbvW7x+f08Tk7yLJTLEOUvBTbduLeeBkxEaYXUOUrRq6g==
  /caseless/0.12.0:
    dev: true
    resolution:
      integrity: sha1-G2gcIf+EAzyCZUMJBolCDRhxUdw=
  /chalk/2.4.2:
    dependencies:
      ansi-styles: 3.2.1
      escape-string-regexp: 1.0.5
      supports-color: 5.5.0
    engines:
      node: '>=4'
    resolution:
      integrity: sha512-Mti+f9lpJNcwF4tWV8/OrTTtF1gZi+f8FqlyAdouralcFWFQWF2+NgCHShjkCb+IFBLq9buZwE1xckQU4peSuQ==
  /chalk/3.0.0:
    dependencies:
      ansi-styles: 4.3.0
      supports-color: 7.2.0
    dev: true
    engines:
      node: '>=8'
    resolution:
      integrity: sha512-4D3B6Wf41KOYRFdszmDqMCGq5VV/uMAB273JILmO+3jAlh8X4qDtdtgCR3fxtbLEMzSx22QdhnDcJvu2u1fVwg==
  /chalk/4.1.0:
    dependencies:
      ansi-styles: 4.3.0
      supports-color: 7.2.0
    engines:
      node: '>=10'
    resolution:
      integrity: sha512-qwx12AxXe2Q5xQ43Ac//I6v5aXTipYrSESdOgzrN+9XjgEpyjpKuvSGaN4qE93f7TQTlerQQ8S+EQ0EyDoVL1A==
  /char-regex/1.0.2:
    dev: true
    engines:
      node: '>=10'
    resolution:
      integrity: sha512-kWWXztvZ5SBQV+eRgKFeh8q5sLuZY2+8WUIzlxWVTg+oGwY14qylx1KbKzHd8P6ZYkAg0xyIDU9JMHhyJMZ1jw==
  /checkpoint-client/1.1.18:
    dependencies:
      ci-info: 2.0.0
      env-paths: 2.2.0
      fast-write-atomic: 0.2.1
      make-dir: 3.1.0
      ms: 2.1.2
      node-fetch: 2.6.1
      uuid: 8.3.0
    dev: true
    resolution:
      integrity: sha512-tTvUGOs/0Hncjq3Ko9h9Yx8facRrMpKsYXDBo7vSkl+sFKL7bxU56rQektBeEK7WcaLzGNmP2UfRfWar5P9qXA==
  /checkpoint-client/1.1.19:
    dependencies:
      ci-info: 3.1.1
      env-paths: 2.2.0
      fast-write-atomic: 0.2.1
      make-dir: 3.1.0
      ms: 2.1.3
      node-fetch: 2.6.1
      uuid: 8.3.2
    resolution:
      integrity: sha512-aChSq/qsvyu3TXAJdtKgA03JxzUD/w3fwKpUhILPGFnHEO8OHx+cg6dgjuchQsIs2r3lSPPcwzgi21xohqTrmQ==
  /chownr/1.1.4:
    dev: true
    resolution:
      integrity: sha512-jJ0bqzaylmJtVnNgzTeSOs8DPavpbYgEr/b0YL8/2GO3xJEhInFmhKMUnEJQjZumK7KXGFhUy89PrsJWlakBVg==
  /chownr/2.0.0:
    engines:
      node: '>=10'
    resolution:
      integrity: sha512-bIomtDF5KGpdogkLd9VspvFzk9KfpyyGlS8YFVZl7TGPBHL5snIOnxeshwVgPteQ9b4Eydl+pVbIyE1DcvCWgQ==
  /ci-info/2.0.0:
    dev: true
    resolution:
      integrity: sha512-5tK7EtrZ0N+OLFMthtqOj4fI2Jeb88C4CAZPu25LDVUgXJ0A3Js4PMGqrn0JU1W0Mh1/Z8wZzYPxqUrXeBboCQ==
  /ci-info/3.1.1:
    resolution:
      integrity: sha512-kdRWLBIJwdsYJWYJFtAFFYxybguqeF91qpZaggjG5Nf8QKdizFG2hjqvaTXbxFIcYbSaD74KpAXv6BSm17DHEQ==
  /cjs-module-lexer/0.6.0:
    dev: true
    resolution:
      integrity: sha512-uc2Vix1frTfnuzxxu1Hp4ktSvM3QaI4oXl4ZUqL1wjTu/BGki9TrCWoqLTg/drR1KwAEarXuRFCG2Svr1GxPFw==
  /class-utils/0.3.6:
    dependencies:
      arr-union: 3.1.0
      define-property: 0.2.5
      isobject: 3.0.1
      static-extend: 0.1.2
    dev: true
    engines:
      node: '>=0.10.0'
    resolution:
      integrity: sha512-qOhPa/Fj7s6TY8H8esGu5QNpMMQxz79h+urzrNYN6mn+9BnxlDGf5QZ+XeCDsxSjPqsSR56XOZOJmpeurnLMeg==
  /clean-stack/2.2.0:
    engines:
      node: '>=6'
    resolution:
      integrity: sha512-4diC9HaTE+KRAMWhDhrGOECgWZxoevMc5TlkObMqNSsVU62PYzXZ/SMTjzyGAFF1YusgxGcSWTEXBhp0CPwQ1A==
  /cli-boxes/2.2.1:
    dev: true
    engines:
      node: '>=6'
    resolution:
      integrity: sha512-y4coMcylgSCdVinjiDBuR8PCC2bLjyGTwEmPb9NHR/QaNU6EUOXcTY/s6VjGMD6ENSEaeQYHCY0GNGS5jfMwPw==
  /cli-cursor/3.1.0:
    dependencies:
      restore-cursor: 3.1.0
    engines:
      node: '>=8'
    resolution:
      integrity: sha512-I/zHAwsKf9FqGoXM4WWRACob9+SNukZTd94DWF57E4toouRulbCxcUh6RKUEOQlYTHJnzkPMySvPNaaSLNfLZw==
  /cli-truncate/2.1.0:
    dependencies:
      slice-ansi: 3.0.0
      string-width: 4.2.2
    engines:
      node: '>=8'
    resolution:
      integrity: sha512-n8fOixwDD6b/ObinzTrp1ZKFzbgvKZvuz/TvejnLn1aQfC6r52XEx85FmuC+3HI+JM7coBRXUvNqEU2PHVrHpg==
  /cliui/6.0.0:
    dependencies:
      string-width: 4.2.2
      strip-ansi: 6.0.0
      wrap-ansi: 6.2.0
    dev: true
    resolution:
      integrity: sha512-t6wbgtoCXvAzst7QgXxJYqPt0usEfbgQdftEPbLL/cvv6HPE5VgvqCuAIDR0NgU52ds6rFwqrgakNLrHEjCbrQ==
  /clone-response/1.0.2:
    dependencies:
      mimic-response: 1.0.1
    dev: true
    resolution:
      integrity: sha1-0dyXOSAxTfZ/vrlCI7TuNQI56Ws=
  /co/4.6.0:
    dev: true
    engines:
      iojs: '>= 1.0.0'
      node: '>= 0.12.0'
    resolution:
      integrity: sha1-bqa989hTrlTMuOR7+gvz+QMfsYQ=
  /code-point-at/1.1.0:
    dev: true
    engines:
      node: '>=0.10.0'
    resolution:
      integrity: sha1-DQcLTQQ6W+ozovGkDi7bPZpMz3c=
  /collect-v8-coverage/1.0.1:
    dev: true
    resolution:
      integrity: sha512-iBPtljfCNcTKNAto0KEtDfZ3qzjJvqE3aTGZsbhjSBlorqpXJlaWWtPO35D+ZImoC3KWejX64o+yPGxhWSTzfg==
  /collection-visit/1.0.0:
    dependencies:
      map-visit: 1.0.0
      object-visit: 1.0.1
    dev: true
    engines:
      node: '>=0.10.0'
    resolution:
      integrity: sha1-S8A3PBZLwykbTTaMgpzxqApZ3KA=
  /color-convert/1.9.3:
    dependencies:
      color-name: 1.1.3
    resolution:
      integrity: sha512-QfAUtd+vFdAtFQcC8CCyYt1fYWxSqAiK2cSD6zDB8N3cpsEBAvRxp9zOGg6G/SHHJYAT88/az/IuDGALsNVbGg==
  /color-convert/2.0.1:
    dependencies:
      color-name: 1.1.4
    engines:
      node: '>=7.0.0'
    resolution:
      integrity: sha512-RRECPsj7iu/xb5oKYcsFHSppFNnsj/52OVTRKb4zP5onXwVF3zVmmToNcOfGC+CRDpfK/U584fMg38ZHCaElKQ==
  /color-name/1.1.3:
    resolution:
      integrity: sha1-p9BVi9icQveV3UIyj3QIMcpTvCU=
  /color-name/1.1.4:
    resolution:
      integrity: sha512-dOy+3AuW3a2wNbZHIuMZpTcgjGuLU/uBL/ubcZF9OXbDo8ff4O8yVp5Bf0efS8uEoYo5q4Fx7dY9OgQGXgAsQA==
  /colorette/1.2.2:
    dev: true
    resolution:
      integrity: sha512-MKGMzyfeuutC/ZJ1cba9NqcNpfeqMUcYmyF1ZFY6/Cn7CNSAKx6a+s48sqLqyAiZuaP2TcqMhoo+dlwFnVxT9w==
  /combined-stream/1.0.8:
    dependencies:
      delayed-stream: 1.0.0
    dev: true
    engines:
      node: '>= 0.8'
    resolution:
      integrity: sha512-FQN4MRfuJeHf7cBbBMJFXhKSDq+2kAArBlmRBvcvFE5BB1HZKXtSFASDhdlz9zOYwxh8lDdnvmMOe/+5cdoEdg==
  /commander/2.20.3:
    resolution:
      integrity: sha512-GpVkmM8vF2vQUkj2LvZmD35JxeJOLCwJ9cUkugyk2nuhbv3+mJvpLYYt+0+USMxE+oj+ey/lJEnhZw75x/OMcQ==
  /commander/6.2.1:
    dev: true
    engines:
      node: '>= 6'
    resolution:
      integrity: sha512-U7VdrJFnJgo4xjrHpTzu0yrHPGImdsmD95ZlgYSEajAn2JKzDhDTPG9kBTefmObL2w/ngeZnilk+OV9CG3d7UA==
  /commondir/1.0.1:
    resolution:
      integrity: sha1-3dgA2gxmEnOTzKWVDqloo6rxJTs=
  /component-emitter/1.3.0:
    dev: true
    resolution:
      integrity: sha512-Rd3se6QB+sO1TwqZjscQrurpEPIfO0/yYnSin6Q/rD3mOutHvUrCAhJub3r90uNb+SESBuE0QYoB90YdfatsRg==
  /compress-commons/3.0.0:
    dependencies:
      buffer-crc32: 0.2.13
      crc32-stream: 3.0.1
      normalize-path: 3.0.0
      readable-stream: 2.3.7
    engines:
      node: '>= 8'
    resolution:
      integrity: sha512-FyDqr8TKX5/X0qo+aVfaZ+PVmNJHJeckFBlq8jZGSJOgnynhfifoyl24qaqdUdDIBe0EVTHByN6NAkqYvE/2Xg==
  /concat-map/0.0.1:
    resolution:
      integrity: sha1-2Klr13/Wjfd5OnMDajug1UBdR3s=
  /configstore/5.0.1:
    dependencies:
      dot-prop: 5.3.0
      graceful-fs: 4.2.6
      make-dir: 3.1.0
      unique-string: 2.0.0
      write-file-atomic: 3.0.3
      xdg-basedir: 4.0.0
    dev: true
    engines:
      node: '>=8'
    resolution:
      integrity: sha512-aMKprgk5YhBNyH25hj8wGt2+D52Sw1DRRIzqBwLp2Ya9mFmY8KPvvtvmna8SxVR9JMZ4kzMD68N22vlaRpkeFA==
  /console-control-strings/1.1.0:
    dev: true
    resolution:
      integrity: sha1-PXz0Rk22RG6mRL9LOVB/mFEAjo4=
  /content-disposition/0.5.3:
    dependencies:
      safe-buffer: 5.1.2
    dev: true
    engines:
      node: '>= 0.6'
    resolution:
      integrity: sha512-ExO0774ikEObIAEV9kDo50o+79VCUdEB6n6lzKgGwupcVeRlhrj3qGAfwq8G6uBJjkqLrhT0qEYFcWng8z1z0g==
  /content-type/1.0.4:
    dev: true
    engines:
      node: '>= 0.6'
    resolution:
      integrity: sha512-hIP3EEPs8tB9AT1L+NUqtwOAps4mk2Zob89MWXMHjHWg9milF/j4osnnQLXBCBFBk/tvIG/tUc9mOUJiPBhPXA==
  /convert-source-map/1.7.0:
    dependencies:
      safe-buffer: 5.1.2
    dev: true
    resolution:
      integrity: sha512-4FJkXzKXEDB1snCFZlLP4gpC3JILicCpGbzG9f9G7tGqGCzETQ2hWPrcinA9oU4wtf2biUaEH5065UnMeR33oA==
  /cookie-signature/1.0.6:
    dev: true
    resolution:
      integrity: sha1-4wOogrNCzD7oylE6eZmXNNqzriw=
  /cookie/0.3.1:
    dev: true
    engines:
      node: '>= 0.6'
    resolution:
      integrity: sha1-5+Ch+e9DtMi6klxcWpboBtFoc7s=
  /cookie/0.4.0:
    dev: true
    engines:
      node: '>= 0.6'
    resolution:
      integrity: sha512-+Hp8fLp57wnUSt0tY0tHEXh4voZRDnoIrZPqlo3DPiI4y9lwg/jqx+1Om94/W6ZaPDOUbnjOt/99w66zk+l1Xg==
  /copy-descriptor/0.1.1:
    dev: true
    engines:
      node: '>=0.10.0'
    resolution:
      integrity: sha1-Z29us8OZl8LuGsOpJP1hJHSPV40=
  /core-util-is/1.0.2:
    resolution:
      integrity: sha1-tf1UIgqivFq1eqtxQMlAdUUDwac=
  /cosmiconfig/7.0.0:
    dependencies:
      '@types/parse-json': 4.0.0
      import-fresh: 3.3.0
      parse-json: 5.2.0
      path-type: 4.0.0
      yaml: 1.10.2
    dev: true
    engines:
      node: '>=10'
    resolution:
      integrity: sha512-pondGvTuVYDk++upghXJabWzL6Kxu6f26ljFw64Swq9v6sQPUL3EUlVDV56diOjpCayKihL6hVe8exIACU4XcA==
  /crc/3.8.0:
    dependencies:
      buffer: 5.7.1
    resolution:
      integrity: sha512-iX3mfgcTMIq3ZKLIsVFAbv7+Mc10kxabAGQb8HvjA1o3T1PIYprbakQ65d3I+2HGHt6nSKkM9PYjgoJO2KcFBQ==
  /crc32-stream/3.0.1:
    dependencies:
      crc: 3.8.0
      readable-stream: 3.6.0
    engines:
      node: '>= 6.9.0'
    resolution:
      integrity: sha512-mctvpXlbzsvK+6z8kJwSJ5crm7yBwrQMTybJzMw1O4lLGJqjlDCXY2Zw7KheiA6XBEcBmfLx1D88mjRGVJtY9w==
  /create-require/1.1.1:
    dev: true
    resolution:
      integrity: sha512-dcKFX3jn0MpIaXjisoRvexIJVEKzaq7z2rZKxf+MSr9TkdmHmsU4m2lcLojrj/FHl8mk5VxMmYA+ftRkP/3oKQ==
  /cross-spawn/6.0.5:
    dependencies:
      nice-try: 1.0.5
      path-key: 2.0.1
      semver: 5.7.1
      shebang-command: 1.2.0
      which: 1.3.1
    dev: true
    engines:
      node: '>=4.8'
    resolution:
      integrity: sha512-eTVLrBSt7fjbDygz805pMnstIs2VTBNkRm0qxZd+M7A5XDdxVRWO5MxGBXZhjY4cqLYLdtrGqRf8mBPmzwSpWQ==
  /cross-spawn/7.0.3:
    dependencies:
      path-key: 3.1.1
      shebang-command: 2.0.0
      which: 2.0.2
    engines:
      node: '>= 8'
    resolution:
      integrity: sha512-iRDPJKUPVEND7dHPO8rkbOnPpyDygcDFtWjpeWNCgy8WP2rXcxXL8TskReQl6OrB2G7+UJrags1q15Fudc7G6w==
  /crypto-random-string/2.0.0:
    engines:
      node: '>=8'
    resolution:
      integrity: sha512-v1plID3y9r/lPhviJ1wrXpLeyUIGAZ2SHNYTEapm7/8A9nLPoyvVp3RK/EPFqn5kEznyWgYZNsRtYYIWbuG8KA==
  /cssom/0.3.8:
    dev: true
    resolution:
      integrity: sha512-b0tGHbfegbhPJpxpiBPU2sCkigAqtM9O121le6bbOlgyV+NyGyCmVfJ6QW9eRjz8CpNfWEOYBIMIGRYkLwsIYg==
  /cssom/0.4.4:
    dev: true
    resolution:
      integrity: sha512-p3pvU7r1MyyqbTk+WbNJIgJjG2VmTIaB10rI93LzVPrmDJKkzKYMtxxyAvQXR/NS6otuzveI7+7BBq3SjBS2mw==
  /cssstyle/2.3.0:
    dependencies:
      cssom: 0.3.8
    dev: true
    engines:
      node: '>=8'
    resolution:
      integrity: sha512-AZL67abkUzIuvcHqk7c09cezpGNcxUxU4Ioi/05xHk4DQeTkWmGYftIE6ctU6AEt+Gn4n1lDStOtj7FKycP71A==
  /dashdash/1.14.1:
    dependencies:
      assert-plus: 1.0.0
    dev: true
    engines:
      node: '>=0.10'
    resolution:
      integrity: sha1-hTz6D3y+L+1d4gMmuN1YEDX24vA=
  /data-urls/2.0.0:
    dependencies:
      abab: 2.0.5
      whatwg-mimetype: 2.3.0
      whatwg-url: 8.5.0
    dev: true
    engines:
      node: '>=10'
    resolution:
      integrity: sha512-X5eWTSXO/BJmpdIKCRuKUgSCgAN0OwliVK3yPKbwIWU1Tdw5BRajxlzMidvh+gwko9AfQ9zIj52pzF91Q3YAvQ==
  /date-utils/1.2.21:
    dev: true
    engines:
      node: '>0.4.0'
    resolution:
      integrity: sha1-YfsWzcEnSzyayq/+n8ad+HIKK2Q=
  /debug/2.6.9:
    dependencies:
      ms: 2.0.0
    dev: true
    resolution:
      integrity: sha512-bC7ElrdJaJnPbAP+1EotYvqZsb3ecl5wi6Bfi6BJTUcNowp6cvspg0jXznRTKDjm/E7AdgFBVeAPVMNcKGsHMA==
  /debug/3.2.7:
    dependencies:
      ms: 2.1.3
    dev: true
    resolution:
      integrity: sha512-CFjzYYAi4ThfiQvizrFQevTTXHtnCqWfe7x1AhgEscTz6ZbLbfoLRLPugTQyBth6f8ZERVUSyWHFD/7Wu4t1XQ==
  /debug/4.3.1:
    dependencies:
      ms: 2.1.2
    engines:
      node: '>=6.0'
    peerDependencies:
      supports-color: '*'
    peerDependenciesMeta:
      supports-color:
        optional: true
    resolution:
      integrity: sha512-doEwdvm4PCeK4K3RQN2ZC2BYUBaxwLARCqZmMjtF8a51J2Rb0xpVloFRnCODwqjpwnAoao4pelN8l3RJdv3gRQ==
  /debug/4.3.2:
    dependencies:
      ms: 2.1.2
    engines:
      node: '>=6.0'
    peerDependencies:
      supports-color: '*'
    peerDependenciesMeta:
      supports-color:
        optional: true
    resolution:
      integrity: sha512-mOp8wKcvj7XxC78zLgw/ZA+6TSgkoE2C/ienthhRD298T7UNwAg9diBpLRxC0mOezLl4B0xV7M0cCO6P/O0Xhw==
  /decamelize-keys/1.1.0:
    dependencies:
      decamelize: 1.2.0
      map-obj: 1.0.1
    dev: true
    engines:
      node: '>=0.10.0'
    resolution:
      integrity: sha1-0XGoeTMlKAfrPLYdwcFEXQeN8tk=
  /decamelize/1.2.0:
    dev: true
    engines:
      node: '>=0.10.0'
    resolution:
      integrity: sha1-9lNNFRSCabIDUue+4m9QH5oZEpA=
  /decimal.js/10.2.1:
    dev: true
    resolution:
      integrity: sha512-KaL7+6Fw6i5A2XSnsbhm/6B+NuEA7TZ4vqxnd5tXz9sbKtrN9Srj8ab4vKVdK8YAqZO9P1kg45Y6YLoduPf+kw==
  /decode-uri-component/0.2.0:
    dev: true
    engines:
      node: '>=0.10'
    resolution:
      integrity: sha1-6zkTMzRYd1y4TNGh+uBiEGu4dUU=
  /decompress-response/3.3.0:
    dependencies:
      mimic-response: 1.0.1
    dev: true
    engines:
      node: '>=4'
    resolution:
      integrity: sha1-gKTdMjdIOEv6JICDYirt7Jgq3/M=
  /decompress-response/4.2.1:
    dependencies:
      mimic-response: 2.1.0
    dev: true
    engines:
      node: '>=8'
    resolution:
      integrity: sha512-jOSne2qbyE+/r8G1VU+G/82LBs2Fs4LAsTiLSHOCOMZQl2OKZ6i8i4IyHemTe+/yIXOtTcRQMzPcgyhoFlqPkw==
  /dedent/0.7.0:
    dev: true
    resolution:
      integrity: sha1-JJXduvbrh0q7Dhvp3yLS5aVEMmw=
  /deep-extend/0.6.0:
    dev: true
    engines:
      node: '>=4.0.0'
    resolution:
      integrity: sha512-LOHxIOaPYdHlJRtCQfDIVZtfw/ufM8+rVj649RIHzcm/vGwQRXFt6OPqIFWsm2XEMrNIEtWR64sY1LEKD2vAOA==
  /deep-is/0.1.3:
    dev: true
    resolution:
      integrity: sha1-s2nW+128E+7PUk+RsHD+7cNXzzQ=
  /deepmerge/4.2.2:
    dev: true
    engines:
      node: '>=0.10.0'
    resolution:
      integrity: sha512-FJ3UgI4gIl+PHZm53knsuSFpE+nESMr7M4v9QcgB7S63Kj/6WqMiFQJpBBYz1Pt+66bZpP3Q7Lye0Oo9MPKEdg==
  /defer-to-connect/1.1.3:
    dev: true
    resolution:
      integrity: sha512-0ISdNousHvZT2EiFlZeZAHBUvSxmKswVCEf8hW7KWgG4a8MVEu/3Vb6uWYozkjylyCxe0JBIiRB1jV45S70WVQ==
  /define-property/0.2.5:
    dependencies:
      is-descriptor: 0.1.6
    dev: true
    engines:
      node: '>=0.10.0'
    resolution:
      integrity: sha1-w1se+RjsPJkPmlvFe+BKrOxcgRY=
  /define-property/1.0.0:
    dependencies:
      is-descriptor: 1.0.2
    dev: true
    engines:
      node: '>=0.10.0'
    resolution:
      integrity: sha1-dp66rz9KY6rTr56NMEybvnm/sOY=
  /define-property/2.0.2:
    dependencies:
      is-descriptor: 1.0.2
      isobject: 3.0.1
    dev: true
    engines:
      node: '>=0.10.0'
    resolution:
      integrity: sha512-jwK2UV4cnPpbcG7+VRARKTZPUWowwXA8bzH5NP6ud0oeAxyYPuGZUAC7hMugpCdz4BeSZl2Dl9k66CHJ/46ZYQ==
  /del/6.0.0:
    dependencies:
      globby: 11.0.3
      graceful-fs: 4.2.6
      is-glob: 4.0.1
      is-path-cwd: 2.2.0
      is-path-inside: 3.0.3
      p-map: 4.0.0
      rimraf: 3.0.2
      slash: 3.0.0
    engines:
      node: '>=10'
    resolution:
      integrity: sha512-1shh9DQ23L16oXSZKB2JxpL7iMy2E0S9d517ptA1P8iw0alkPtQcrKH7ru31rYtKwF499HkTu+DRzq3TCKDFRQ==
  /delayed-stream/1.0.0:
    dev: true
    engines:
      node: '>=0.4.0'
    resolution:
      integrity: sha1-3zrhmayt+31ECqrgsp4icrJOxhk=
  /delegates/1.0.0:
    dev: true
    resolution:
      integrity: sha1-hMbhWbgZBP3KWaDvRM2HDTElD5o=
  /denque/1.5.0:
    dev: true
    engines:
      node: '>=0.10'
    resolution:
      integrity: sha512-CYiCSgIF1p6EUByQPlGkKnP1M9g0ZV3qMIrqMqZqdwazygIA/YP2vrbcyl1h/WppKJTdl1F85cXIle+394iDAQ==
  /depd/1.1.2:
    dev: true
    engines:
      node: '>= 0.6'
    resolution:
      integrity: sha1-m81S4UwJd2PnSbJ0xDRu0uVgtak=
  /depd/2.0.0:
    dev: true
    engines:
      node: '>= 0.8'
    resolution:
      integrity: sha512-g7nH6P6dyDioJogAAGprGpCtVImJhpPk/roCzdb3fIh61/s/nPsfR6onyMwkCAR/OlC3yBC0lESvUoQEAssIrw==
  /destroy/1.0.4:
    dev: true
    resolution:
      integrity: sha1-l4hXRCxEdJ5CBmE+N5RiBYJqvYA=
  /detect-libc/1.0.3:
    dev: true
    engines:
      node: '>=0.10'
    hasBin: true
    resolution:
      integrity: sha1-+hN8S9aY7fVc1c0CrFWfkaTEups=
  /detect-newline/3.1.0:
    dev: true
    engines:
      node: '>=8'
    resolution:
      integrity: sha512-TLz+x/vEXm/Y7P7wn1EJFNLxYpUD4TgMosxY6fAVJUnJMbupHBOncxyWUG9OpTaH9EBD7uFI5LfEgmMOc54DsA==
  /diff-sequences/25.2.6:
    dev: true
    engines:
      node: '>= 8.3'
    resolution:
      integrity: sha512-Hq8o7+6GaZeoFjtpgvRBUknSXNeJiCx7V9Fr94ZMljNiCr9n9L8H8aJqgWOQiDDGdyn29fRNcDdRVJ5fdyihfg==
  /diff-sequences/26.6.2:
    dev: true
    engines:
      node: '>= 10.14.2'
    resolution:
      integrity: sha512-Mv/TDa3nZ9sbc5soK+OoA74BsS3mL37yixCvUAQkiuA4Wz6YtwP/K47n2rv2ovzHZvoiQeA5FTQOschKkEwB0Q==
  /diff/4.0.2:
    engines:
      node: '>=0.3.1'
    resolution:
      integrity: sha512-58lmxKSA4BNyLz+HHMUzlOEpg09FV+ev6ZMe3vJihgdxzgcwZ8VoEEPmALCZG9LmqfVoNMMKpttIYTVG6uDY7A==
  /dir-glob/3.0.1:
    dependencies:
      path-type: 4.0.0
    engines:
      node: '>=8'
    resolution:
      integrity: sha512-WkrWp9GR4KXfKGYzOLmTuGVi1UWFfws377n9cc55/tb6DuqyF6pcQ5AbiHEshaDpY9v6oaSr2XCDidGmMwdzIA==
  /doctrine/3.0.0:
    dependencies:
      esutils: 2.0.3
    dev: true
    engines:
      node: '>=6.0.0'
    resolution:
      integrity: sha512-yS+Q5i3hBf7GBkd4KG8a7eBNNWNGLTaEwwYWUijIYM7zrlYDM0BFXHjjPWlWZ1Rg7UaddZeIDmi9jF3HmqiQ2w==
  /domexception/2.0.1:
    dependencies:
      webidl-conversions: 5.0.0
    dev: true
    engines:
      node: '>=8'
    resolution:
      integrity: sha512-yxJ2mFy/sibVQlu5qHjOkf9J3K6zgmCxgJ94u2EdvDOV09H+32LtRswEcUsmUWN72pVLOEnTSRaIVVzVQgS0dg==
  /dot-prop/5.3.0:
    dependencies:
      is-obj: 2.0.0
    dev: true
    engines:
      node: '>=8'
    resolution:
      integrity: sha512-QM8q3zDe58hqUqjraQOmzZ1LIH9SWQJTlEKCH4kJ2oQvLZk7RbQXvtDM2XEq3fwkV9CCvvH4LA0AV+ogFsBM2Q==
  /dotenv/8.2.0:
    engines:
      node: '>=8'
    resolution:
      integrity: sha512-8sJ78ElpbDJBHNeBzUbUVLsqKdccaa/BXF1uPTw3GrvQTBgrQrtObr2mUrE38vzYd8cEv+m/JBfDLioYcfXoaw==
  /duplexer/0.1.2:
    dev: true
    resolution:
      integrity: sha512-jtD6YG370ZCIi/9GTaJKQxWTZD045+4R4hTk/x1UyoqadyJ9x9CgSi1RlVDQF8U2sxLLSnFkCaMihqljHIWgMg==
  /duplexer3/0.1.4:
    dev: true
    resolution:
      integrity: sha1-7gHdHKwO08vH/b6jfcCo8c4ALOI=
  /ecc-jsbn/0.1.2:
    dependencies:
      jsbn: 0.1.1
      safer-buffer: 2.1.2
    dev: true
    resolution:
      integrity: sha1-OoOpBOVDUyh4dMVkt1SThoSamMk=
  /ecdsa-sig-formatter/1.0.11:
    dependencies:
      safe-buffer: 5.2.1
    dev: true
    resolution:
      integrity: sha512-nagl3RYrbNv6kQkeJIpt6NJZy8twLB/2vtz6yN9Z4vRKHN4/QZJIEbqohALSgwKdnksuY3k5Addp5lg8sVoVcQ==
  /ee-first/1.1.1:
    dev: true
    resolution:
      integrity: sha1-WQxhFWsK4vTwJVcyoViyZrxWsh0=
  /electron-to-chromium/1.3.707:
    dev: true
    resolution:
      integrity: sha512-BqddgxNPrcWnbDdJw7SzXVzPmp+oiyjVrc7tkQVaznPGSS9SKZatw6qxoP857M+HbOyyqJQwYQtsuFIMSTNSZA==
  /emittery/0.7.2:
    dev: true
    engines:
      node: '>=10'
    resolution:
      integrity: sha512-A8OG5SR/ij3SsJdWDJdkkSYUjQdCUx6APQXem0SaEePBSRg4eymGYwBkKo1Y6DU+af/Jn2dBQqDBvjnr9Vi8nQ==
  /emoji-regex/7.0.3:
    dev: true
    resolution:
      integrity: sha512-CwBLREIQ7LvYFB0WyRvwhq5N5qPhc6PMjD6bYggFlI5YyDgl+0vxq5VHbMOFqLg7hfWzmu8T5Z1QofhmTIhItA==
  /emoji-regex/8.0.0:
    resolution:
      integrity: sha512-MSjYzcWNOA0ewAHpz0MxpYFvwg6yjy1NG3xteoqz644VCo/RPgnr1/GGt+ic3iJTzQ8Eu3TdM14SawnVUmGE6A==
  /encodeurl/1.0.2:
    dev: true
    engines:
      node: '>= 0.8'
    resolution:
      integrity: sha1-rT/0yG7C0CkyL1oCw6mmBslbP1k=
  /end-of-stream/1.4.4:
    dependencies:
      once: 1.4.0
    resolution:
      integrity: sha512-+uw1inIHVPQoaVuHzRyXd21icM+cnt4CzD5rW+NC1wjOUSTOs+Te7FOv7AhN7vS9x/oIyhLP5PR1H+phQAHu5Q==
  /enquirer/2.3.6:
    dependencies:
      ansi-colors: 4.1.1
    dev: true
    engines:
      node: '>=8.6'
    resolution:
      integrity: sha512-yjNnPr315/FjS4zIsUxYguYUPP2e1NK4d7E7ZOLiyYCcbFBiTMyID+2wvm2w6+pZ/odMA7cRkjhsPbltwBOrLg==
  /env-paths/2.2.0:
    engines:
      node: '>=6'
    resolution:
      integrity: sha512-6u0VYSCo/OW6IoD5WCLLy9JUGARbamfSavcNXry/eu8aHVFei6CD3Sw+VGX5alea1i9pgPHW0mbu6Xj0uBh7gA==
  /error-ex/1.3.2:
    dependencies:
      is-arrayish: 0.2.1
    resolution:
      integrity: sha512-7dFHNmqeFSEt2ZBsCriorKnn3Z2pj+fd9kmI6QoWw4//DL+icEBfc0U7qJCisqrTsKTjw4fNFy2pW9OqStD84g==
  /esbuild/0.8.53:
    dev: true
    hasBin: true
    requiresBuild: true
    resolution:
      integrity: sha512-GIaYGdMukH58hu+lf07XWAeESBYFAsz8fXnrylHDCbBXKOSNtFmoYA8PhSeSF+3/qzeJ0VjzV9AkLURo5yfu3g==
  /escalade/3.1.1:
    dev: true
    engines:
      node: '>=6'
    resolution:
      integrity: sha512-k0er2gUkLf8O0zKJiAhmkTnJlTvINGv7ygDNPbeIsX/TJjGJZHuh9B2UxbsaEkmlEo9MfhrSzmhIlhRlI2GXnw==
  /escape-goat/2.1.1:
    dev: true
    engines:
      node: '>=8'
    resolution:
      integrity: sha512-8/uIhbG12Csjy2JEW7D9pHbreaVaS/OpN3ycnyvElTdwM5n6GY6W6e2IPemfvGZeUMqZ9A/3GqIZMgKnBhAw/Q==
  /escape-html/1.0.3:
    dev: true
    resolution:
      integrity: sha1-Aljq5NPQwJdN4cFpGI7wBR0dGYg=
  /escape-string-regexp/1.0.5:
    engines:
      node: '>=0.8.0'
    resolution:
      integrity: sha1-G2HAViGQqN/2rjuyzwIAyhMLhtQ=
  /escape-string-regexp/2.0.0:
    engines:
      node: '>=8'
    resolution:
      integrity: sha512-UpzcLCXolUWcNu5HtVMHYdXJjArjsF9C0aNnquZYY4uW/Vu0miy5YoWvbV345HauVvcAUnpRuhMMcqTcGOY2+w==
  /escape-string-regexp/4.0.0:
    engines:
      node: '>=10'
    resolution:
      integrity: sha512-TtpcNJ3XAzx3Gq8sWRzJaVajRs0uVxA2YAkdb1jm2YkPz4G6egUFAyA3n5vtEIZefPk5Wa4UXbKuS5fKkJWdgA==
  /escodegen/1.14.3:
    dependencies:
      esprima: 4.0.1
      estraverse: 4.3.0
      esutils: 2.0.3
      optionator: 0.8.3
    dev: true
    engines:
      node: '>=4.0'
    hasBin: true
    optionalDependencies:
      source-map: 0.6.1
    resolution:
      integrity: sha512-qFcX0XJkdg+PB3xjZZG/wKSuT1PnQWx57+TVSjIMmILd2yC/6ByYElPwJnslDsuWuSAp4AwJGumarAAmJch5Kw==
  /escodegen/2.0.0:
    dependencies:
      esprima: 4.0.1
      estraverse: 5.2.0
      esutils: 2.0.3
      optionator: 0.8.3
    dev: true
    engines:
      node: '>=6.0'
    hasBin: true
    optionalDependencies:
      source-map: 0.6.1
    resolution:
      integrity: sha512-mmHKys/C8BFUGI+MAWNcSYoORYLMdPzjrknd2Vc+bUsjN5bXcr8EhrNB+UTqfL1y3I9c4fw2ihgtMPQLBRiQxw==
  /eslint-config-prettier/8.1.0_eslint@7.23.0:
    dependencies:
      eslint: 7.23.0
    dev: true
    hasBin: true
    peerDependencies:
      eslint: '>=7.0.0'
    resolution:
      integrity: sha512-oKMhGv3ihGbCIimCAjqkdzx2Q+jthoqnXSP+d86M9tptwugycmTFdVR4IpLgq2c4SHifbwO90z2fQ8/Aio73yw==
  /eslint-formatter-pretty/4.0.0:
    dependencies:
      ansi-escapes: 4.3.2
      chalk: 4.1.0
      eslint-rule-docs: 1.1.223
      log-symbols: 4.1.0
      plur: 4.0.0
      string-width: 4.2.2
      supports-hyperlinks: 2.1.0
    dev: true
    engines:
      node: '>=10'
    resolution:
      integrity: sha512-QgdeZxQwWcN0TcXXNZJiS6BizhAANFhCzkE7Yl9HKB7WjElzwED6+FbbZB2gji8ofgJTGPqKm6VRCNT3OGCeEw==
  /eslint-plugin-eslint-comments/3.2.0_eslint@7.23.0:
    dependencies:
      escape-string-regexp: 1.0.5
      eslint: 7.23.0
      ignore: 5.1.8
    dev: true
    engines:
      node: '>=6.5.0'
    peerDependencies:
      eslint: '>=4.19.1'
    resolution:
      integrity: sha512-0jkOl0hfojIHHmEHgmNdqv4fmh7300NdpA9FFpF7zaoLvB/QeXOGNLIo86oAveJFrfB1p05kC8hpEMHM8DwWVQ==
  /eslint-plugin-jest/24.3.4_35a78af0615e8eb8fa35cc4d034e2c4e:
    dependencies:
      '@typescript-eslint/eslint-plugin': 4.21.0_35a5aea22e0e38f5e47be9122770cb30
      '@typescript-eslint/experimental-utils': 4.20.0_eslint@7.23.0+typescript@4.2.3
      eslint: 7.23.0
    dev: true
    engines:
      node: '>=10'
    peerDependencies:
      '@typescript-eslint/eslint-plugin': '>= 4'
      eslint: '>=5'
      typescript: '*'
    peerDependenciesMeta:
      '@typescript-eslint/eslint-plugin':
        optional: true
    resolution:
      integrity: sha512-3n5oY1+fictanuFkTWPwSlehugBTAgwLnYLFsCllzE3Pl1BwywHl5fL0HFxmMjoQY8xhUDk8uAWc3S4JOHGh3A==
  /eslint-plugin-jest/24.3.4_5e8e828c406369a11d7a8d0ec9bc843f:
    dependencies:
      '@typescript-eslint/eslint-plugin': 4.20.0_acab3aed5e881e24fa70b2126545b3f8
      '@typescript-eslint/experimental-utils': 4.20.0_eslint@7.23.0+typescript@4.0.3
      eslint: 7.23.0
    dev: true
    engines:
      node: '>=10'
    peerDependencies:
      '@typescript-eslint/eslint-plugin': '>= 4'
      eslint: '>=5'
      typescript: '*'
    peerDependenciesMeta:
      '@typescript-eslint/eslint-plugin':
        optional: true
    resolution:
      integrity: sha512-3n5oY1+fictanuFkTWPwSlehugBTAgwLnYLFsCllzE3Pl1BwywHl5fL0HFxmMjoQY8xhUDk8uAWc3S4JOHGh3A==
  /eslint-plugin-jest/24.3.4_cf5f079298420514b1a3fb1ddbe88334:
    dependencies:
      '@typescript-eslint/eslint-plugin': 4.20.0_7448dc1756632cc6400f187319207d38
      '@typescript-eslint/experimental-utils': 4.20.0_eslint@7.23.0+typescript@4.2.3
      eslint: 7.23.0
    dev: true
    engines:
      node: '>=10'
    peerDependencies:
      '@typescript-eslint/eslint-plugin': '>= 4'
      eslint: '>=5'
      typescript: '*'
    peerDependenciesMeta:
      '@typescript-eslint/eslint-plugin':
        optional: true
    resolution:
      integrity: sha512-3n5oY1+fictanuFkTWPwSlehugBTAgwLnYLFsCllzE3Pl1BwywHl5fL0HFxmMjoQY8xhUDk8uAWc3S4JOHGh3A==
  /eslint-plugin-prettier/3.3.1_45c71a2c9702d87ea2e55a879bbb4249:
    dependencies:
      eslint: 7.23.0
      eslint-config-prettier: 8.1.0_eslint@7.23.0
      prettier: 2.1.2
      prettier-linter-helpers: 1.0.0
    dev: true
    engines:
      node: '>=6.0.0'
    peerDependencies:
      eslint: '>=5.0.0'
      eslint-config-prettier: '*'
      prettier: '>=1.13.0'
    peerDependenciesMeta:
      eslint-config-prettier:
        optional: true
    resolution:
      integrity: sha512-Rq3jkcFY8RYeQLgk2cCwuc0P7SEFwDravPhsJZOQ5N4YI4DSg50NyqJ/9gdZHzQlHf8MvafSesbNJCcP/FF6pQ==
  /eslint-plugin-prettier/3.3.1_b12b1e2728f2b373ebd5879b14325d0d:
    dependencies:
      eslint: 7.23.0
      eslint-config-prettier: 8.1.0_eslint@7.23.0
      prettier: 2.2.1
      prettier-linter-helpers: 1.0.0
    dev: true
    engines:
      node: '>=6.0.0'
    peerDependencies:
      eslint: '>=5.0.0'
      eslint-config-prettier: '*'
      prettier: '>=1.13.0'
    peerDependenciesMeta:
      eslint-config-prettier:
        optional: true
    resolution:
      integrity: sha512-Rq3jkcFY8RYeQLgk2cCwuc0P7SEFwDravPhsJZOQ5N4YI4DSg50NyqJ/9gdZHzQlHf8MvafSesbNJCcP/FF6pQ==
  /eslint-rule-docs/1.1.223:
    dev: true
    resolution:
      integrity: sha512-6HU1vH6b3QBI2RiFyNE1cQWr2pQ+op1zqZRsVXBZsLngF5ePBGDbkwFtr1Ye4Yq1DBKc499TMEkIzx25xVetuw==
  /eslint-scope/5.1.1:
    dependencies:
      esrecurse: 4.3.0
      estraverse: 4.3.0
    dev: true
    engines:
      node: '>=8.0.0'
    resolution:
      integrity: sha512-2NxwbF/hZ0KpepYN0cNbo+FN6XoK7GaHlQhgx/hIZl6Va0bF45RQOOwhLIy8lQDbuCiadSLCBnH2CFYquit5bw==
  /eslint-utils/2.1.0:
    dependencies:
      eslint-visitor-keys: 1.3.0
    dev: true
    engines:
      node: '>=6'
    resolution:
      integrity: sha512-w94dQYoauyvlDc43XnGB8lU3Zt713vNChgt4EWwhXAP2XkBvndfxF0AgIqKOOasjPIPzj9JqgwkwbCYD0/V3Zg==
  /eslint-visitor-keys/1.3.0:
    dev: true
    engines:
      node: '>=4'
    resolution:
      integrity: sha512-6J72N8UNa462wa/KFODt/PJ3IU60SDpC3QXC1Hjc1BXXpfL2C9R5+AU7jhe0F6GREqVMh4Juu+NY7xn+6dipUQ==
  /eslint-visitor-keys/2.0.0:
    dev: true
    engines:
      node: '>=10'
    resolution:
      integrity: sha512-QudtT6av5WXels9WjIM7qz1XD1cWGvX4gGXvp/zBn9nXG02D0utdU3Em2m/QjTnrsk6bBjmCygl3rmj118msQQ==
  /eslint/7.23.0:
    dependencies:
      '@babel/code-frame': 7.12.11
      '@eslint/eslintrc': 0.4.0
      ajv: 6.12.6
      chalk: 4.1.0
      cross-spawn: 7.0.3
      debug: 4.3.1
      doctrine: 3.0.0
      enquirer: 2.3.6
      eslint-scope: 5.1.1
      eslint-utils: 2.1.0
      eslint-visitor-keys: 2.0.0
      espree: 7.3.1
      esquery: 1.4.0
      esutils: 2.0.3
      file-entry-cache: 6.0.1
      functional-red-black-tree: 1.0.1
      glob-parent: 5.1.1
      globals: 13.7.0
      ignore: 4.0.6
      import-fresh: 3.3.0
      imurmurhash: 0.1.4
      is-glob: 4.0.1
      js-yaml: 3.14.1
      json-stable-stringify-without-jsonify: 1.0.1
      levn: 0.4.1
      lodash: 4.17.21
      minimatch: 3.0.4
      natural-compare: 1.4.0
      optionator: 0.9.1
      progress: 2.0.3
      regexpp: 3.1.0
      semver: 7.3.5
      strip-ansi: 6.0.0
      strip-json-comments: 3.1.1
      table: 6.0.9
      text-table: 0.2.0
      v8-compile-cache: 2.3.0
    dev: true
    engines:
      node: ^10.12.0 || >=12.0.0
    hasBin: true
    resolution:
      integrity: sha512-kqvNVbdkjzpFy0XOszNwjkKzZ+6TcwCQ/h+ozlcIWwaimBBuhlQ4nN6kbiM2L+OjDcznkTJxzYfRFH92sx4a0Q==
  /espree/7.3.1:
    dependencies:
      acorn: 7.4.1
      acorn-jsx: 5.3.1_acorn@7.4.1
      eslint-visitor-keys: 1.3.0
    dev: true
    engines:
      node: ^10.12.0 || >=12.0.0
    resolution:
      integrity: sha512-v3JCNCE64umkFpmkFGqzVKsOT0tN1Zr+ueqLZfpV1Ob8e+CEgPWa+OxCoGH3tnhimMKIaBm4m/vaRpJ/krRz2g==
  /esprima/4.0.1:
    dev: true
    engines:
      node: '>=4'
    hasBin: true
    resolution:
      integrity: sha512-eGuFFw7Upda+g4p+QHvnW0RyTX/SVeJBDM/gCtMARO0cLuT2HcEKnTPvhjV6aGeqrCB/sbNop0Kszm0jsaWU4A==
  /esquery/1.4.0:
    dependencies:
      estraverse: 5.2.0
    dev: true
    engines:
      node: '>=0.10'
    resolution:
      integrity: sha512-cCDispWt5vHHtwMY2YrAQ4ibFkAL8RbH5YGBnZBc90MolvvfkkQcJro/aZiAQUlQ3qgrYS6D6v8Gc5G5CQsc9w==
  /esrecurse/4.3.0:
    dependencies:
      estraverse: 5.2.0
    dev: true
    engines:
      node: '>=4.0'
    resolution:
      integrity: sha512-KmfKL3b6G+RXvP8N1vr3Tq1kL/oCFgn2NYXEtqP8/L3pKapUA4G8cFVaoF3SU323CD4XypR/ffioHmkti6/Tag==
  /estraverse/4.3.0:
    dev: true
    engines:
      node: '>=4.0'
    resolution:
      integrity: sha512-39nnKffWz8xN1BU/2c79n9nB9HDzo0niYUqx6xyqUnyoAnQyyWpOTdZEeiCch8BBu515t4wp9ZmgVfVhn9EBpw==
  /estraverse/5.2.0:
    dev: true
    engines:
      node: '>=4.0'
    resolution:
      integrity: sha512-BxbNGGNm0RyRYvUdHpIwv9IWzeM9XClbOxwoATuFdOE7ZE6wHL+HQ5T8hoPM+zHvmKzzsEqhgy0GrQ5X13afiQ==
  /esutils/2.0.3:
    dev: true
    engines:
      node: '>=0.10.0'
    resolution:
      integrity: sha512-kVscqXk4OCp68SZ0dkgEKVi6/8ij300KBWTJq32P/dYeWTSwK41WyTxalN1eRmA5Z9UU/LX9D7FWSmV9SAYx6g==
  /etag/1.8.1:
    dev: true
    engines:
      node: '>= 0.6'
    resolution:
      integrity: sha1-Qa4u62XvpiJorr/qg6x9eSmbCIc=
  /event-stream/3.3.4:
    dependencies:
      duplexer: 0.1.2
      from: 0.1.7
      map-stream: 0.1.0
      pause-stream: 0.0.11
      split: 0.3.3
      stream-combiner: 0.0.4
      through: 2.3.8
    dev: true
    resolution:
      integrity: sha1-SrTJoPWlTbkzi0w02Gv86PSzVXE=
  /exec-sh/0.3.6:
    dev: true
    resolution:
      integrity: sha512-nQn+hI3yp+oD0huYhKwvYI32+JFeq+XkNcD1GAo3Y/MjxsfVGmrrzrnzjWiNY6f+pUCP440fThsFh5gZrRAU/w==
  /execa/1.0.0:
    dependencies:
      cross-spawn: 6.0.5
      get-stream: 4.1.0
      is-stream: 1.1.0
      npm-run-path: 2.0.2
      p-finally: 1.0.0
      signal-exit: 3.0.3
      strip-eof: 1.0.0
    dev: true
    engines:
      node: '>=6'
    resolution:
      integrity: sha512-adbxcyWV46qiHyvSp50TKt05tB4tK3HcmF7/nxfAdhnox83seTDbwnaqKO4sXRy7roHAIFqJP/Rw/AuEbX61LA==
  /execa/4.1.0:
    dependencies:
      cross-spawn: 7.0.3
      get-stream: 5.2.0
      human-signals: 1.1.1
      is-stream: 2.0.0
      merge-stream: 2.0.0
      npm-run-path: 4.0.1
      onetime: 5.1.2
      signal-exit: 3.0.3
      strip-final-newline: 2.0.0
    dev: true
    engines:
      node: '>=10'
    resolution:
      integrity: sha512-j5W0//W7f8UxAn8hXVnwG8tLwdiUy4FJLcSupCg6maBYZDpyBvTApK7KyuI4bKj8KOh1r2YH+6ucuYtJv1bTZA==
  /execa/5.0.0:
    dependencies:
      cross-spawn: 7.0.3
      get-stream: 6.0.0
      human-signals: 2.1.0
      is-stream: 2.0.0
      merge-stream: 2.0.0
      npm-run-path: 4.0.1
      onetime: 5.1.2
      signal-exit: 3.0.3
      strip-final-newline: 2.0.0
    engines:
      node: '>=10'
    resolution:
      integrity: sha512-ov6w/2LCiuyO4RLYGdpFGjkcs0wMTgGE8PrkTHikeUy5iJekXyPIKUjifk5CsE0pt7sMCrMZ3YNqoCj6idQOnQ==
  /exit/0.1.2:
    dev: true
    engines:
      node: '>= 0.8.0'
    resolution:
      integrity: sha1-BjJjj42HfMghB9MKD/8aF8uhzQw=
  /expand-brackets/2.1.4:
    dependencies:
      debug: 2.6.9
      define-property: 0.2.5
      extend-shallow: 2.0.1
      posix-character-classes: 0.1.1
      regex-not: 1.0.2
      snapdragon: 0.8.2
      to-regex: 3.0.2
    dev: true
    engines:
      node: '>=0.10.0'
    resolution:
      integrity: sha1-t3c14xXOMPa27/D4OwQVGiJEliI=
  /expand-template/2.0.3:
    dev: true
    engines:
      node: '>=6'
    resolution:
      integrity: sha512-XYfuKMvj4O35f/pOXLObndIRvyQ+/+6AhODh+OKWj9S9498pHHn/IMszH+gt0fBCRWMNfk1ZSp5x3AifmnI2vg==
  /expect/26.6.2:
    dependencies:
      '@jest/types': 26.6.2
      ansi-styles: 4.3.0
      jest-get-type: 26.3.0
      jest-matcher-utils: 26.6.2
      jest-message-util: 26.6.2
      jest-regex-util: 26.0.0
    dev: true
    engines:
      node: '>= 10.14.2'
    resolution:
      integrity: sha512-9/hlOBkQl2l/PLHJx6JjoDF6xPKcJEsUlWKb23rKE7KzeDqUZKXKNMW27KIue5JMdBV9HgmoJPcc8HtO85t9IA==
  /express/4.17.1:
    dependencies:
      accepts: 1.3.7
      array-flatten: 1.1.1
      body-parser: 1.19.0
      content-disposition: 0.5.3
      content-type: 1.0.4
      cookie: 0.4.0
      cookie-signature: 1.0.6
      debug: 2.6.9
      depd: 1.1.2
      encodeurl: 1.0.2
      escape-html: 1.0.3
      etag: 1.8.1
      finalhandler: 1.1.2
      fresh: 0.5.2
      merge-descriptors: 1.0.1
      methods: 1.1.2
      on-finished: 2.3.0
      parseurl: 1.3.3
      path-to-regexp: 0.1.7
      proxy-addr: 2.0.6
      qs: 6.7.0
      range-parser: 1.2.1
      safe-buffer: 5.1.2
      send: 0.17.1
      serve-static: 1.14.1
      setprototypeof: 1.1.1
      statuses: 1.5.0
      type-is: 1.6.18
      utils-merge: 1.0.1
      vary: 1.1.2
    dev: true
    engines:
      node: '>= 0.10.0'
    resolution:
      integrity: sha512-mHJ9O79RqluphRrcw2X/GTh3k9tVv8YcoyY4Kkh4WDMUYKRZUq0h1o0w2rrrxBqM7VoeUVqgb27xlEMXTnYt4g==
  /extend-shallow/2.0.1:
    dependencies:
      is-extendable: 0.1.1
    dev: true
    engines:
      node: '>=0.10.0'
    resolution:
      integrity: sha1-Ua99YUrZqfYQ6huvu5idaxxWiQ8=
  /extend-shallow/3.0.2:
    dependencies:
      assign-symbols: 1.0.0
      is-extendable: 1.0.1
    dev: true
    engines:
      node: '>=0.10.0'
    resolution:
      integrity: sha1-Jqcarwc7OfshJxcnRhMcJwQCjbg=
  /extend/3.0.2:
    dev: true
    resolution:
      integrity: sha512-fjquC59cD7CyW6urNXK0FBufkZcoiGG80wTuPujX590cB5Ttln20E2UB4S/WARVqhXffZl2LNgS+gQdPIIim/g==
  /extglob/2.0.4:
    dependencies:
      array-unique: 0.3.2
      define-property: 1.0.0
      expand-brackets: 2.1.4
      extend-shallow: 2.0.1
      fragment-cache: 0.2.1
      regex-not: 1.0.2
      snapdragon: 0.8.2
      to-regex: 3.0.2
    dev: true
    engines:
      node: '>=0.10.0'
    resolution:
      integrity: sha512-Nmb6QXkELsuBr24CJSkilo6UHHgbekK5UiZgfE6UHD3Eb27YC6oD+bhcT+tJ6cl8dmsgdQxnWlcry8ksBIBLpw==
  /extsprintf/1.3.0:
    dev: true
    engines:
      '0': node >=0.6.0
    resolution:
      integrity: sha1-lpGEQOMEGnpBT4xS48V06zw+HgU=
  /extsprintf/1.4.0:
    dev: true
    engines:
      '0': node >=0.6.0
    resolution:
      integrity: sha1-4mifjzVvrWLMplo6kcXfX5VRaS8=
  /fast-deep-equal/3.1.3:
    dev: true
    resolution:
      integrity: sha512-f3qQ9oQy9j2AhBe/H9VC91wLmKBCCU/gDOnKNAYG5hswO7BLKj09Hc5HYNz9cGI++xlpDCIgDaitVs03ATR84Q==
  /fast-diff/1.2.0:
    dev: true
    resolution:
      integrity: sha512-xJuoT5+L99XlZ8twedaRf6Ax2TgQVxvgZOYoPKqZufmJib0tL2tegPBOZb1pVNgIhlqDlA0eO0c3wBvQcmzx4w==
  /fast-glob/3.2.5:
    dependencies:
      '@nodelib/fs.stat': 2.0.4
      '@nodelib/fs.walk': 1.2.6
      glob-parent: 5.1.1
      merge2: 1.4.1
      micromatch: 4.0.2
      picomatch: 2.2.2
    engines:
      node: '>=8'
    resolution:
      integrity: sha512-2DtFcgT68wiTTiwZ2hNdJfcHNke9XOfnwmBRWXhmeKM8rF0TGwmC/Qto3S7RoZKp5cilZbxzO5iTNTQsJ+EeDg==
  /fast-json-stable-stringify/2.1.0:
    dev: true
    resolution:
      integrity: sha512-lhd/wF+Lk98HZoTCtlVraHtfh5XYijIjalXck7saUtuanSDyLMxnHhSXEDJqHxD7msR8D0uCmqlkwjCV8xvwHw==
  /fast-levenshtein/2.0.6:
    dev: true
    resolution:
      integrity: sha1-PYpcZog6FqMMqGQ+hR8Zuqd5eRc=
  /fast-write-atomic/0.2.1:
    resolution:
      integrity: sha512-WvJe06IfNYlr+6cO3uQkdKdy3Cb1LlCJSF8zRs2eT8yuhdbSlR9nIt+TgQ92RUxiRrQm+/S7RARnMfCs5iuAjw==
  /fastq/1.11.0:
    dependencies:
      reusify: 1.0.4
    resolution:
      integrity: sha512-7Eczs8gIPDrVzT+EksYBcupqMyxSHXXrHOLRRxU2/DicV8789MRBRR8+Hc2uWzUupOs4YS4JzBmBxjjCVBxD/g==
  /fb-watchman/2.0.1:
    dependencies:
      bser: 2.1.1
    dev: true
    resolution:
      integrity: sha512-DkPJKQeY6kKwmuMretBhr7G6Vodr7bFwDYTXIkfG1gjvNpaxBTQV3PbXg6bR1c1UP4jPOX0jHUbbHANL9vRjVg==
  /figures/3.2.0:
    dependencies:
      escape-string-regexp: 1.0.5
    dev: true
    engines:
      node: '>=8'
    resolution:
      integrity: sha512-yaduQFRKLXYOGgEn6AZau90j3ggSOyiqXU0F9JZfeXYhNa+Jk4X+s45A2zg5jns87GAFa34BBm2kXw4XpNcbdg==
  /file-entry-cache/6.0.1:
    dependencies:
      flat-cache: 3.0.4
    dev: true
    engines:
      node: ^10.12.0 || >=12.0.0
    resolution:
      integrity: sha512-7Gps/XWymbLk2QLYK4NzpMOrYjMhdIxXuIvy2QBsLE6ljuodKvdkWs/cpyJJ3CVIVpH0Oi1Hvg1ovbMzLdFBBg==
  /fill-range/4.0.0:
    dependencies:
      extend-shallow: 2.0.1
      is-number: 3.0.0
      repeat-string: 1.6.1
      to-regex-range: 2.1.1
    dev: true
    engines:
      node: '>=0.10.0'
    resolution:
      integrity: sha1-1USBHUKPmOsGpj3EAtJAPDKMOPc=
  /fill-range/7.0.1:
    dependencies:
      to-regex-range: 5.0.1
    engines:
      node: '>=8'
    resolution:
      integrity: sha512-qOo9F+dMUmC2Lcb4BbVvnKJxTPjCm+RRpe4gDuGrzkL7mEVl/djYSu2OdQ2Pa302N4oqkSg9ir6jaLWJ2USVpQ==
  /finalhandler/1.1.2:
    dependencies:
      debug: 2.6.9
      encodeurl: 1.0.2
      escape-html: 1.0.3
      on-finished: 2.3.0
      parseurl: 1.3.3
      statuses: 1.5.0
      unpipe: 1.0.0
    dev: true
    engines:
      node: '>= 0.8'
    resolution:
      integrity: sha512-aAWcW57uxVNrQZqFXjITpW3sIUQmHGG3qSb9mUah9MgMC4NeWhNOlNjXEYq3HjRAvL6arUviZGGJsBg6z0zsWA==
  /find-cache-dir/3.3.1:
    dependencies:
      commondir: 1.0.1
      make-dir: 3.1.0
      pkg-dir: 4.2.0
    engines:
      node: '>=8'
    resolution:
      integrity: sha512-t2GDMt3oGC/v+BMwzmllWDuJF/xcDtE5j/fCGbqDD7OLuJkj0cfh1YSA5VKPvwMeLFLNDBkwOKZ2X85jGLVftQ==
  /find-up/3.0.0:
    dependencies:
      locate-path: 3.0.0
    engines:
      node: '>=6'
    resolution:
      integrity: sha512-1yD6RmLI1XBfxugvORwlck6f75tYL+iR0jqwsOrOxMZyGYqUuDhJ0l4AXdO1iX/FTs9cBAMEk1gWSEx1kSbylg==
  /find-up/4.1.0:
    dependencies:
      locate-path: 5.0.0
      path-exists: 4.0.0
    engines:
      node: '>=8'
    resolution:
      integrity: sha512-PpOwAdQ/YlXQ2vj8a3h8IipDuYRi3wceVQQGYWxNINccq40Anw7BlsEXCMbt1Zt+OLA6Fq9suIpIWD0OsnISlw==
  /find-up/5.0.0:
    dependencies:
      locate-path: 6.0.0
      path-exists: 4.0.0
    engines:
      node: '>=10'
    resolution:
      integrity: sha512-78/PXT1wlLLDgTzDs7sjq9hzz0vXD+zn+7wypEe4fXQxCmdmqfGsEPQxmiCSQI3ajFV91bVSsvNtrJRiW6nGng==
  /flat-cache/3.0.4:
    dependencies:
      flatted: 3.1.1
      rimraf: 3.0.2
    dev: true
    engines:
      node: ^10.12.0 || >=12.0.0
    resolution:
      integrity: sha512-dm9s5Pw7Jc0GvMYbshN6zchCA9RgQlzzEZX3vylR9IqFfS8XciblUXOKfW6SiuJ0e13eDYZoZV5wdrev7P3Nwg==
  /flat-map-polyfill/0.3.8:
    dev: true
    resolution:
      integrity: sha512-ZfmD5MnU7GglUEhiky9C7yEPaNq1/wh36RDohe+Xr3nJVdccwHbdTkFIYvetcdsoAckUKT51fuf44g7Ni5Doyg==
  /flatted/3.1.1:
    dev: true
    resolution:
      integrity: sha512-zAoAQiudy+r5SvnSw3KJy5os/oRJYHzrzja/tBDqrZtNhUw8bt6y8OBzMWcjWr+8liV8Eb6yOhw8WZ7VFZ5ZzA==
  /follow-redirects/1.13.3_debug@4.3.1:
    dependencies:
      debug: 4.3.1
    dev: true
    engines:
      node: '>=4.0'
    peerDependencies:
      debug: '*'
    peerDependenciesMeta:
      debug:
        optional: true
    resolution:
      integrity: sha512-DUgl6+HDzB0iEptNQEXLx/KhTmDb8tZUHSeLqpnjpknR70H0nC2t9N73BK6fN4hOvJ84pKlIQVQ4k5FFlBedKA==
  /for-in/1.0.2:
    dev: true
    engines:
      node: '>=0.10.0'
    resolution:
      integrity: sha1-gQaNKVqBQuwKxybG4iAMMPttXoA=
  /forever-agent/0.6.1:
    dev: true
    resolution:
      integrity: sha1-+8cfDEGt6zf5bFd60e1C2P2sypE=
  /form-data/2.3.3:
    dependencies:
      asynckit: 0.4.0
      combined-stream: 1.0.8
      mime-types: 2.1.30
    dev: true
    engines:
      node: '>= 0.12'
    resolution:
      integrity: sha512-1lLKB2Mu3aGP1Q/2eCOx0fNbRMe7XdwktwOruhfqqd0rIJWwN4Dh+E3hrPSlDCXnSR7UtZ1N38rVXm+6+MEhJQ==
  /form-data/2.5.1:
    dependencies:
      asynckit: 0.4.0
      combined-stream: 1.0.8
      mime-types: 2.1.30
    dev: true
    engines:
      node: '>= 0.12'
    resolution:
      integrity: sha512-m21N3WOmEEURgk6B9GLOE4RuWOFf28Lhh9qGYeNlGq4VDXUlJy2th2slBNU8Gp8EzloYZOibZJ7t5ecIrFSjVA==
  /form-data/3.0.1:
    dependencies:
      asynckit: 0.4.0
      combined-stream: 1.0.8
      mime-types: 2.1.30
    dev: true
    engines:
      node: '>= 6'
    resolution:
      integrity: sha512-RHkBKtLWUVwd7SqRIvCZMEvAMoGUp0XU+seQiZejj0COz3RI3hWP4sCv3gZWWLjJTd7rGwcsF5eKZGii0r/hbg==
  /forwarded/0.1.2:
    dev: true
    engines:
      node: '>= 0.6'
    resolution:
      integrity: sha1-mMI9qxF1ZXuMBXPozszZGw/xjIQ=
  /fragment-cache/0.2.1:
    dependencies:
      map-cache: 0.2.2
    dev: true
    engines:
      node: '>=0.10.0'
    resolution:
      integrity: sha1-QpD60n8T6Jvn8zeZxrxaCr//DRk=
  /fresh/0.5.2:
    dev: true
    engines:
      node: '>= 0.6'
    resolution:
      integrity: sha1-PYyt2Q2XZWn6g1qx+OSyOhBWBac=
  /from/0.1.7:
    dev: true
    resolution:
      integrity: sha1-g8YK/Fi5xWmXAH7Rp2izqzA6RP4=
  /from2/2.3.0:
    dependencies:
      inherits: 2.0.4
      readable-stream: 2.3.7
    dev: true
    resolution:
      integrity: sha1-i/tVAr3kpNNs/e6gB/zKIdfjgq8=
  /fs-constants/1.0.0:
    resolution:
      integrity: sha512-y6OAwoSIf7FyjMIv94u+b5rdheZEjzR63GTyZJm5qh4Bi+2YgwLCcI/fPFZkL5PSixOt6ZNKm+w+Hfp/Bciwow==
  /fs-extra/8.1.0:
    dependencies:
      graceful-fs: 4.2.6
      jsonfile: 4.0.0
      universalify: 0.1.2
    dev: true
    engines:
      node: '>=6 <7 || >=8'
    resolution:
      integrity: sha512-yhlQgA6mnOJUKOsRUFsgJdQCvkKhcz8tlZG5HBQfReYZy46OwLcY+Zia0mtdHsOo9y/hP+CxMN0TU9QxoOtG4g==
  /fs-jetpack/4.1.0:
    dependencies:
      minimatch: 3.0.4
      rimraf: 2.7.1
    dev: true
    resolution:
      integrity: sha512-h4nHLIcCaxnXfUWhwP+mLnar03R2DBlqicNvKJG44TJob8RV6GB8EKNwJgSaBeDAfqWhqq01y+Ao96vRwpXlPw==
  /fs-minipass/1.2.7:
    dependencies:
      minipass: 2.9.0
    dev: true
    resolution:
      integrity: sha512-GWSSJGFy4e9GUeCcbIkED+bgAoFyj7XF1mV8rma3QW4NIqX9Kyx79N/PF61H5udOV3aY1IaMLs6pGbH71nlCTA==
  /fs-minipass/2.1.0:
    dependencies:
      minipass: 3.1.3
    engines:
      node: '>= 8'
    resolution:
      integrity: sha512-V/JgOLFCS+R6Vcq0slCuaeWEdNC3ouDlJMNIsacH2VtALiu9mV4LPrHc5cDl8k5aw6J8jwgWWpiTo5RYhmIzvg==
  /fs-monkey/1.0.3:
    dev: true
    resolution:
      integrity: sha512-cybjIfiiE+pTWicSCLFHSrXZ6EilF30oh91FDP9S2B051prEa7QWfrVTQm10/dDpswBDXZugPa1Ogu8Yh+HV0Q==
  /fs.realpath/1.0.0:
    resolution:
      integrity: sha1-FQStJSMVjKpA20onh8sBQRmU6k8=
  /fsevents/2.3.2:
    dev: true
    engines:
      node: ^8.16.0 || ^10.6.0 || >=11.0.0
    optional: true
    os:
      - darwin
    resolution:
      integrity: sha512-xiqMQR4xAeHTuB9uWm+fFRcIOgKBMiOBP+eXiyT7jsgVCq1bkVygt00oASowB7EdtpOHaaPgKt812P9ab+DDKA==
  /fstream/1.0.12:
    dependencies:
      graceful-fs: 4.2.6
      inherits: 2.0.4
      mkdirp: 0.5.5
      rimraf: 2.7.1
    dev: true
    engines:
      node: '>=0.6'
    optional: true
    resolution:
      integrity: sha512-WvJ193OHa0GHPEL+AycEJgxvBEwyfRkN1vhjca23OaPVMCaLCXTd5qAu82AjTcgP1UJmytkOKb63Ypde7raDIg==
  /function-bind/1.1.1:
    resolution:
      integrity: sha512-yIovAzMX49sF8Yl58fSCWJ5svSLuaibPxXQJFLmBObTuCr0Mf1KiPopGM9NiFjiYBCbfaa2Fh6breQ6ANVTI0A==
  /functional-red-black-tree/1.0.1:
    dev: true
    resolution:
      integrity: sha1-GwqzvVU7Kg1jmdKcDj6gslIHgyc=
  /gauge/2.7.4:
    dependencies:
      aproba: 1.2.0
      console-control-strings: 1.1.0
      has-unicode: 2.0.1
      object-assign: 4.1.1
      signal-exit: 3.0.3
      string-width: 1.0.2
      strip-ansi: 3.0.1
      wide-align: 1.1.3
    dev: true
    resolution:
      integrity: sha1-LANAXHU4w51+s3sxcCLjJfsBi/c=
  /gensync/1.0.0-beta.2:
    dev: true
    engines:
      node: '>=6.9.0'
    resolution:
      integrity: sha512-3hN7NaskYvMDLQY55gnW3NQ+mesEAepTqlg+VEbj7zzqEMBVNhzcGYYeqFo/TlYz6eQiFcp1HcsCZO+nGgS8zg==
  /get-caller-file/2.0.5:
    dev: true
    engines:
      node: 6.* || 8.* || >= 10.*
    resolution:
      integrity: sha512-DyFP3BM/3YHTQOCUL/w0OZHR0lpKeGrxotcHWcqNEdnltqFwXVfhEBQ94eIo34AfQpo0rGki4cyIiftY06h2Fg==
  /get-intrinsic/1.1.1:
    dependencies:
      function-bind: 1.1.1
      has: 1.0.3
      has-symbols: 1.0.2
    dev: true
    resolution:
      integrity: sha512-kWZrnVM42QCiEA2Ig1bG8zjoIMOgxWwYCEeNdwY6Tv/cOSeGpcoX4pXHfKUxNKVoArnrEr2e9srnAxxGIraS9Q==
  /get-own-enumerable-property-symbols/3.0.2:
    dev: true
    resolution:
      integrity: sha512-I0UBV/XOz1XkIJHEUDMZAbzCThU/H8DxmSfmdGcKPnVhu2VfFqr34jr9777IyaTYvxjedWhqVIilEDsCdP5G6g==
  /get-package-type/0.1.0:
    dev: true
    engines:
      node: '>=8.0.0'
    resolution:
      integrity: sha512-pjzuKtY64GYfWizNAJ0fr9VqttZkNiK2iS430LtIHzjBEr6bX8Am2zm4sW4Ro5wjWW5cAlRL1qAMTcXbjNAO2Q==
  /get-port/5.1.1:
    dev: true
    engines:
      node: '>=8'
    resolution:
      integrity: sha512-g/Q1aTSDOxFpchXC4i8ZWvxA1lnPqx/JHqcpIw0/LX9T8x/GBbi6YnlN5nhaKIFkT8oFsscUKgDJYxfwfS6QsQ==
  /get-stream/4.1.0:
    dependencies:
      pump: 3.0.0
    dev: true
    engines:
      node: '>=6'
    resolution:
      integrity: sha512-GMat4EJ5161kIy2HevLlr4luNjBgvmj413KaQA7jt4V8B4RDsfpHk7WQ9GVqfYyyx8OS/L66Kox+rJRNklLK7w==
  /get-stream/5.2.0:
    dependencies:
      pump: 3.0.0
    dev: true
    engines:
      node: '>=8'
    resolution:
      integrity: sha512-nBF+F1rAZVCu/p7rjzgA+Yb4lfYXrpl7a6VmJrU8wF9I1CKvP/QwPNZHnOlwbTkY6dvtFIzFMSyQXbLoTQPRpA==
  /get-stream/6.0.0:
    engines:
      node: '>=10'
    resolution:
      integrity: sha512-A1B3Bh1UmL0bidM/YX2NsCOTnGJePL9rO/M+Mw3m9f2gUpfokS0hi5Eah0WSUEWZdZhIZtMjkIYS7mDfOqNHbg==
  /get-value/2.0.6:
    dev: true
    engines:
      node: '>=0.10.0'
    resolution:
      integrity: sha1-3BXKHGcjh8p2vTesCjlbogQqLCg=
  /getpass/0.1.7:
    dependencies:
      assert-plus: 1.0.0
    dev: true
    resolution:
      integrity: sha1-Xv+OPmhNVprkyysSgmBOi6YhSfo=
  /github-from-package/0.0.0:
    dev: true
    resolution:
      integrity: sha1-l/tdlr/eiXMxPyDoKI75oWf6ZM4=
  /glob-parent/5.1.1:
    dependencies:
      is-glob: 4.0.1
    engines:
      node: '>= 6'
    resolution:
      integrity: sha512-FnI+VGOpnlGHWZxthPGR+QhR78fuiK0sNLkHQv+bL9fQi57lNNdquIbna/WrfROrolq8GK5Ek6BiMwqL/voRYQ==
  /glob/7.1.6:
    dependencies:
      fs.realpath: 1.0.0
      inflight: 1.0.6
      inherits: 2.0.4
      minimatch: 3.0.4
      once: 1.4.0
      path-is-absolute: 1.0.1
    resolution:
      integrity: sha512-LwaxwyZ72Lk7vZINtNNrywX0ZuLyStrdDtabefZKAY5ZGJhVtgdznluResxNmPitE0SAO+O26sWTHeKSI2wMBA==
  /global-dirs/2.1.0:
    dependencies:
      ini: 1.3.7
    dev: true
    engines:
      node: '>=8'
    resolution:
      integrity: sha512-MG6kdOUh/xBnyo9cJFeIKkLEc1AyFq42QTU4XiX51i2NEdxLxLWXIjEjmqKeSuKR7pAZjTqUVoT2b2huxVLgYQ==
  /global-dirs/3.0.0:
    dependencies:
      ini: 2.0.0
    engines:
      node: '>=10'
    resolution:
      integrity: sha512-v8ho2DS5RiCjftj1nD9NmnfaOzTdud7RRnVd9kFNOjqZbISlx5DQ+OrTkywgd0dIt7oFCvKetZSHoHcP3sDdiA==
  /globals/11.12.0:
    dev: true
    engines:
      node: '>=4'
    resolution:
      integrity: sha512-WOBp/EEGUiIsJSp7wcv/y6MO+lV9UoncWqxuFfm8eBwzWNgyfBd6Gz+IeKQ9jCmyhoH99g15M3T+QaVHFjizVA==
  /globals/12.4.0:
    dependencies:
      type-fest: 0.8.1
    dev: true
    engines:
      node: '>=8'
    resolution:
      integrity: sha512-BWICuzzDvDoH54NHKCseDanAhE3CeDorgDL5MT6LMXXj2WCnd9UC2szdk4AWLfjdgNBCXLUanXYcpBBKOSWGwg==
  /globals/13.7.0:
    dependencies:
      type-fest: 0.20.2
    dev: true
    engines:
      node: '>=8'
    resolution:
      integrity: sha512-Aipsz6ZKRxa/xQkZhNg0qIWXT6x6rD46f6x/PCnBomlttdIyAPak4YD9jTmKpZ72uROSMU87qJtcgpgHaVchiA==
  /globby/11.0.3:
    dependencies:
      array-union: 2.1.0
      dir-glob: 3.0.1
      fast-glob: 3.2.5
      ignore: 5.1.8
      merge2: 1.4.1
      slash: 3.0.0
    engines:
      node: '>=10'
    resolution:
      integrity: sha512-ffdmosjA807y7+lA1NM0jELARVmYul/715xiILEjo3hBLPTcirgQNnXECn5g3mtR8TOLCVbkfua1Hpen25/Xcg==
  /got/9.6.0:
    dependencies:
      '@sindresorhus/is': 0.14.0
      '@szmarczak/http-timer': 1.1.2
      cacheable-request: 6.1.0
      decompress-response: 3.3.0
      duplexer3: 0.1.4
      get-stream: 4.1.0
      lowercase-keys: 1.0.1
      mimic-response: 1.0.1
      p-cancelable: 1.1.0
      to-readable-stream: 1.0.0
      url-parse-lax: 3.0.0
    dev: true
    engines:
      node: '>=8.6'
    resolution:
      integrity: sha512-R7eWptXuGYxwijs0eV+v3o6+XH1IqVK8dJOEecQfTmkncw9AV4dcw/Dhxi8MdlqPthxxpZyizMzyg8RTmEsG+Q==
  /graceful-fs/4.2.6:
    resolution:
      integrity: sha512-nTnJ528pbqxYanhpDYsi4Rd8MAeaBA67+RZ10CM1m3bTAVFEDcd5AuA4a6W5YkGZ1iNXHzZz8T6TBKLeBuNriQ==
  /graphviz/0.0.9:
    dependencies:
      temp: 0.4.0
    dev: true
    engines:
      node: '>=0.6.8'
    resolution:
      integrity: sha512-SmoY2pOtcikmMCqCSy2NO1YsRfu9OO0wpTlOYW++giGjfX1a6gax/m1Fo8IdUd0/3H15cTOfR1SMKwohj4LKsg==
  /growly/1.3.0:
    dev: true
    optional: true
    resolution:
      integrity: sha1-8QdIy+dq+WS3yWyTxrzCivEgwIE=
  /har-schema/2.0.0:
    dev: true
    engines:
      node: '>=4'
    resolution:
      integrity: sha1-qUwiJOvKwEeCoNkDVSHyRzW37JI=
  /har-validator/5.1.5:
    dependencies:
      ajv: 6.12.6
      har-schema: 2.0.0
    deprecated: this library is no longer supported
    dev: true
    engines:
      node: '>=6'
    resolution:
      integrity: sha512-nmT2T0lljbxdQZfspsno9hgrG3Uir6Ks5afism62poxqBM6sDnMEuPmzTq8XN0OEwqKLLdh1jQI3qyE66Nzb3w==
  /hard-rejection/2.1.0:
    dev: true
    engines:
      node: '>=6'
    resolution:
      integrity: sha512-VIZB+ibDhx7ObhAe7OVtoEbuP4h/MuOTHJ+J8h/eBXotJYl0fBgR72xDFCKgIh22OJZIOVNxBMWuhAr10r8HdA==
  /has-flag/3.0.0:
    engines:
      node: '>=4'
    resolution:
      integrity: sha1-tdRU3CGZriJWmfNGfloH87lVuv0=
  /has-flag/4.0.0:
    engines:
      node: '>=8'
    resolution:
      integrity: sha512-EykJT/Q1KjTWctppgIAgfSO0tKVuZUjhgMr17kqTumMl6Afv3EISleU7qZUzoXDFTAHTDC4NOoG/ZxU3EvlMPQ==
  /has-symbols/1.0.2:
    dev: true
    engines:
      node: '>= 0.4'
    resolution:
      integrity: sha512-chXa79rL/UC2KlX17jo3vRGz0azaWEx5tGqZg5pO3NUyEJVB17dMruQlzCCOfUvElghKcm5194+BCRvi2Rv/Gw==
  /has-unicode/2.0.1:
    dev: true
    resolution:
      integrity: sha1-4Ob+aijPUROIVeCG0Wkedx3iqLk=
  /has-value/0.3.1:
    dependencies:
      get-value: 2.0.6
      has-values: 0.1.4
      isobject: 2.1.0
    dev: true
    engines:
      node: '>=0.10.0'
    resolution:
      integrity: sha1-ex9YutpiyoJ+wKIHgCVlSEWZXh8=
  /has-value/1.0.0:
    dependencies:
      get-value: 2.0.6
      has-values: 1.0.0
      isobject: 3.0.1
    dev: true
    engines:
      node: '>=0.10.0'
    resolution:
      integrity: sha1-GLKB2lhbHFxR3vJMkw7SmgvmsXc=
  /has-values/0.1.4:
    dev: true
    engines:
      node: '>=0.10.0'
    resolution:
      integrity: sha1-bWHeldkd/Km5oCCJrThL/49it3E=
  /has-values/1.0.0:
    dependencies:
      is-number: 3.0.0
      kind-of: 4.0.0
    dev: true
    engines:
      node: '>=0.10.0'
    resolution:
      integrity: sha1-lbC2P+whRmGab+V/51Yo1aOe/k8=
  /has-yarn/2.1.0:
    engines:
      node: '>=8'
    resolution:
      integrity: sha512-UqBRqi4ju7T+TqGNdqAO0PaSVGsDGJUBQvk9eUWNGRY1CFGDzYhLWoM7JQEemnlvVcv/YEmc2wNW8BC24EnUsw==
  /has/1.0.3:
    dependencies:
      function-bind: 1.1.1
    engines:
      node: '>= 0.4.0'
    resolution:
      integrity: sha512-f2dvO0VU6Oej7RkWJGrehjbzMAjFp5/VKPp5tTpWIV4JHHZK1/BxbFRtf/siA2SWTe09caDmVtYYzWEIbBS4zw==
  /hasha/5.2.2:
    dependencies:
      is-stream: 2.0.0
      type-fest: 0.8.1
    engines:
      node: '>=8'
    resolution:
      integrity: sha512-Hrp5vIK/xr5SkeN2onO32H0MgNZ0f17HRNH39WfL0SYUNOTZ5Lz1TJ8Pajo/87dYGEFlLMm7mIc/k/s6Bvz9HQ==
  /hosted-git-info/2.8.8:
    resolution:
      integrity: sha512-f/wzC2QaWBs7t9IYqB4T3sR1xviIViXJRJTWBlx2Gf3g0Xi5vI7Yy4koXQ1c9OYDGHN9sBy1DQ2AB8fqZBWhUg==
  /html-encoding-sniffer/2.0.1:
    dependencies:
      whatwg-encoding: 1.0.5
    dev: true
    engines:
      node: '>=10'
    resolution:
      integrity: sha512-D5JbOMBIR/TVZkubHT+OyT2705QvogUW4IBn6nHd756OwieSF9aDYFj4dv6HHEVGYbHaLETa3WggZYWWMyy3ZQ==
  /html-escaper/2.0.2:
    dev: true
    resolution:
      integrity: sha512-H2iMtd0I4Mt5eYiapRdIDjp+XzelXQ0tFE4JS7YFwFevXXMmOp9myNrUvCg0D6ws8iqkRPBfKHgbwig1SmlLfg==
  /http-cache-semantics/4.1.0:
    dev: true
    resolution:
      integrity: sha512-carPklcUh7ROWRK7Cv27RPtdhYhUsela/ue5/jKzjegVvXDqM2ILE9Q2BGn9JZJh1g87cp56su/FgQSzcWS8cQ==
  /http-errors/1.7.2:
    dependencies:
      depd: 1.1.2
      inherits: 2.0.3
      setprototypeof: 1.1.1
      statuses: 1.5.0
      toidentifier: 1.0.0
    dev: true
    engines:
      node: '>= 0.6'
    resolution:
      integrity: sha512-uUQBt3H/cSIVfch6i1EuPNy/YsRSOUBXTVfZ+yR7Zjez3qjBz6i9+i4zjNaoqcoFVI4lQJ5plg63TvGfRSDCRg==
  /http-errors/1.7.3:
    dependencies:
      depd: 1.1.2
      inherits: 2.0.4
      setprototypeof: 1.1.1
      statuses: 1.5.0
      toidentifier: 1.0.0
    dev: true
    engines:
      node: '>= 0.6'
    resolution:
      integrity: sha512-ZTTX0MWrsQ2ZAhA1cejAwDLycFsd7I7nVtnkT3Ol0aqodaKW+0CTZDQ1uBv5whptCnc8e8HeRRJxRs0kmm/Qfw==
  /http-proxy-agent/4.0.1:
    dependencies:
      '@tootallnate/once': 1.1.2
      agent-base: 6.0.2
      debug: 4.3.1
    engines:
      node: '>= 6'
    resolution:
      integrity: sha512-k0zdNgqWTGA6aeIRVpvfVob4fL52dTfaehylg0Y4UvSySvOq/Y+BOyPrgpUrA7HylqvU8vIZGsRuXmspskV0Tg==
  /http-signature/1.2.0:
    dependencies:
      assert-plus: 1.0.0
      jsprim: 1.4.1
      sshpk: 1.16.1
    dev: true
    engines:
      node: '>=0.8'
      npm: '>=1.3.7'
    resolution:
      integrity: sha1-muzZJRFHcvPZW2WmCruPfBj7rOE=
  /https-proxy-agent/4.0.0:
    dependencies:
      agent-base: 5.1.1
      debug: 4.3.1
    dev: true
    engines:
      node: '>= 6.0.0'
    resolution:
      integrity: sha512-zoDhWrkR3of1l9QAL8/scJZyLu8j/gBkcwcaQOZh7Gyh/+uJQzGVETdgT30akuwkpL8HTRfssqI3BZuV18teDg==
  /https-proxy-agent/5.0.0:
    dependencies:
      agent-base: 6.0.2
      debug: 4.3.1
    engines:
      node: '>= 6'
    resolution:
      integrity: sha512-EkYm5BcKUGiduxzSt3Eppko+PiNWNEpa4ySk9vTC6wDsQJW9rHSa+UhGNJoRYp7bz6Ht1eaRIa6QaJqO5rCFbA==
  /human-signals/1.1.1:
    dev: true
    engines:
      node: '>=8.12.0'
    resolution:
      integrity: sha512-SEQu7vl8KjNL2eoGBLF3+wAjpsNfA9XMlXAYj/3EdaNfAlxKthD1xjEQfGOUhllCGGJVNY34bRr6lPINhNjyZw==
  /human-signals/2.1.0:
    engines:
      node: '>=10.17.0'
    resolution:
      integrity: sha512-B4FFZ6q/T2jhhksgkbEW3HBvWIfDW85snkQgawt07S7J5QXTk6BkNV+0yAeZrM5QpMAdYlocGoljn0sJ/WQkFw==
  /iconv-lite/0.4.24:
    dependencies:
      safer-buffer: 2.1.2
    dev: true
    engines:
      node: '>=0.10.0'
    resolution:
      integrity: sha512-v3MXnZAcvnywkTUEZomIActle7RXXeedOR31wwl7VlyoXO4Qi9arvSenNQWne1TcRwhCL1HwLI21bEqdpj8/rA==
  /iconv-lite/0.5.2:
    dependencies:
      safer-buffer: 2.1.2
    dev: true
    engines:
      node: '>=0.10.0'
    resolution:
      integrity: sha512-kERHXvpSaB4aU3eANwidg79K8FlrN77m8G9V+0vOR3HYaRifrlwMEpT7ZBJqLSEIHnEgJTHcWK82wwLwwKwtag==
  /iconv-lite/0.6.2:
    dependencies:
      safer-buffer: 2.1.2
    dev: true
    engines:
      node: '>=0.10.0'
    resolution:
      integrity: sha512-2y91h5OpQlolefMPmUlivelittSWy0rP+oYVpn6A7GwVHNE8AWzoYOBNmlwks3LobaJxgHCYZAnyNo2GgpNRNQ==
  /ieee754/1.2.1:
    resolution:
      integrity: sha512-dcyqhDvX1C46lXZcVqCpK+FtMRQVdIMN6/Df5js2zouUsqG7I6sFxitIC+7KYK29KdXOLHdu9zL4sFnoVQnqaA==
  /ignore-walk/3.0.3:
    dependencies:
      minimatch: 3.0.4
    dev: true
    resolution:
      integrity: sha512-m7o6xuOaT1aqheYHKf8W6J5pYH85ZI9w077erOzLje3JsB1gkafkAhHHY19dqjulgIZHFm32Cp5uNZgcQqdJKw==
  /ignore/4.0.6:
    dev: true
    engines:
      node: '>= 4'
    resolution:
      integrity: sha512-cyFDKrqc/YdcWFniJhzI42+AzS+gNwmUzOSFcRCQYwySuBBBy/KjuxWLZ/FHEH6Moq1NizMOBWyTcv8O4OZIMg==
  /ignore/5.1.8:
    engines:
      node: '>= 4'
    resolution:
      integrity: sha512-BMpfD7PpiETpBl/A6S498BaIJ6Y/ABT93ETbby2fP00v4EbvPBXWEoaR1UBPKs3iR53pJY7EtZk5KACI57i1Uw==
  /import-fresh/3.3.0:
    dependencies:
      parent-module: 1.0.1
      resolve-from: 4.0.0
    dev: true
    engines:
      node: '>=6'
    resolution:
      integrity: sha512-veYYhQa+D1QBKznvhUHxb8faxlrwUnxseDAbAp457E0wLNio2bOSKnjYDhMj+YiAq61xrMGhQk9iXVk5FzgQMw==
  /import-lazy/2.1.0:
    dev: true
    engines:
      node: '>=4'
    resolution:
      integrity: sha1-BWmOPUXIjo1+nZLLBYTnfwlvPkM=
  /import-local/3.0.2:
    dependencies:
      pkg-dir: 4.2.0
      resolve-cwd: 3.0.0
    dev: true
    engines:
      node: '>=8'
    hasBin: true
    resolution:
      integrity: sha512-vjL3+w0oulAVZ0hBHnxa/Nm5TAurf9YLQJDhqRZyqb+VKGOB6LU8t9H1Nr5CIo16vh9XfJTOoHwU0B71S557gA==
  /imurmurhash/0.1.4:
    dev: true
    engines:
      node: '>=0.8.19'
    resolution:
      integrity: sha1-khi5srkoojixPcT7a21XbyMUU+o=
  /indent-string/4.0.0:
    engines:
      node: '>=8'
    resolution:
      integrity: sha512-EdDDZu4A2OyIK7Lr/2zG+w5jmbuk1DVBnEwREQvBzspBJkCEbRa8GxU1lghYcaGJCnRWibjDXlq779X1/y5xwg==
  /inflight/1.0.6:
    dependencies:
      once: 1.4.0
      wrappy: 1.0.2
    resolution:
      integrity: sha1-Sb1jMdfQLQwJvJEKEHW6gWW1bfk=
  /inherits/2.0.3:
    dev: true
    resolution:
      integrity: sha1-Yzwsg+PaQqUC9SRmAiSA9CCCYd4=
  /inherits/2.0.4:
    resolution:
      integrity: sha512-k/vGaX4/Yla3WzyMCvTQOXYeIHvqOKtnqBduzTHpzpQZzAskKMhZ2K+EnBiSM9zGSoIFeMpXKxa4dYeZIQqewQ==
  /ini/1.3.7:
    dev: true
    resolution:
      integrity: sha512-iKpRpXP+CrP2jyrxvg1kMUpXDyRUFDWurxbnVT1vQPx+Wz9uCYsMIqYuSBLV+PAaZG/d7kRLKRFc9oDMsH+mFQ==
  /ini/1.3.8:
    dev: true
    resolution:
      integrity: sha512-JV/yugV2uzW5iMRSiZAyDtQd+nxtUnjeLt0acNdw98kKLrvuRVyB80tsREOE7yvGVgalhZ6RNXCmEHkUKBKxew==
  /ini/2.0.0:
    engines:
      node: '>=10'
    resolution:
      integrity: sha512-7PnF4oN3CvZF23ADhA5wRaYEQpJ8qygSkbtTXWBeXWXmEVRXK+1ITciHWwHhsjv1TmW0MgacIv6hEi5pX5NQdA==
  /into-stream/5.1.1:
    dependencies:
      from2: 2.3.0
      p-is-promise: 3.0.0
    dev: true
    engines:
      node: '>=8'
    resolution:
      integrity: sha512-krrAJ7McQxGGmvaYbB7Q1mcA+cRwg9Ij2RfWIeVesNBgVDZmzY/Fa4IpZUT3bmdRzMzdf/mzltCG2Dq99IZGBA==
  /ipaddr.js/1.9.1:
    dev: true
    engines:
      node: '>= 0.10'
    resolution:
      integrity: sha512-0KI/607xoxSToH7GjN1FfSbLoU0+btTicjsQSWQlh/hZykN8KpmMf7uYwPW3R+akZ6R/w18ZlXSHBYXiYUPO3g==
  /irregular-plurals/3.2.0:
    dev: true
    engines:
      node: '>=8'
    resolution:
      integrity: sha512-YqTdPLfwP7YFN0SsD3QUVCkm9ZG2VzOXv3DOrw5G5mkMbVwptTwVcFv7/C0vOpBmgTxAeTG19XpUs1E522LW9Q==
  /is-accessor-descriptor/0.1.6:
    dependencies:
      kind-of: 3.2.2
    dev: true
    engines:
      node: '>=0.10.0'
    resolution:
      integrity: sha1-qeEss66Nh2cn7u84Q/igiXtcmNY=
  /is-accessor-descriptor/1.0.0:
    dependencies:
      kind-of: 6.0.3
    dev: true
    engines:
      node: '>=0.10.0'
    resolution:
      integrity: sha512-m5hnHTkcVsPfqx3AKlyttIPb7J+XykHvJP2B9bZDjlhLIoEq4XoK64Vg7boZlVWYK6LUY94dYPEE7Lh0ZkZKcQ==
  /is-arrayish/0.2.1:
    resolution:
      integrity: sha1-d8mYQFJ6qOyxqLppe4BkWnqSap0=
  /is-boolean-object/1.1.0:
    dependencies:
      call-bind: 1.0.2
    dev: true
    engines:
      node: '>= 0.4'
    resolution:
      integrity: sha512-a7Uprx8UtD+HWdyYwnD1+ExtTgqQtD2k/1yJgtXP6wnMm8byhkoTZRl+95LLThpzNZJ5aEvi46cdH+ayMFRwmA==
  /is-buffer/1.1.6:
    dev: true
    resolution:
      integrity: sha512-NcdALwpXkTm5Zvvbk7owOUSvVvBKDgKP5/ewfXEznmQFfs4ZRmanOeKBTjRVjka3QFoN6XJ+9F3USqfHqTaU5w==
  /is-ci/2.0.0:
    dependencies:
      ci-info: 2.0.0
    dev: true
    hasBin: true
    resolution:
      integrity: sha512-YfJT7rkpQB0updsdHLGWrvhBJfcfzNNawYDNIyQXJz0IViGf75O8EBPKSdvw2rF+LGCsX4FZ8tcr3b19LcZq4w==
  /is-ci/3.0.0:
    dependencies:
      ci-info: 3.1.1
    hasBin: true
    resolution:
      integrity: sha512-kDXyttuLeslKAHYL/K28F2YkM3x5jvFPEw3yXbRptXydjD9rpLEz+C5K5iutY9ZiUu6AP41JdvRQwF4Iqs4ZCQ==
  /is-core-module/2.2.0:
    dependencies:
      has: 1.0.3
    resolution:
      integrity: sha512-XRAfAdyyY5F5cOXn7hYQDqh2Xmii+DEfIcQGxK/uNwMHhIkPWO0g8msXcbzLe+MpGoR951MlqM/2iIlU4vKDdQ==
  /is-data-descriptor/0.1.4:
    dependencies:
      kind-of: 3.2.2
    dev: true
    engines:
      node: '>=0.10.0'
    resolution:
      integrity: sha1-C17mSDiOLIYCgueT8YVv7D8wG1Y=
  /is-data-descriptor/1.0.0:
    dependencies:
      kind-of: 6.0.3
    dev: true
    engines:
      node: '>=0.10.0'
    resolution:
      integrity: sha512-jbRXy1FmtAoCjQkVmIVYwuuqDFUbaOeDjmed1tOGPrsMhtJA4rD9tkgA0F1qJ3gRFRXcHYVkdeaP50Q5rE/jLQ==
  /is-descriptor/0.1.6:
    dependencies:
      is-accessor-descriptor: 0.1.6
      is-data-descriptor: 0.1.4
      kind-of: 5.1.0
    dev: true
    engines:
      node: '>=0.10.0'
    resolution:
      integrity: sha512-avDYr0SB3DwO9zsMov0gKCESFYqCnE4hq/4z3TdUlukEy5t9C0YRq7HLrsN52NAcqXKaepeCD0n+B0arnVG3Hg==
  /is-descriptor/1.0.2:
    dependencies:
      is-accessor-descriptor: 1.0.0
      is-data-descriptor: 1.0.0
      kind-of: 6.0.3
    dev: true
    engines:
      node: '>=0.10.0'
    resolution:
      integrity: sha512-2eis5WqQGV7peooDyLmNEPUrps9+SXX5c9pL3xEB+4e9HnGuDa7mB7kHxHw4CbqS9k1T2hOH3miL8n8WtiYVtg==
  /is-docker/2.1.1:
    engines:
      node: '>=8'
    hasBin: true
    resolution:
      integrity: sha512-ZOoqiXfEwtGknTiuDEy8pN2CfE3TxMHprvNer1mXiqwkOT77Rw3YVrUQ52EqAOU3QAWDQ+bQdx7HJzrv7LS2Hw==
  /is-extendable/0.1.1:
    dev: true
    engines:
      node: '>=0.10.0'
    resolution:
      integrity: sha1-YrEQ4omkcUGOPsNqYX1HLjAd/Ik=
  /is-extendable/1.0.1:
    dependencies:
      is-plain-object: 2.0.4
    dev: true
    engines:
      node: '>=0.10.0'
    resolution:
      integrity: sha512-arnXMxT1hhoKo9k1LZdmlNyJdDDfy2v0fXjFlmok4+i8ul/6WlbVge9bhM74OpNPQPMGUToDtz+KXa1PneJxOA==
  /is-extglob/2.1.1:
    engines:
      node: '>=0.10.0'
    resolution:
      integrity: sha1-qIwCU1eR8C7TfHahueqXc8gz+MI=
  /is-fullwidth-code-point/1.0.0:
    dependencies:
      number-is-nan: 1.0.1
    dev: true
    engines:
      node: '>=0.10.0'
    resolution:
      integrity: sha1-754xOG8DGn8NZDr4L95QxFfvAMs=
  /is-fullwidth-code-point/2.0.0:
    dev: true
    engines:
      node: '>=4'
    resolution:
      integrity: sha1-o7MKXE8ZkYMWeqq5O+764937ZU8=
  /is-fullwidth-code-point/3.0.0:
    engines:
      node: '>=8'
    resolution:
      integrity: sha512-zymm5+u+sCsSWyD9qNaejV3DFvhCKclKdizYaJUuHA83RLjb7nSuGnddCHGv0hk+KY7BMAlsWeK4Ueg6EV6XQg==
  /is-generator-fn/2.1.0:
    dev: true
    engines:
      node: '>=6'
    resolution:
      integrity: sha512-cTIB4yPYL/Grw0EaSzASzg6bBy9gqCofvWN8okThAYIxKJZC+udlRAmGbM0XLeniEJSs8uEgHPGuHSe1XsOLSQ==
  /is-glob/4.0.1:
    dependencies:
      is-extglob: 2.1.1
    engines:
      node: '>=0.10.0'
    resolution:
      integrity: sha512-5G0tKtBTFImOqDnLB2hG6Bp2qcKEFduo4tZu9MT/H6NQv/ghhy30o55ufafxJ/LdH79LLs2Kfrn85TLKyA7BUg==
  /is-installed-globally/0.3.2:
    dependencies:
      global-dirs: 2.1.0
      is-path-inside: 3.0.3
    dev: true
    engines:
      node: '>=8'
    resolution:
      integrity: sha512-wZ8x1js7Ia0kecP/CHM/3ABkAmujX7WPvQk6uu3Fly/Mk44pySulQpnHG46OMjHGXApINnV4QhY3SWnECO2z5g==
  /is-installed-globally/0.4.0:
    dependencies:
      global-dirs: 3.0.0
      is-path-inside: 3.0.3
    dev: true
    engines:
      node: '>=10'
    resolution:
      integrity: sha512-iwGqO3J21aaSkC7jWnHP/difazwS7SFeIqxv6wEtLU8Y5KlzFTjyqcSIT0d8s4+dDhKytsk9PJZ2BkS5eZwQRQ==
  /is-npm/4.0.0:
    dev: true
    engines:
      node: '>=8'
    resolution:
      integrity: sha512-96ECIfh9xtDDlPylNPXhzjsykHsMJZ18ASpaWzQyBr4YRTcVjUvzaHayDAES2oU/3KpljhHUjtSRNiDwi0F0ig==
  /is-number-object/1.0.4:
    dev: true
    engines:
      node: '>= 0.4'
    resolution:
      integrity: sha512-zohwelOAur+5uXtk8O3GPQ1eAcu4ZX3UwxQhUlfFFMNpUd83gXgjbhJh6HmB6LUNV/ieOLQuDwJO3dWJosUeMw==
  /is-number/3.0.0:
    dependencies:
      kind-of: 3.2.2
    dev: true
    engines:
      node: '>=0.10.0'
    resolution:
      integrity: sha1-JP1iAaR4LPUFYcgQJ2r8fRLXEZU=
  /is-number/7.0.0:
    engines:
      node: '>=0.12.0'
    resolution:
      integrity: sha512-41Cifkg6e8TylSpdtTpeLVMqvSBEVzTttHvERD741+pnZ8ANv0004MRL43QKPDlK9cGvNp6NZWZUBlbGXYxxng==
  /is-obj/1.0.1:
    dev: true
    engines:
      node: '>=0.10.0'
    resolution:
      integrity: sha1-PkcprB9f3gJc19g6iW2rn09n2w8=
  /is-obj/2.0.0:
    dev: true
    engines:
      node: '>=8'
    resolution:
      integrity: sha512-drqDG3cbczxxEJRoOXcOjtdp1J/lyp1mNn0xaznRs8+muBhgQcrnbspox5X5fOw0HnMnbfDzvnEMEtqDEJEo8w==
  /is-path-cwd/2.2.0:
    engines:
      node: '>=6'
    resolution:
      integrity: sha512-w942bTcih8fdJPJmQHFzkS76NEP8Kzzvmw92cXsazb8intwLqPibPPdXf4ANdKV3rYMuuQYGIWtvz9JilB3NFQ==
  /is-path-inside/3.0.3:
    engines:
      node: '>=8'
    resolution:
      integrity: sha512-Fd4gABb+ycGAmKou8eMftCupSir5lRxqf4aD/vd0cD2qc4HL07OjCeuHMr8Ro4CoMaeCKDB0/ECBOVWjTwUvPQ==
  /is-plain-obj/1.1.0:
    dev: true
    engines:
      node: '>=0.10.0'
    resolution:
      integrity: sha1-caUMhCnfync8kqOQpKA7OfzVHT4=
  /is-plain-obj/2.1.0:
    dev: true
    engines:
      node: '>=8'
    resolution:
      integrity: sha512-YWnfyRwxL/+SsrWYfOpUtz5b3YD+nyfkHvjbcanzk8zgyO4ASD67uVMRt8k5bM4lLMDnXfriRhOpemw+NfT1eA==
  /is-plain-object/2.0.4:
    dependencies:
      isobject: 3.0.1
    dev: true
    engines:
      node: '>=0.10.0'
    resolution:
      integrity: sha512-h5PpgXkWitc38BBMYawTYMWJHFZJVnBquFE57xFpjB8pJFiF6gZ+bU+WyI/yqXiFR5mdLsgYNaPe8uao6Uv9Og==
  /is-potential-custom-element-name/1.0.0:
    dev: true
    resolution:
      integrity: sha1-DFLlS8yjkbssSUsh6GJtczbG45c=
  /is-regexp/1.0.0:
    dev: true
    engines:
      node: '>=0.10.0'
    resolution:
      integrity: sha1-/S2INUXEa6xaYz57mgnof6LLUGk=
  /is-regexp/2.1.0:
    dev: true
    engines:
      node: '>=6'
    resolution:
      integrity: sha512-OZ4IlER3zmRIoB9AqNhEggVxqIH4ofDns5nRrPS6yQxXE1TPCUpFznBfRQmQa8uC+pXqjMnukiJBxCisIxiLGA==
  /is-stream/1.1.0:
    dev: true
    engines:
      node: '>=0.10.0'
    resolution:
      integrity: sha1-EtSj3U5o4Lec6428hBc66A2RykQ=
  /is-stream/2.0.0:
    engines:
      node: '>=8'
    resolution:
      integrity: sha512-XCoy+WlUr7d1+Z8GgSuXmpuUFC9fOhRXglJMx+dwLKTkL44Cjd4W1Z5P+BQZpr+cR93aGP4S/s7Ftw6Nd/kiEw==
  /is-string/1.0.5:
    dev: true
    engines:
      node: '>= 0.4'
    resolution:
      integrity: sha512-buY6VNRjhQMiF1qWDouloZlQbRhDPCebwxSjxMjxgemYT46YMd2NR0/H+fBhEfWX4A/w9TBJ+ol+okqJKFE6vQ==
  /is-typedarray/1.0.0:
    dev: true
    resolution:
      integrity: sha1-5HnICFjfDBsR3dppQPlgEfzaSpo=
  /is-unicode-supported/0.1.0:
    dev: true
    engines:
      node: '>=10'
    resolution:
      integrity: sha512-knxG2q4UC3u8stRGyAVJCOdxFmv5DZiRcdlIaAQXAbSfJya+OhopNotLQrstBhququ4ZpuKbDc/8S6mgXgPFPw==
  /is-windows/1.0.2:
    dev: true
    engines:
      node: '>=0.10.0'
    resolution:
      integrity: sha512-eXK1UInq2bPmjyX6e3VHIzMLobc4J94i4AWn+Hpq3OU5KkrRC96OAcR3PRJ/pGu6m8TRnBHP9dkXQVsT/COVIA==
  /is-wsl/2.2.0:
    dependencies:
      is-docker: 2.1.1
    engines:
      node: '>=8'
    resolution:
      integrity: sha512-fKzAra0rGJUUBwGBgNkHZuToZcn+TtXHpeCgmkMJMMYx1sQDYaCSyjJBSCa2nH1DGm7s3n1oBnohoVTBaN7Lww==
  /is-yarn-global/0.3.0:
    dev: true
    resolution:
      integrity: sha512-VjSeb/lHmkoyd8ryPVIKvOCn4D1koMqY+vqyjjUfc3xyKtP4dYOxM44sZrnqQSzSds3xyOrUTLTC9LVCVgLngw==
  /isarray/1.0.0:
    resolution:
      integrity: sha1-u5NdSFgsuhaMBoNJV6VKPgcSTxE=
  /isexe/2.0.0:
    resolution:
      integrity: sha1-6PvzdNxVb/iUehDcsFctYz8s+hA=
  /isobject/2.1.0:
    dependencies:
      isarray: 1.0.0
    dev: true
    engines:
      node: '>=0.10.0'
    resolution:
      integrity: sha1-8GVWEJaj8dou9GJy+BXIQNh+DIk=
  /isobject/3.0.1:
    dev: true
    engines:
      node: '>=0.10.0'
    resolution:
      integrity: sha1-TkMekrEalzFjaqH5yNHMvP2reN8=
  /isstream/0.1.2:
    dev: true
    resolution:
      integrity: sha1-R+Y/evVa+m+S4VAOaQ64uFKcCZo=
  /istanbul-lib-coverage/3.0.0:
    dev: true
    engines:
      node: '>=8'
    resolution:
      integrity: sha512-UiUIqxMgRDET6eR+o5HbfRYP1l0hqkWOs7vNxC/mggutCMUIhWMm8gAHb8tHlyfD3/l6rlgNA5cKdDzEAf6hEg==
  /istanbul-lib-instrument/4.0.3:
    dependencies:
      '@babel/core': 7.13.14
      '@istanbuljs/schema': 0.1.3
      istanbul-lib-coverage: 3.0.0
      semver: 6.3.0
    dev: true
    engines:
      node: '>=8'
    resolution:
      integrity: sha512-BXgQl9kf4WTCPCCpmFGoJkz/+uhvm7h7PFKUYxh7qarQd3ER33vHG//qaE8eN25l07YqZPpHXU9I09l/RD5aGQ==
  /istanbul-lib-report/3.0.0:
    dependencies:
      istanbul-lib-coverage: 3.0.0
      make-dir: 3.1.0
      supports-color: 7.2.0
    dev: true
    engines:
      node: '>=8'
    resolution:
      integrity: sha512-wcdi+uAKzfiGT2abPpKZ0hSU1rGQjUQnLvtY5MpQ7QCTahD3VODhcu4wcfY1YtkGaDD5yuydOLINXsfbus9ROw==
  /istanbul-lib-source-maps/4.0.0:
    dependencies:
      debug: 4.3.1
      istanbul-lib-coverage: 3.0.0
      source-map: 0.6.1
    dev: true
    engines:
      node: '>=8'
    resolution:
      integrity: sha512-c16LpFRkR8vQXyHZ5nLpY35JZtzj1PQY1iZmesUbf1FZHbIupcWfjgOXBY9YHkLEQ6puz1u4Dgj6qmU/DisrZg==
  /istanbul-reports/3.0.2:
    dependencies:
      html-escaper: 2.0.2
      istanbul-lib-report: 3.0.0
    dev: true
    engines:
      node: '>=8'
    resolution:
      integrity: sha512-9tZvz7AiR3PEDNGiV9vIouQ/EAcqMXFmkcA1CDFTwOB98OZVDL0PH9glHotf5Ugp6GCOTypfzGWI/OqjWNCRUw==
  /jest-changed-files/26.6.2:
    dependencies:
      '@jest/types': 26.6.2
      execa: 4.1.0
      throat: 5.0.0
    dev: true
    engines:
      node: '>= 10.14.2'
    resolution:
      integrity: sha512-fDS7szLcY9sCtIip8Fjry9oGf3I2ht/QT21bAHm5Dmf0mD4X3ReNUf17y+bO6fR8WgbIZTlbyG1ak/53cbRzKQ==
  /jest-cli/26.6.3:
    dependencies:
      '@jest/core': 26.6.3
      '@jest/test-result': 26.6.2
      '@jest/types': 26.6.2
      chalk: 4.1.0
      exit: 0.1.2
      graceful-fs: 4.2.6
      import-local: 3.0.2
      is-ci: 2.0.0
      jest-config: 26.6.3
      jest-util: 26.6.2
      jest-validate: 26.6.2
      prompts: 2.4.1
      yargs: 15.4.1
    dev: true
    engines:
      node: '>= 10.14.2'
    hasBin: true
    resolution:
      integrity: sha512-GF9noBSa9t08pSyl3CY4frMrqp+aQXFGFkf5hEPbh/pIUFYWMK6ZLTfbmadxJVcJrdRoChlWQsA2VkJcDFK8hg==
  /jest-config/26.6.3:
    dependencies:
      '@babel/core': 7.13.14
      '@jest/test-sequencer': 26.6.3
      '@jest/types': 26.6.2
      babel-jest: 26.6.3_@babel+core@7.13.14
      chalk: 4.1.0
      deepmerge: 4.2.2
      glob: 7.1.6
      graceful-fs: 4.2.6
      jest-environment-jsdom: 26.6.2
      jest-environment-node: 26.6.2
      jest-get-type: 26.3.0
      jest-jasmine2: 26.6.3
      jest-regex-util: 26.0.0
      jest-resolve: 26.6.2
      jest-util: 26.6.2
      jest-validate: 26.6.2
      micromatch: 4.0.2
      pretty-format: 26.6.2
    dev: true
    engines:
      node: '>= 10.14.2'
    peerDependencies:
      ts-node: '>=9.0.0'
    peerDependenciesMeta:
      ts-node:
        optional: true
    resolution:
      integrity: sha512-t5qdIj/bCj2j7NFVHb2nFB4aUdfucDn3JRKgrZnplb8nieAirAzRSHP8uDEd+qV6ygzg9Pz4YG7UTJf94LPSyg==
  /jest-diff/25.5.0:
    dependencies:
      chalk: 3.0.0
      diff-sequences: 25.2.6
      jest-get-type: 25.2.6
      pretty-format: 25.5.0
    dev: true
    engines:
      node: '>= 8.3'
    resolution:
      integrity: sha512-z1kygetuPiREYdNIumRpAHY6RXiGmp70YHptjdaxTWGmA085W3iCnXNx0DhflK3vwrKmrRWyY1wUpkPMVxMK7A==
  /jest-diff/26.6.2:
    dependencies:
      chalk: 4.1.0
      diff-sequences: 26.6.2
      jest-get-type: 26.3.0
      pretty-format: 26.6.2
    dev: true
    engines:
      node: '>= 10.14.2'
    resolution:
      integrity: sha512-6m+9Z3Gv9wN0WFVasqjCL/06+EFCMTqDEUl/b87HYK2rAPTyfz4ZIuSlPhY51PIQRWx5TaxeF1qmXKe9gfN3sA==
  /jest-docblock/26.0.0:
    dependencies:
      detect-newline: 3.1.0
    dev: true
    engines:
      node: '>= 10.14.2'
    resolution:
      integrity: sha512-RDZ4Iz3QbtRWycd8bUEPxQsTlYazfYn/h5R65Fc6gOfwozFhoImx+affzky/FFBuqISPTqjXomoIGJVKBWoo0w==
  /jest-each/26.6.2:
    dependencies:
      '@jest/types': 26.6.2
      chalk: 4.1.0
      jest-get-type: 26.3.0
      jest-util: 26.6.2
      pretty-format: 26.6.2
    dev: true
    engines:
      node: '>= 10.14.2'
    resolution:
      integrity: sha512-Mer/f0KaATbjl8MCJ+0GEpNdqmnVmDYqCTJYTvoo7rqmRiDllmp2AYN+06F93nXcY3ur9ShIjS+CO/uD+BbH4A==
  /jest-environment-jsdom/26.6.2:
    dependencies:
      '@jest/environment': 26.6.2
      '@jest/fake-timers': 26.6.2
      '@jest/types': 26.6.2
      '@types/node': 14.14.37
      jest-mock: 26.6.2
      jest-util: 26.6.2
      jsdom: 16.5.2
    dev: true
    engines:
      node: '>= 10.14.2'
    resolution:
      integrity: sha512-jgPqCruTlt3Kwqg5/WVFyHIOJHsiAvhcp2qiR2QQstuG9yWox5+iHpU3ZrcBxW14T4fe5Z68jAfLRh7joCSP2Q==
  /jest-environment-node/26.6.2:
    dependencies:
      '@jest/environment': 26.6.2
      '@jest/fake-timers': 26.6.2
      '@jest/types': 26.6.2
      '@types/node': 14.14.37
      jest-mock: 26.6.2
      jest-util: 26.6.2
    dev: true
    engines:
      node: '>= 10.14.2'
    resolution:
      integrity: sha512-zhtMio3Exty18dy8ee8eJ9kjnRyZC1N4C1Nt/VShN1apyXc8rWGtJ9lI7vqiWcyyXS4BVSEn9lxAM2D+07/Tag==
  /jest-get-type/25.2.6:
    dev: true
    engines:
      node: '>= 8.3'
    resolution:
      integrity: sha512-DxjtyzOHjObRM+sM1knti6or+eOgcGU4xVSb2HNP1TqO4ahsT+rqZg+nyqHWJSvWgKC5cG3QjGFBqxLghiF/Ig==
  /jest-get-type/26.3.0:
    dev: true
    engines:
      node: '>= 10.14.2'
    resolution:
      integrity: sha512-TpfaviN1R2pQWkIihlfEanwOXK0zcxrKEE4MlU6Tn7keoXdN6/3gK/xl0yEh8DOunn5pOVGKf8hB4R9gVh04ig==
  /jest-haste-map/26.6.2:
    dependencies:
      '@jest/types': 26.6.2
      '@types/graceful-fs': 4.1.5
      '@types/node': 14.14.37
      anymatch: 3.1.1
      fb-watchman: 2.0.1
      graceful-fs: 4.2.6
      jest-regex-util: 26.0.0
      jest-serializer: 26.6.2
      jest-util: 26.6.2
      jest-worker: 26.6.2
      micromatch: 4.0.2
      sane: 4.1.0
      walker: 1.0.7
    dev: true
    engines:
      node: '>= 10.14.2'
    optionalDependencies:
      fsevents: 2.3.2
    resolution:
      integrity: sha512-easWIJXIw71B2RdR8kgqpjQrbMRWQBgiBwXYEhtGUTaX+doCjBheluShdDMeR8IMfJiTqH4+zfhtg29apJf/8w==
  /jest-jasmine2/26.6.3:
    dependencies:
      '@babel/traverse': 7.13.13
      '@jest/environment': 26.6.2
      '@jest/source-map': 26.6.2
      '@jest/test-result': 26.6.2
      '@jest/types': 26.6.2
      '@types/node': 14.14.37
      chalk: 4.1.0
      co: 4.6.0
      expect: 26.6.2
      is-generator-fn: 2.1.0
      jest-each: 26.6.2
      jest-matcher-utils: 26.6.2
      jest-message-util: 26.6.2
      jest-runtime: 26.6.3
      jest-snapshot: 26.6.2
      jest-util: 26.6.2
      pretty-format: 26.6.2
      throat: 5.0.0
    dev: true
    engines:
      node: '>= 10.14.2'
    resolution:
      integrity: sha512-kPKUrQtc8aYwBV7CqBg5pu+tmYXlvFlSFYn18ev4gPFtrRzB15N2gW/Roew3187q2w2eHuu0MU9TJz6w0/nPEg==
  /jest-leak-detector/26.6.2:
    dependencies:
      jest-get-type: 26.3.0
      pretty-format: 26.6.2
    dev: true
    engines:
      node: '>= 10.14.2'
    resolution:
      integrity: sha512-i4xlXpsVSMeKvg2cEKdfhh0H39qlJlP5Ex1yQxwF9ubahboQYMgTtz5oML35AVA3B4Eu+YsmwaiKVev9KCvLxg==
  /jest-matcher-utils/26.6.2:
    dependencies:
      chalk: 4.1.0
      jest-diff: 26.6.2
      jest-get-type: 26.3.0
      pretty-format: 26.6.2
    dev: true
    engines:
      node: '>= 10.14.2'
    resolution:
      integrity: sha512-llnc8vQgYcNqDrqRDXWwMr9i7rS5XFiCwvh6DTP7Jqa2mqpcCBBlpCbn+trkG0KNhPu/h8rzyBkriOtBstvWhw==
  /jest-message-util/26.6.2:
    dependencies:
      '@babel/code-frame': 7.12.13
      '@jest/types': 26.6.2
      '@types/stack-utils': 2.0.0
      chalk: 4.1.0
      graceful-fs: 4.2.6
      micromatch: 4.0.2
      pretty-format: 26.6.2
      slash: 3.0.0
      stack-utils: 2.0.3
    dev: true
    engines:
      node: '>= 10.14.2'
    resolution:
      integrity: sha512-rGiLePzQ3AzwUshu2+Rn+UMFk0pHN58sOG+IaJbk5Jxuqo3NYO1U2/MIR4S1sKgsoYSXSzdtSa0TgrmtUwEbmA==
  /jest-mock/26.6.2:
    dependencies:
      '@jest/types': 26.6.2
      '@types/node': 14.14.37
    dev: true
    engines:
      node: '>= 10.14.2'
    resolution:
      integrity: sha512-YyFjePHHp1LzpzYcmgqkJ0nm0gg/lJx2aZFzFy1S6eUqNjXsOqTK10zNRff2dNfssgokjkG65OlWNcIlgd3zew==
  /jest-pnp-resolver/1.2.2_jest-resolve@26.6.2:
    dependencies:
      jest-resolve: 26.6.2
    dev: true
    engines:
      node: '>=6'
    peerDependencies:
      jest-resolve: '*'
    peerDependenciesMeta:
      jest-resolve:
        optional: true
    resolution:
      integrity: sha512-olV41bKSMm8BdnuMsewT4jqlZ8+3TCARAXjZGT9jcoSnrfUnRCqnMoF9XEeoWjbzObpqF9dRhHQj0Xb9QdF6/w==
  /jest-regex-util/26.0.0:
    dev: true
    engines:
      node: '>= 10.14.2'
    resolution:
      integrity: sha512-Gv3ZIs/nA48/Zvjrl34bf+oD76JHiGDUxNOVgUjh3j890sblXryjY4rss71fPtD/njchl6PSE2hIhvyWa1eT0A==
  /jest-resolve-dependencies/26.6.3:
    dependencies:
      '@jest/types': 26.6.2
      jest-regex-util: 26.0.0
      jest-snapshot: 26.6.2
    dev: true
    engines:
      node: '>= 10.14.2'
    resolution:
      integrity: sha512-pVwUjJkxbhe4RY8QEWzN3vns2kqyuldKpxlxJlzEYfKSvY6/bMvxoFrYYzUO1Gx28yKWN37qyV7rIoIp2h8fTg==
  /jest-resolve/26.6.2:
    dependencies:
      '@jest/types': 26.6.2
      chalk: 4.1.0
      graceful-fs: 4.2.6
      jest-pnp-resolver: 1.2.2_jest-resolve@26.6.2
      jest-util: 26.6.2
      read-pkg-up: 7.0.1
      resolve: 1.20.0
      slash: 3.0.0
    dev: true
    engines:
      node: '>= 10.14.2'
    resolution:
      integrity: sha512-sOxsZOq25mT1wRsfHcbtkInS+Ek7Q8jCHUB0ZUTP0tc/c41QHriU/NunqMfCUWsL4H3MHpvQD4QR9kSYhS7UvQ==
  /jest-runner/26.6.3:
    dependencies:
      '@jest/console': 26.6.2
      '@jest/environment': 26.6.2
      '@jest/test-result': 26.6.2
      '@jest/types': 26.6.2
      '@types/node': 14.14.37
      chalk: 4.1.0
      emittery: 0.7.2
      exit: 0.1.2
      graceful-fs: 4.2.6
      jest-config: 26.6.3
      jest-docblock: 26.0.0
      jest-haste-map: 26.6.2
      jest-leak-detector: 26.6.2
      jest-message-util: 26.6.2
      jest-resolve: 26.6.2
      jest-runtime: 26.6.3
      jest-util: 26.6.2
      jest-worker: 26.6.2
      source-map-support: 0.5.19
      throat: 5.0.0
    dev: true
    engines:
      node: '>= 10.14.2'
    resolution:
      integrity: sha512-atgKpRHnaA2OvByG/HpGA4g6CSPS/1LK0jK3gATJAoptC1ojltpmVlYC3TYgdmGp+GLuhzpH30Gvs36szSL2JQ==
  /jest-runtime/26.6.3:
    dependencies:
      '@jest/console': 26.6.2
      '@jest/environment': 26.6.2
      '@jest/fake-timers': 26.6.2
      '@jest/globals': 26.6.2
      '@jest/source-map': 26.6.2
      '@jest/test-result': 26.6.2
      '@jest/transform': 26.6.2
      '@jest/types': 26.6.2
      '@types/yargs': 15.0.13
      chalk: 4.1.0
      cjs-module-lexer: 0.6.0
      collect-v8-coverage: 1.0.1
      exit: 0.1.2
      glob: 7.1.6
      graceful-fs: 4.2.6
      jest-config: 26.6.3
      jest-haste-map: 26.6.2
      jest-message-util: 26.6.2
      jest-mock: 26.6.2
      jest-regex-util: 26.0.0
      jest-resolve: 26.6.2
      jest-snapshot: 26.6.2
      jest-util: 26.6.2
      jest-validate: 26.6.2
      slash: 3.0.0
      strip-bom: 4.0.0
      yargs: 15.4.1
    dev: true
    engines:
      node: '>= 10.14.2'
    hasBin: true
    resolution:
      integrity: sha512-lrzyR3N8sacTAMeonbqpnSka1dHNux2uk0qqDXVkMv2c/A3wYnvQ4EXuI013Y6+gSKSCxdaczvf4HF0mVXHRdw==
  /jest-serializer/26.6.2:
    dependencies:
      '@types/node': 14.14.37
      graceful-fs: 4.2.6
    dev: true
    engines:
      node: '>= 10.14.2'
    resolution:
      integrity: sha512-S5wqyz0DXnNJPd/xfIzZ5Xnp1HrJWBczg8mMfMpN78OJ5eDxXyf+Ygld9wX1DnUWbIbhM1YDY95NjR4CBXkb2g==
  /jest-snapshot/26.6.2:
    dependencies:
      '@babel/types': 7.13.14
      '@jest/types': 26.6.2
      '@types/babel__traverse': 7.11.1
      '@types/prettier': 2.2.3
      chalk: 4.1.0
      expect: 26.6.2
      graceful-fs: 4.2.6
      jest-diff: 26.6.2
      jest-get-type: 26.3.0
      jest-haste-map: 26.6.2
      jest-matcher-utils: 26.6.2
      jest-message-util: 26.6.2
      jest-resolve: 26.6.2
      natural-compare: 1.4.0
      pretty-format: 26.6.2
      semver: 7.3.5
    dev: true
    engines:
      node: '>= 10.14.2'
    resolution:
      integrity: sha512-OLhxz05EzUtsAmOMzuupt1lHYXCNib0ECyuZ/PZOx9TrZcC8vL0x+DUG3TL+GLX3yHG45e6YGjIm0XwDc3q3og==
  /jest-util/26.6.2:
    dependencies:
      '@jest/types': 26.6.2
      '@types/node': 14.14.37
      chalk: 4.1.0
      graceful-fs: 4.2.6
      is-ci: 2.0.0
      micromatch: 4.0.2
    dev: true
    engines:
      node: '>= 10.14.2'
    resolution:
      integrity: sha512-MDW0fKfsn0OI7MS7Euz6h8HNDXVQ0gaM9uW6RjfDmd1DAFcaxX9OqIakHIqhbnmF08Cf2DLDG+ulq8YQQ0Lp0Q==
  /jest-validate/26.6.2:
    dependencies:
      '@jest/types': 26.6.2
      camelcase: 6.2.0
      chalk: 4.1.0
      jest-get-type: 26.3.0
      leven: 3.1.0
      pretty-format: 26.6.2
    dev: true
    engines:
      node: '>= 10.14.2'
    resolution:
      integrity: sha512-NEYZ9Aeyj0i5rQqbq+tpIOom0YS1u2MVu6+euBsvpgIme+FOfRmoC4R5p0JiAUpaFvFy24xgrpMknarR/93XjQ==
  /jest-watcher/26.6.2:
    dependencies:
      '@jest/test-result': 26.6.2
      '@jest/types': 26.6.2
      '@types/node': 14.14.37
      ansi-escapes: 4.3.2
      chalk: 4.1.0
      jest-util: 26.6.2
      string-length: 4.0.2
    dev: true
    engines:
      node: '>= 10.14.2'
    resolution:
      integrity: sha512-WKJob0P/Em2csiVthsI68p6aGKTIcsfjH9Gsx1f0A3Italz43e3ho0geSAVsmj09RWOELP1AZ/DXyJgOgDKxXQ==
  /jest-worker/26.6.2:
    dependencies:
      '@types/node': 14.14.37
      merge-stream: 2.0.0
      supports-color: 7.2.0
    dev: true
    engines:
      node: '>= 10.13.0'
    resolution:
      integrity: sha512-KWYVV1c4i+jbMpaBC+U++4Va0cp8OisU185o73T1vo99hqi7w8tSJfUXYswwqqrjzwxa6KpRK54WhPvwf5w6PQ==
  /jest/26.4.2:
    dependencies:
      '@jest/core': 26.6.3
      import-local: 3.0.2
      jest-cli: 26.6.3
    dev: true
    engines:
      node: '>= 10.14.2'
    hasBin: true
    resolution:
      integrity: sha512-LLCjPrUh98Ik8CzW8LLVnSCfLaiY+wbK53U7VxnFSX7Q+kWC4noVeDvGWIFw0Amfq1lq2VfGm7YHWSLBV62MJw==
  /jest/26.6.3:
    dependencies:
      '@jest/core': 26.6.3
      import-local: 3.0.2
      jest-cli: 26.6.3
    dev: true
    engines:
      node: '>= 10.14.2'
    hasBin: true
    resolution:
      integrity: sha512-lGS5PXGAzR4RF7V5+XObhqz2KZIDUA1yD0DG6pBVmy10eh0ZIXQImRuzocsI/N2XZ1GrLFwTS27In2i2jlpq1Q==
  /js-levenshtein/1.1.6:
    dev: true
    engines:
      node: '>=0.10.0'
    resolution:
      integrity: sha512-X2BB11YZtrRqY4EnQcLX5Rh373zbK4alC1FW7D7MBhL2gtcC17cTnr6DmfHZeS0s2rTHjUTMMHfG7gO8SSdw+g==
  /js-tokens/4.0.0:
    resolution:
      integrity: sha512-RdJUflcE3cUzKiMqQgsCu06FPu9UdIJO0beYbPhHN4k6apgJtifcoCtT9bcxOpYBtpD2kCM6Sbzg4CausW/PKQ==
  /js-yaml/3.14.1:
    dependencies:
      argparse: 1.0.10
      esprima: 4.0.1
    dev: true
    hasBin: true
    resolution:
      integrity: sha512-okMH7OXXJ7YrN9Ok3/SXrnu4iX9yOk+25nqX4imS2npuvTYDmo/QEZoqwZkYaIDk3jVvBOTOIEgEhaLOynBS9g==
  /jsbi/3.1.4:
    dev: true
    resolution:
      integrity: sha512-52QRRFSsi9impURE8ZUbzAMCLjPm4THO7H2fcuIvaaeFTbSysvkodbQQXIVsNgq/ypDbq6dJiuGKL0vZ/i9hUg==
  /jsbn/0.1.1:
    dev: true
    resolution:
      integrity: sha1-peZUwuWi3rXyAdls77yoDA7y9RM=
  /jsdom/16.5.2:
    dependencies:
      abab: 2.0.5
      acorn: 8.1.0
      acorn-globals: 6.0.0
      cssom: 0.4.4
      cssstyle: 2.3.0
      data-urls: 2.0.0
      decimal.js: 10.2.1
      domexception: 2.0.1
      escodegen: 2.0.0
      html-encoding-sniffer: 2.0.1
      is-potential-custom-element-name: 1.0.0
      nwsapi: 2.2.0
      parse5: 6.0.1
      request: 2.88.2
      request-promise-native: 1.0.9_request@2.88.2
      saxes: 5.0.1
      symbol-tree: 3.2.4
      tough-cookie: 4.0.0
      w3c-hr-time: 1.0.2
      w3c-xmlserializer: 2.0.0
      webidl-conversions: 6.1.0
      whatwg-encoding: 1.0.5
      whatwg-mimetype: 2.3.0
      whatwg-url: 8.5.0
      ws: 7.4.4
      xml-name-validator: 3.0.0
    dev: true
    engines:
      node: '>=10'
    peerDependencies:
      canvas: ^2.5.0
    peerDependenciesMeta:
      canvas:
        optional: true
    resolution:
      integrity: sha512-JxNtPt9C1ut85boCbJmffaQ06NBnzkQY/MWO3YxPW8IWS38A26z+B1oBvA9LwKrytewdfymnhi4UNH3/RAgZrg==
  /jsesc/2.5.2:
    dev: true
    engines:
      node: '>=4'
    hasBin: true
    resolution:
      integrity: sha512-OYu7XEzjkCQ3C5Ps3QIZsQfNpqoJyZZA99wd9aWd05NCtC5pWOkShK2mkL6HXQR6/Cy2lbNdPlZBpuQHXE63gA==
  /json-buffer/3.0.0:
    dev: true
    resolution:
      integrity: sha1-Wx85evx11ne96Lz8Dkfh+aPZqJg=
  /json-parse-even-better-errors/2.3.1:
    resolution:
      integrity: sha512-xyFwyhro/JEof6Ghe2iz2NcXoj2sloNsWr/XsERDK/oiPCfaNhl5ONfp+jQdAZRQQ0IJWNzH9zIZF7li91kh2w==
  /json-schema-traverse/0.4.1:
    dev: true
    resolution:
      integrity: sha512-xbbCH5dCYU5T8LcEhhuh7HJ88HXuW3qsI3Y0zOZFKfZEHcpWiHU/Jxzk629Brsab/mMiHQti9wMP+845RPe3Vg==
  /json-schema-traverse/1.0.0:
    dev: true
    resolution:
      integrity: sha512-NM8/P9n3XjXhIZn1lLhkFaACTOURQXjWhV4BA/RnOv8xvgqtqpAX9IO4mRQxSx1Rlo4tqzeqb0sOlruaOy3dug==
  /json-schema/0.2.3:
    dev: true
    resolution:
      integrity: sha1-tIDIkuWaLwWVTOcnvT8qTogvnhM=
  /json-stable-stringify-without-jsonify/1.0.1:
    dev: true
    resolution:
      integrity: sha1-nbe1lJatPzz+8wp1FC0tkwrXJlE=
  /json-stringify-safe/5.0.1:
    dev: true
    resolution:
      integrity: sha1-Epai1Y/UXxmg9s4B1lcB4sc1tus=
  /json5/2.2.0:
    dependencies:
      minimist: 1.2.5
    dev: true
    engines:
      node: '>=6'
    hasBin: true
    resolution:
      integrity: sha512-f+8cldu7X/y7RAJurMEJmdoKXGB/X550w2Nr3tTbezL6RwEE/iMcm+tZnXeoZtKuOq6ft8+CqzEkrIgx1fPoQA==
  /jsonfile/4.0.0:
    dev: true
    optionalDependencies:
      graceful-fs: 4.2.6
    resolution:
      integrity: sha1-h3Gq4HmbZAdrdmQPygWPnBDjPss=
  /jsprim/1.4.1:
    dependencies:
      assert-plus: 1.0.0
      extsprintf: 1.3.0
      json-schema: 0.2.3
      verror: 1.10.0
    dev: true
    engines:
      '0': node >=0.6.0
    resolution:
      integrity: sha1-MT5mvB5cwG5Di8G3SZwuXFastqI=
  /jwa/1.4.1:
    dependencies:
      buffer-equal-constant-time: 1.0.1
      ecdsa-sig-formatter: 1.0.11
      safe-buffer: 5.2.1
    dev: true
    resolution:
      integrity: sha512-qiLX/xhEEFKUAJ6FiBMbes3w9ATzyk5W7Hvzpa/SLYdxNtng+gcurvrI7TbACjIXlsJyr05/S1oUhZrc63evQA==
  /jws/3.2.2:
    dependencies:
      jwa: 1.4.1
      safe-buffer: 5.2.1
    dev: true
    resolution:
      integrity: sha512-YHlZCB6lMTllWDtSPHz/ZXTsi8S00usEV6v1tjq8tOUZzw7DpSDWVXjXDre6ed1w/pd495ODpHZYSdkRTsa0HA==
  /keyv/3.1.0:
    dependencies:
      json-buffer: 3.0.0
    dev: true
    resolution:
      integrity: sha512-9ykJ/46SN/9KPM/sichzQ7OvXyGDYKGTaDlKMGCAlg2UK8KRy4jb0d8sFc+0Tt0YYnThq8X2RZgCg74RPxgcVA==
  /kind-of/3.2.2:
    dependencies:
      is-buffer: 1.1.6
    dev: true
    engines:
      node: '>=0.10.0'
    resolution:
      integrity: sha1-MeohpzS6ubuw8yRm2JOupR5KPGQ=
  /kind-of/4.0.0:
    dependencies:
      is-buffer: 1.1.6
    dev: true
    engines:
      node: '>=0.10.0'
    resolution:
      integrity: sha1-IIE989cSkosgc3hpGkUGb65y3Vc=
  /kind-of/5.1.0:
    dev: true
    engines:
      node: '>=0.10.0'
    resolution:
      integrity: sha512-NGEErnH6F2vUuXDh+OlbcKW7/wOcfdRHaZ7VWtqCztfHri/++YKmP51OdWeGPuqCOba6kk2OTe5d02VmTB80Pw==
  /kind-of/6.0.3:
    dev: true
    engines:
      node: '>=0.10.0'
    resolution:
      integrity: sha512-dcS1ul+9tmeD95T+x28/ehLgd9mENa3LsvDTtzm3vyBEO7RPptvAD+t44WVXaUjTBRcrpFeFlC8WCruUR456hw==
  /kleur/3.0.3:
    engines:
      node: '>=6'
    resolution:
      integrity: sha512-eTIzlVOSUR+JxdDFepEYcBMtZ9Qqdef+rnzWdRZuMbOywu5tO2w2N7rqjoANZ5k9vywhL6Br1VRjUIgTQx4E8w==
  /klona/2.0.4:
    dev: true
    engines:
      node: '>= 8'
    resolution:
      integrity: sha512-ZRbnvdg/NxqzC7L9Uyqzf4psi1OM4Cuc+sJAkQPjO6XkQIJTNbfK2Rsmbw8fx1p2mkZdp2FZYo2+LwXYY/uwIA==
  /latest-version/5.1.0:
    dependencies:
      package-json: 6.5.0
    dev: true
    engines:
      node: '>=8'
    resolution:
      integrity: sha512-weT+r0kTkRQdCdYCNtkMwWXQTMEswKrFBkm4ckQOMVhhqhIMI1UT2hMj+1iigIhgSZm5gTmrRXBNoGUgaTY1xA==
  /lazystream/1.0.0:
    dependencies:
      readable-stream: 2.3.7
    engines:
      node: '>= 0.6.3'
    resolution:
      integrity: sha1-9plf4PggOS9hOWvolGJAe7dxaOQ=
  /leven/3.1.0:
    dev: true
    engines:
      node: '>=6'
    resolution:
      integrity: sha512-qsda+H8jTaUaN/x5vzW2rzc+8Rw4TAQ/4KjB46IwK5VH+IlVeeeje/EoZRpiXvIqjFgK84QffqPztGI3VBLG1A==
  /levn/0.3.0:
    dependencies:
      prelude-ls: 1.1.2
      type-check: 0.3.2
    dev: true
    engines:
      node: '>= 0.8.0'
    resolution:
      integrity: sha1-OwmSTt+fCDwEkP3UwLxEIeBHZO4=
  /levn/0.4.1:
    dependencies:
      prelude-ls: 1.2.1
      type-check: 0.4.0
    dev: true
    engines:
      node: '>= 0.8.0'
    resolution:
      integrity: sha512-+bT2uH4E5LGE7h/n3evcS/sQlJXCpIp6ym8OWJ5eV6+67Dsql/LaaT7qJBAt2rzfoa/5QBGBhxDix1dMt2kQKQ==
  /line-replace/2.0.1:
    dev: true
    hasBin: true
    resolution:
      integrity: sha512-CSr3f6gynLCA9R+RBS0IDIfv7a8OAXcuyq+CHgq0WzbQ7KSJQfF5DgtpRVxpSp1KBNXogtzbNqAeUjrmHYTPYA==
  /lines-and-columns/1.1.6:
    resolution:
      integrity: sha1-HADHQ7QzzQpOgHWPe2SldEDZ/wA=
  /lint-staged/10.5.4:
    dependencies:
      chalk: 4.1.0
      cli-truncate: 2.1.0
      commander: 6.2.1
      cosmiconfig: 7.0.0
      debug: 4.3.1
      dedent: 0.7.0
      enquirer: 2.3.6
      execa: 4.1.0
      listr2: 3.4.5_enquirer@2.3.6
      log-symbols: 4.1.0
      micromatch: 4.0.2
      normalize-path: 3.0.0
      please-upgrade-node: 3.2.0
      string-argv: 0.3.1
      stringify-object: 3.3.0
    dev: true
    hasBin: true
    resolution:
      integrity: sha512-EechC3DdFic/TdOPgj/RB3FicqE6932LTHCUm0Y2fsD9KGlLB+RwJl2q1IYBIvEsKzDOgn0D4gll+YxG5RsrKg==
  /listr2/3.4.5_enquirer@2.3.6:
    dependencies:
      chalk: 4.1.0
      cli-truncate: 2.1.0
      enquirer: 2.3.6
      figures: 3.2.0
      indent-string: 4.0.0
      log-update: 4.0.0
      p-map: 4.0.0
      rxjs: 6.6.7
      through: 2.3.8
      wrap-ansi: 7.0.0
    dev: true
    engines:
      node: '>=10.0.0'
    peerDependencies:
      enquirer: '>= 2.3.0 < 3'
    resolution:
      integrity: sha512-hHztBAo6Rzr884tkyNJkItrVlQc0jsnU1qoOgS/Vwy3sJExLJzzq6XUnz8JCG00wOrWmpMTnS+oQ106YPE6Epg==
  /locate-path/3.0.0:
    dependencies:
      p-locate: 3.0.0
      path-exists: 3.0.0
    engines:
      node: '>=6'
    resolution:
      integrity: sha512-7AO748wWnIhNqAuaty2ZWHkQHRSNfPVIsPIfwEOWO22AmaoVrWavlOcMR5nzTLNYvp36X220/maaRsrec1G65A==
  /locate-path/5.0.0:
    dependencies:
      p-locate: 4.1.0
    engines:
      node: '>=8'
    resolution:
      integrity: sha512-t7hw9pI+WvuwNJXwk5zVHpyhIqzg2qTlklJOf0mVxGSbe3Fp2VieZcduNYjaLDoy6p9uGpQEGWG87WpMKlNq8g==
  /locate-path/6.0.0:
    dependencies:
      p-locate: 5.0.0
    engines:
      node: '>=10'
    resolution:
      integrity: sha512-iPZK6eYjbxRu3uB4/WZ3EsEIMJFMqAoopl3R+zuq0UjcAm/MO6KCweDgPfP3elTztoKP3KtnVHxTn2NHBSDVUw==
  /lodash.clonedeep/4.5.0:
    dev: true
    resolution:
      integrity: sha1-4j8/nE+Pvd6HJSnBBxhXoIblzO8=
  /lodash.deburr/4.1.0:
    resolution:
      integrity: sha1-3bG7s+8HRYwBd7oH3hRCLLAz/5s=
  /lodash.defaults/4.2.0:
    resolution:
      integrity: sha1-0JF4cW/+pN3p5ft7N/bwgCJ0WAw=
  /lodash.difference/4.5.0:
    resolution:
      integrity: sha1-nMtOUF1Ia5FlE0V3KIWi3yf9AXw=
  /lodash.flatten/4.4.0:
    resolution:
      integrity: sha1-8xwiIlqWMtK7+OSt2+8kCqdlph8=
  /lodash.isplainobject/4.0.6:
    resolution:
      integrity: sha1-fFJqUtibRcRcxpC4gWO+BJf1UMs=
  /lodash.memoize/4.1.2:
    dev: true
    resolution:
      integrity: sha1-vMbEmkKihA7Zl/Mj6tpezRguC/4=
  /lodash.truncate/4.4.2:
    dev: true
    resolution:
      integrity: sha1-WjUNoLERO4N+z//VgSy+WNbq4ZM=
  /lodash.union/4.6.0:
    resolution:
      integrity: sha1-SLtQiECfFvGCFmZkHETdGqrjzYg=
  /lodash/4.17.21:
    dev: true
    resolution:
      integrity: sha512-v2kDEe57lecTulaDIuNTPy3Ry4gLGJ6Z1O3vE1krgXZNrsQ+LFTGHVxVjcXPs17LhbZVGedAJv8XZ1tvj5FvSg==
  /log-symbols/4.1.0:
    dependencies:
      chalk: 4.1.0
      is-unicode-supported: 0.1.0
    dev: true
    engines:
      node: '>=10'
    resolution:
      integrity: sha512-8XPvpAA8uyhfteu8pIvQxpJZ7SYYdpUivZpGy6sFsBuKRY/7rQGavedeB8aK+Zkyq6upMFVL/9AW6vOYzfRyLg==
  /log-update/4.0.0:
    dependencies:
      ansi-escapes: 4.3.2
      cli-cursor: 3.1.0
      slice-ansi: 4.0.0
      wrap-ansi: 6.2.0
    engines:
      node: '>=10'
    resolution:
      integrity: sha512-9fkkDevMefjg0mmzWFBW8YkFP91OrizzkW3diF7CpG+S2EYdy4+TVfGwz1zeF8x7hCx1ovSPTOE9Ngib74qqUg==
  /long/4.0.0:
    dev: true
    resolution:
      integrity: sha512-XsP+KhQif4bjX1kbuSiySJFNAehNxgLb6hPRGJ9QsUr8ajHkuXGdrHmFUTUUXhDwVX2R5bY4JNZEwbUiMhV+MA==
  /loose-envify/1.4.0:
    dependencies:
      js-tokens: 4.0.0
    dev: true
    hasBin: true
    resolution:
      integrity: sha512-lyuxPGr/Wfhrlem2CL/UcnUc1zcqKAImBDzukY7Y5F/yQiNdko6+fRLevlw1HgMySw7f611UIY408EtxRSoK3Q==
  /lowercase-keys/1.0.1:
    dev: true
    engines:
      node: '>=0.10.0'
    resolution:
      integrity: sha512-G2Lj61tXDnVFFOi8VZds+SoQjtQC3dgokKdDG2mTm1tx4m50NUHBOZSBwQQHyy0V12A0JTG4icfZQH+xPyh8VA==
  /lowercase-keys/2.0.0:
    dev: true
    engines:
      node: '>=8'
    resolution:
      integrity: sha512-tqNXrS78oMOE73NMxK4EMLQsQowWf8jKooH9g7xPavRT706R6bkQJ6DY2Te7QukaZsulxa30wQ7bk0pm4XiHmA==
  /lru-cache/6.0.0:
    dependencies:
      yallist: 4.0.0
    dev: true
    engines:
      node: '>=10'
    resolution:
      integrity: sha512-Jo6dJ04CmSjuznwJSS3pUeWmd/H0ffTlkXXgwZi+eq1UCmqQwCh+eLsYOYCwY991i2Fah4h1BEMCx4qThGbsiA==
  /lru_map/0.3.3:
    dev: true
    resolution:
      integrity: sha1-tcg1G5Rky9dQM1p5ZQoOwOVhGN0=
  /magic-string/0.25.7:
    dependencies:
      sourcemap-codec: 1.4.8
    dev: true
    resolution:
      integrity: sha512-4CrMT5DOHTDk4HYDlzmwu4FVCcIYI8gauveasrdCu2IKIFOJ3f0v/8MDGJCDL9oD2ppz/Av1b0Nj345H9M+XIA==
  /make-dir/3.1.0:
    dependencies:
      semver: 6.3.0
    engines:
      node: '>=8'
    resolution:
      integrity: sha512-g3FeP20LNwhALb/6Cz6Dd4F2ngze0jz7tbzrD2wAV+o9FeNHe4rL+yK2md0J/fiSf1sa1ADhXqi5+oVwOM/eGw==
  /make-error/1.3.6:
    dev: true
    resolution:
      integrity: sha512-s8UhlNe7vPKomQhC1qFelMokr/Sc3AgNbso3n74mVPA5LTZwkB9NlXf4XPamLxJE8h0gh73rM94xvwRT2CVInw==
  /makeerror/1.0.11:
    dependencies:
      tmpl: 1.0.4
    dev: true
    resolution:
      integrity: sha1-4BpckQnyr3lmDk6LlYd5AYT1qWw=
  /map-cache/0.2.2:
    dev: true
    engines:
      node: '>=0.10.0'
    resolution:
      integrity: sha1-wyq9C9ZSXZsFFkW7TyasXcmKDb8=
  /map-obj/1.0.1:
    dev: true
    engines:
      node: '>=0.10.0'
    resolution:
      integrity: sha1-2TPOuSBdgr3PSIb2dCvcK03qFG0=
  /map-obj/4.2.0:
    dev: true
    engines:
      node: '>=8'
    resolution:
      integrity: sha512-NAq0fCmZYGz9UFEQyndp7sisrow4GroyGeKluyKC/chuITZsPyOyC1UJZPJlVFImhXdROIP5xqouRLThT3BbpQ==
  /map-stream/0.1.0:
    dev: true
    resolution:
      integrity: sha1-5WqpTEyAVaFkBKBnS3jyFffI4ZQ=
  /map-visit/1.0.0:
    dependencies:
      object-visit: 1.0.1
    dev: true
    engines:
      node: '>=0.10.0'
    resolution:
      integrity: sha1-7Nyo8TFE5mDxtb1B8S80edmN+48=
  /mariadb/2.5.3:
    dependencies:
      '@types/geojson': 7946.0.7
      '@types/node': 14.14.37
      denque: 1.5.0
      iconv-lite: 0.6.2
      long: 4.0.0
      moment-timezone: 0.5.33
      please-upgrade-node: 3.2.0
    dev: true
    engines:
      node: '>= 10.13'
    resolution:
      integrity: sha512-9ZbQ1zLqasLCQy6KDcPHtX7EUIMBlQ8p64gNR61+yfpCIWjPDji3aR56LvwbOz1QnQbVgYBOJ4J/pHoFN5MR+w==
  /media-typer/0.3.0:
    dev: true
    engines:
      node: '>= 0.6'
    resolution:
      integrity: sha1-hxDXrwqmJvj/+hzgAWhUUmMlV0g=
  /meow/7.1.1:
    dependencies:
      '@types/minimist': 1.2.1
      camelcase-keys: 6.2.2
      decamelize-keys: 1.1.0
      hard-rejection: 2.1.0
      minimist-options: 4.1.0
      normalize-package-data: 2.5.0
      read-pkg-up: 7.0.1
      redent: 3.0.0
      trim-newlines: 3.0.0
      type-fest: 0.13.1
      yargs-parser: 18.1.3
    dev: true
    engines:
      node: '>=10'
    resolution:
      integrity: sha512-GWHvA5QOcS412WCo8vwKDlTelGLsCGBVevQB5Kva961rmNfun0PCbv5+xta2kUMFJyR8/oWnn7ddeKdosbAPbA==
  /merge-descriptors/1.0.1:
    dev: true
    resolution:
      integrity: sha1-sAqqVW3YtEVoFQ7J0blT8/kMu2E=
  /merge-stream/2.0.0:
    resolution:
      integrity: sha512-abv/qOcuPfk3URPfDzmZU1LKmuw8kT+0nIHvKrKgFrwifol/doWcdA4ZqsWQ8ENrFKkd67Mfpo/LovbIUsbt3w==
  /merge2/1.4.1:
    engines:
      node: '>= 8'
    resolution:
      integrity: sha512-8q7VEgMJW4J8tcfVPy8g09NcQwZdbwFEqhe/WZkoIzjn/3TGDwtOCYtXGxA3O8tPzpczCCDgv+P2P5y00ZJOOg==
  /methods/1.1.2:
    dev: true
    engines:
      node: '>= 0.6'
    resolution:
      integrity: sha1-VSmk1nZUE07cxSZmVoNbD4Ua/O4=
  /micromatch/3.1.10:
    dependencies:
      arr-diff: 4.0.0
      array-unique: 0.3.2
      braces: 2.3.2
      define-property: 2.0.2
      extend-shallow: 3.0.2
      extglob: 2.0.4
      fragment-cache: 0.2.1
      kind-of: 6.0.3
      nanomatch: 1.2.13
      object.pick: 1.3.0
      regex-not: 1.0.2
      snapdragon: 0.8.2
      to-regex: 3.0.2
    dev: true
    engines:
      node: '>=0.10.0'
    resolution:
      integrity: sha512-MWikgl9n9M3w+bpsY3He8L+w9eF9338xRl8IAO5viDizwSzziFEyUzo2xrrloB64ADbTf8uA8vRqqttDTOmccg==
  /micromatch/4.0.2:
    dependencies:
      braces: 3.0.2
      picomatch: 2.2.2
    engines:
      node: '>=8'
    resolution:
      integrity: sha512-y7FpHSbMUMoyPbYUSzO6PaZ6FyRnQOpHuKwbo1G+Knck95XVU4QAiKdGEnj5wwoS7PlOgthX/09u5iFJ+aYf5Q==
  /mime-db/1.47.0:
    dev: true
    engines:
      node: '>= 0.6'
    resolution:
      integrity: sha512-QBmA/G2y+IfeS4oktet3qRZ+P5kPhCKRXxXnQEudYqUaEioAU1/Lq2us3D/t1Jfo4hE9REQPrbB7K5sOczJVIw==
  /mime-types/2.1.30:
    dependencies:
      mime-db: 1.47.0
    dev: true
    engines:
      node: '>= 0.6'
    resolution:
      integrity: sha512-crmjA4bLtR8m9qLpHvgxSChT+XoSlZi8J4n/aIdn3z92e/U47Z0V/yl+Wh9W046GgFVAmoNR/fmdbZYcSSIUeg==
  /mime/1.6.0:
    dev: true
    engines:
      node: '>=4'
    hasBin: true
    resolution:
      integrity: sha512-x0Vn8spI+wuJ1O6S7gnbaQg8Pxh4NNHb7KSINmEWKiPE4RKOplvijn+NkmYmmRgP68mc70j2EbeTFRsrswaQeg==
  /mimic-fn/2.1.0:
    engines:
      node: '>=6'
    resolution:
      integrity: sha512-OqbOk5oEQeAZ8WXWydlu9HJjz9WVdEIvamMCcXmuqUYjTknH/sqsWvhQ3vgwKFRR1HpjvNBKQ37nbJgYzGqGcg==
  /mimic-response/1.0.1:
    dev: true
    engines:
      node: '>=4'
    resolution:
      integrity: sha512-j5EctnkH7amfV/q5Hgmoal1g2QHFJRraOtmx0JpIqkxhBhI/lJSl1nMpQ45hVarwNETOoWEimndZ4QK0RHxuxQ==
  /mimic-response/2.1.0:
    dev: true
    engines:
      node: '>=8'
    resolution:
      integrity: sha512-wXqjST+SLt7R009ySCglWBCFpjUygmCIfD790/kVbiGmUgfYGuB14PiTd5DwVxSV4NcYHjzMkoj5LjQZwTQLEA==
  /min-indent/1.0.1:
    engines:
      node: '>=4'
    resolution:
      integrity: sha512-I9jwMn07Sy/IwOj3zVkVik2JTvgpaykDZEigL6Rx6N9LbMywwUSMtxET+7lVoDLLd3O3IXwJwvuuns8UB/HeAg==
  /minimatch/3.0.4:
    dependencies:
      brace-expansion: 1.1.11
    resolution:
      integrity: sha512-yJHVQEhyqPLUTgt9B83PXu6W3rx4MvvHvSUvToogpwoGDOUQ+yDrR0HRot+yOCdCO7u4hX3pWft6kWBBcqh0UA==
  /minimist-options/4.1.0:
    dependencies:
      arrify: 1.0.1
      is-plain-obj: 1.1.0
      kind-of: 6.0.3
    dev: true
    engines:
      node: '>= 6'
    resolution:
      integrity: sha512-Q4r8ghd80yhO/0j1O3B2BjweX3fiHg9cdOwjJd2J76Q135c+NDxGCqdYKQ1SKBuFfgWbAUzBfvYjPUEeNgqN1A==
  /minimist/1.2.5:
    dev: true
    resolution:
      integrity: sha512-FM9nNUYrRBAELZQT3xeZQ7fmMOBg6nWNmJKTcgsJeaLstP/UODVpGsr5OhXhhXg6f+qtJ8uiZ+PUxkDWcgIXLw==
  /minipass/2.9.0:
    dependencies:
      safe-buffer: 5.2.1
      yallist: 3.1.1
    dev: true
    resolution:
      integrity: sha512-wxfUjg9WebH+CUDX/CdbRlh5SmfZiy/hpkxaRI16Y9W56Pa75sWgd/rvFilSgrauD9NyFymP/+JFV3KwzIsJeg==
  /minipass/3.1.3:
    dependencies:
      yallist: 4.0.0
    engines:
      node: '>=8'
    resolution:
      integrity: sha512-Mgd2GdMVzY+x3IJ+oHnVM+KG3lA5c8tnabyJKmHSaG2kAGpudxuOf8ToDkhumF7UzME7DecbQE9uOZhNm7PuJg==
  /minizlib/1.3.3:
    dependencies:
      minipass: 2.9.0
    dev: true
    resolution:
      integrity: sha512-6ZYMOEnmVsdCeTJVE0W9ZD+pVnE8h9Hma/iOwwRDsdQoePpoX56/8B6z3P9VNwppJuBKNRuFDRNRqRWexT9G9Q==
  /minizlib/2.1.2:
    dependencies:
      minipass: 3.1.3
      yallist: 4.0.0
    engines:
      node: '>= 8'
    resolution:
      integrity: sha512-bAxsR8BVfj60DWXHE3u30oHzfl4G7khkSuPW+qvpd7jFRHm7dLxOjUk1EHACJ/hxLY8phGJ0YhYHZo7jil7Qdg==
  /mixin-deep/1.3.2:
    dependencies:
      for-in: 1.0.2
      is-extendable: 1.0.1
    dev: true
    engines:
      node: '>=0.10.0'
    resolution:
      integrity: sha512-WRoDn//mXBiJ1H40rqa3vH0toePwSsGb45iInWlTySa+Uu4k3tYUSxa2v1KqAiLtvlrSzaExqS1gtk96A9zvEA==
  /mkdirp-classic/0.5.3:
    dev: true
    resolution:
      integrity: sha512-gKLcREMhtuZRwRAfqP3RFW+TK4JqApVBtOIftVgjuABpAtpxhPGaDcfvbhNvD0B8iD1oUr/txX35NjcaY6Ns/A==
  /mkdirp/0.5.5:
    dependencies:
      minimist: 1.2.5
    dev: true
    hasBin: true
    resolution:
      integrity: sha512-NKmAlESf6jMGym1++R0Ra7wvhV+wFW63FaSOFPwRahvea0gMUcGUhVeAg/0BC0wiv9ih5NYPB1Wn1UEI1/L+xQ==
  /mkdirp/1.0.4:
    engines:
      node: '>=10'
    hasBin: true
    resolution:
      integrity: sha512-vVqVZQyf3WLx2Shd0qJ9xuvqgAyKPLAiqITEtqW0oIUjzo3PePDd6fW9iFz30ef7Ysp/oiWqbhszeGWW2T6Gzw==
  /mock-stdin/1.0.0:
    dev: true
    resolution:
      integrity: sha512-tukRdb9Beu27t6dN+XztSRHq9J0B/CoAOySGzHfn8UTfmqipA5yNT/sDUEyYdAV3Hpka6Wx6kOMxuObdOex60Q==
  /moment-timezone/0.5.33:
    dependencies:
      moment: 2.29.1
    dev: true
    resolution:
      integrity: sha512-PTc2vcT8K9J5/9rDEPe5czSIKgLoGsH8UNpA4qZTVw0Vd/Uz19geE9abbIOQKaAQFcnQ3v5YEXrbSc5BpshH+w==
  /moment/2.29.1:
    dev: true
    resolution:
      integrity: sha512-kHmoybcPV8Sqy59DwNDY3Jefr64lK/by/da0ViFcuA4DH0vQg5Q6Ze5VimxkfQNSC+Mls/Kx53s7TjP1RhFEDQ==
  /ms/2.0.0:
    dev: true
    resolution:
      integrity: sha1-VgiurfwAvmwpAd9fmGF4jeDVl8g=
  /ms/2.1.1:
    dev: true
    resolution:
      integrity: sha512-tgp+dl5cGk28utYktBsrFqA7HKgrhgPsg6Z/EfhWI4gl1Hwq8B/GmY/0oXZ6nF8hDVesS/FpnYaD/kOWhYQvyg==
  /ms/2.1.2:
    resolution:
      integrity: sha512-sGkPx+VjMtmA6MX27oA4FBFELFCZZ4S4XqeGOXCv68tT+jb3vk/RyaKWP0PTKyWtmLSM0b+adUTEvbs1PEaH2w==
  /ms/2.1.3:
    resolution:
      integrity: sha512-6FlzubTLZG3J2a/NVCAleEhjzq5oxgHyaCU9yYXvcLsvoVaHJq/s5xXI6/XXP6tz7R9xAOtHnSO/tXtF3WRTlA==
  /mssql/6.3.1:
    dependencies:
      debug: 4.3.1
      tarn: 1.1.5
      tedious: 6.7.0_debug@4.3.1
    dev: true
    engines:
      node: '>=6'
    hasBin: true
    resolution:
      integrity: sha512-ammxrhbdDpcBWhiZLiy6miiU7ELt9qFbGvwmPbiufn+tBHAYUFR/AgwE4/v4jzPzbatowscmhFx1U61L91uVzQ==
  /multistream/2.1.1:
    dependencies:
      inherits: 2.0.4
      readable-stream: 2.3.7
    dev: true
    resolution:
      integrity: sha512-xasv76hl6nr1dEy3lPvy7Ej7K/Lx3O/FCvwge8PeVJpciPPoNCbaANcNiBug3IpdvTveZUcAV0DJzdnUDMesNQ==
  /nanomatch/1.2.13:
    dependencies:
      arr-diff: 4.0.0
      array-unique: 0.3.2
      define-property: 2.0.2
      extend-shallow: 3.0.2
      fragment-cache: 0.2.1
      is-windows: 1.0.2
      kind-of: 6.0.3
      object.pick: 1.3.0
      regex-not: 1.0.2
      snapdragon: 0.8.2
      to-regex: 3.0.2
    dev: true
    engines:
      node: '>=0.10.0'
    resolution:
      integrity: sha512-fpoe2T0RbHwBTBUOftAfBPaDEi06ufaUai0mE6Yn1kacc3SnTErfb/h+X94VXzI64rKFHYImXSvdwGGCmwOqCA==
  /napi-build-utils/1.0.2:
    dev: true
    resolution:
      integrity: sha512-ONmRUqK7zj7DWX0D9ADe03wbwOBZxNAfF20PlGfCWQcD3+/MakShIHrMqx9YwPTfxDdF1zLeL+RGZiR9kGMLdg==
  /native-duplexpair/1.0.0:
    dev: true
    resolution:
      integrity: sha1-eJkHjmS/PIo9cyYBs9QP8F21j6A=
  /natural-compare/1.4.0:
    dev: true
    resolution:
      integrity: sha1-Sr6/7tdUHywnrPspvbvRXI1bpPc=
  /needle/2.6.0:
    dependencies:
      debug: 3.2.7
      iconv-lite: 0.4.24
      sax: 1.2.4
    dev: true
    engines:
      node: '>= 4.4.x'
    hasBin: true
    resolution:
      integrity: sha512-KKYdza4heMsEfSWD7VPUIz3zX2XDwOyX2d+geb4vrERZMT5RMU6ujjaD+I5Yr54uZxQ2w6XRTAhHBbSCyovZBg==
  /negotiator/0.6.2:
    dev: true
    engines:
      node: '>= 0.6'
    resolution:
      integrity: sha512-hZXc7K2e+PgeI1eDBe/10Ard4ekbfrrqG8Ep+8Jmf4JID2bNg7NvCPOZN+kfF574pFQI7mum2AUqDidoKqcTOw==
  /new-github-issue-url/0.2.1:
    engines:
      node: '>=10'
    resolution:
      integrity: sha512-md4cGoxuT4T4d/HDOXbrUHkTKrp/vp+m3aOA7XXVYwNsUNMK49g3SQicTSeV5GIz/5QVGAeYRAOlyp9OvlgsYA==
  /nice-try/1.0.5:
    dev: true
    resolution:
      integrity: sha512-1nh45deeb5olNY7eX82BkPO7SSxR5SSYJiPTrTdFUVYwAl8CKMA5N9PjTYkHiRjisVcxcQ1HXdLhx2qxxJzLNQ==
  /node-abi/2.21.0:
    dependencies:
      semver: 5.7.1
    dev: true
    resolution:
      integrity: sha512-smhrivuPqEM3H5LmnY3KU6HfYv0u4QklgAxfFyRNujKUzbUcYZ+Jc2EhukB9SRcD2VpqhxM7n/MIcp1Ua1/JMg==
  /node-addon-api/3.1.0:
    dev: true
    resolution:
      integrity: sha512-flmrDNB06LIl5lywUz7YlNGZH/5p0M7W28k8hzd9Lshtdh1wshD2Y+U4h9LD6KObOy1f+fEVdgprPrEymjM5uw==
  /node-cleanup/2.1.2:
    dev: true
    resolution:
      integrity: sha1-esGavSl+Caf3KnFUXZUbUX5N3iw=
  /node-fetch/2.6.1:
    engines:
      node: 4.x || >=6.0.0
    resolution:
      integrity: sha512-V4aYg89jEoVRxRb2fJdAg8FHvI7cEyYdVAh94HH0UIK8oJxUfkjlDQN9RbMx+bEjP7+ggMiFRprSti032Oipxw==
  /node-gyp/3.8.0:
    dependencies:
      fstream: 1.0.12
      glob: 7.1.6
      graceful-fs: 4.2.6
      mkdirp: 0.5.5
      nopt: 3.0.6
      npmlog: 4.1.2
      osenv: 0.1.5
      request: 2.88.2
      rimraf: 2.7.1
      semver: 5.3.0
      tar: 2.2.2
      which: 1.3.1
    dev: true
    engines:
      node: '>= 0.8.0'
    hasBin: true
    optional: true
    resolution:
      integrity: sha512-3g8lYefrRRzvGeSowdJKAKyks8oUpLEd/DyPV4eMhVlhJ0aNaZqIrNUIPuEWWTAoPqyFkfGrM67MC69baqn6vA==
  /node-int64/0.4.0:
    dev: true
    resolution:
      integrity: sha1-h6kGXNs1XTGC2PlM4RGIuCXGijs=
  /node-modules-regexp/1.0.0:
    dev: true
    engines:
      node: '>=0.10.0'
    resolution:
      integrity: sha1-jZ2+KJZKSsVxLpExZCEHxx6Q7EA=
  /node-notifier/8.0.2:
    dependencies:
      growly: 1.3.0
      is-wsl: 2.2.0
      semver: 7.3.5
      shellwords: 0.1.1
      uuid: 8.3.2
      which: 2.0.2
    dev: true
    optional: true
    resolution:
      integrity: sha512-oJP/9NAdd9+x2Q+rfphB2RJCHjod70RcRLjosiPMMu5gjIfwVnOUGq2nbTjTUbmy0DJ/tFIVT30+Qe3nzl4TJg==
  /node-pre-gyp/0.11.0:
    dependencies:
      detect-libc: 1.0.3
      mkdirp: 0.5.5
      needle: 2.6.0
      nopt: 4.0.3
      npm-packlist: 1.4.8
      npmlog: 4.1.2
      rc: 1.2.8
      rimraf: 2.7.1
      semver: 5.7.1
      tar: 4.4.13
    deprecated: 'Please upgrade to @mapbox/node-pre-gyp: the non-scoped node-pre-gyp package is deprecated and only the @mapbox scoped package will recieve updates in the future'
    dev: true
    hasBin: true
    resolution:
      integrity: sha512-TwWAOZb0j7e9eGaf9esRx3ZcLaE5tQ2lvYy1pb5IAaG1a2e2Kv5Lms1Y4hpj+ciXJRofIxxlt5haeQ/2ANeE0Q==
  /node-releases/1.1.71:
    dev: true
    resolution:
      integrity: sha512-zR6HoT6LrLCRBwukmrVbHv0EpEQjksO6GmFcZQQuCAy139BEsoVKPYnf3jongYW83fAa1torLGYwxxky/p28sg==
  /noop-logger/0.1.1:
    dev: true
    resolution:
      integrity: sha1-lKKxYzxPExdVMAfYlm/Q6EG2pMI=
  /nopt/3.0.6:
    dependencies:
      abbrev: 1.1.1
    dev: true
    hasBin: true
    optional: true
    resolution:
      integrity: sha1-xkZdvwirzU2zWTF/eaxopkayj/k=
  /nopt/4.0.3:
    dependencies:
      abbrev: 1.1.1
      osenv: 0.1.5
    dev: true
    hasBin: true
    resolution:
      integrity: sha512-CvaGwVMztSMJLOeXPrez7fyfObdZqNUK1cPAEzLHrTybIua9pMdmmPR5YwtfNftIOMv3DPUhFaxsZMNTQO20Kg==
  /normalize-package-data/2.5.0:
    dependencies:
      hosted-git-info: 2.8.8
      resolve: 1.20.0
      semver: 5.7.1
      validate-npm-package-license: 3.0.4
    resolution:
      integrity: sha512-/5CMN3T0R4XTj4DcGaexo+roZSdSFW/0AOOTROrjxzCG1wrWXEsGbRKevjlIL+ZDE4sZlJr5ED4YW0yqmkK+eA==
  /normalize-path/2.1.1:
    dependencies:
      remove-trailing-separator: 1.1.0
    dev: true
    engines:
      node: '>=0.10.0'
    resolution:
      integrity: sha1-GrKLVW4Zg2Oowab35vogE3/mrtk=
  /normalize-path/3.0.0:
    engines:
      node: '>=0.10.0'
    resolution:
      integrity: sha512-6eZs5Ls3WtCisHWp9S2GUy8dqkpGi4BVSz3GaqiE6ezub0512ESztXUwUB6C6IKbQkY2Pnb/mD4WYojCRwcwLA==
  /normalize-url/4.5.0:
    dev: true
    engines:
      node: '>=8'
    resolution:
      integrity: sha512-2s47yzUxdexf1OhyRi4Em83iQk0aPvwTddtFz4hnSSw9dCEsLEGf6SwIO8ss/19S9iBb5sJaOuTvTGDeZI00BQ==
  /npm-bundled/1.1.1:
    dependencies:
      npm-normalize-package-bin: 1.0.1
    dev: true
    resolution:
      integrity: sha512-gqkfgGePhTpAEgUsGEgcq1rqPXA+tv/aVBlgEzfXwA1yiUJF7xtEt3CtVwOjNYQOVknDk0F20w58Fnm3EtG0fA==
  /npm-normalize-package-bin/1.0.1:
    dev: true
    resolution:
      integrity: sha512-EPfafl6JL5/rU+ot6P3gRSCpPDW5VmIzX959Ob1+ySFUuuYHWHekXpwdUZcKP5C+DS4GEtdJluwBjnsNDl+fSA==
  /npm-packlist/1.4.8:
    dependencies:
      ignore-walk: 3.0.3
      npm-bundled: 1.1.1
      npm-normalize-package-bin: 1.0.1
    dev: true
    resolution:
      integrity: sha512-5+AZgwru5IevF5ZdnFglB5wNlHG1AOOuw28WhUq8/8emhBmLv6jX5by4WJCh7lW0uSYZYS6DXqIsyZVIXRZU9A==
  /npm-run-path/2.0.2:
    dependencies:
      path-key: 2.0.1
    dev: true
    engines:
      node: '>=4'
    resolution:
      integrity: sha1-NakjLfo11wZ7TLLd8jV7GHFTbF8=
  /npm-run-path/4.0.1:
    dependencies:
      path-key: 3.1.1
    engines:
      node: '>=8'
    resolution:
      integrity: sha512-S48WzZW777zhNIrn7gxOlISNAqi9ZC/uQFnRdbeIHhZhCA6UqpkOT8T1G7BvfdgP4Er8gF4sUbaS0i7QvIfCWw==
  /npmlog/4.1.2:
    dependencies:
      are-we-there-yet: 1.1.5
      console-control-strings: 1.1.0
      gauge: 2.7.4
      set-blocking: 2.0.0
    dev: true
    resolution:
      integrity: sha512-2uUqazuKlTaSI/dC8AzicUck7+IrEaOnN/e0jd3Xtt1KcGpwx30v50mL7oPyr/h9bL3E4aZccVwpwP+5W9Vjkg==
  /number-is-nan/1.0.1:
    dev: true
    engines:
      node: '>=0.10.0'
    resolution:
      integrity: sha1-CXtgK1NCKlIsGvuHkDGDNpQaAR0=
  /nwsapi/2.2.0:
    dev: true
    resolution:
      integrity: sha512-h2AatdwYH+JHiZpv7pt/gSX1XoRGb7L/qSIeuqA6GwYoF9w1vP1cw42TO0aI2pNyshRK5893hNSl+1//vHK7hQ==
  /oauth-sign/0.9.0:
    dev: true
    resolution:
      integrity: sha512-fexhUFFPTGV8ybAtSIGbV6gOkSv8UtRbDBnAyLQw4QPKkgNlsH2ByPGtMUqdWkos6YCRmAqViwgZrJc/mRDzZQ==
  /object-assign/4.1.1:
    dev: true
    engines:
      node: '>=0.10.0'
    resolution:
      integrity: sha1-IQmtx5ZYh8/AXLvUQsrIv7s2CGM=
  /object-copy/0.1.0:
    dependencies:
      copy-descriptor: 0.1.1
      define-property: 0.2.5
      kind-of: 3.2.2
    dev: true
    engines:
      node: '>=0.10.0'
    resolution:
      integrity: sha1-fn2Fi3gb18mRpBupde04EnVOmYw=
  /object-visit/1.0.1:
    dependencies:
      isobject: 3.0.1
    dev: true
    engines:
      node: '>=0.10.0'
    resolution:
      integrity: sha1-95xEk68MU3e1n+OdOV5BBC3QRbs=
  /object.pick/1.3.0:
    dependencies:
      isobject: 3.0.1
    dev: true
    engines:
      node: '>=0.10.0'
    resolution:
      integrity: sha1-h6EKxMFpS9Lhy/U1kaZhQftd10c=
  /on-finished/2.3.0:
    dependencies:
      ee-first: 1.1.1
    dev: true
    engines:
      node: '>= 0.8'
    resolution:
      integrity: sha1-IPEzZIGwg811M3mSoWlxqi2QaUc=
  /once/1.4.0:
    dependencies:
      wrappy: 1.0.2
    resolution:
      integrity: sha1-WDsap3WWHUsROsF9nFC6753Xa9E=
  /onetime/5.1.2:
    dependencies:
      mimic-fn: 2.1.0
    engines:
      node: '>=6'
    resolution:
      integrity: sha512-kbpaSSGJTWdAY5KPVeMOKXSrPtr8C8C7wodJbcsd51jRnmD+GZu8Y0VoU6Dm5Z4vWr0Ig/1NKuWRKf7j5aaYSg==
  /open/7.4.2:
    dependencies:
      is-docker: 2.1.1
      is-wsl: 2.2.0
    engines:
      node: '>=8'
    resolution:
      integrity: sha512-MVHddDVweXZF3awtlAS+6pgKLlm/JgxZ90+/NBurBoQctVOOB/zDdVjcyPzQ+0laDGbsWgrRkflI65sQeOgT9Q==
  /optionator/0.8.3:
    dependencies:
      deep-is: 0.1.3
      fast-levenshtein: 2.0.6
      levn: 0.3.0
      prelude-ls: 1.1.2
      type-check: 0.3.2
      word-wrap: 1.2.3
    dev: true
    engines:
      node: '>= 0.8.0'
    resolution:
      integrity: sha512-+IW9pACdk3XWmmTXG8m3upGUJst5XRGzxMRjXzAuJ1XnIFNvfhjjIuYkDvysnPQ7qzqVzLt78BCruntqRhWQbA==
  /optionator/0.9.1:
    dependencies:
      deep-is: 0.1.3
      fast-levenshtein: 2.0.6
      levn: 0.4.1
      prelude-ls: 1.2.1
      type-check: 0.4.0
      word-wrap: 1.2.3
    dev: true
    engines:
      node: '>= 0.8.0'
    resolution:
      integrity: sha512-74RlY5FCnhq4jRxVUPKDaRwrVNXMqsGsiW6AJw4XK8hmtm10wC0ypZBLw5IIp85NZMr91+qd1RvvENwg7jjRFw==
  /os-homedir/1.0.2:
    dev: true
    engines:
      node: '>=0.10.0'
    resolution:
      integrity: sha1-/7xJiDNuDoM94MFox+8VISGqf7M=
  /os-tmpdir/1.0.2:
    dev: true
    engines:
      node: '>=0.10.0'
    resolution:
      integrity: sha1-u+Z0BseaqFxc/sdm/lc0VV36EnQ=
  /osenv/0.1.5:
    dependencies:
      os-homedir: 1.0.2
      os-tmpdir: 1.0.2
    dev: true
    resolution:
      integrity: sha512-0CWcCECdMVc2Rw3U5w9ZjqX6ga6ubk1xDVKxtBQPK7wis/0F2r9T6k4ydGYhecl7YUBxBVxhL5oisPsNxAPe2g==
  /p-cancelable/1.1.0:
    dev: true
    engines:
      node: '>=6'
    resolution:
      integrity: sha512-s73XxOZ4zpt1edZYZzvhqFa6uvQc1vwUa0K0BdtIZgQMAJj9IbebH+JkgKZc9h+B05PKHLOTl4ajG1BmNrVZlw==
  /p-each-series/2.2.0:
    dev: true
    engines:
      node: '>=8'
    resolution:
      integrity: sha512-ycIL2+1V32th+8scbpTvyHNaHe02z0sjgh91XXjAk+ZeXoPN4Z46DVUnzdso0aX4KckKw0FNNFHdjZ2UsZvxiA==
  /p-filter/2.1.0:
    dependencies:
      p-map: 2.1.0
    engines:
      node: '>=8'
    resolution:
      integrity: sha512-ZBxxZ5sL2HghephhpGAQdoskxplTwr7ICaehZwLIlfL6acuVgZPm8yBNuRAFBGEqtD/hmUeq9eqLg2ys9Xr/yw==
  /p-finally/1.0.0:
    dev: true
    engines:
      node: '>=4'
    resolution:
      integrity: sha1-P7z7FbiZpEEjs0ttzBi3JDNqLK4=
  /p-is-promise/3.0.0:
    dev: true
    engines:
      node: '>=8'
    resolution:
      integrity: sha512-Wo8VsW4IRQSKVXsJCn7TomUaVtyfjVDn3nUP7kE967BQk0CwFpdbZs0X0uk5sW9mkBa9eNM7hCMaG93WUAwxYQ==
  /p-limit/2.3.0:
    dependencies:
      p-try: 2.2.0
    engines:
      node: '>=6'
    resolution:
      integrity: sha512-//88mFWSJx8lxCzwdAABTJL2MyWB12+eIY7MDL2SqLmAkeKU9qxRvWuSyTjm3FUmpBEMuFfckAIqEaVGUDxb6w==
  /p-limit/3.1.0:
    dependencies:
      yocto-queue: 0.1.0
    engines:
      node: '>=10'
    resolution:
      integrity: sha512-TYOanM3wGwNGsZN2cVTYPArw454xnXj5qmWF1bEoAc4+cU/ol7GVh7odevjp1FNHduHc3KZMcFduxU5Xc6uJRQ==
  /p-locate/3.0.0:
    dependencies:
      p-limit: 2.3.0
    engines:
      node: '>=6'
    resolution:
      integrity: sha512-x+12w/To+4GFfgJhBEpiDcLozRJGegY+Ei7/z0tSLkMmxGZNybVMSfWj9aJn8Z5Fc7dBUNJOOVgPv2H7IwulSQ==
  /p-locate/4.1.0:
    dependencies:
      p-limit: 2.3.0
    engines:
      node: '>=8'
    resolution:
      integrity: sha512-R79ZZ/0wAxKGu3oYMlz8jy/kbhsNrS7SKZ7PxEHBgJ5+F2mtFW2fK2cOtBh1cHYkQsbzFV7I+EoRKe6Yt0oK7A==
  /p-locate/5.0.0:
    dependencies:
      p-limit: 3.1.0
    engines:
      node: '>=10'
    resolution:
      integrity: sha512-LaNjtRWUBY++zB5nE/NwcaoMylSPk+S+ZHNB1TzdbMJMny6dynpAGt7X/tl/QYq3TIeE6nxHppbo2LGymrG5Pw==
  /p-map/2.1.0:
    engines:
      node: '>=6'
    resolution:
      integrity: sha512-y3b8Kpd8OAN444hxfBbFfj1FY/RjtTd8tzYwhUqNYXx0fXx2iX4maP4Qr6qhIKbQXI02wTLAda4fYUbDagTUFw==
  /p-map/4.0.0:
    dependencies:
      aggregate-error: 3.1.0
    engines:
      node: '>=10'
    resolution:
      integrity: sha512-/bjOqmgETBYB5BoEeGVea8dmvHb2m9GLy1E9W43yeyfP6QQCZGFNa+XRceJEuDB6zqr+gKpIAmlLebMpykw/MQ==
  /p-reduce/2.1.0:
    dev: true
    engines:
      node: '>=8'
    resolution:
      integrity: sha512-2USApvnsutq8uoxZBGbbWM0JIYLiEMJ9RlaN7fAzVNb9OZN0SHjjTTfIcb667XynS5Y1VhwDJVDa72TnPzAYWw==
  /p-retry/4.5.0:
    dependencies:
      '@types/retry': 0.12.0
      retry: 0.12.0
    engines:
      node: '>=8'
    resolution:
      integrity: sha512-5Hwh4aVQSu6BEP+w2zKlVXtFAaYQe1qWuVADSgoeVlLjwe/Q/AMSoRR4MDeaAfu8llT+YNbEijWu/YF3m6avkg==
  /p-try/2.2.0:
    engines:
      node: '>=6'
    resolution:
      integrity: sha512-R4nPAVTAU0B9D35/Gk3uJf/7XYbQcyohSKdvAxIRSNghFl4e71hVoGnBNQz9cWaXxO2I10KTC+3jMdvvoKw6dQ==
  /package-json/6.5.0:
    dependencies:
      got: 9.6.0
      registry-auth-token: 4.2.1
      registry-url: 5.1.0
      semver: 6.3.0
    dev: true
    engines:
      node: '>=8'
    resolution:
      integrity: sha512-k3bdm2n25tkyxcjSKzB5x8kfVxlMdgsbPr0GkZcwHsLpba6cBjqCt1KlcChKEvxHIcTB1FVMuwoijZ26xex5MQ==
  /packet-reader/1.0.0:
    dev: true
    resolution:
      integrity: sha512-HAKu/fG3HpHFO0AA8WE8q2g+gBJaZ9MG7fcKk+IJPLTGAD6Psw4443l+9DGRbOIh3/aXr7Phy0TjilYivJo5XQ==
  /parent-module/1.0.1:
    dependencies:
      callsites: 3.1.0
    dev: true
    engines:
      node: '>=6'
    resolution:
      integrity: sha512-GQ2EWRpQV8/o+Aw8YqtfZZPfNRWZYkbidE9k5rpl/hC3vtHHBfGm2Ifi6qWV+coDGkrUKZAxE3Lot5kcsRlh+g==
  /parse-json/5.2.0:
    dependencies:
      '@babel/code-frame': 7.12.13
      error-ex: 1.3.2
      json-parse-even-better-errors: 2.3.1
      lines-and-columns: 1.1.6
    engines:
      node: '>=8'
    resolution:
      integrity: sha512-ayCKvm/phCGxOkYRSCM82iDwct8/EonSEgCSxWxD7ve6jHggsFl4fZVQBPRNgQoKiuV/odhFrGzQXZwbifC8Rg==
  /parse5/6.0.1:
    dev: true
    resolution:
      integrity: sha512-Ofn/CTFzRGTTxwpNEs9PP93gXShHcTq255nzRYSKe8AkVpZY7e1fpmTfOyoIvjP5HG7Z2ZM7VS9PPhQGW2pOpw==
  /parseurl/1.3.3:
    dev: true
    engines:
      node: '>= 0.8'
    resolution:
      integrity: sha512-CiyeOxFT/JZyN5m0z9PfXw4SCBJ6Sygz1Dpl0wqjlhDEGGBP1GnsUVEL0p63hoG1fcj3fHynXi9NYO4nWOL+qQ==
  /pascalcase/0.1.1:
    dev: true
    engines:
      node: '>=0.10.0'
    resolution:
      integrity: sha1-s2PlXoAGym/iF4TS2yK9FdeRfxQ=
  /path-exists/3.0.0:
    engines:
      node: '>=4'
    resolution:
      integrity: sha1-zg6+ql94yxiSXqfYENe1mwEP1RU=
  /path-exists/4.0.0:
    engines:
      node: '>=8'
    resolution:
      integrity: sha512-ak9Qy5Q7jYb2Wwcey5Fpvg2KoAc/ZIhLSLOSBmRmygPsGwkVVt0fZa0qrtMz+m6tJTAHfZQ8FnmB4MG4LWy7/w==
  /path-is-absolute/1.0.1:
    engines:
      node: '>=0.10.0'
    resolution:
      integrity: sha1-F0uSaHNVNP+8es5r9TpanhtcX18=
  /path-key/2.0.1:
    dev: true
    engines:
      node: '>=4'
    resolution:
      integrity: sha1-QRyttXTFoUDTpLGRDUDYDMn0C0A=
  /path-key/3.1.1:
    engines:
      node: '>=8'
    resolution:
      integrity: sha512-ojmeN0qd+y0jszEtoY48r0Peq5dwMEkIlCOu6Q5f41lfkswXuKtYrhgoTpLnyIcHm24Uhqx+5Tqm2InSwLhE6Q==
  /path-parse/1.0.6:
    resolution:
      integrity: sha512-GSmOT2EbHrINBf9SR7CDELwlJ8AENk3Qn7OikK4nFYAu3Ote2+JYNVvkpAEQm3/TLNEJFD/xZJjzyxg3KBWOzw==
  /path-to-regexp/0.1.7:
    dev: true
    resolution:
      integrity: sha1-32BBeABfUi8V60SQ5yR6G/qmf4w=
  /path-type/4.0.0:
    engines:
      node: '>=8'
    resolution:
      integrity: sha512-gDKb8aZMDeD/tZWs9P6+q0J9Mwkdl6xMV8TjnGP3qJVJ06bdMgkbBlLU8IdfOsIsFz2BW1rNVT3XuNEl8zPAvw==
  /pause-stream/0.0.11:
    dependencies:
      through: 2.3.8
    dev: true
    resolution:
      integrity: sha1-/lo0sMvOErWqaitAPuLnO2AvFEU=
  /performance-now/2.1.0:
    dev: true
    resolution:
      integrity: sha1-Ywn04OX6kT7BxpMHrjZLSzd8nns=
  /pg-connection-string/2.4.0:
    dev: true
    resolution:
      integrity: sha512-3iBXuv7XKvxeMrIgym7njT+HlZkwZqqGX4Bu9cci8xHZNT+Um1gWKqCsAzcC0d95rcKMU5WBg6YRUcHyV0HZKQ==
  /pg-int8/1.0.1:
    dev: true
    engines:
      node: '>=4.0.0'
    resolution:
      integrity: sha512-WCtabS6t3c8SkpDBUlb1kjOs7l66xsGdKpIPZsg4wR+B3+u9UAum2odSsF9tnvxg80h4ZxLWMy4pRjOsFIqQpw==
  /pg-pool/3.2.2_pg@8.5.1:
    dependencies:
      pg: 8.5.1
    dev: true
    peerDependencies:
      pg: '>=8.0'
    resolution:
      integrity: sha512-ORJoFxAlmmros8igi608iVEbQNNZlp89diFVx6yV5v+ehmpMY9sK6QgpmgoXbmkNaBAx8cOOZh9g80kJv1ooyA==
  /pg-protocol/1.4.0:
    dev: true
    resolution:
      integrity: sha512-El+aXWcwG/8wuFICMQjM5ZSAm6OWiJicFdNYo+VY3QP+8vI4SvLIWVe51PppTzMhikUJR+PsyIFKqfdXPz/yxA==
  /pg-types/2.2.0:
    dependencies:
      pg-int8: 1.0.1
      postgres-array: 2.0.0
      postgres-bytea: 1.0.0
      postgres-date: 1.0.7
      postgres-interval: 1.2.0
    dev: true
    engines:
      node: '>=4'
    resolution:
      integrity: sha512-qTAAlrEsl8s4OiEQY69wDvcMIdQN6wdz5ojQiOy6YRMuynxenON0O5oCpJI6lshc6scgAY8qvJ2On/p+CXY0GA==
  /pg/8.5.1:
    dependencies:
      buffer-writer: 2.0.0
      packet-reader: 1.0.0
      pg-connection-string: 2.4.0
      pg-pool: 3.2.2_pg@8.5.1
      pg-protocol: 1.4.0
      pg-types: 2.2.0
      pgpass: 1.0.4
    dev: true
    engines:
      node: '>= 8.0.0'
    peerDependencies:
      pg-native: '>=2.0.0'
    peerDependenciesMeta:
      pg-native:
        optional: true
    resolution:
      integrity: sha512-9wm3yX9lCfjvA98ybCyw2pADUivyNWT/yIP4ZcDVpMN0og70BUWYEGXPCTAQdGTAqnytfRADb7NERrY1qxhIqw==
  /pgpass/1.0.4:
    dependencies:
      split2: 3.2.2
    dev: true
    resolution:
      integrity: sha512-YmuA56alyBq7M59vxVBfPJrGSozru8QAdoNlWuW3cz8l+UX3cWge0vTvjKhsSHSJpo3Bom8/Mm6hf0TR5GY0+w==
  /picomatch/2.2.2:
    engines:
      node: '>=8.6'
    resolution:
      integrity: sha512-q0M/9eZHzmr0AulXyPwNfZjtwZ/RBZlbN3K3CErVrk50T2ASYI7Bye0EvekFY3IP1Nt2DHu0re+V2ZHIpMkuWg==
  /pirates/4.0.1:
    dependencies:
      node-modules-regexp: 1.0.0
    dev: true
    engines:
      node: '>= 6'
    resolution:
      integrity: sha512-WuNqLTbMI3tmfef2TKxlQmAiLHKtFhlsCZnPIpuv2Ow0RDVO8lfy1Opf4NUzlMXLjPl+Men7AuVdX6TA+s+uGA==
  /pkg-dir/4.2.0:
    dependencies:
      find-up: 4.1.0
    engines:
      node: '>=8'
    resolution:
      integrity: sha512-HRDzbaKjC+AOWVXxAU/x54COGeIv9eb+6CkDSQoNTt4XyWoIJvuPsXizxu/Fr23EiekbtZwmh1IcIG/l/a10GQ==
  /pkg-fetch/2.6.9:
    dependencies:
      '@babel/runtime': 7.13.10
      byline: 5.0.0
      chalk: 3.0.0
      expand-template: 2.0.3
      fs-extra: 8.1.0
      minimist: 1.2.5
      progress: 2.0.3
      request: 2.88.2
      request-progress: 3.0.0
      semver: 6.3.0
      unique-temp-dir: 1.0.0
    dev: true
    hasBin: true
    resolution:
      integrity: sha512-EnVR8LRILXBvaNP+wJOSY02c3+qDDfyEyR+aqAHLhcc9PBnbxFT9UZ1+If49goPQzQPn26TzF//fc6KXZ0aXEg==
  /pkg-up/3.1.0:
    dependencies:
      find-up: 3.0.0
    engines:
      node: '>=8'
    resolution:
      integrity: sha512-nDywThFk1i4BQK4twPQ6TA4RT8bDY96yeuCVBWL3ePARCiEKDRSrNGbFIgUJpLp+XeIR65v8ra7WuJOFUBtkMA==
  /pkg/4.5.1:
    dependencies:
      '@babel/parser': 7.13.12
      '@babel/runtime': 7.13.10
      chalk: 3.0.0
      escodegen: 1.14.3
      fs-extra: 8.1.0
      globby: 11.0.3
      into-stream: 5.1.1
      minimist: 1.2.5
      multistream: 2.1.1
      pkg-fetch: 2.6.9
      prebuild-install: 6.0.1
      progress: 2.0.3
      resolve: 1.20.0
      stream-meter: 1.0.4
    dev: true
    hasBin: true
    peerDependencies:
      node-notifier: '>=6.0.0'
    peerDependenciesMeta:
      node-notifier:
        optional: true
    resolution:
      integrity: sha512-UXKL88jGQ+FD4//PyrFeRcqurVQ3BVIfUNaEU9cXY24EJz08JyBj85qrGh0CFGvyzNb1jpwHOnns5Sw0M5H92Q==
  /please-upgrade-node/3.2.0:
    dependencies:
      semver-compare: 1.0.0
    dev: true
    resolution:
      integrity: sha512-gQR3WpIgNIKwBMVLkpMUeR3e1/E1y42bqDQZfql+kDeXd8COYfM8PQA4X6y7a8u9Ua9FHmsrrmirW2vHs45hWg==
  /plur/4.0.0:
    dependencies:
      irregular-plurals: 3.2.0
    dev: true
    engines:
      node: '>=10'
    resolution:
      integrity: sha512-4UGewrYgqDFw9vV6zNV+ADmPAUAfJPKtGvb/VdpQAx25X5f3xXdGdyOEVFwkl8Hl/tl7+xbeHqSEM+D5/TirUg==
  /pluralize/8.0.0:
    dev: true
    engines:
      node: '>=4'
    resolution:
      integrity: sha512-Nc3IT5yHzflTfbjgqWcCPpo7DaKy4FnpB0l/zCAW0Tc7jxAiuqSxHasntB3D7887LSrA93kDJ9IXovxJYxyLCA==
  /posix-character-classes/0.1.1:
    dev: true
    engines:
      node: '>=0.10.0'
    resolution:
      integrity: sha1-AerA/jta9xoqbAL+q7jB/vfgDqs=
  /postgres-array/2.0.0:
    dev: true
    engines:
      node: '>=4'
    resolution:
      integrity: sha512-VpZrUqU5A69eQyW2c5CA1jtLecCsN2U/bD6VilrFDWq5+5UIEVO7nazS3TEcHf1zuPYO/sqGvUvW62g86RXZuA==
  /postgres-bytea/1.0.0:
    dev: true
    engines:
      node: '>=0.10.0'
    resolution:
      integrity: sha1-AntTPAqokOJtFy1Hz5zOzFIazTU=
  /postgres-date/1.0.7:
    dev: true
    engines:
      node: '>=0.10.0'
    resolution:
      integrity: sha512-suDmjLVQg78nMK2UZ454hAG+OAW+HQPZ6n++TNDUX+L0+uUlLywnoxJKDou51Zm+zTCjrCl0Nq6J9C5hP9vK/Q==
  /postgres-interval/1.2.0:
    dependencies:
      xtend: 4.0.2
    dev: true
    engines:
      node: '>=0.10.0'
    resolution:
      integrity: sha512-9ZhXKM/rw350N1ovuWHbGxnGh/SNJ4cnxHiM0rxE4VN41wsg8P8zWn9hv/buK00RP4WvlOyr/RBDiptyxVbkZQ==
  /prebuild-install/6.0.1:
    dependencies:
      detect-libc: 1.0.3
      expand-template: 2.0.3
      github-from-package: 0.0.0
      minimist: 1.2.5
      mkdirp-classic: 0.5.3
      napi-build-utils: 1.0.2
      node-abi: 2.21.0
      noop-logger: 0.1.1
      npmlog: 4.1.2
      pump: 3.0.0
      rc: 1.2.8
      simple-get: 3.1.0
      tar-fs: 2.1.1
      tunnel-agent: 0.6.0
      which-pm-runs: 1.0.0
    dev: true
    engines:
      node: '>=6'
    hasBin: true
    resolution:
      integrity: sha512-7GOJrLuow8yeiyv75rmvZyeMGzl8mdEX5gY69d6a6bHWmiPevwqFw+tQavhK0EYMaSg3/KD24cWqeQv1EWsqDQ==
  /prelude-ls/1.1.2:
    dev: true
    engines:
      node: '>= 0.8.0'
    resolution:
      integrity: sha1-IZMqVJ9eUv/ZqCf1cOBL5iqX2lQ=
  /prelude-ls/1.2.1:
    dev: true
    engines:
      node: '>= 0.8.0'
    resolution:
      integrity: sha512-vkcDPrRZo1QZLbn5RLGPpg/WmIQ65qoWWhcGKf/b5eplkkarX0m9z8ppCat4mlOqUsWpyNuYgO3VRyrYHSzX5g==
  /prepend-http/2.0.0:
    dev: true
    engines:
      node: '>=4'
    resolution:
      integrity: sha1-6SQ0v6XqjBn0HN/UAddBo8gZ2Jc=
  /prettier-linter-helpers/1.0.0:
    dependencies:
      fast-diff: 1.2.0
    dev: true
    engines:
      node: '>=6.0.0'
    resolution:
      integrity: sha512-GbK2cP9nraSSUF9N2XwUwqfzlAFlMNYYl+ShE/V+H8a9uNl/oUqB1w2EL54Jh0OlyRSd8RfWYJ3coVS4TROP2w==
  /prettier/2.1.2:
    dev: true
    engines:
      node: '>=10.13.0'
    hasBin: true
    resolution:
      integrity: sha512-16c7K+x4qVlJg9rEbXl7HEGmQyZlG4R9AgP+oHKRMsMsuk8s+ATStlf1NpDqyBI1HpVyfjLOeMhH2LvuNvV5Vg==
  /prettier/2.2.1:
    dev: true
    engines:
      node: '>=10.13.0'
    hasBin: true
    resolution:
      integrity: sha512-PqyhM2yCjg/oKkFPtTGUojv7gnZAoG80ttl45O6x2Ug/rMJw4wcc9k6aaf2hibP7BGVCCM33gZoGjyvt9mm16Q==
  /pretty-format/25.5.0:
    dependencies:
      '@jest/types': 25.5.0
      ansi-regex: 5.0.0
      ansi-styles: 4.3.0
      react-is: 16.13.1
    dev: true
    engines:
      node: '>= 8.3'
    resolution:
      integrity: sha512-kbo/kq2LQ/A/is0PQwsEHM7Ca6//bGPPvU6UnsdDRSKTWxT/ru/xb88v4BJf6a69H+uTytOEsTusT9ksd/1iWQ==
  /pretty-format/26.6.2:
    dependencies:
      '@jest/types': 26.6.2
      ansi-regex: 5.0.0
      ansi-styles: 4.3.0
      react-is: 17.0.2
    dev: true
    engines:
      node: '>= 10'
    resolution:
      integrity: sha512-7AeGuCYNGmycyQbCqd/3PWH4eOoX/OiCa0uphp57NVTeAGdJGaAliecxwBDHYQCIvrW7aDBZCYeNTP/WX69mkg==
  /prettysize/2.0.0:
    resolution:
      integrity: sha512-VVtxR7sOh0VsG8o06Ttq5TrI1aiZKmC+ClSn4eBPaNf4SHr5lzbYW+kYGX3HocBL/MfpVrRfFZ9V3vCbLaiplg==
  /process-nextick-args/2.0.1:
    resolution:
      integrity: sha512-3ouUOpQhtgrbOa17J7+uxOTpITYWaGP7/AhoR3+A+/1e9skrzelGi/dXzEYyvbxubEF6Wn2ypscTKiKJFFn1ag==
  /progress/2.0.3:
    engines:
      node: '>=0.4.0'
    resolution:
      integrity: sha512-7PiHtLll5LdnKIMw100I+8xJXR5gW2QwWYkT6iJva0bXitZKa/XMrSbdmg3r2Xnaidz9Qumd0VPaMrZlF9V9sA==
  /prompts/2.4.1:
    dependencies:
      kleur: 3.0.3
      sisteransi: 1.0.5
    engines:
      node: '>= 6'
    resolution:
      integrity: sha512-EQyfIuO2hPDsX1L/blblV+H7I0knhgAd82cVneCwcdND9B8AuCDuRcBH6yIcG4dFzlOUqbazQqwGjx5xmsNLuQ==
  /proxy-addr/2.0.6:
    dependencies:
      forwarded: 0.1.2
      ipaddr.js: 1.9.1
    dev: true
    engines:
      node: '>= 0.10'
    resolution:
      integrity: sha512-dh/frvCBVmSsDYzw6n926jv974gddhkFPfiN8hPOi30Wax25QZyZEGveluCgliBnqmuM+UJmBErbAUFIoDbjOw==
  /ps-tree/1.2.0:
    dependencies:
      event-stream: 3.3.4
    dev: true
    engines:
      node: '>= 0.10'
    hasBin: true
    resolution:
      integrity: sha512-0VnamPPYHl4uaU/nSFeZZpR21QAWRz+sRv4iW9+v/GS/J5U5iZB5BNN6J0RMoOvdx2gWM2+ZFMIm58q24e4UYA==
  /psl/1.8.0:
    dev: true
    resolution:
      integrity: sha512-RIdOzyoavK+hA18OGGWDqUTsCLhtA7IcZ/6NCs4fFJaHBDab+pDDmDIByWFRQJq2Cd7r1OoQxBGKOaztq+hjIQ==
  /pump/3.0.0:
    dependencies:
      end-of-stream: 1.4.4
      once: 1.4.0
    dev: true
    resolution:
      integrity: sha512-LwZy+p3SFs1Pytd/jYct4wpv49HiYCqd9Rlc5ZVdk0V+8Yzv6jR5Blk3TRmPL1ft69TxP0IMZGJ+WPFU2BFhww==
  /punycode/2.1.1:
    dev: true
    engines:
      node: '>=6'
    resolution:
      integrity: sha512-XRsRjdf+j5ml+y/6GKHPZbrF/8p2Yga0JPtdqTIY2Xe5ohJPD9saDJJLPvp9+NSBprVvevdXZybnj2cv8OEd0A==
  /pupa/2.1.1:
    dependencies:
      escape-goat: 2.1.1
    dev: true
    engines:
      node: '>=8'
    resolution:
      integrity: sha512-l1jNAspIBSFqbT+y+5FosojNpVpF94nlI+wDUpqP9enwOTfHx9f0gh5nB96vl+6yTpsJsypeNrwfzPrKuHB41A==
  /qs/6.5.2:
    dev: true
    engines:
      node: '>=0.6'
    resolution:
      integrity: sha512-N5ZAX4/LxJmF+7wN74pUD6qAh9/wnvdQcjq9TZjevvXzSUo7bfmw91saqMjzGS2xq91/odN2dW/WOl7qQHNDGA==
  /qs/6.7.0:
    dev: true
    engines:
      node: '>=0.6'
    resolution:
      integrity: sha512-VCdBRNFTX1fyE7Nb6FYoURo/SPe62QCaAyzJvUjwRaIsc+NePBEniHlvxFmmX56+HZphIGtV0XeCirBtpDrTyQ==
  /querystringify/2.2.0:
    resolution:
      integrity: sha512-FIqgj2EUvTa7R50u0rGsyTftzjYmv/a3hO345bZNrqabNqjtgiDMgmo4mkUjd+nzU5oF3dClKqFIPUKybUyqoQ==
  /queue-microtask/1.2.2:
    resolution:
      integrity: sha512-dB15eXv3p2jDlbOiNLyMabYg1/sXvppd8DP2J3EOCQ0AkuSXCW2tP7mnVouVLJKgUMY6yP0kcQDVpLCN13h4Xg==
  /quick-lru/4.0.1:
    dev: true
    engines:
      node: '>=8'
    resolution:
      integrity: sha512-ARhCpm70fzdcvNQfPoy49IaanKkTlRWF2JMzqhcJbhSFRZv7nPTvZJdcY7301IPmvW+/p0RgIWnQDLJxifsQ7g==
  /range-parser/1.2.1:
    dev: true
    engines:
      node: '>= 0.6'
    resolution:
      integrity: sha512-Hrgsx+orqoygnmhFbKaHE6c296J+HTAQXoxEF6gNupROmmGJRoyzfG3ccAveqCBrwr/2yxQ5BVd/GTl5agOwSg==
  /raw-body/2.4.0:
    dependencies:
      bytes: 3.1.0
      http-errors: 1.7.2
      iconv-lite: 0.4.24
      unpipe: 1.0.0
    dev: true
    engines:
      node: '>= 0.8'
    resolution:
      integrity: sha512-4Oz8DUIwdvoa5qMJelxipzi/iJIi40O5cGV1wNYp5hvZP8ZN0T+jiNkL0QepXs+EsQ9XJ8ipEDoiH70ySUJP3Q==
  /rc/1.2.8:
    dependencies:
      deep-extend: 0.6.0
      ini: 1.3.8
      minimist: 1.2.5
      strip-json-comments: 2.0.1
    dev: true
    hasBin: true
    resolution:
      integrity: sha512-y3bGgqKj3QBdxLbLkomlohkvsA8gdAiUQlSBJnBhfn+BPxg4bc62d8TcBW15wavDfgexCgccckhcZvywyQYPOw==
  /react-is/16.13.1:
    dev: true
    resolution:
      integrity: sha512-24e6ynE2H+OKt4kqsOvNd8kBpV65zoxbA4BVsEOB3ARVWQki/DHzaUoC5KuON/BiccDaCCTZBuOcfZs70kR8bQ==
  /react-is/17.0.2:
    dev: true
    resolution:
      integrity: sha512-w2GsyukL62IJnlaff/nRegPQR94C/XXamvMWmSHRJ4y7Ts/4ocGRmTHvOs8PSE6pB3dWOrD/nueuU5sduBsQ4w==
  /react/17.0.2:
    dependencies:
      loose-envify: 1.4.0
      object-assign: 4.1.1
    dev: true
    engines:
      node: '>=0.10.0'
    resolution:
      integrity: sha512-gnhPt75i/dq/z3/6q/0asP78D0u592D5L1pd7M8P+dck6Fu/jJeL6iVVK23fptSUZj8Vjf++7wXA8UNclGQcbA==
  /read-pkg-up/7.0.1:
    dependencies:
      find-up: 4.1.0
      read-pkg: 5.2.0
      type-fest: 0.8.1
    engines:
      node: '>=8'
    resolution:
      integrity: sha512-zK0TB7Xd6JpCLmlLmufqykGE+/TlOePD6qKClNW7hHDKFh/J7/7gCWGR7joEQEW1bKq3a3yUZSObOoWLFQ4ohg==
  /read-pkg/5.2.0:
    dependencies:
      '@types/normalize-package-data': 2.4.0
      normalize-package-data: 2.5.0
      parse-json: 5.2.0
      type-fest: 0.6.0
    engines:
      node: '>=8'
    resolution:
      integrity: sha512-Ug69mNOpfvKDAc2Q8DRpMjjzdtrnv9HcSMX+4VsZxD1aZ6ZzrIE7rlzXBtWTyhULSMKg076AW6WR5iZpD0JiOg==
  /readable-stream/2.3.7:
    dependencies:
      core-util-is: 1.0.2
      inherits: 2.0.4
      isarray: 1.0.0
      process-nextick-args: 2.0.1
      safe-buffer: 5.1.2
      string_decoder: 1.1.1
      util-deprecate: 1.0.2
    resolution:
      integrity: sha512-Ebho8K4jIbHAxnuxi7o42OrZgF/ZTNcsZj6nRKyUmkhLFq8CHItp/fy6hQZuZmP/n3yZ9VBUbp4zz/mX8hmYPw==
  /readable-stream/3.6.0:
    dependencies:
      inherits: 2.0.4
      string_decoder: 1.3.0
      util-deprecate: 1.0.2
    engines:
      node: '>= 6'
    resolution:
      integrity: sha512-BViHy7LKeTz4oNnkcLJ+lVSL6vpiFeX6/d3oSH8zCW7UxP2onchk+vTGB143xuFjHS3deTgkKoXXymXqymiIdA==
  /redent/3.0.0:
    dependencies:
      indent-string: 4.0.0
      strip-indent: 3.0.0
    dev: true
    engines:
      node: '>=8'
    resolution:
      integrity: sha512-6tDA8g98We0zd0GvVeMT9arEOnTw9qM03L9cJXaCjrip1OO764RDBLBfrB4cwzNGDj5OA5ioymC9GkizgWJDUg==
  /redis-commands/1.7.0:
    dev: true
    resolution:
      integrity: sha512-nJWqw3bTFy21hX/CPKHth6sfhZbdiHP6bTawSgQBlKOVRG7EZkfHbbHwQJnrE4vsQf0CMNE+3gJ4Fmm16vdVlQ==
  /redis-errors/1.2.0:
    dev: true
    engines:
      node: '>=4'
    resolution:
      integrity: sha1-62LSrbFeTq9GEMBK/hUpOEJQq60=
  /redis-lock/0.1.4:
    dev: true
    engines:
      node: '>=0.6'
    resolution:
      integrity: sha512-7/+zu86XVQfJVx1nHTzux5reglDiyUCDwmW7TSlvVezfhH2YLc/Rc8NE0ejQG+8/0lwKzm29/u/4+ogKeLosiA==
  /redis-parser/3.0.0:
    dependencies:
      redis-errors: 1.2.0
    dev: true
    engines:
      node: '>=4'
    resolution:
      integrity: sha1-tm2CjNyv5rS4pCin3vTGvKwxyLQ=
  /redis/3.1.0:
    dependencies:
      denque: 1.5.0
      redis-commands: 1.7.0
      redis-errors: 1.2.0
      redis-parser: 3.0.0
    dev: true
    engines:
      node: '>=10'
    resolution:
      integrity: sha512-//lAOcEtNIKk2ekZibes5oyWKYUVWMvMB71lyD/hS9KRePNkB7AU3nXGkArX6uDKEb2N23EyJBthAv6pagD0uw==
  /regenerator-runtime/0.13.7:
    dev: true
    resolution:
      integrity: sha512-a54FxoJDIr27pgf7IgeQGxmqUNYrcV338lf/6gH456HZ/PhX+5BcwHXG9ajESmwe6WRO0tAzRUrRmNONWgkrew==
  /regex-not/1.0.2:
    dependencies:
      extend-shallow: 3.0.2
      safe-regex: 1.1.0
    dev: true
    engines:
      node: '>=0.10.0'
    resolution:
      integrity: sha512-J6SDjUgDxQj5NusnOtdFxDwN/+HWykR8GELwctJ7mdqhcyy1xEc4SRFHUXvxTp661YaVKAjfRLZ9cCqS6tn32A==
  /regexpp/3.1.0:
    dev: true
    engines:
      node: '>=8'
    resolution:
      integrity: sha512-ZOIzd8yVsQQA7j8GCSlPGXwg5PfmA1mrq0JP4nGhh54LaKN3xdai/vHUDu74pKwV8OxseMS65u2NImosQcSD0Q==
  /registry-auth-token/4.2.1:
    dependencies:
      rc: 1.2.8
    dev: true
    engines:
      node: '>=6.0.0'
    resolution:
      integrity: sha512-6gkSb4U6aWJB4SF2ZvLb76yCBjcvufXBqvvEx1HbmKPkutswjW1xNVRY0+daljIYRbogN7O0etYSlbiaEQyMyw==
  /registry-url/5.1.0:
    dependencies:
      rc: 1.2.8
    dev: true
    engines:
      node: '>=8'
    resolution:
      integrity: sha512-8acYXXTI0AkQv6RAOjE3vOaIXZkT9wo4LOFbBKYQEEnnMNBpKqdUrI6S4NT0KPIo/WVvJ5tE/X5LF/TQUf0ekw==
  /remove-trailing-separator/1.1.0:
    dev: true
    resolution:
      integrity: sha1-wkvOKig62tW8P1jg1IJJuSN52O8=
  /repeat-element/1.1.3:
    dev: true
    engines:
      node: '>=0.10.0'
    resolution:
      integrity: sha512-ahGq0ZnV5m5XtZLMb+vP76kcAM5nkLqk0lpqAuojSKGgQtn4eRi4ZZGm2olo2zKFH+sMsWaqOCW1dqAnOru72g==
  /repeat-string/1.6.1:
    dev: true
    engines:
      node: '>=0.10'
    resolution:
      integrity: sha1-jcrkcOHIirwtYA//Sndihtp15jc=
  /replace-string/3.1.0:
    dev: true
    engines:
      node: '>=8'
    resolution:
      integrity: sha512-yPpxc4ZR2makceA9hy/jHNqc7QVkd4Je/N0WRHm6bs3PtivPuPynxE5ejU/mp5EhnCv8+uZL7vhz8rkluSlx+Q==
  /request-progress/3.0.0:
    dependencies:
      throttleit: 1.0.0
    dev: true
    resolution:
      integrity: sha1-TKdUCBx/7GP1BeT6qCWqBs1mnb4=
  /request-promise-core/1.1.4_request@2.88.2:
    dependencies:
      lodash: 4.17.21
      request: 2.88.2
    dev: true
    engines:
      node: '>=0.10.0'
    peerDependencies:
      request: ^2.34
    resolution:
      integrity: sha512-TTbAfBBRdWD7aNNOoVOBH4pN/KigV6LyapYNNlAPA8JwbovRti1E88m3sYAwsLi5ryhPKsE9APwnjFTgdUjTpw==
  /request-promise-native/1.0.9_request@2.88.2:
    dependencies:
      request: 2.88.2
      request-promise-core: 1.1.4_request@2.88.2
      stealthy-require: 1.1.1
      tough-cookie: 2.5.0
    deprecated: request-promise-native has been deprecated because it extends the now deprecated request package, see https://github.com/request/request/issues/3142
    dev: true
    engines:
      node: '>=0.12.0'
    peerDependencies:
      request: ^2.34
    resolution:
      integrity: sha512-wcW+sIUiWnKgNY0dqCpOZkUbF/I+YPi+f09JZIDa39Ec+q82CpSYniDp+ISgTTbKmnpJWASeJBPZmoxH84wt3g==
  /request/2.88.2:
    dependencies:
      aws-sign2: 0.7.0
      aws4: 1.11.0
      caseless: 0.12.0
      combined-stream: 1.0.8
      extend: 3.0.2
      forever-agent: 0.6.1
      form-data: 2.3.3
      har-validator: 5.1.5
      http-signature: 1.2.0
      is-typedarray: 1.0.0
      isstream: 0.1.2
      json-stringify-safe: 5.0.1
      mime-types: 2.1.30
      oauth-sign: 0.9.0
      performance-now: 2.1.0
      qs: 6.5.2
      safe-buffer: 5.2.1
      tough-cookie: 2.5.0
      tunnel-agent: 0.6.0
      uuid: 3.4.0
    deprecated: request has been deprecated, see https://github.com/request/request/issues/3142
    dev: true
    engines:
      node: '>= 6'
    resolution:
      integrity: sha512-MsvtOrfG9ZcrOwAW+Qi+F6HbD0CWXEh9ou77uOb7FM2WPhwT7smM833PzanhJLsgXjN89Ir6V2PczXNnMpwKhw==
  /require-directory/2.1.1:
    dev: true
    engines:
      node: '>=0.10.0'
    resolution:
      integrity: sha1-jGStX9MNqxyXbiNE/+f3kqam30I=
  /require-from-string/2.0.2:
    dev: true
    engines:
      node: '>=0.10.0'
    resolution:
      integrity: sha512-Xf0nWe6RseziFMu+Ap9biiUbmplq6S9/p+7w7YXP/JBHhrUDDUhwa+vANyubuqfZWTveU//DYVGsDG7RKL/vEw==
  /require-main-filename/2.0.0:
    dev: true
    resolution:
      integrity: sha512-NKN5kMDylKuldxYLSUfrbo5Tuzh4hd+2E8NPPX02mZtn1VuREQToYe/ZdlJy+J3uCpfaiGF05e7B8W0iXbQHmg==
  /requires-port/1.0.0:
    resolution:
      integrity: sha1-kl0mAdOaxIXgkc8NpcbmlNw9yv8=
  /resolve-cwd/3.0.0:
    dependencies:
      resolve-from: 5.0.0
    dev: true
    engines:
      node: '>=8'
    resolution:
      integrity: sha512-OrZaX2Mb+rJCpH/6CpSqt9xFVpN++x01XnN2ie9g6P5/3xelLAkXWVADpdz1IHD/KFfEXyE6V0U01OQ3UO2rEg==
  /resolve-from/4.0.0:
    dev: true
    engines:
      node: '>=4'
    resolution:
      integrity: sha512-pb/MYmXstAkysRFx8piNI1tGFNQIFA3vkE3Gq4EuA1dF6gHp/+vgZqsCGJapvy8N3Q+4o7FwvquPJcnZ7RYy4g==
  /resolve-from/5.0.0:
    engines:
      node: '>=8'
    resolution:
      integrity: sha512-qYg9KP24dD5qka9J47d0aVky0N+b4fTU89LN9iDnjB5waksiC49rvMB0PrUJQGoTmH50XPiqOvAjDfaijGxYZw==
  /resolve-pkg/2.0.0:
    dependencies:
      resolve-from: 5.0.0
    engines:
      node: '>=8'
    resolution:
      integrity: sha512-+1lzwXehGCXSeryaISr6WujZzowloigEofRB+dj75y9RRa/obVcYgbHJd53tdYw8pvZj8GojXaaENws8Ktw/hQ==
  /resolve-url/0.2.1:
    deprecated: https://github.com/lydell/resolve-url#deprecated
    dev: true
    resolution:
      integrity: sha1-LGN/53yJOv0qZj/iGqkIAGjiBSo=
  /resolve/1.20.0:
    dependencies:
      is-core-module: 2.2.0
      path-parse: 1.0.6
    resolution:
      integrity: sha512-wENBPt4ySzg4ybFQW2TT1zMQucPK95HSh/nq2CFTZVOGut2+pQvSsgtda4d26YrYcr067wjbmzOG8byDPBX63A==
  /responselike/1.0.2:
    dependencies:
      lowercase-keys: 1.0.1
    dev: true
    resolution:
      integrity: sha1-kYcg7ztjHFZCvgaPFa3lpG9Loec=
  /restore-cursor/3.1.0:
    dependencies:
      onetime: 5.1.2
      signal-exit: 3.0.3
    engines:
      node: '>=8'
    resolution:
      integrity: sha512-l+sSefzHpj5qimhFSE5a8nufZYAM3sBSVMAPtYkmC+4EH2anSGaEMXSD0izRQbu9nfyQ9y5JrVmp7E8oZrUjvA==
  /ret/0.1.15:
    dev: true
    engines:
      node: '>=0.12'
    resolution:
      integrity: sha512-TTlYpa+OL+vMMNG24xSlQGEJ3B/RzEfUlLct7b5G/ytav+wPrplCpVMFuwzXbkecJrb6IYo1iFb0S9v37754mg==
  /retry/0.12.0:
    engines:
      node: '>= 4'
    resolution:
      integrity: sha1-G0KmJmoh8HQh0bC1S33BZ7AcATs=
  /reusify/1.0.4:
    engines:
      iojs: '>=1.0.0'
      node: '>=0.10.0'
    resolution:
      integrity: sha512-U9nH88a3fc/ekCF1l0/UP1IosiuIjyTh7hBvXVMHYgVcfGvt897Xguj2UOLDeI5BG2m7/uwyaLVT6fbtCwTyzw==
  /rimraf/2.7.1:
    dependencies:
      glob: 7.1.6
    dev: true
    hasBin: true
    resolution:
      integrity: sha512-uWjbaKIK3T1OSVptzX7Nl6PvQ3qAGtKEtVRjRuazjfL3Bx5eI409VZSqgND+4UNnmzLVdPj9FqFJNPqBZFve4w==
  /rimraf/3.0.2:
    dependencies:
      glob: 7.1.6
    hasBin: true
    resolution:
      integrity: sha512-JZkJMZkAGFFPP2YqXZXPbMlMBgsxzE8ILs4lMIX/2o0L9UBw9O/Y3o6wFw/i9YLapcUJWwqbi3kdxIPdC62TIA==
  /rollup-plugin-dts/3.0.1_rollup@2.44.0+typescript@4.2.3:
    dependencies:
      magic-string: 0.25.7
      rollup: 2.44.0
      typescript: 4.2.3
    dev: true
    engines:
      node: '>=12'
    optionalDependencies:
      '@babel/code-frame': 7.12.13
    peerDependencies:
      rollup: ^2.40.0
      typescript: ^4.2.3
    resolution:
      integrity: sha512-sdTsd0tEIV1b5Bio1k4Ei3N4/7jbwcVRdlYotGYdJOKR59JH7DzqKTSCbfaKPzuAcKTp7k317z2BzYJ3bkhDTw==
  /rollup/2.44.0:
    dev: true
    engines:
      node: '>=10.0.0'
    hasBin: true
    optionalDependencies:
      fsevents: 2.3.2
    resolution:
      integrity: sha512-rGSF4pLwvuaH/x4nAS+zP6UNn5YUDWf/TeEU5IoXSZKBbKRNTCI3qMnYXKZgrC0D2KzS2baiOZt1OlqhMu5rnQ==
  /rsvp/4.8.5:
    dev: true
    engines:
      node: 6.* || >= 7.*
    resolution:
      integrity: sha512-nfMOlASu9OnRJo1mbEk2cz0D56a1MBNrJ7orjRZQG10XDyuvwksKbuXNp6qa+kbn839HwjwhBzhFmdsaEAfauA==
  /run-parallel/1.2.0:
    dependencies:
      queue-microtask: 1.2.2
    resolution:
      integrity: sha512-5l4VyZR86LZ/lDxZTR6jqL8AFE2S0IFLMP26AbjsLVADxHdhB/c0GUsH+y39UfCi3dzz8OlQuPmnaJOMoDHQBA==
  /rxjs/6.6.7:
    dependencies:
      tslib: 1.14.1
    dev: true
    engines:
      npm: '>=2.0.0'
    resolution:
      integrity: sha512-hTdwr+7yYNIT5n4AMYp85KA6yw2Va0FLa3Rguvbpa4W3I5xynaBZo41cM3XM+4Q6fRMj3sBYIR1VAmZMXYJvRQ==
  /safe-buffer/5.1.2:
    resolution:
      integrity: sha512-Gd2UZBJDkXlY7GbJxfsE8/nvKkUEU1G38c1siN6QP6a9PT9MmHB8GnpscSmMJSoF8LOIrt8ud/wPtojys4G6+g==
  /safe-buffer/5.2.1:
    resolution:
      integrity: sha512-rp3So07KcdmmKbGvgaNxQSJr7bGVSVk5S9Eq1F+ppbRo70+YeaDxkw5Dd8NPN+GD6bjnYm2VuPuCXmpuYvmCXQ==
  /safe-regex/1.1.0:
    dependencies:
      ret: 0.1.15
    dev: true
    resolution:
      integrity: sha1-QKNmnzsHfR6UPURinhV91IAjvy4=
  /safer-buffer/2.1.2:
    dev: true
    resolution:
      integrity: sha512-YZo3K82SD7Riyi0E1EQPojLz7kpepnSQI9IyPbHHg1XXXevb5dJI7tpyN2ADxGcQbHG7vcyRHk0cbwqcQriUtg==
  /sane/4.1.0:
    dependencies:
      '@cnakazawa/watch': 1.0.4
      anymatch: 2.0.0
      capture-exit: 2.0.0
      exec-sh: 0.3.6
      execa: 1.0.0
      fb-watchman: 2.0.1
      micromatch: 3.1.10
      minimist: 1.2.5
      walker: 1.0.7
    dev: true
    engines:
      node: 6.* || 8.* || >= 10.*
    hasBin: true
    resolution:
      integrity: sha512-hhbzAgTIX8O7SHfp2c8/kREfEn4qO/9q8C9beyY6+tvZ87EpoZ3i1RIEvp27YBswnNbY9mWd6paKVmKbAgLfZA==
  /sax/1.2.4:
    dev: true
    resolution:
      integrity: sha512-NqVDv9TpANUjFm0N8uM5GxL36UgKi9/atZw+x7YFnQ8ckwFGKrl4xX4yWtrey3UJm5nP1kUbnYgLopqWNSRhWw==
  /saxes/5.0.1:
    dependencies:
      xmlchars: 2.2.0
    dev: true
    engines:
      node: '>=10'
    resolution:
      integrity: sha512-5LBh1Tls8c9xgGjw3QrMwETmTMVk0oFgvrFSvWx62llR2hcEInrKNZ2GZCCuuy2lvWrdl5jhbpeqc5hRYKFOcw==
  /semver-compare/1.0.0:
    dev: true
    resolution:
      integrity: sha1-De4hahyUGrN+nvsXiPavxf9VN/w=
  /semver-diff/3.1.1:
    dependencies:
      semver: 6.3.0
    dev: true
    engines:
      node: '>=8'
    resolution:
      integrity: sha512-GX0Ix/CJcHyB8c4ykpHGIAvLyOwOobtM/8d+TQkAd81/bEjgPHrfba41Vpesr7jX/t8Uh+R3EX9eAS5be+jQYg==
  /semver/5.3.0:
    dev: true
    hasBin: true
    optional: true
    resolution:
      integrity: sha1-myzl094C0XxgEq0yaqa00M9U+U8=
  /semver/5.7.1:
    hasBin: true
    resolution:
      integrity: sha512-sauaDf/PZdVgrLTNYHRtpXa1iRiKcaebiKQ1BJdpQlWH2lCvexQdX55snPFyK7QzpudqbCI0qXFfOasHdyNDGQ==
  /semver/6.3.0:
    hasBin: true
    resolution:
      integrity: sha512-b39TBaTSfV6yBrapU89p5fKekE2m/NwnDocOVruQFS1/veMgdzuPcnOM34M6CwxW8jH/lxEa5rBoDeUwu5HHTw==
  /semver/7.3.5:
    dependencies:
      lru-cache: 6.0.0
    dev: true
    engines:
      node: '>=10'
    hasBin: true
    resolution:
      integrity: sha512-PoeGJYh8HK4BTO/a9Tf6ZG3veo/A7ZVsYrSA6J8ny9nb3B1VrpkuN+z9OE5wfE5p6H4LchYZsegiQgbJD94ZFQ==
  /send/0.17.1:
    dependencies:
      debug: 2.6.9
      depd: 1.1.2
      destroy: 1.0.4
      encodeurl: 1.0.2
      escape-html: 1.0.3
      etag: 1.8.1
      fresh: 0.5.2
      http-errors: 1.7.3
      mime: 1.6.0
      ms: 2.1.1
      on-finished: 2.3.0
      range-parser: 1.2.1
      statuses: 1.5.0
    dev: true
    engines:
      node: '>= 0.8.0'
    resolution:
      integrity: sha512-BsVKsiGcQMFwT8UxypobUKyv7irCNRHk1T0G680vk88yf6LBByGcZJOTJCrTP2xVN6yI+XjPJcNuE3V4fT9sAg==
  /serve-static/1.14.1:
    dependencies:
      encodeurl: 1.0.2
      escape-html: 1.0.3
      parseurl: 1.3.3
      send: 0.17.1
    dev: true
    engines:
      node: '>= 0.8.0'
    resolution:
      integrity: sha512-JMrvUwE54emCYWlTI+hGrGv5I8dEwmco/00EvkzIIsR7MqrHonbD9pO2MOfFnpFntl7ecpZs+3mW+XbQZu9QCg==
  /set-blocking/2.0.0:
    dev: true
    resolution:
      integrity: sha1-BF+XgtARrppoA93TgrJDkrPYkPc=
  /set-value/2.0.1:
    dependencies:
      extend-shallow: 2.0.1
      is-extendable: 0.1.1
      is-plain-object: 2.0.4
      split-string: 3.1.0
    dev: true
    engines:
      node: '>=0.10.0'
    resolution:
      integrity: sha512-JxHc1weCN68wRY0fhCoXpyK55m/XPHafOmK4UWD7m2CI14GMcFypt4w/0+NV5f/ZMby2F6S2wwA7fgynh9gWSw==
  /setprototypeof/1.1.1:
    dev: true
    resolution:
      integrity: sha512-JvdAWfbXeIGaZ9cILp38HntZSFSo3mWg6xGcJJsd+d4aRMOqauag1C63dJfDw7OaMYwEbHMOxEZ1lqVRYP2OAw==
  /shebang-command/1.2.0:
    dependencies:
      shebang-regex: 1.0.0
    dev: true
    engines:
      node: '>=0.10.0'
    resolution:
      integrity: sha1-RKrGW2lbAzmJaMOfNj/uXer98eo=
  /shebang-command/2.0.0:
    dependencies:
      shebang-regex: 3.0.0
    engines:
      node: '>=8'
    resolution:
      integrity: sha512-kHxr2zZpYtdmrN1qDjrrX/Z1rR1kG8Dx+gkpK1G4eXmvXswmcE1hTWBWYUzlraYw1/yZp6YuDY77YtvbN0dmDA==
  /shebang-regex/1.0.0:
    dev: true
    engines:
      node: '>=0.10.0'
    resolution:
      integrity: sha1-2kL0l0DAtC2yypcoVxyxkMmO/qM=
  /shebang-regex/3.0.0:
    engines:
      node: '>=8'
    resolution:
      integrity: sha512-7++dFhtcx3353uBaq8DDR4NuxBetBzC7ZQOhmTQInHEd6bSrXdiEyzCvG07Z44UYdLShWUyXt5M/yhz8ekcb1A==
  /shell-quote/1.7.2:
    resolution:
      integrity: sha512-mRz/m/JVscCrkMyPqHc/bczi3OQHkLTqXHEFu0zDhK/qfv3UcOA4SVmRCLmos4bhjr9ekVQubj/R7waKapmiQg==
  /shellwords/0.1.1:
    dev: true
    optional: true
    resolution:
      integrity: sha512-vFwSUfQvqybiICwZY5+DAWIPLKsWO31Q91JSKl3UYv+K5c2QRPzn0qzec6QPu1Qc9eHYItiP3NdJqNVqetYAww==
  /signal-exit/3.0.3:
    resolution:
      integrity: sha512-VUJ49FC8U1OxwZLxIbTTrDvLnf/6TDgxZcK8wxR8zs13xpx7xbG60ndBlhNrFi2EMuFRoeDoJO7wthSLq42EjA==
  /simple-concat/1.0.1:
    dev: true
    resolution:
      integrity: sha512-cSFtAPtRhljv69IK0hTVZQ+OfE9nePi/rtJmw5UjHeVyVroEqJXP1sFztKUy1qU+xvz3u/sfYJLa947b7nAN2Q==
  /simple-get/3.1.0:
    dependencies:
      decompress-response: 4.2.1
      once: 1.4.0
      simple-concat: 1.0.1
    dev: true
    resolution:
      integrity: sha512-bCR6cP+aTdScaQCnQKbPKtJOKDp/hj9EDLJo3Nw4y1QksqaovlW/bnptB6/c1e+qmNIDHRK+oXFDdEqBT8WzUA==
  /sisteransi/1.0.5:
    resolution:
      integrity: sha512-bLGGlR1QxBcynn2d5YmDX4MGjlZvy2MRBDRNHLJ8VI6l6+9FUiyTFNJ0IveOSP0bcXgVDPRcfGqA0pjaqUpfVg==
  /slash/3.0.0:
    engines:
      node: '>=8'
    resolution:
      integrity: sha512-g9Q1haeby36OSStwb4ntCGGGaKsaVSjQ68fBxoQcutl5fS1vuY18H3wSt3jFyFtrkx+Kz0V1G85A4MyAdDMi2Q==
  /slice-ansi/3.0.0:
    dependencies:
      ansi-styles: 4.3.0
      astral-regex: 2.0.0
      is-fullwidth-code-point: 3.0.0
    engines:
      node: '>=8'
    resolution:
      integrity: sha512-pSyv7bSTC7ig9Dcgbw9AuRNUb5k5V6oDudjZoMBSr13qpLBG7tB+zgCkARjq7xIUgdz5P1Qe8u+rSGdouOOIyQ==
  /slice-ansi/4.0.0:
    dependencies:
      ansi-styles: 4.3.0
      astral-regex: 2.0.0
      is-fullwidth-code-point: 3.0.0
    engines:
      node: '>=10'
    resolution:
      integrity: sha512-qMCMfhY040cVHT43K9BFygqYbUPFZKHOg7K73mtTWJRb8pyP3fzf4Ixd5SzdEJQ6MRUg/WBnOLxghZtKKurENQ==
  /snapdragon-node/2.1.1:
    dependencies:
      define-property: 1.0.0
      isobject: 3.0.1
      snapdragon-util: 3.0.1
    dev: true
    engines:
      node: '>=0.10.0'
    resolution:
      integrity: sha512-O27l4xaMYt/RSQ5TR3vpWCAB5Kb/czIcqUFOM/C4fYcLnbZUc1PkjTAMjof2pBWaSTwOUd6qUHcFGVGj7aIwnw==
  /snapdragon-util/3.0.1:
    dependencies:
      kind-of: 3.2.2
    dev: true
    engines:
      node: '>=0.10.0'
    resolution:
      integrity: sha512-mbKkMdQKsjX4BAL4bRYTj21edOf8cN7XHdYUJEe+Zn99hVEYcMvKPct1IqNe7+AZPirn8BCDOQBHQZknqmKlZQ==
  /snapdragon/0.8.2:
    dependencies:
      base: 0.11.2
      debug: 2.6.9
      define-property: 0.2.5
      extend-shallow: 2.0.1
      map-cache: 0.2.2
      source-map: 0.5.7
      source-map-resolve: 0.5.3
      use: 3.1.1
    dev: true
    engines:
      node: '>=0.10.0'
    resolution:
      integrity: sha512-FtyOnWN/wCHTVXOMwvSv26d+ko5vWlIDD6zoUJ7LW8vh+ZBC8QdljveRP+crNrtBwioEUWy/4dMtbBjA4ioNlg==
  /sort-keys/4.2.0:
    dependencies:
      is-plain-obj: 2.1.0
    dev: true
    engines:
      node: '>=8'
    resolution:
      integrity: sha512-aUYIEU/UviqPgc8mHR6IW1EGxkAXpeRETYcrzg8cLAvUPZcpAlleSXHV2mY7G12GphSH6Gzv+4MMVSSkbdteHg==
  /source-map-resolve/0.5.3:
    dependencies:
      atob: 2.1.2
      decode-uri-component: 0.2.0
      resolve-url: 0.2.1
      source-map-url: 0.4.1
      urix: 0.1.0
    dev: true
    resolution:
      integrity: sha512-Htz+RnsXWk5+P2slx5Jh3Q66vhQj1Cllm0zvnaY98+NFx+Dv2CF/f5O/t8x+KaNdrdIAsruNzoh/KpialbqAnw==
  /source-map-support/0.5.19:
    dependencies:
      buffer-from: 1.1.1
      source-map: 0.6.1
    dev: true
    resolution:
      integrity: sha512-Wonm7zOCIJzBGQdB+thsPar0kYuCIzYvxZwlBa87yi/Mdjv7Tip2cyVbLj5o0cFPN4EVkuTwb3GDDyUx2DGnGw==
  /source-map-url/0.4.1:
    dev: true
    resolution:
      integrity: sha512-cPiFOTLUKvJFIg4SKVScy4ilPPW6rFgMgfuZJPNoDuMs3nC1HbMUycBoJw77xFIp6z1UJQJOfx6C9GMH80DiTw==
  /source-map/0.5.7:
    dev: true
    engines:
      node: '>=0.10.0'
    resolution:
      integrity: sha1-igOdLRAh0i0eoUyA2OpGi6LvP8w=
  /source-map/0.6.1:
    dev: true
    engines:
      node: '>=0.10.0'
    resolution:
      integrity: sha512-UjgapumWlbMhkBgzT7Ykc5YXUT46F0iKu8SGXq0bcwP5dz/h0Plj6enJqjz1Zbq2l5WaqYnrVbwWOWMyF3F47g==
  /source-map/0.7.3:
    dev: true
    engines:
      node: '>= 8'
    resolution:
      integrity: sha512-CkCj6giN3S+n9qrYiBTX5gystlENnRW5jZeNLHpe6aue+SrHcG5VYwujhW9s4dY31mEGsxBDrHR6oI69fTXsaQ==
  /sourcemap-codec/1.4.8:
    dev: true
    resolution:
      integrity: sha512-9NykojV5Uih4lgo5So5dtw+f0JgJX30KCNI8gwhz2J9A15wD0Ml6tjHKwf6fTSa6fAdVBdZeNOs9eJ71qCk8vA==
  /spdx-correct/3.1.1:
    dependencies:
      spdx-expression-parse: 3.0.1
      spdx-license-ids: 3.0.7
    resolution:
      integrity: sha512-cOYcUWwhCuHCXi49RhFRCyJEK3iPj1Ziz9DpViV3tbZOwXD49QzIN3MpOLJNxh2qwq2lJJZaKMVw9qNi4jTC0w==
  /spdx-exceptions/2.3.0:
    resolution:
      integrity: sha512-/tTrYOC7PPI1nUAgx34hUpqXuyJG+DTHJTnIULG4rDygi4xu/tfgmq1e1cIRwRzwZgo4NLySi+ricLkZkw4i5A==
  /spdx-expression-parse/3.0.1:
    dependencies:
      spdx-exceptions: 2.3.0
      spdx-license-ids: 3.0.7
    resolution:
      integrity: sha512-cbqHunsQWnJNE6KhVSMsMeH5H/L9EpymbzqTQ3uLwNCLZ1Q481oWaofqH7nO6V07xlXwY6PhQdQ2IedWx/ZK4Q==
  /spdx-license-ids/3.0.7:
    resolution:
      integrity: sha512-U+MTEOO0AiDzxwFvoa4JVnMV6mZlJKk2sBLt90s7G0Gd0Mlknc7kxEn3nuDPNZRta7O2uy8oLcZLVT+4sqNZHQ==
  /split-string/3.1.0:
    dependencies:
      extend-shallow: 3.0.2
    dev: true
    engines:
      node: '>=0.10.0'
    resolution:
      integrity: sha512-NzNVhJDYpwceVVii8/Hu6DKfD2G+NrQHlS/V/qgv763EYudVwEcMQNxd2lh+0VrUByXN/oJkl5grOhYWvQUYiw==
  /split/0.3.3:
    dependencies:
      through: 2.3.8
    dev: true
    resolution:
      integrity: sha1-zQ7qXmOiEd//frDwkcQTPi0N0o8=
  /split2/3.2.2:
    dependencies:
      readable-stream: 3.6.0
    dev: true
    resolution:
      integrity: sha512-9NThjpgZnifTkJpzTZ7Eue85S49QwpNhZTq6GRJwObb6jnLFNGB7Qm73V5HewTROPyxD0C29xqmaI68bQtV+hg==
  /sprintf-js/1.0.3:
    dev: true
    resolution:
      integrity: sha1-BOaSb2YolTVPPdAVIDYzuFcpfiw=
  /sprintf-js/1.1.2:
    dev: true
    resolution:
      integrity: sha512-VE0SOVEHCk7Qc8ulkWw3ntAzXuqf7S2lvwQaDLRnUeIEaKNQJzV6BwmLKhOqT61aGhfUMrXeaBk+oDGCzvhcug==
  /sql-template-tag/4.0.0:
    dev: true
    engines:
      node: '>=6'
    resolution:
      integrity: sha512-S82ZPaT3a8rw7dDfOQyrVR82fQPA0qqihq/qkKIZrm4IfkP8RpyT6SyF+syp2Pmf8pzPh63H3yTIMuBRsL95kQ==
  /sqlite-async/1.1.1:
    dependencies:
      sqlite3: 5.0.2
    dev: true
    resolution:
      integrity: sha512-HTDsYzmUebV2sMvlMbyrLZcnqyfSCBALiTnK+XW6mzYY9LLUC29hJCt5RVc9j/Nl99frHD81dAAt3bEgXjCAlA==
  /sqlite3/5.0.2:
    dependencies:
      node-addon-api: 3.1.0
      node-pre-gyp: 0.11.0
    dev: true
    optionalDependencies:
      node-gyp: 3.8.0
    peerDependenciesMeta:
      node-gyp:
        optional: true
    requiresBuild: true
    resolution:
      integrity: sha512-1SdTNo+BVU211Xj1csWa8lV6KM0CtucDwRyA0VHl91wEH1Mgh7RxUpI4rVvG7OhHrzCSGaVyW5g8vKvlrk9DJA==
  /sshpk/1.16.1:
    dependencies:
      asn1: 0.2.4
      assert-plus: 1.0.0
      bcrypt-pbkdf: 1.0.2
      dashdash: 1.14.1
      ecc-jsbn: 0.1.2
      getpass: 0.1.7
      jsbn: 0.1.1
      safer-buffer: 2.1.2
      tweetnacl: 0.14.5
    dev: true
    engines:
      node: '>=0.10.0'
    hasBin: true
    resolution:
      integrity: sha512-HXXqVUq7+pcKeLqqZj6mHFUMvXtOJt1uoUx09pFW6011inTMxqI8BA8PM95myrIyyKwdnzjdFjLiE6KBPVtJIg==
  /stack-utils/2.0.3:
    dependencies:
      escape-string-regexp: 2.0.0
    dev: true
    engines:
      node: '>=10'
    resolution:
      integrity: sha512-gL//fkxfWUsIlFL2Tl42Cl6+HFALEaB1FU76I/Fy+oZjRreP7OPMXFlGbxM7NQsI0ZpUfw76sHnv0WNYuTb7Iw==
  /stacktrace-parser/0.1.10:
    dependencies:
      type-fest: 0.7.1
    dev: true
    engines:
      node: '>=6'
    resolution:
      integrity: sha512-KJP1OCML99+8fhOHxwwzyWrlUuVX5GQ0ZpJTd1DFXhdkrvg1szxfHhawXUZ3g9TkXORQd4/WG68jMlQZ2p8wlg==
  /static-extend/0.1.2:
    dependencies:
      define-property: 0.2.5
      object-copy: 0.1.0
    dev: true
    engines:
      node: '>=0.10.0'
    resolution:
      integrity: sha1-YICcOcv/VTNyJv1eC1IPNB8ftcY=
  /statuses/1.5.0:
    dev: true
    engines:
      node: '>= 0.6'
    resolution:
      integrity: sha1-Fhx9rBd2Wf2YEfQ3cfqZOBR4Yow=
  /stealthy-require/1.1.1:
    dev: true
    engines:
      node: '>=0.10.0'
    resolution:
      integrity: sha1-NbCYdbT/SfJqd35QmzCQoyJr8ks=
  /stream-combiner/0.0.4:
    dependencies:
      duplexer: 0.1.2
    dev: true
    resolution:
      integrity: sha1-TV5DPBhSYd3mI8o/RMWGvPXErRQ=
  /stream-meter/1.0.4:
    dependencies:
      readable-stream: 2.3.7
    dev: true
    resolution:
      integrity: sha1-Uq+Vql6nYKJJFxZwTb/5D3Ov3R0=
  /string-argv/0.1.2:
    dev: true
    engines:
      node: '>=0.6.19'
    resolution:
      integrity: sha512-mBqPGEOMNJKXRo7z0keX0wlAhbBAjilUdPW13nN0PecVryZxdHIeM7TqbsSUA7VYuS00HGC6mojP7DlQzfa9ZA==
  /string-argv/0.3.1:
    dev: true
    engines:
      node: '>=0.6.19'
    resolution:
      integrity: sha512-a1uQGz7IyVy9YwhqjZIZu1c8JO8dNIe20xBmSS6qu9kv++k3JGzCVmprbNN5Kn+BgzD5E7YYwg1CcjuJMRNsvg==
  /string-hash/1.1.3:
    dev: true
    resolution:
      integrity: sha1-6Kr8CsGFW0Zmkp7X3RJ1311sgRs=
  /string-length/4.0.2:
    dependencies:
      char-regex: 1.0.2
      strip-ansi: 6.0.0
    dev: true
    engines:
      node: '>=10'
    resolution:
      integrity: sha512-+l6rNN5fYHNhZZy41RXsYptCjA2Igmq4EG7kZAYFQI1E1VTXarr6ZPXBg6eq7Y6eK4FEhY6AJlyuFIb/v/S0VQ==
  /string-width/1.0.2:
    dependencies:
      code-point-at: 1.1.0
      is-fullwidth-code-point: 1.0.0
      strip-ansi: 3.0.1
    dev: true
    engines:
      node: '>=0.10.0'
    resolution:
      integrity: sha1-EYvfW4zcUaKn5w0hHgfisLmxB9M=
  /string-width/3.1.0:
    dependencies:
      emoji-regex: 7.0.3
      is-fullwidth-code-point: 2.0.0
      strip-ansi: 5.2.0
    dev: true
    engines:
      node: '>=6'
    resolution:
      integrity: sha512-vafcv6KjVZKSgz06oM/H6GDBrAtz8vdhQakGjFIvNrHA6y3HCF1CInLy+QLq8dTJPQ1b+KDUqDFctkdRW44e1w==
  /string-width/4.2.2:
    dependencies:
      emoji-regex: 8.0.0
      is-fullwidth-code-point: 3.0.0
      strip-ansi: 6.0.0
    engines:
      node: '>=8'
    resolution:
      integrity: sha512-XBJbT3N4JhVumXE0eoLU9DCjcaF92KLNqTmFCnG1pf8duUxFGwtP6AD6nkjw9a3IdiRtL3E2w3JDiE/xi3vOeA==
  /string_decoder/1.1.1:
    dependencies:
      safe-buffer: 5.1.2
    resolution:
      integrity: sha512-n/ShnvDi6FHbbVfviro+WojiFzv+s8MPMHBczVePfUpDJLwoLT0ht1l4YwBCbi8pJAveEEdnkHyPyTP/mzRfwg==
  /string_decoder/1.3.0:
    dependencies:
      safe-buffer: 5.2.1
    resolution:
      integrity: sha512-hkRX8U1WjJFd8LsDJ2yQ/wWWxaopEsABU1XfkM8A+j0+85JAGppt16cr1Whg6KIbb4okU6Mql6BOj+uup/wKeA==
  /stringify-object/3.3.0:
    dependencies:
      get-own-enumerable-property-symbols: 3.0.2
      is-obj: 1.0.1
      is-regexp: 1.0.0
    dev: true
    engines:
      node: '>=4'
    resolution:
      integrity: sha512-rHqiFh1elqCQ9WPLIC8I0Q/g/wj5J1eMkyoiD6eoQApWHP0FtlK7rqnhmabL5VUY9JQCcqwwvlOaSuutekgyrw==
  /strip-ansi/3.0.1:
    dependencies:
      ansi-regex: 2.1.1
    dev: true
    engines:
      node: '>=0.10.0'
    resolution:
      integrity: sha1-ajhfuIU9lS1f8F0Oiq+UJ43GPc8=
  /strip-ansi/5.2.0:
    dependencies:
      ansi-regex: 4.1.0
    dev: true
    engines:
      node: '>=6'
    resolution:
      integrity: sha512-DuRs1gKbBqsMKIZlrffwlug8MHkcnpjs5VPmL1PAh+mA30U0DTotfDZ0d2UUsXpPmPmMMJ6W773MaA3J+lbiWA==
  /strip-ansi/6.0.0:
    dependencies:
      ansi-regex: 5.0.0
    engines:
      node: '>=8'
    resolution:
      integrity: sha512-AuvKTrTfQNYNIctbR1K/YGTR1756GycPsg7b9bdV9Duqur4gv6aKqHXah67Z8ImS7WEz5QVcOtlfW2rZEugt6w==
  /strip-bom/4.0.0:
    dev: true
    engines:
      node: '>=8'
    resolution:
      integrity: sha512-3xurFv5tEgii33Zi8Jtp55wEIILR9eh34FAW00PZf+JnSsTmV/ioewSgQl97JHvgjoRGwPShsWm+IdrxB35d0w==
  /strip-eof/1.0.0:
    dev: true
    engines:
      node: '>=0.10.0'
    resolution:
      integrity: sha1-u0P/VZim6wXYm1n80SnJgzE2Br8=
  /strip-final-newline/2.0.0:
    engines:
      node: '>=6'
    resolution:
      integrity: sha512-BrpvfNAE3dcvq7ll3xVumzjKjZQ5tI1sEUIKr3Uoks0XUl45St3FlatVqef9prk4jRDzhW6WZg+3bk93y6pLjA==
  /strip-indent/3.0.0:
    dependencies:
      min-indent: 1.0.1
    engines:
      node: '>=8'
    resolution:
      integrity: sha512-laJTa3Jb+VQpaC6DseHhF7dXVqHTfJPCRDaEbid/drOhgitgYku/letMUqOXFoWV0zIIUbjpdH2t+tYj4bQMRQ==
  /strip-json-comments/2.0.1:
    dev: true
    engines:
      node: '>=0.10.0'
    resolution:
      integrity: sha1-PFMZQukIwml8DsNEhYwobHygpgo=
  /strip-json-comments/3.1.1:
    dev: true
    engines:
      node: '>=8'
    resolution:
      integrity: sha512-6fPc+R4ihwqP6N/aIv2f1gMH8lOVtWQHoqC4yK6oSDVVocumAsfCqjkXnqiYMhmMwS/mEHLp7Vehlt3ql6lEig==
  /supports-color/5.5.0:
    dependencies:
      has-flag: 3.0.0
    engines:
      node: '>=4'
    resolution:
      integrity: sha512-QjVjwdXIt408MIiAqCX4oUKsgU2EqAGzs2Ppkm4aQYbjm+ZEWEcW4SfFNTr4uMNZma0ey4f5lgLrkB0aX0QMow==
  /supports-color/7.2.0:
    dependencies:
      has-flag: 4.0.0
    engines:
      node: '>=8'
    resolution:
      integrity: sha512-qpCAvRl9stuOHveKsn7HncJRvv501qIacKzQlO/+Lwxc9+0q2wLyv4Dfvt80/DPn2pqOBsJdDiogXGR9+OvwRw==
  /supports-hyperlinks/2.1.0:
    dependencies:
      has-flag: 4.0.0
      supports-color: 7.2.0
    engines:
      node: '>=8'
    resolution:
      integrity: sha512-zoE5/e+dnEijk6ASB6/qrK+oYdm2do1hjoLWrqUC/8WEIW1gbxFcKuBof7sW8ArN6e+AYvsE8HBGiVRWL/F5CA==
  /symbol-tree/3.2.4:
    dev: true
    resolution:
      integrity: sha512-9QNk5KwDF+Bvz+PyObkmSYjI5ksVUYtjW7AU22r2NKcfLJcXp96hkDWU3+XndOsUb+AQ9QhfzfCT2O+CNWT5Tw==
  /table/6.0.9:
    dependencies:
      ajv: 8.0.5
      is-boolean-object: 1.1.0
      is-number-object: 1.0.4
      is-string: 1.0.5
      lodash.clonedeep: 4.5.0
      lodash.flatten: 4.4.0
      lodash.truncate: 4.4.2
      slice-ansi: 4.0.0
      string-width: 4.2.2
    dev: true
    engines:
      node: '>=10.0.0'
    resolution:
      integrity: sha512-F3cLs9a3hL1Z7N4+EkSscsel3z55XT950AvB05bwayrNg5T1/gykXtigioTAjbltvbMSJvvhFCbnf6mX+ntnJQ==
  /tar-fs/2.1.1:
    dependencies:
      chownr: 1.1.4
      mkdirp-classic: 0.5.3
      pump: 3.0.0
      tar-stream: 2.2.0
    dev: true
    resolution:
      integrity: sha512-V0r2Y9scmbDRLCNex/+hYzvp/zyYjvFbHPNgVTKfQvVrb6guiE/fxP+XblDNR011utopbkex2nM4dHNV6GDsng==
  /tar-stream/2.2.0:
    dependencies:
      bl: 4.1.0
      end-of-stream: 1.4.4
      fs-constants: 1.0.0
      inherits: 2.0.4
      readable-stream: 3.6.0
    engines:
      node: '>=6'
    resolution:
      integrity: sha512-ujeqbceABgwMZxEJnk2HDY2DlnUZ+9oEcb1KzTVfYHio0UE6dG71n60d8D2I4qNvleWrrXpmjpt7vZeF1LnMZQ==
  /tar/2.2.2:
    dependencies:
      block-stream: 0.0.9
      fstream: 1.0.12
      inherits: 2.0.4
    dev: true
    optional: true
    resolution:
      integrity: sha512-FCEhQ/4rE1zYv9rYXJw/msRqsnmlje5jHP6huWeBZ704jUTy02c5AZyWujpMR1ax6mVw9NyJMfuK2CMDWVIfgA==
  /tar/4.4.13:
    dependencies:
      chownr: 1.1.4
      fs-minipass: 1.2.7
      minipass: 2.9.0
      minizlib: 1.3.3
      mkdirp: 0.5.5
      safe-buffer: 5.2.1
      yallist: 3.1.1
    dev: true
    engines:
      node: '>=4.5'
    resolution:
      integrity: sha512-w2VwSrBoHa5BsSyH+KxEqeQBAllHhccyMFVHtGtdMpF4W7IRWfZjFiQceJPChOeTsSDVUpER2T8FA93pr0L+QA==
  /tar/6.1.0:
    dependencies:
      chownr: 2.0.0
      fs-minipass: 2.1.0
      minipass: 3.1.3
      minizlib: 2.1.2
      mkdirp: 1.0.4
      yallist: 4.0.0
    engines:
      node: '>= 10'
    resolution:
      integrity: sha512-DUCttfhsnLCjwoDoFcI+B2iJgYa93vBnDUATYEeRx6sntCTdN01VnqsIuTlALXla/LWooNg0yEGeB+Y8WdFxGA==
  /tarn/1.1.5:
    dev: true
    engines:
      node: '>=4.0.0'
    resolution:
      integrity: sha512-PMtJ3HCLAZeedWjJPgGnCvcphbCOMbtZpjKgLq3qM5Qq9aQud+XHrL0WlrlgnTyS8U+jrjGbEXprFcQrxPy52g==
  /tedious/6.7.0_debug@4.3.1:
    dependencies:
      '@azure/ms-rest-nodeauth': 2.0.2_debug@4.3.1
      '@types/node': 12.20.7
      '@types/readable-stream': 2.3.9
      bl: 3.0.1
      depd: 2.0.0
      iconv-lite: 0.5.2
      jsbi: 3.1.4
      native-duplexpair: 1.0.0
      punycode: 2.1.1
      readable-stream: 3.6.0
      sprintf-js: 1.1.2
    dev: true
    engines:
      node: '>= 6'
    peerDependencies:
      debug: '*'
    resolution:
      integrity: sha512-8qr7+sB0h4SZVQBRWUgHmYuOEflAOl2eihvxk0fVNvpvGJV4V5UC/YmSvebyfgyfwWcPO22/AnSbYVZZqf9wuQ==
  /temp-dir/1.0.0:
    engines:
      node: '>=4'
    resolution:
      integrity: sha1-CnwOom06Oa+n4OvqnB/AvE2qAR0=
  /temp-dir/2.0.0:
    engines:
      node: '>=8'
    resolution:
      integrity: sha512-aoBAniQmmwtcKp/7BzsH8Cxzv8OL736p7v1ihGb5e9DJ9kTwGWHrQrVB5+lfVDzfGrdRzXch+ig7LHaY1JTOrg==
  /temp-write/4.0.0:
    dependencies:
      graceful-fs: 4.2.6
      is-stream: 2.0.0
      make-dir: 3.1.0
      temp-dir: 1.0.0
      uuid: 3.4.0
    engines:
      node: '>=8'
    resolution:
      integrity: sha512-HIeWmj77uOOHb0QX7siN3OtwV3CTntquin6TNVg6SHOqCP3hYKmox90eeFOGaY1MqJ9WYDDjkyZrW6qS5AWpbw==
  /temp/0.4.0:
    dev: true
    engines:
      '0': node >=0.4.0
    resolution:
      integrity: sha1-ZxrWPVe+D+nXKUZks/xABjZnimA=
  /tempy/1.0.1:
    dependencies:
      del: 6.0.0
      is-stream: 2.0.0
      temp-dir: 2.0.0
      type-fest: 0.16.0
      unique-string: 2.0.0
    engines:
      node: '>=10'
    resolution:
      integrity: sha512-biM9brNqxSc04Ee71hzFbryD11nX7VPhQQY32AdDmjFvodsRFz/3ufeoTZ6uYkRFfGo188tENcASNs3vTdsM0w==
  /term-size/2.2.1:
    dev: true
    engines:
      node: '>=8'
    resolution:
      integrity: sha512-wK0Ri4fOGjv/XPy8SBHZChl8CM7uMc5VML7SqiQ0zG7+J5Vr+RMQDoHa2CNT6KHUnTGIXH34UDMkPzAUyapBZg==
  /terminal-link/2.1.1:
    dependencies:
      ansi-escapes: 4.3.2
      supports-hyperlinks: 2.1.0
    engines:
      node: '>=8'
    resolution:
      integrity: sha512-un0FmiRUQNr5PJqy9kP7c40F5BOfpGlYTrxonDChEZB7pzZxRNp/bt+ymiy9/npwXya9KH99nJ/GXFIiUkYGFQ==
  /test-exclude/6.0.0:
    dependencies:
      '@istanbuljs/schema': 0.1.3
      glob: 7.1.6
      minimatch: 3.0.4
    dev: true
    engines:
      node: '>=8'
    resolution:
      integrity: sha512-cAGWPIyOHU6zlmg88jwm7VRyXnMN7iV68OGAbYDk/Mh/xC/pzVPlQtY6ngoIH/5/tciuhGfvESU8GrHrcxD56w==
  /text-table/0.2.0:
    dev: true
    resolution:
      integrity: sha1-f17oI66AUgfACvLfSoTsP8+lcLQ=
  /throat/5.0.0:
    dev: true
    resolution:
      integrity: sha512-fcwX4mndzpLQKBS1DVYhGAcYaYt7vsHNIvQV+WXMvnow5cgjPphq5CaayLaGsjRdSCKZFNGt7/GYAuXaNOiYCA==
  /throttleit/1.0.0:
    dev: true
    resolution:
      integrity: sha1-nnhYNtr0Z0MUWlmEtiaNgoUorGw=
  /through/2.3.8:
    dev: true
    resolution:
      integrity: sha1-DdTJ/6q8NXlgsbckEV1+Doai4fU=
  /tmp/0.2.1:
    dependencies:
      rimraf: 3.0.2
    engines:
      node: '>=8.17.0'
    resolution:
      integrity: sha512-76SUhtfqR2Ijn+xllcI5P1oyannHNHByD80W1q447gU3mp9G9PSpGdWmjUOHRDPiHYacIk66W7ubDTuPF3BEtQ==
  /tmpl/1.0.4:
    dev: true
    resolution:
      integrity: sha1-I2QN17QtAEM5ERQIIOXPRA5SHdE=
  /to-fast-properties/2.0.0:
    dev: true
    engines:
      node: '>=4'
    resolution:
      integrity: sha1-3F5pjL0HkmW8c+A3doGk5Og/YW4=
  /to-object-path/0.3.0:
    dependencies:
      kind-of: 3.2.2
    dev: true
    engines:
      node: '>=0.10.0'
    resolution:
      integrity: sha1-KXWIt7Dn4KwI4E5nL4XB9JmeF68=
  /to-readable-stream/1.0.0:
    dev: true
    engines:
      node: '>=6'
    resolution:
      integrity: sha512-Iq25XBt6zD5npPhlLVXGFN3/gyR2/qODcKNNyTMd4vbm39HUaOiAM4PMq0eMVC/Tkxz+Zjdsc55g9yyz+Yq00Q==
  /to-regex-range/2.1.1:
    dependencies:
      is-number: 3.0.0
      repeat-string: 1.6.1
    dev: true
    engines:
      node: '>=0.10.0'
    resolution:
      integrity: sha1-fIDBe53+vlmeJzZ+DU3VWQFB2zg=
  /to-regex-range/5.0.1:
    dependencies:
      is-number: 7.0.0
    engines:
      node: '>=8.0'
    resolution:
      integrity: sha512-65P7iz6X5yEr1cwcgvQxbbIw7Uk3gOy5dIdtZ4rDveLqhrdJP+Li/Hx6tyK0NEb+2GCyneCMJiGqrADCSNk8sQ==
  /to-regex/3.0.2:
    dependencies:
      define-property: 2.0.2
      extend-shallow: 3.0.2
      regex-not: 1.0.2
      safe-regex: 1.1.0
    dev: true
    engines:
      node: '>=0.10.0'
    resolution:
      integrity: sha512-FWtleNAtZ/Ki2qtqej2CXTOayOH9bHDQF+Q48VpWyDXjbYxA4Yz8iDB31zXOBUlOHHKidDbqGVrTUvQMPmBGBw==
  /toidentifier/1.0.0:
    dev: true
    engines:
      node: '>=0.6'
    resolution:
      integrity: sha512-yaOH/Pk/VEhBWWTlhI+qXxDFXlejDGcQipMlyxda9nthulaxLZUNcUqFxokp0vcYnvteJln5FNQDRrxj3YcbVw==
  /tough-cookie/2.5.0:
    dependencies:
      psl: 1.8.0
      punycode: 2.1.1
    dev: true
    engines:
      node: '>=0.8'
    resolution:
      integrity: sha512-nlLsUzgm1kfLXSXfRZMc1KLAugd4hqJHDTvc2hDIwS3mZAfMEuMbc03SujMF+GEcpaX/qboeycw6iO8JwVv2+g==
  /tough-cookie/4.0.0:
    dependencies:
      psl: 1.8.0
      punycode: 2.1.1
      universalify: 0.1.2
    dev: true
    engines:
      node: '>=6'
    resolution:
      integrity: sha512-tHdtEpQCMrc1YLrMaqXXcj6AxhYi/xgit6mZu1+EDWUn+qhUf8wMQoFIy9NXuq23zAwtcB0t/MjACGR18pcRbg==
  /tr46/2.0.2:
    dependencies:
      punycode: 2.1.1
    dev: true
    engines:
      node: '>=8'
    resolution:
      integrity: sha512-3n1qG+/5kg+jrbTzwAykB5yRYtQCTqOGKq5U5PE3b0a1/mzo6snDhjGS0zJVJunO0NrT3Dg1MLy5TjWP/UJppg==
  /trim-newlines/3.0.0:
    dev: true
    engines:
      node: '>=8'
    resolution:
      integrity: sha512-C4+gOpvmxaSMKuEf9Qc134F1ZuOHVXKRbtEflf4NTtuuJDEIJ9p5PXsalL8SkeRw+qit1Mo+yuvMPAKwWg/1hA==
  /ts-jest/26.4.0_jest@26.4.2+typescript@4.0.3:
    dependencies:
      '@types/jest': 26.0.14
      bs-logger: 0.2.6
      buffer-from: 1.1.1
      fast-json-stable-stringify: 2.1.0
      jest: 26.4.2
      jest-util: 26.6.2
      json5: 2.2.0
      lodash.memoize: 4.1.2
      make-error: 1.3.6
      mkdirp: 1.0.4
      semver: 7.3.5
      typescript: 4.0.3
      yargs-parser: 20.2.7
    dev: true
    engines:
      node: '>= 10'
    hasBin: true
    peerDependencies:
      jest: '>=26 <27'
      typescript: '>=3.8 <5.0'
    resolution:
      integrity: sha512-ofBzoCqf6Nv/PoWb/ByV3VNKy2KJSikamOBxvR3E6eVdIw10GwAXoyvMWXXjZJK2s6S27ZE8fI+JBTnGaovl6Q==
  /ts-jest/26.5.4_jest@26.6.3+typescript@4.2.3:
    dependencies:
      bs-logger: 0.2.6
      buffer-from: 1.1.1
      fast-json-stable-stringify: 2.1.0
      jest: 26.6.3
      jest-util: 26.6.2
      json5: 2.2.0
      lodash: 4.17.21
      make-error: 1.3.6
      mkdirp: 1.0.4
      semver: 7.3.5
      typescript: 4.2.3
      yargs-parser: 20.2.7
    dev: true
    engines:
      node: '>= 10'
    hasBin: true
    peerDependencies:
      jest: '>=26 <27'
      typescript: '>=3.8 <5.0'
    resolution:
      integrity: sha512-I5Qsddo+VTm94SukBJ4cPimOoFZsYTeElR2xy6H2TOVs+NsvgYglW8KuQgKoApOKuaU/Ix/vrF9ebFZlb5D2Pg==
  /ts-node/9.1.1_typescript@4.2.3:
    dependencies:
      arg: 4.1.3
      create-require: 1.1.1
      diff: 4.0.2
      make-error: 1.3.6
      source-map-support: 0.5.19
      typescript: 4.2.3
      yn: 3.1.1
    dev: true
    engines:
      node: '>=10.0.0'
    hasBin: true
    peerDependencies:
      typescript: '>=2.7'
    resolution:
      integrity: sha512-hPlt7ZACERQGf03M253ytLY3dHbGNGrAq9qIHWUY9XHYl1z7wYngSr3OQ5xmui8o2AaxsONxIzjafLUiWBo1Fg==
  /tsc-watch/4.2.9_typescript@4.2.3:
    dependencies:
      cross-spawn: 7.0.3
      node-cleanup: 2.1.2
      ps-tree: 1.2.0
      string-argv: 0.1.2
      strip-ansi: 6.0.0
      typescript: 4.2.3
    dev: true
    engines:
      node: '>=8.17.0'
    hasBin: true
    peerDependencies:
      typescript: '*'
    resolution:
      integrity: sha512-DlTaoDs74+KUpyWr7dCGhuscAUKCz6CiFduBN7R9RbLJSSN1moWdwoCLASE7+zLgGvV5AwXfYDiEMAsPGaO+Vw==
  /tsd/0.14.0:
    dependencies:
      eslint-formatter-pretty: 4.0.0
      globby: 11.0.3
      meow: 7.1.1
      path-exists: 4.0.0
      read-pkg-up: 7.0.1
      update-notifier: 4.1.3
    dev: true
    engines:
      node: '>=10'
    hasBin: true
    resolution:
      integrity: sha512-fl1gS5orAwqIb0P2xMdppgCrwv1BfCJn67wBzRBCV9OUaWHVXHqiIqL6yX/519xFgT1ZOaLMhr5W9XDo8kuuRA==
  /tslib/1.14.1:
    dev: true
    resolution:
      integrity: sha512-Xni35NKzjgMrwevysHTCArtLDpPvye8zV/0E4EyYn43P7/7qvQwPh9BGkHewbMulVntbigmcT7rdX3BNo9wRJg==
  /tslib/2.1.0:
    dev: true
    resolution:
      integrity: sha512-hcVC3wYEziELGGmEEXue7D75zbwIIVUMWAVbHItGPx0ziyXxrOMQx4rQEVEV45Ut/1IotuEvwqPopzIOkDMf0A==
  /tsutils/3.21.0_typescript@4.0.3:
    dependencies:
      tslib: 1.14.1
      typescript: 4.0.3
    dev: true
    engines:
      node: '>= 6'
    peerDependencies:
      typescript: '>=2.8.0 || >= 3.2.0-dev || >= 3.3.0-dev || >= 3.4.0-dev || >= 3.5.0-dev || >= 3.6.0-dev || >= 3.6.0-beta || >= 3.7.0-dev || >= 3.7.0-beta'
    resolution:
      integrity: sha512-mHKK3iUXL+3UF6xL5k0PEhKRUBKPBCv/+RkEOpjRWxxx27KKRBmmA60A9pgOUvMi8GKhRMPEmjBRPzs2W7O1OA==
  /tsutils/3.21.0_typescript@4.2.3:
    dependencies:
      tslib: 1.14.1
      typescript: 4.2.3
    dev: true
    engines:
      node: '>= 6'
    peerDependencies:
      typescript: '>=2.8.0 || >= 3.2.0-dev || >= 3.3.0-dev || >= 3.4.0-dev || >= 3.5.0-dev || >= 3.6.0-dev || >= 3.6.0-beta || >= 3.7.0-dev || >= 3.7.0-beta'
    resolution:
      integrity: sha512-mHKK3iUXL+3UF6xL5k0PEhKRUBKPBCv/+RkEOpjRWxxx27KKRBmmA60A9pgOUvMi8GKhRMPEmjBRPzs2W7O1OA==
  /tunnel-agent/0.6.0:
    dependencies:
      safe-buffer: 5.2.1
    dev: true
    resolution:
      integrity: sha1-J6XeoGs2sEoKmWZ3SykIaPD8QP0=
  /tunnel/0.0.6:
    dev: true
    engines:
      node: '>=0.6.11 <=0.7.0 || >=0.7.3'
    resolution:
      integrity: sha512-1h/Lnq9yajKY2PEbBadPXj3VxsDDu844OnaAo52UVmIzIvwwtBPIuNvkjuzBlTWpfJyUbG3ez0KSBibQkj4ojg==
  /tweetnacl/0.14.5:
    dev: true
    resolution:
      integrity: sha1-WuaBd/GS1EViadEIr6k/+HQ/T2Q=
  /type-check/0.3.2:
    dependencies:
      prelude-ls: 1.1.2
    dev: true
    engines:
      node: '>= 0.8.0'
    resolution:
      integrity: sha1-WITKtRLPHTVeP7eE8wgEsrUg23I=
  /type-check/0.4.0:
    dependencies:
      prelude-ls: 1.2.1
    dev: true
    engines:
      node: '>= 0.8.0'
    resolution:
      integrity: sha512-XleUoc9uwGXqjWwXaUTZAmzMcFZ5858QA2vvx1Ur5xIcixXIP+8LnFDgRplU30us6teqdlskFfu+ae4K79Ooew==
  /type-detect/4.0.8:
    dev: true
    engines:
      node: '>=4'
    resolution:
      integrity: sha512-0fr/mIH1dlO+x7TlcMy+bIDqKPsw/70tVyeHW787goQjhmqaZe10uwLujubK9q9Lg6Fiho1KUKDYz0Z7k7g5/g==
  /type-fest/0.13.1:
    dev: true
    engines:
      node: '>=10'
    resolution:
      integrity: sha512-34R7HTnG0XIJcBSn5XhDd7nNFPRcXYRZrBB2O2jdKqYODldSzBAqzsWoZYYvduky73toYS/ESqxPvkDf/F0XMg==
  /type-fest/0.16.0:
    engines:
      node: '>=10'
    resolution:
      integrity: sha512-eaBzG6MxNzEn9kiwvtre90cXaNLkmadMWa1zQMs3XORCXNbsH/OewwbxC5ia9dCxIxnTAsSxXJaa/p5y8DlvJg==
  /type-fest/0.20.2:
    dev: true
    engines:
      node: '>=10'
    resolution:
      integrity: sha512-Ne+eE4r0/iWnpAxD852z3A+N0Bt5RN//NjJwRd2VFHEmrywxf5vsZlh4R6lixl6B+wz/8d+maTSAkN1FIkI3LQ==
  /type-fest/0.21.3:
    engines:
      node: '>=10'
    resolution:
      integrity: sha512-t0rzBq87m3fVcduHDUFhKmyyX+9eo6WQjZvf51Ea/M0Q7+T374Jp1aUiyUl0GKxp8M/OETVHSDvmkyPgvX+X2w==
  /type-fest/0.6.0:
    engines:
      node: '>=8'
    resolution:
      integrity: sha512-q+MB8nYR1KDLrgr4G5yemftpMC7/QLqVndBmEEdqzmNj5dcFOO4Oo8qlwZE3ULT3+Zim1F8Kq4cBnikNhlCMlg==
  /type-fest/0.7.1:
    dev: true
    engines:
      node: '>=8'
    resolution:
      integrity: sha512-Ne2YiiGN8bmrmJJEuTWTLJR32nh/JdL1+PSicowtNb0WFpn59GK8/lfD61bVtzguz7b3PBt74nxpv/Pw5po5Rg==
  /type-fest/0.8.1:
    engines:
      node: '>=8'
    resolution:
      integrity: sha512-4dbzIzqvjtgiM5rw1k5rEHtBANKmdudhGyBEajN01fEyhaAIhsoKNy6y7+IN93IfpFtwY9iqi7kD+xwKhQsNJA==
  /type-is/1.6.18:
    dependencies:
      media-typer: 0.3.0
      mime-types: 2.1.30
    dev: true
    engines:
      node: '>= 0.6'
    resolution:
      integrity: sha512-TkRKr9sUTxEH8MdfuCSP7VizJyzRNMjj2J2do2Jr3Kym598JVdEksuzPQCnlFPW4ky9Q+iA+ma9BGm06XQBy8g==
  /typedarray-to-buffer/3.1.5:
    dependencies:
      is-typedarray: 1.0.0
    dev: true
    resolution:
      integrity: sha512-zdu8XMNEDepKKR+XYOXAVPtWui0ly0NtohUscw+UmaHiAWT8hrV1rr//H6V+0DvJ3OQ19S979M0laLfX8rm82Q==
  /typescript/4.0.3:
    dev: true
    engines:
      node: '>=4.2.0'
    hasBin: true
    resolution:
      integrity: sha512-tEu6DGxGgRJPb/mVPIZ48e69xCn2yRmCgYmDugAVwmJ6o+0u1RI18eO7E7WBTLYLaEVVOhwQmcdhQHweux/WPg==
  /typescript/4.2.3:
    dev: true
    engines:
      node: '>=4.2.0'
    hasBin: true
    resolution:
      integrity: sha512-qOcYwxaByStAWrBf4x0fibwZvMRG+r4cQoTjbPtUlrWjBHbmCAww1i448U0GJ+3cNNEtebDteo/cHOR3xJ4wEw==
  /uid2/0.0.3:
    dev: true
    resolution:
      integrity: sha1-SDEm4Rd03y9xuLY53NeZw3YWK4I=
  /underscore/1.12.1:
    dev: true
    resolution:
      integrity: sha512-hEQt0+ZLDVUMhebKxL4x1BTtDY7bavVofhZ9KZ4aI26X9SRaE+Y3m83XUL1UP2jn8ynjndwCCpEHdUG+9pP1Tw==
  /undici/3.3.3:
    resolution:
      integrity: sha512-JcC6p86DLPDne5vhm9nZ9N6hW/WPCtO8/NV+7YHS+x/mQ+NpWvtGxIt28ObBsySPec8FsabyiLPhmn7Htl9w3A==
  /union-value/1.0.1:
    dependencies:
      arr-union: 3.1.0
      get-value: 2.0.6
      is-extendable: 0.1.1
      set-value: 2.0.1
    dev: true
    engines:
      node: '>=0.10.0'
    resolution:
      integrity: sha512-tJfXmxMeWYnczCVs7XAEvIV7ieppALdyepWMkHkwciRpZraG/xwT+s2JN8+pr1+8jCRf80FFzvr+MpQeeoF4Xg==
  /unique-string/2.0.0:
    dependencies:
      crypto-random-string: 2.0.0
    engines:
      node: '>=8'
    resolution:
      integrity: sha512-uNaeirEPvpZWSgzwsPGtU2zVSTrn/8L5q/IexZmH0eH6SA73CmAA5U4GwORTxQAZs95TAXLNqeLoPPNO5gZfWg==
  /unique-temp-dir/1.0.0:
    dependencies:
      mkdirp: 0.5.5
      os-tmpdir: 1.0.2
      uid2: 0.0.3
    dev: true
    engines:
      node: '>=0.10.0'
    resolution:
      integrity: sha1-bc6VsmgcoAPuv7MEpBX5y6vMU4U=
  /universalify/0.1.2:
    dev: true
    engines:
      node: '>= 4.0.0'
    resolution:
      integrity: sha512-rBJeI5CXAlmy1pV+617WB9J63U6XcazHHF2f2dbJix4XzpUF0RS3Zbj0FGIOCAva5P/d/GBOYaACQ1w+0azUkg==
  /unpipe/1.0.0:
    dev: true
    engines:
      node: '>= 0.8'
    resolution:
      integrity: sha1-sr9O6FFKrmFltIF4KdIbLvSZBOw=
  /unset-value/1.0.0:
    dependencies:
      has-value: 0.3.1
      isobject: 3.0.1
    dev: true
    engines:
      node: '>=0.10.0'
    resolution:
      integrity: sha1-g3aHP30jNRef+x5vw6jtDfyKtVk=
  /update-notifier/4.1.3:
    dependencies:
      boxen: 4.2.0
      chalk: 3.0.0
      configstore: 5.0.1
      has-yarn: 2.1.0
      import-lazy: 2.1.0
      is-ci: 2.0.0
      is-installed-globally: 0.3.2
      is-npm: 4.0.0
      is-yarn-global: 0.3.0
      latest-version: 5.1.0
      pupa: 2.1.1
      semver-diff: 3.1.1
      xdg-basedir: 4.0.0
    dev: true
    engines:
      node: '>=8'
    resolution:
      integrity: sha512-Yld6Z0RyCYGB6ckIjffGOSOmHXj1gMeE7aROz4MG+XMkmixBX4jUngrGXNYz7wPKBmtoD4MnBa2Anu7RSKht/A==
  /uri-js/4.4.1:
    dependencies:
      punycode: 2.1.1
    dev: true
    resolution:
      integrity: sha512-7rKUyy33Q1yc98pQ1DAmLtwX109F7TIfWlW1Ydo8Wl1ii1SeHieeh0HHfPeL2fMXK6z0s8ecKs9frCuLJvndBg==
  /urix/0.1.0:
    deprecated: Please see https://github.com/lydell/urix#deprecated
    dev: true
    resolution:
      integrity: sha1-2pN/emLiH+wf0Y1Js1wpNQZ6bHI=
  /url-parse-lax/3.0.0:
    dependencies:
      prepend-http: 2.0.0
    dev: true
    engines:
      node: '>=4'
    resolution:
      integrity: sha1-FrXK/Afb42dsGxmZF3gj1lA6yww=
  /url-parse/1.5.1:
    dependencies:
      querystringify: 2.2.0
      requires-port: 1.0.0
    resolution:
      integrity: sha512-HOfCOUJt7iSYzEx/UqgtwKRMC6EU91NFhsCHMv9oM03VJcVo2Qrp8T8kI9D7amFf1cu+/3CEhgb3rF9zL7k85Q==
  /use/3.1.1:
    dev: true
    engines:
      node: '>=0.10.0'
    resolution:
      integrity: sha512-cwESVXlO3url9YWlFW/TA9cshCEhtu7IKJ/p5soJ/gGpj7vbvFrAY/eIioQ6Dw23KjZhYgiIo8HOs1nQ2vr/oQ==
  /util-deprecate/1.0.2:
    resolution:
      integrity: sha1-RQ1Nyfpw3nMnYvvS1KKJgUGaDM8=
  /utils-merge/1.0.1:
    dev: true
    engines:
      node: '>= 0.4.0'
    resolution:
      integrity: sha1-n5VxD1CiZ5R7LMwSR0HBAoQn5xM=
  /uuid/3.4.0:
    hasBin: true
    resolution:
      integrity: sha512-HjSDRw6gZE5JMggctHBcjVak08+KEVhSIiDzFnT9S9aegmp85S/bReBVTb4QTFaRNptJ9kuYaNhnbNEOkbKb/A==
  /uuid/8.3.0:
    dev: true
    hasBin: true
    resolution:
      integrity: sha512-fX6Z5o4m6XsXBdli9g7DtWgAx+osMsRRZFKma1mIUsLCz6vRvv+pz5VNbyu9UEDzpMWulZfvpgb/cmDXVulYFQ==
  /uuid/8.3.2:
    hasBin: true
    resolution:
      integrity: sha512-+NYs2QeMWy+GWFOEm9xnn6HCDp0l7QBD7ml8zLUmJ+93Q5NF0NocErnwkTkXVFNiX3/fpC6afS8Dhb/gz7R7eg==
  /v8-compile-cache/2.3.0:
    dev: true
    resolution:
      integrity: sha512-l8lCEmLcLYZh4nbunNZvQCJc5pv7+RCwa8q/LdUx8u7lsWvPDKmpodJAJNwkAhJC//dFY48KuIEmjtd4RViDrA==
  /v8-to-istanbul/7.1.1:
    dependencies:
      '@types/istanbul-lib-coverage': 2.0.3
      convert-source-map: 1.7.0
      source-map: 0.7.3
    dev: true
    engines:
      node: '>=10.10.0'
    resolution:
      integrity: sha512-p0BB09E5FRjx0ELN6RgusIPsSPhtgexSRcKETybEs6IGOTXJSZqfwxp7r//55nnu0f1AxltY5VvdVqy2vZf9AA==
  /validate-npm-package-license/3.0.4:
    dependencies:
      spdx-correct: 3.1.1
      spdx-expression-parse: 3.0.1
    resolution:
      integrity: sha512-DpKm2Ui/xN7/HQKCtpZxoRWBhZ9Z0kqtygG8XCgNQ8ZlDnxuQmWhj566j8fN4Cu3/JmbhsDo7fcAJq4s9h27Ew==
  /vary/1.1.2:
    dev: true
    engines:
      node: '>= 0.8'
    resolution:
      integrity: sha1-IpnwLG3tMNSllhsLn3RSShj2NPw=
  /verror/1.10.0:
    dependencies:
      assert-plus: 1.0.0
      core-util-is: 1.0.2
      extsprintf: 1.4.0
    dev: true
    engines:
      '0': node >=0.6.0
    resolution:
      integrity: sha1-OhBcoXBTr1XW4nDB+CiGguGNpAA=
  /w3c-hr-time/1.0.2:
    dependencies:
      browser-process-hrtime: 1.0.0
    dev: true
    resolution:
      integrity: sha512-z8P5DvDNjKDoFIHK7q8r8lackT6l+jo/Ye3HOle7l9nICP9lf1Ci25fy9vHd0JOWewkIFzXIEig3TdKT7JQ5fQ==
  /w3c-xmlserializer/2.0.0:
    dependencies:
      xml-name-validator: 3.0.0
    dev: true
    engines:
      node: '>=10'
    resolution:
      integrity: sha512-4tzD0mF8iSiMiNs30BiLO3EpfGLZUT2MSX/G+o7ZywDzliWQ3OPtTZ0PTC3B3ca1UAf4cJMHB+2Bf56EriJuRA==
  /walker/1.0.7:
    dependencies:
      makeerror: 1.0.11
    dev: true
    resolution:
      integrity: sha1-L3+bj9ENZ3JisYqITijRlhjgKPs=
  /webidl-conversions/5.0.0:
    dev: true
    engines:
      node: '>=8'
    resolution:
      integrity: sha512-VlZwKPCkYKxQgeSbH5EyngOmRp7Ww7I9rQLERETtf5ofd9pGeswWiOtogpEO850jziPRarreGxn5QIiTqpb2wA==
  /webidl-conversions/6.1.0:
    dev: true
    engines:
      node: '>=10.4'
    resolution:
      integrity: sha512-qBIvFLGiBpLjfwmYAaHPXsn+ho5xZnGvyGvsarywGNc8VyQJUMHJ8OBKGGrPER0okBeMDaan4mNBlgBROxuI8w==
  /whatwg-encoding/1.0.5:
    dependencies:
      iconv-lite: 0.4.24
    dev: true
    resolution:
      integrity: sha512-b5lim54JOPN9HtzvK9HFXvBma/rnfFeqsic0hSpjtDbVxR3dJKLc+KB4V6GgiGOvl7CY/KNh8rxSo9DKQrnUEw==
  /whatwg-mimetype/2.3.0:
    dev: true
    resolution:
      integrity: sha512-M4yMwr6mAnQz76TbJm914+gPpB/nCwvZbJU28cUD6dR004SAxDLOOSUaB1JDRqLtaOV/vi0IC5lEAGFgrjGv/g==
  /whatwg-url/8.5.0:
    dependencies:
      lodash: 4.17.21
      tr46: 2.0.2
      webidl-conversions: 6.1.0
    dev: true
    engines:
      node: '>=10'
    resolution:
      integrity: sha512-fy+R77xWv0AiqfLl4nuGUlQ3/6b5uNfQ4WAbGQVMYshCTCCPK9psC1nWh3XHuxGVCtlcDDQPQW1csmmIQo+fwg==
  /which-module/2.0.0:
    dev: true
    resolution:
      integrity: sha1-2e8H3Od7mQK4o6j6SzHD4/fm6Ho=
  /which-pm-runs/1.0.0:
    dev: true
    resolution:
      integrity: sha1-Zws6+8VS4LVd9rd4DKdGFfI60cs=
  /which/1.3.1:
    dependencies:
      isexe: 2.0.0
    dev: true
    hasBin: true
    resolution:
      integrity: sha512-HxJdYWq1MTIQbJ3nw0cqssHoTNU267KlrDuGZ1WYlxDStUtKUhOaJmh112/TZmHxxUfuJqPXSOm7tDyas0OSIQ==
  /which/2.0.2:
    dependencies:
      isexe: 2.0.0
    engines:
      node: '>= 8'
    hasBin: true
    resolution:
      integrity: sha512-BLI3Tl1TW3Pvl70l3yq3Y64i+awpwXqsGBYWkkqMtnbXgrMD+yj7rhW0kuEDxzJaYXGjEW5ogapKNMEKNMjibA==
  /wide-align/1.1.3:
    dependencies:
      string-width: 1.0.2
    dev: true
    resolution:
      integrity: sha512-QGkOQc8XL6Bt5PwnsExKBPuMKBxnGxWWW3fU55Xt4feHozMUhdUMaBCk290qpm/wG5u/RSKzwdAC4i51YigihA==
  /widest-line/3.1.0:
    dependencies:
      string-width: 4.2.2
    dev: true
    engines:
      node: '>=8'
    resolution:
      integrity: sha512-NsmoXalsWVDMGupxZ5R08ka9flZjjiLvHVAWYOKtiKM8ujtZWr9cRffak+uSE48+Ob8ObalXpwyeUiyDD6QFgg==
  /word-wrap/1.2.3:
    dev: true
    engines:
      node: '>=0.10.0'
    resolution:
      integrity: sha512-Hz/mrNwitNRh/HUAtM/VT/5VH+ygD6DV7mYKZAtHOrbs8U7lvPS6xf7EJKMF0uW1KJCl0H701g3ZGus+muE5vQ==
  /wrap-ansi/6.2.0:
    dependencies:
      ansi-styles: 4.3.0
      string-width: 4.2.2
      strip-ansi: 6.0.0
    engines:
      node: '>=8'
    resolution:
      integrity: sha512-r6lPcBGxZXlIcymEu7InxDMhdW0KDxpLgoFLcguasxCaJ/SOIZwINatK9KY/tf+ZrlywOKU0UDj3ATXUBfxJXA==
  /wrap-ansi/7.0.0:
    dependencies:
      ansi-styles: 4.3.0
      string-width: 4.2.2
      strip-ansi: 6.0.0
    dev: true
    engines:
      node: '>=10'
    resolution:
      integrity: sha512-YVGIj2kamLSTxw6NsZjoBxfSwsn0ycdesmc4p+Q21c5zPuZ1pl+NfxVdxPtdHvmNVOQ6XSYG4AUtyt/Fi7D16Q==
  /wrappy/1.0.2:
    resolution:
      integrity: sha1-tSQ9jz7BqjXxNkYFvA0QNuMKtp8=
  /write-file-atomic/3.0.3:
    dependencies:
      imurmurhash: 0.1.4
      is-typedarray: 1.0.0
      signal-exit: 3.0.3
      typedarray-to-buffer: 3.1.5
    dev: true
    resolution:
      integrity: sha512-AvHcyZ5JnSfq3ioSyjrBkH9yW4m7Ayk8/9My/DD9onKeu/94fwrMocemO2QAJFAlnnDN+ZDS+ZjAR5ua1/PV/Q==
  /ws/7.4.4:
    dev: true
    engines:
      node: '>=8.3.0'
    peerDependencies:
      bufferutil: ^4.0.1
      utf-8-validate: ^5.0.2
    peerDependenciesMeta:
      bufferutil:
        optional: true
      utf-8-validate:
        optional: true
    resolution:
      integrity: sha512-Qm8k8ojNQIMx7S+Zp8u/uHOx7Qazv3Yv4q68MiWWWOJhiwG5W3x7iqmRtJo8xxrciZUY4vRxUTJCKuRnF28ZZw==
  /xdg-basedir/4.0.0:
    dev: true
    engines:
      node: '>=8'
    resolution:
      integrity: sha512-PSNhEJDejZYV7h50BohL09Er9VaIefr2LMAf3OEmpCkjOi34eYyQYAXUTjEQtZJTKcF0E2UKTh+osDLsgNim9Q==
  /xml-name-validator/3.0.0:
    dev: true
    resolution:
      integrity: sha512-A5CUptxDsvxKJEU3yO6DuWBSJz/qizqzJKOMIfUJHETbBw/sFaDxgd6fxm1ewUaM0jZ444Fc5vC5ROYurg/4Pw==
  /xml2js/0.4.23:
    dependencies:
      sax: 1.2.4
      xmlbuilder: 11.0.1
    dev: true
    engines:
      node: '>=4.0.0'
    resolution:
      integrity: sha512-ySPiMjM0+pLDftHgXY4By0uswI3SPKLDw/i3UXbnO8M/p28zqexCUoPmQFrYD+/1BzhGJSs2i1ERWKJAtiLrug==
  /xmlbuilder/11.0.1:
    dev: true
    engines:
      node: '>=4.0'
    resolution:
      integrity: sha512-fDlsI/kFEx7gLvbecc0/ohLG50fugQp8ryHzMTuW9vSa1GJ0XYWKnhsUx7oie3G98+r56aTQIUB4kht42R3JvA==
  /xmlchars/2.2.0:
    dev: true
    resolution:
      integrity: sha512-JZnDKK8B0RCDw84FNdDAIpZK+JuJw+s7Lz8nksI7SIuU3UXJJslUthsi+uWBUYOwPFwW7W7PRLRfUKpxjtjFCw==
  /xmldom/0.5.0:
    dev: true
    engines:
      node: '>=10.0.0'
    resolution:
      integrity: sha512-Foaj5FXVzgn7xFzsKeNIde9g6aFBxTPi37iwsno8QvApmtg7KYrr+OPyRHcJF7dud2a5nGRBXK3n0dL62Gf7PA==
  /xpath.js/1.1.0:
    dev: true
    engines:
      node: '>=0.4.0'
    resolution:
      integrity: sha512-jg+qkfS4K8E7965sqaUl8mRngXiKb3WZGfONgE18pr03FUQiuSV6G+Ej4tS55B+rIQSFEIw3phdVAQ4pPqNWfQ==
  /xtend/4.0.2:
    dev: true
    engines:
      node: '>=0.4'
    resolution:
      integrity: sha512-LKYU1iAXJXUgAXn9URjiu+MWhyUXHsvfp7mcuYm9dSUKK0/CjtrUwFAxD82/mCWbtLsGjFIad0wIsod4zrTAEQ==
  /y18n/4.0.1:
    dev: true
    resolution:
      integrity: sha512-wNcy4NvjMYL8gogWWYAO7ZFWFfHcbdbE57tZO8e4cbpj8tfUcwrwqSl3ad8HxpYWCdXcJUCeKKZS62Av1affwQ==
  /yallist/3.1.1:
    dev: true
    resolution:
      integrity: sha512-a4UGQaWPH59mOXUYnAG2ewncQS4i4F43Tv3JoAM+s2VDAmS9NsK8GpDMLrCHPksFT7h3K6TOoUNn2pb7RoXx4g==
  /yallist/4.0.0:
    resolution:
      integrity: sha512-3wdGidZyq5PB084XLES5TpOSRA3wjXAlIWMhum2kRcv/41Sn2emQ0dycQW4uZXLejwKvg6EsvbdlVL+FYEct7A==
  /yaml/1.10.2:
    dev: true
    engines:
      node: '>= 6'
    resolution:
      integrity: sha512-r3vXyErRCYJ7wg28yvBY5VSoAF8ZvlcW9/BwUzEtUsjvX/DKs24dIkuwjtuprwJJHsbyUbLApepYTR1BN4uHrg==
  /yargs-parser/18.1.3:
    dependencies:
      camelcase: 5.3.1
      decamelize: 1.2.0
    dev: true
    engines:
      node: '>=6'
    resolution:
      integrity: sha512-o50j0JeToy/4K6OZcaQmW6lyXXKhq7csREXcDwk2omFPJEwUNOVtJKvmDr9EI1fAJZUyZcRF7kxGBWmRXudrCQ==
  /yargs-parser/20.2.7:
    dev: true
    engines:
      node: '>=10'
    resolution:
      integrity: sha512-FiNkvbeHzB/syOjIUxFDCnhSfzAL8R5vs40MgLFBorXACCOAEaWu0gRZl14vG8MR9AOJIZbmkjhusqBYZ3HTHw==
  /yargs/15.4.1:
    dependencies:
      cliui: 6.0.0
      decamelize: 1.2.0
      find-up: 4.1.0
      get-caller-file: 2.0.5
      require-directory: 2.1.1
      require-main-filename: 2.0.0
      set-blocking: 2.0.0
      string-width: 4.2.2
      which-module: 2.0.0
      y18n: 4.0.1
      yargs-parser: 18.1.3
    dev: true
    engines:
      node: '>=8'
    resolution:
      integrity: sha512-aePbxDmcYW++PaqBsJ+HYUFwCdv4LVvdnhBy78E57PIor8/OVvhMrADFFEDh8DHDFRv/O9i3lPhsENjO7QX0+A==
  /yn/3.1.1:
    dev: true
    engines:
      node: '>=6'
    resolution:
      integrity: sha512-Ux4ygGWsu2c7isFWe8Yu1YluJmqVhxqK2cLXNQA5AcC3QfbGNpM7fu0Y8b/z16pXLnFxZYvWhd3fhBY9DLmC6Q==
  /yocto-queue/0.1.0:
    engines:
      node: '>=10'
    resolution:
      integrity: sha512-rVksvsnNCdJ/ohGc6xgPwyN8eheCxsiLM8mxuE/t/mOVqJewPuO1miLpTHQiRgTKCLexL4MeAFVagts7HmNZ2Q==
  /zip-stream/3.0.1:
    dependencies:
      archiver-utils: 2.1.0
      compress-commons: 3.0.0
      readable-stream: 3.6.0
    engines:
      node: '>= 8'
    resolution:
      integrity: sha512-r+JdDipt93ttDjsOVPU5zaq5bAyY+3H19bDrThkvuVxC0xMQzU1PJcS6D+KrP3u96gH9XLomcHPb+2skoDjulQ==<|MERGE_RESOLUTION|>--- conflicted
+++ resolved
@@ -46,11 +46,7 @@
       typescript: 4.2.3
   packages/cli:
     dependencies:
-<<<<<<< HEAD
       '@prisma/engines': 2.21.0-13.4763e3ca53d38fe45a0f2e1a91f573e85ae450da
-=======
-      '@prisma/engines': 2.21.0-4.2b4ae74c1849602a9359b4367e2314eed3f1ba18
->>>>>>> 88491729
     devDependencies:
       '@prisma/client': link:../client
       '@prisma/debug': link:../debug
@@ -104,11 +100,7 @@
     specifiers:
       '@prisma/client': workspace:*
       '@prisma/debug': workspace:*
-<<<<<<< HEAD
       '@prisma/engines': 2.21.0-13.4763e3ca53d38fe45a0f2e1a91f573e85ae450da
-=======
-      '@prisma/engines': 2.21.0-4.2b4ae74c1849602a9359b4367e2314eed3f1ba18
->>>>>>> 88491729
       '@prisma/fetch-engine': workspace:*
       '@prisma/generator-helper': workspace:*
       '@prisma/get-platform': workspace:*
@@ -158,19 +150,11 @@
       typescript: 4.2.3
   packages/client:
     dependencies:
-<<<<<<< HEAD
       '@prisma/engines-version': 2.21.0-13.4763e3ca53d38fe45a0f2e1a91f573e85ae450da
     devDependencies:
       '@prisma/debug': link:../debug
       '@prisma/engine-core': link:../engine-core
       '@prisma/engines': 2.21.0-13.4763e3ca53d38fe45a0f2e1a91f573e85ae450da
-=======
-      '@prisma/engines-version': 2.21.0-4.2b4ae74c1849602a9359b4367e2314eed3f1ba18
-    devDependencies:
-      '@prisma/debug': link:../debug
-      '@prisma/engine-core': link:../engine-core
-      '@prisma/engines': 2.21.0-4.2b4ae74c1849602a9359b4367e2314eed3f1ba18
->>>>>>> 88491729
       '@prisma/fetch-engine': link:../fetch-engine
       '@prisma/generator-helper': link:../generator-helper
       '@prisma/get-platform': link:../get-platform
@@ -202,7 +186,7 @@
       indent-string: 4.0.0
       is-obj: 2.0.0
       is-regexp: 2.1.0
-      jest: 26.6.3
+      jest: 26.6.3_ts-node@9.1.1
       js-levenshtein: 1.1.6
       klona: 2.0.4
       lint-staged: 10.5.4
@@ -231,13 +215,8 @@
     specifiers:
       '@prisma/debug': workspace:*
       '@prisma/engine-core': workspace:*
-<<<<<<< HEAD
       '@prisma/engines': 2.21.0-13.4763e3ca53d38fe45a0f2e1a91f573e85ae450da
       '@prisma/engines-version': 2.21.0-13.4763e3ca53d38fe45a0f2e1a91f573e85ae450da
-=======
-      '@prisma/engines': 2.21.0-4.2b4ae74c1849602a9359b4367e2314eed3f1ba18
-      '@prisma/engines-version': 2.21.0-4.2b4ae74c1849602a9359b4367e2314eed3f1ba18
->>>>>>> 88491729
       '@prisma/fetch-engine': workspace:*
       '@prisma/generator-helper': workspace:*
       '@prisma/get-platform': workspace:*
@@ -336,11 +315,7 @@
   packages/engine-core:
     dependencies:
       '@prisma/debug': link:../debug
-<<<<<<< HEAD
       '@prisma/engines': 2.21.0-13.4763e3ca53d38fe45a0f2e1a91f573e85ae450da
-=======
-      '@prisma/engines': 2.21.0-4.2b4ae74c1849602a9359b4367e2314eed3f1ba18
->>>>>>> 88491729
       '@prisma/generator-helper': link:../generator-helper
       '@prisma/get-platform': link:../get-platform
       chalk: 4.1.0
@@ -369,11 +344,7 @@
       typescript: 4.2.3
     specifiers:
       '@prisma/debug': workspace:*
-<<<<<<< HEAD
       '@prisma/engines': 2.21.0-13.4763e3ca53d38fe45a0f2e1a91f573e85ae450da
-=======
-      '@prisma/engines': 2.21.0-4.2b4ae74c1849602a9359b4367e2314eed3f1ba18
->>>>>>> 88491729
       '@prisma/generator-helper': workspace:*
       '@prisma/get-platform': workspace:*
       '@types/jest': 26.0.22
@@ -419,11 +390,7 @@
       temp-dir: 2.0.0
       tempy: 1.0.1
     devDependencies:
-<<<<<<< HEAD
       '@prisma/engines-version': 2.21.0-13.4763e3ca53d38fe45a0f2e1a91f573e85ae450da
-=======
-      '@prisma/engines-version': 2.21.0-4.2b4ae74c1849602a9359b4367e2314eed3f1ba18
->>>>>>> 88491729
       '@types/find-cache-dir': 3.2.0
       '@types/jest': 26.0.22
       '@types/node': 12.20.7
@@ -445,11 +412,7 @@
       typescript: 4.2.3
     specifiers:
       '@prisma/debug': workspace:*
-<<<<<<< HEAD
       '@prisma/engines-version': 2.21.0-13.4763e3ca53d38fe45a0f2e1a91f573e85ae450da
-=======
-      '@prisma/engines-version': 2.21.0-4.2b4ae74c1849602a9359b4367e2314eed3f1ba18
->>>>>>> 88491729
       '@prisma/get-platform': workspace:*
       '@types/find-cache-dir': 3.2.0
       '@types/jest': 26.0.22
@@ -501,7 +464,7 @@
       eslint-plugin-eslint-comments: 3.2.0_eslint@7.23.0
       eslint-plugin-jest: 24.3.4_35a78af0615e8eb8fa35cc4d034e2c4e
       eslint-plugin-prettier: 3.3.1_b12b1e2728f2b373ebd5879b14325d0d
-      jest: 26.6.3
+      jest: 26.6.3_ts-node@9.1.1
       lint-staged: 10.5.4
       prettier: 2.2.1
       ts-jest: 26.5.4_jest@26.6.3+typescript@4.2.3
@@ -580,11 +543,7 @@
       strip-ansi: 6.0.0
       strip-indent: 3.0.0
     devDependencies:
-<<<<<<< HEAD
       '@prisma/engines-version': 2.21.0-13.4763e3ca53d38fe45a0f2e1a91f573e85ae450da
-=======
-      '@prisma/engines-version': 2.21.0-4.2b4ae74c1849602a9359b4367e2314eed3f1ba18
->>>>>>> 88491729
       '@prisma/generator-helper': link:../generator-helper
       '@prisma/sdk': link:../sdk
       '@types/diff': 4.0.2
@@ -617,11 +576,7 @@
       typescript: 4.2.3
     specifiers:
       '@prisma/debug': workspace:*
-<<<<<<< HEAD
       '@prisma/engines-version': 2.21.0-13.4763e3ca53d38fe45a0f2e1a91f573e85ae450da
-=======
-      '@prisma/engines-version': 2.21.0-4.2b4ae74c1849602a9359b4367e2314eed3f1ba18
->>>>>>> 88491729
       '@prisma/generator-helper': workspace:*
       '@prisma/get-platform': workspace:*
       '@prisma/sdk': workspace:*
@@ -708,11 +663,7 @@
     dependencies:
       '@prisma/debug': link:../debug
       '@prisma/engine-core': link:../engine-core
-<<<<<<< HEAD
       '@prisma/engines': 2.21.0-13.4763e3ca53d38fe45a0f2e1a91f573e85ae450da
-=======
-      '@prisma/engines': 2.21.0-4.2b4ae74c1849602a9359b4367e2314eed3f1ba18
->>>>>>> 88491729
       '@prisma/fetch-engine': link:../fetch-engine
       '@prisma/generator-helper': link:../generator-helper
       '@prisma/get-platform': link:../get-platform
@@ -758,7 +709,7 @@
       eslint-plugin-eslint-comments: 3.2.0_eslint@7.23.0
       eslint-plugin-jest: 24.3.4_35a78af0615e8eb8fa35cc4d034e2c4e
       eslint-plugin-prettier: 3.3.1_b12b1e2728f2b373ebd5879b14325d0d
-      jest: 26.6.3
+      jest: 26.6.3_ts-node@9.1.1
       lint-staged: 10.5.4
       prettier: 2.2.1
       ts-jest: 26.5.4_jest@26.6.3+typescript@4.2.3
@@ -767,11 +718,7 @@
     specifiers:
       '@prisma/debug': workspace:*
       '@prisma/engine-core': workspace:*
-<<<<<<< HEAD
       '@prisma/engines': 2.21.0-13.4763e3ca53d38fe45a0f2e1a91f573e85ae450da
-=======
-      '@prisma/engines': 2.21.0-4.2b4ae74c1849602a9359b4367e2314eed3f1ba18
->>>>>>> 88491729
       '@prisma/fetch-engine': workspace:*
       '@prisma/generator-helper': workspace:*
       '@prisma/get-platform': workspace:*
@@ -1345,6 +1292,43 @@
       node: '>= 10.14.2'
     resolution:
       integrity: sha512-xvV1kKbhfUqFVuZ8Cyo+JPpipAHHAV3kcDBftiduK8EICXmTFddryy3P7NfZt8Pv37rA9nEJBKCCkglCPt/Xjw==
+  /@jest/core/26.6.3_ts-node@9.1.1:
+    dependencies:
+      '@jest/console': 26.6.2
+      '@jest/reporters': 26.6.2
+      '@jest/test-result': 26.6.2
+      '@jest/transform': 26.6.2
+      '@jest/types': 26.6.2
+      '@types/node': 14.14.37
+      ansi-escapes: 4.3.2
+      chalk: 4.1.0
+      exit: 0.1.2
+      graceful-fs: 4.2.6
+      jest-changed-files: 26.6.2
+      jest-config: 26.6.3_ts-node@9.1.1
+      jest-haste-map: 26.6.2
+      jest-message-util: 26.6.2
+      jest-regex-util: 26.0.0
+      jest-resolve: 26.6.2
+      jest-resolve-dependencies: 26.6.3
+      jest-runner: 26.6.3_ts-node@9.1.1
+      jest-runtime: 26.6.3_ts-node@9.1.1
+      jest-snapshot: 26.6.2
+      jest-util: 26.6.2
+      jest-validate: 26.6.2
+      jest-watcher: 26.6.2
+      micromatch: 4.0.2
+      p-each-series: 2.2.0
+      rimraf: 3.0.2
+      slash: 3.0.0
+      strip-ansi: 6.0.0
+    dev: true
+    engines:
+      node: '>= 10.14.2'
+    peerDependencies:
+      ts-node: '*'
+    resolution:
+      integrity: sha512-xvV1kKbhfUqFVuZ8Cyo+JPpipAHHAV3kcDBftiduK8EICXmTFddryy3P7NfZt8Pv37rA9nEJBKCCkglCPt/Xjw==
   /@jest/environment/26.6.2:
     dependencies:
       '@jest/fake-timers': 26.6.2
@@ -1445,6 +1429,20 @@
       node: '>= 10.14.2'
     resolution:
       integrity: sha512-YHlVIjP5nfEyjlrSr8t/YdNfU/1XEt7c5b4OxcXCjyRhjzLYu/rO69/WHPuYcbCWkz8kAeZVZp2N2+IOLLEPGw==
+  /@jest/test-sequencer/26.6.3_ts-node@9.1.1:
+    dependencies:
+      '@jest/test-result': 26.6.2
+      graceful-fs: 4.2.6
+      jest-haste-map: 26.6.2
+      jest-runner: 26.6.3_ts-node@9.1.1
+      jest-runtime: 26.6.3_ts-node@9.1.1
+    dev: true
+    engines:
+      node: '>= 10.14.2'
+    peerDependencies:
+      ts-node: '*'
+    resolution:
+      integrity: sha512-YHlVIjP5nfEyjlrSr8t/YdNfU/1XEt7c5b4OxcXCjyRhjzLYu/rO69/WHPuYcbCWkz8kAeZVZp2N2+IOLLEPGw==
   /@jest/transform/26.6.2:
     dependencies:
       '@babel/core': 7.13.14
@@ -1535,31 +1533,18 @@
     dev: true
     resolution:
       integrity: sha512-w/xqu/c4TF9oIyZg5FUxMAiRWXKBOFWngwtUr4QRS4wbLpmIMxbYGIMy4RKOjEV9/OsdJc0ghdzjp0B5QuE/yA==
-<<<<<<< HEAD
   /@prisma/engines-version/2.21.0-13.4763e3ca53d38fe45a0f2e1a91f573e85ae450da:
     resolution:
       integrity: sha512-EO/GM+you1HYYymSAR660zw4B+np3zzg7SheuecSQThcw21QRtD0NWZ3UNGsm2wtk9bSjMl2UlnbqSiTIegE0Q==
-=======
-  /@prisma/engines-version/2.21.0-4.2b4ae74c1849602a9359b4367e2314eed3f1ba18:
-    resolution:
-      integrity: sha512-EdYtIvIK240vTcTNyOdifVP+MXZieDXn0KS/69OfstaJSv36ozOX0cZcAPFA57ko7FbVV7XZYIQWRspCtpHm9g==
->>>>>>> 88491729
   /@prisma/engines/2.20.0-26.60ba6551f29b17d7d6ce479e5733c70d9c00860e:
     dev: true
     requiresBuild: true
     resolution:
       integrity: sha512-zOWETm7DTRvlwf/CekPNSeJe6EC5bn2IFexd74wM9zgBXCZo+1sMDuNGtCqIt4Rzv8CcimEgyzrEFVq0LPV8qg==
-<<<<<<< HEAD
   /@prisma/engines/2.21.0-13.4763e3ca53d38fe45a0f2e1a91f573e85ae450da:
     requiresBuild: true
     resolution:
       integrity: sha512-Nic7aX3561u17bZFsGAxTtmmPvrlSl91KyKStFMTZcVZydvMBkihuOw6/zxqOGUzQATuJA9mUO6t9UNdQ5s6FQ==
-=======
-  /@prisma/engines/2.21.0-4.2b4ae74c1849602a9359b4367e2314eed3f1ba18:
-    requiresBuild: true
-    resolution:
-      integrity: sha512-CcaBv277PbWZ2kmXAIee+SrOOts5OYZKB6hGuQQeVSJ2xisRnzl2M1OhQVHWvZF5mnVUVX16zzPTXGOegCN70Q==
->>>>>>> 88491729
   /@prisma/fetch-engine/2.21.0-dev.13:
     dependencies:
       '@prisma/debug': 2.21.0-dev.13
@@ -5392,6 +5377,29 @@
     hasBin: true
     resolution:
       integrity: sha512-GF9noBSa9t08pSyl3CY4frMrqp+aQXFGFkf5hEPbh/pIUFYWMK6ZLTfbmadxJVcJrdRoChlWQsA2VkJcDFK8hg==
+  /jest-cli/26.6.3_ts-node@9.1.1:
+    dependencies:
+      '@jest/core': 26.6.3_ts-node@9.1.1
+      '@jest/test-result': 26.6.2
+      '@jest/types': 26.6.2
+      chalk: 4.1.0
+      exit: 0.1.2
+      graceful-fs: 4.2.6
+      import-local: 3.0.2
+      is-ci: 2.0.0
+      jest-config: 26.6.3_ts-node@9.1.1
+      jest-util: 26.6.2
+      jest-validate: 26.6.2
+      prompts: 2.4.1
+      yargs: 15.4.1
+    dev: true
+    engines:
+      node: '>= 10.14.2'
+    hasBin: true
+    peerDependencies:
+      ts-node: '*'
+    resolution:
+      integrity: sha512-GF9noBSa9t08pSyl3CY4frMrqp+aQXFGFkf5hEPbh/pIUFYWMK6ZLTfbmadxJVcJrdRoChlWQsA2VkJcDFK8hg==
   /jest-config/26.6.3:
     dependencies:
       '@babel/core': 7.13.14
@@ -5422,6 +5430,37 @@
         optional: true
     resolution:
       integrity: sha512-t5qdIj/bCj2j7NFVHb2nFB4aUdfucDn3JRKgrZnplb8nieAirAzRSHP8uDEd+qV6ygzg9Pz4YG7UTJf94LPSyg==
+  /jest-config/26.6.3_ts-node@9.1.1:
+    dependencies:
+      '@babel/core': 7.13.14
+      '@jest/test-sequencer': 26.6.3_ts-node@9.1.1
+      '@jest/types': 26.6.2
+      babel-jest: 26.6.3_@babel+core@7.13.14
+      chalk: 4.1.0
+      deepmerge: 4.2.2
+      glob: 7.1.6
+      graceful-fs: 4.2.6
+      jest-environment-jsdom: 26.6.2
+      jest-environment-node: 26.6.2
+      jest-get-type: 26.3.0
+      jest-jasmine2: 26.6.3_ts-node@9.1.1
+      jest-regex-util: 26.0.0
+      jest-resolve: 26.6.2
+      jest-util: 26.6.2
+      jest-validate: 26.6.2
+      micromatch: 4.0.2
+      pretty-format: 26.6.2
+      ts-node: 9.1.1_typescript@4.2.3
+    dev: true
+    engines:
+      node: '>= 10.14.2'
+    peerDependencies:
+      ts-node: '>=9.0.0'
+    peerDependenciesMeta:
+      ts-node:
+        optional: true
+    resolution:
+      integrity: sha512-t5qdIj/bCj2j7NFVHb2nFB4aUdfucDn3JRKgrZnplb8nieAirAzRSHP8uDEd+qV6ygzg9Pz4YG7UTJf94LPSyg==
   /jest-diff/25.5.0:
     dependencies:
       chalk: 3.0.0
@@ -5548,6 +5587,33 @@
     dev: true
     engines:
       node: '>= 10.14.2'
+    resolution:
+      integrity: sha512-kPKUrQtc8aYwBV7CqBg5pu+tmYXlvFlSFYn18ev4gPFtrRzB15N2gW/Roew3187q2w2eHuu0MU9TJz6w0/nPEg==
+  /jest-jasmine2/26.6.3_ts-node@9.1.1:
+    dependencies:
+      '@babel/traverse': 7.13.13
+      '@jest/environment': 26.6.2
+      '@jest/source-map': 26.6.2
+      '@jest/test-result': 26.6.2
+      '@jest/types': 26.6.2
+      '@types/node': 14.14.37
+      chalk: 4.1.0
+      co: 4.6.0
+      expect: 26.6.2
+      is-generator-fn: 2.1.0
+      jest-each: 26.6.2
+      jest-matcher-utils: 26.6.2
+      jest-message-util: 26.6.2
+      jest-runtime: 26.6.3_ts-node@9.1.1
+      jest-snapshot: 26.6.2
+      jest-util: 26.6.2
+      pretty-format: 26.6.2
+      throat: 5.0.0
+    dev: true
+    engines:
+      node: '>= 10.14.2'
+    peerDependencies:
+      ts-node: '*'
     resolution:
       integrity: sha512-kPKUrQtc8aYwBV7CqBg5pu+tmYXlvFlSFYn18ev4gPFtrRzB15N2gW/Roew3187q2w2eHuu0MU9TJz6w0/nPEg==
   /jest-leak-detector/26.6.2:
@@ -5664,6 +5730,35 @@
     dev: true
     engines:
       node: '>= 10.14.2'
+    resolution:
+      integrity: sha512-atgKpRHnaA2OvByG/HpGA4g6CSPS/1LK0jK3gATJAoptC1ojltpmVlYC3TYgdmGp+GLuhzpH30Gvs36szSL2JQ==
+  /jest-runner/26.6.3_ts-node@9.1.1:
+    dependencies:
+      '@jest/console': 26.6.2
+      '@jest/environment': 26.6.2
+      '@jest/test-result': 26.6.2
+      '@jest/types': 26.6.2
+      '@types/node': 14.14.37
+      chalk: 4.1.0
+      emittery: 0.7.2
+      exit: 0.1.2
+      graceful-fs: 4.2.6
+      jest-config: 26.6.3_ts-node@9.1.1
+      jest-docblock: 26.0.0
+      jest-haste-map: 26.6.2
+      jest-leak-detector: 26.6.2
+      jest-message-util: 26.6.2
+      jest-resolve: 26.6.2
+      jest-runtime: 26.6.3_ts-node@9.1.1
+      jest-util: 26.6.2
+      jest-worker: 26.6.2
+      source-map-support: 0.5.19
+      throat: 5.0.0
+    dev: true
+    engines:
+      node: '>= 10.14.2'
+    peerDependencies:
+      ts-node: '*'
     resolution:
       integrity: sha512-atgKpRHnaA2OvByG/HpGA4g6CSPS/1LK0jK3gATJAoptC1ojltpmVlYC3TYgdmGp+GLuhzpH30Gvs36szSL2JQ==
   /jest-runtime/26.6.3:
@@ -5701,6 +5796,43 @@
     hasBin: true
     resolution:
       integrity: sha512-lrzyR3N8sacTAMeonbqpnSka1dHNux2uk0qqDXVkMv2c/A3wYnvQ4EXuI013Y6+gSKSCxdaczvf4HF0mVXHRdw==
+  /jest-runtime/26.6.3_ts-node@9.1.1:
+    dependencies:
+      '@jest/console': 26.6.2
+      '@jest/environment': 26.6.2
+      '@jest/fake-timers': 26.6.2
+      '@jest/globals': 26.6.2
+      '@jest/source-map': 26.6.2
+      '@jest/test-result': 26.6.2
+      '@jest/transform': 26.6.2
+      '@jest/types': 26.6.2
+      '@types/yargs': 15.0.13
+      chalk: 4.1.0
+      cjs-module-lexer: 0.6.0
+      collect-v8-coverage: 1.0.1
+      exit: 0.1.2
+      glob: 7.1.6
+      graceful-fs: 4.2.6
+      jest-config: 26.6.3_ts-node@9.1.1
+      jest-haste-map: 26.6.2
+      jest-message-util: 26.6.2
+      jest-mock: 26.6.2
+      jest-regex-util: 26.0.0
+      jest-resolve: 26.6.2
+      jest-snapshot: 26.6.2
+      jest-util: 26.6.2
+      jest-validate: 26.6.2
+      slash: 3.0.0
+      strip-bom: 4.0.0
+      yargs: 15.4.1
+    dev: true
+    engines:
+      node: '>= 10.14.2'
+    hasBin: true
+    peerDependencies:
+      ts-node: '*'
+    resolution:
+      integrity: sha512-lrzyR3N8sacTAMeonbqpnSka1dHNux2uk0qqDXVkMv2c/A3wYnvQ4EXuI013Y6+gSKSCxdaczvf4HF0mVXHRdw==
   /jest-serializer/26.6.2:
     dependencies:
       '@types/node': 14.14.37
@@ -5803,6 +5935,19 @@
     engines:
       node: '>= 10.14.2'
     hasBin: true
+    resolution:
+      integrity: sha512-lGS5PXGAzR4RF7V5+XObhqz2KZIDUA1yD0DG6pBVmy10eh0ZIXQImRuzocsI/N2XZ1GrLFwTS27In2i2jlpq1Q==
+  /jest/26.6.3_ts-node@9.1.1:
+    dependencies:
+      '@jest/core': 26.6.3_ts-node@9.1.1
+      import-local: 3.0.2
+      jest-cli: 26.6.3_ts-node@9.1.1
+    dev: true
+    engines:
+      node: '>= 10.14.2'
+    hasBin: true
+    peerDependencies:
+      ts-node: '*'
     resolution:
       integrity: sha512-lGS5PXGAzR4RF7V5+XObhqz2KZIDUA1yD0DG6pBVmy10eh0ZIXQImRuzocsI/N2XZ1GrLFwTS27In2i2jlpq1Q==
   /js-levenshtein/1.1.6:
