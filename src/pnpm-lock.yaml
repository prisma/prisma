importers:
  .:
    devDependencies:
      '@types/debug': 4.1.5
      '@types/graphviz': 0.0.32
      '@types/node': 13.13.21
      '@types/redis': 2.8.27
      arg: 4.1.3
      batching-toposort: 1.2.0
      chalk: 4.1.0
      debug: 4.2.0
      execa: 4.0.3
      globby: 11.0.1
      graphviz: 0.0.9
      node-fetch: 2.6.1
      p-map: 4.0.0
      p-reduce: 2.1.0
      redis: 3.0.2
      redis-lock: 0.1.4
      semver: 7.3.2
      ts-node: 9.0.0_typescript@4.0.3
      typescript: 4.0.3
    specifiers:
      '@types/debug': 4.1.5
      '@types/graphviz': 0.0.32
      '@types/node': 13.13.21
      '@types/redis': 2.8.27
      arg: 4.1.3
      batching-toposort: 1.2.0
      chalk: 4.1.0
      debug: 4.2.0
      execa: 4.0.3
      globby: 11.0.1
      graphviz: 0.0.9
      node-fetch: 2.6.1
      p-map: 4.0.0
      p-reduce: 2.1.0
      redis: 3.0.2
      redis-lock: 0.1.4
      semver: 7.3.2
      ts-node: 9.0.0
      typescript: 4.0.3
  packages/cli:
    devDependencies:
      '@apexearth/copy': 1.4.5
      '@prisma/client': 'link:../client'
      '@prisma/debug': 'link:../debug'
      '@prisma/fetch-engine': 'link:../fetch-engine'
      '@prisma/generator-helper': 'link:../generator-helper'
      '@prisma/get-platform': 'link:../get-platform'
      '@prisma/introspection': 'link:../introspection'
      '@prisma/migrate': 'link:../migrate'
      '@prisma/sdk': 'link:../sdk'
      '@prisma/studio': 0.294.0
      '@prisma/studio-server': 0.294.0
<<<<<<< HEAD
      '@sindresorhus/slugify': 1.1.0
=======
      '@timsuchanek/copy': 1.4.5
>>>>>>> e93624d9
      '@types/debug': 4.1.5
      '@types/jest': 26.0.14
      '@types/pg': 7.14.5
      '@types/sqlite3': 3.1.6
      '@types/string-hash': 1.1.1
      '@types/verror': 1.10.4
      '@types/ws': 7.2.6
      '@typescript-eslint/eslint-plugin': 4.2.0_01bb2a57a800356006ca47d0aed8d623
      '@typescript-eslint/parser': 4.2.0_eslint@7.10.0+typescript@4.0.3
      checkpoint-client: 1.1.12
      dotenv: 8.2.0
      escape-string-regexp: 4.0.0
      eslint: 7.10.0
      eslint-config-prettier: 6.12.0_eslint@7.10.0
      eslint-plugin-eslint-comments: 3.2.0_eslint@7.10.0
      eslint-plugin-jest: 24.0.2_eslint@7.10.0+typescript@4.0.3
      eslint-plugin-prettier: 3.1.4_eslint@7.10.0+prettier@2.1.2
      execa: 4.0.3
      fast-deep-equal: 3.1.3
      fs-jetpack: 3.1.0
      get-port: 5.1.1
      global-dirs: 2.0.1
      husky: 4.3.0
      is-installed-globally: 0.3.2
      jest: 26.4.2
      lint-staged: 10.4.0
      log-update: 4.0.0
      make-dir: 3.1.0
      mariadb: 2.4.2
      mz: 2.7.0
      open: 7.2.1
      packwatch: 2.0.0
      pg: 8.3.3_pg@8.3.3
      pkg: 4.4.9
      pkg-up: 3.1.0
      prettier: 2.1.2
      replace-string: 3.1.0
      resolve-pkg: 2.0.0
      rimraf: 3.0.2
      snap-shot-it: 7.9.3
      sqlite-async: 1.1.0
      sqlite3: 4.2.0
      string-hash: 1.1.3
      strip-ansi: 6.0.0
      strip-indent: 3.0.0
      tempy: 0.7.1
      terminal-link: 2.1.1
      ts-jest: 26.4.0_jest@26.4.2+typescript@4.0.3
      typescript: 4.0.3
      verror: 1.10.0
      ws: 7.3.1
    specifiers:
      '@apexearth/copy': 1.4.5
      '@prisma/client': 'workspace:*'
      '@prisma/debug': 'workspace:*'
      '@prisma/fetch-engine': 'workspace:*'
      '@prisma/generator-helper': 'workspace:*'
      '@prisma/get-platform': 'workspace:*'
      '@prisma/introspection': 'workspace:*'
      '@prisma/migrate': 'workspace:*'
      '@prisma/sdk': 'workspace:*'
      '@prisma/studio': 0.294.0
      '@prisma/studio-server': 0.294.0
<<<<<<< HEAD
      '@sindresorhus/slugify': ^1.1.0
=======
      '@timsuchanek/copy': ^1.4.5
>>>>>>> e93624d9
      '@types/debug': 4.1.5
      '@types/jest': 26.0.14
      '@types/pg': 7.14.5
      '@types/sqlite3': 3.1.6
      '@types/string-hash': ^1.1.1
      '@types/verror': ^1.10.4
      '@types/ws': 7.2.6
      '@typescript-eslint/eslint-plugin': 4.2.0
      '@typescript-eslint/parser': 4.2.0
      checkpoint-client: 1.1.12
      dotenv: 8.2.0
      escape-string-regexp: ^4.0.0
      eslint: 7.10.0
      eslint-config-prettier: 6.12.0
      eslint-plugin-eslint-comments: 3.2.0
      eslint-plugin-jest: 24.0.2
      eslint-plugin-prettier: 3.1.4
      execa: 4.0.3
      fast-deep-equal: 3.1.3
      fs-jetpack: 3.1.0
      get-port: 5.1.1
      global-dirs: 2.0.1
      husky: 4.3.0
      is-installed-globally: 0.3.2
      jest: 26.4.2
      lint-staged: 10.4.0
      log-update: 4.0.0
      make-dir: 3.1.0
      mariadb: 2.4.2
      mz: 2.7.0
      open: 7.2.1
      packwatch: 2.0.0
      pg: 8.3.3
      pkg: 4.4.9
      pkg-up: 3.1.0
      prettier: 2.1.2
      replace-string: 3.1.0
      resolve-pkg: 2.0.0
      rimraf: 3.0.2
      snap-shot-it: 7.9.3
      sqlite-async: 1.1.0
      sqlite3: 4.2.0
      string-hash: ^1.1.3
      strip-ansi: 6.0.0
      strip-indent: 3.0.0
      tempy: 0.7.1
      terminal-link: 2.1.1
      ts-jest: 26.4.0
      typescript: 4.0.3
      verror: ^1.10.0
      ws: 7.3.1
  packages/client:
    dependencies:
      pkg-up: 3.1.0
    devDependencies:
      '@prisma/debug': 'link:../debug'
      '@prisma/engine-core': 'link:../engine-core'
      '@prisma/fetch-engine': 'link:../fetch-engine'
      '@prisma/generator-helper': 'link:../generator-helper'
      '@prisma/get-platform': 'link:../get-platform'
      '@prisma/sdk': 'link:../sdk'
      '@timsuchanek/copy': 1.4.5
      '@types/debug': 4.1.5
      '@types/fs-extra': 9.0.1
      '@types/jest': 26.0.14
      '@types/js-levenshtein': 1.1.0
      '@types/node': 12.12.62
      '@types/node-fetch': 2.5.7
      '@types/pg': 7.14.5
      '@typescript-eslint/eslint-plugin': 4.2.0_01bb2a57a800356006ca47d0aed8d623
      '@typescript-eslint/parser': 4.2.0_eslint@7.10.0+typescript@4.0.3
      arg: 4.1.3
      benchmark: 2.1.4
      chalk: 4.1.0
      dotenv: 8.2.0
      escape-string-regexp: 4.0.0
      eslint: 7.10.0
      eslint-config-prettier: 6.12.0_eslint@7.10.0
      eslint-plugin-eslint-comments: 3.2.0_eslint@7.10.0
      eslint-plugin-jest: 24.0.2_eslint@7.10.0+typescript@4.0.3
      eslint-plugin-prettier: 3.1.4_eslint@7.10.0+prettier@2.1.2
      execa: 4.0.3
      fast-clone: 1.5.13
      fast-copy: 2.1.0
      flat-map-polyfill: 0.3.8
      fs-monkey: 1.0.1
      get-own-enumerable-property-symbols: 3.0.2
      get-port: 5.1.1
      husky: 4.3.0
      indent-string: 4.0.0
      is-obj: 2.0.0
      is-regexp: 2.1.0
      jest: 26.4.2
      jest-diff: 26.4.2
      js-levenshtein: 1.1.6
      klona: 1.1.2
      lint-staged: 10.4.0
      make-dir: 3.1.0
      mariadb: 2.4.2
      node-fetch: 2.6.1
      node-tcp-proxy: 0.0.17
      packwatch: 2.0.0
      pg: 8.3.3_pg@8.3.3
      pidtree: 0.5.0
      pluralize: 8.0.0
      prettier: 2.1.2
      replace-string: 3.1.0
      rimraf: 3.0.2
      rollup: 2.28.2
      rollup-plugin-dts: 1.4.13_rollup@2.28.2+typescript@4.0.3
      set-value: 3.0.2
      sql-template-tag: 3.4.0
      stacktrace-parser: 0.1.10
      stat-mode: 1.0.0
      strip-ansi: 6.0.0
      strip-indent: 3.0.0
      ts-jest: 26.4.0_jest@26.4.2+typescript@4.0.3
      ts-loader: 8.0.4_typescript@4.0.3
      ts-node: 9.0.0_typescript@4.0.3
      typescript: 4.0.3
    specifiers:
      '@prisma/debug': 'workspace:*'
      '@prisma/engine-core': 'workspace:*'
      '@prisma/fetch-engine': 'workspace:*'
      '@prisma/generator-helper': 'workspace:*'
      '@prisma/get-platform': 'workspace:*'
      '@prisma/sdk': 'workspace:*'
      '@timsuchanek/copy': 1.4.5
      '@types/debug': 4.1.5
      '@types/fs-extra': 9.0.1
      '@types/jest': 26.0.14
      '@types/js-levenshtein': 1.1.0
      '@types/node': 12.12.62
      '@types/node-fetch': 2.5.7
      '@types/pg': 7.14.5
      '@typescript-eslint/eslint-plugin': 4.2.0
      '@typescript-eslint/parser': 4.2.0
      arg: 4.1.3
      benchmark: 2.1.4
      chalk: 4.1.0
      dotenv: 8.2.0
      escape-string-regexp: 4.0.0
      eslint: 7.10.0
      eslint-config-prettier: 6.12.0
      eslint-plugin-eslint-comments: 3.2.0
      eslint-plugin-jest: 24.0.2
      eslint-plugin-prettier: 3.1.4
      execa: 4.0.3
      fast-clone: 1.5.13
      fast-copy: 2.1.0
      flat-map-polyfill: 0.3.8
      fs-monkey: 1.0.1
      get-own-enumerable-property-symbols: 3.0.2
      get-port: 5.1.1
      husky: 4.3.0
      indent-string: 4.0.0
      is-obj: 2.0.0
      is-regexp: 2.1.0
      jest: 26.4.2
      jest-diff: 26.4.2
      js-levenshtein: 1.1.6
      klona: 1.1.2
      lint-staged: 10.4.0
      make-dir: 3.1.0
      mariadb: 2.4.2
      node-fetch: 2.6.1
      node-tcp-proxy: 0.0.17
      packwatch: 2.0.0
      pg: 8.3.3
      pidtree: 0.5.0
      pkg-up: ^3.1.0
      pluralize: 8.0.0
      prettier: 2.1.2
      replace-string: 3.1.0
      rimraf: 3.0.2
      rollup: 2.28.2
      rollup-plugin-dts: 1.4.13
      set-value: 3.0.2
      sql-template-tag: 3.4.0
      stacktrace-parser: 0.1.10
      stat-mode: 1.0.0
      strip-ansi: 6.0.0
      strip-indent: 3.0.0
      ts-jest: 26.4.0
      ts-loader: 8.0.4
      ts-node: 9.0.0
      typescript: 4.0.3
  packages/debug:
    dependencies:
      debug: 4.1.1
    devDependencies:
      '@types/jest': 26.0.14
      '@types/node': 12.12.62
      '@typescript-eslint/eslint-plugin': 4.2.0_01bb2a57a800356006ca47d0aed8d623
      '@typescript-eslint/parser': 4.2.0_eslint@7.10.0+typescript@4.0.3
      eslint: 7.10.0
      eslint-config-prettier: 6.12.0_eslint@7.10.0
      eslint-plugin-eslint-comments: 3.2.0_eslint@7.10.0
      eslint-plugin-jest: 24.0.2_eslint@7.10.0+typescript@4.0.3
      eslint-plugin-prettier: 3.1.4_eslint@7.10.0+prettier@2.1.2
      husky: 4.3.0
      jest: 26.4.2
      lint-staged: 10.4.0
      prettier: 2.1.2
      strip-ansi: 6.0.0
      ts-jest: 26.4.0_jest@26.4.2+typescript@4.0.3
      typescript: 4.0.3
    specifiers:
      '@types/jest': 26.0.14
      '@types/node': 12.12.62
      '@typescript-eslint/eslint-plugin': 4.2.0
      '@typescript-eslint/parser': 4.2.0
      debug: ^4.1.1
      eslint: 7.10.0
      eslint-config-prettier: 6.12.0
      eslint-plugin-eslint-comments: 3.2.0
      eslint-plugin-jest: 24.0.2
      eslint-plugin-prettier: 3.1.4
      husky: 4.3.0
      jest: 26.4.2
      lint-staged: 10.4.0
      prettier: 2.1.2
      strip-ansi: 6.0.0
      ts-jest: 26.4.0
      typescript: 4.0.3
  packages/engine-core:
    dependencies:
      '@prisma/debug': 'link:../debug'
      '@prisma/generator-helper': 'link:../generator-helper'
      '@prisma/get-platform': 'link:../get-platform'
      chalk: 4.1.0
      cross-fetch: 3.0.5
      execa: 4.0.2
      get-stream: 5.1.0
      indent-string: 4.0.0
      new-github-issue-url: 0.2.1
      p-retry: 4.2.0
      terminal-link: 2.1.1
      undici: 2.0.5
    devDependencies:
      '@prisma/fetch-engine': 'link:../fetch-engine'
      '@types/jest': 26.0.14
      '@types/node': 12.12.62
      '@typescript-eslint/eslint-plugin': 4.2.0_01bb2a57a800356006ca47d0aed8d623
      '@typescript-eslint/parser': 4.2.0_eslint@7.10.0+typescript@4.0.3
      del-cli: 3.0.1
      eslint: 7.10.0
      eslint-config-prettier: 6.12.0_eslint@7.10.0
      eslint-plugin-eslint-comments: 3.2.0_eslint@7.10.0
      eslint-plugin-jest: 24.0.2_eslint@7.10.0+typescript@4.0.3
      eslint-plugin-prettier: 3.1.4_eslint@7.10.0+prettier@2.1.2
      husky: 4.3.0
      jest: 26.4.2
      lint-staged: 10.4.0
      prettier: 2.1.2
      strip-ansi: 6.0.0
      ts-jest: 26.4.0_jest@26.4.2+typescript@4.0.3
      typescript: 4.0.3
    specifiers:
      '@prisma/debug': 'workspace:*'
      '@prisma/fetch-engine': 'workspace:*'
      '@prisma/generator-helper': 'workspace:*'
      '@prisma/get-platform': 'workspace:*'
      '@types/jest': 26.0.14
      '@types/node': 12.12.62
      '@typescript-eslint/eslint-plugin': 4.2.0
      '@typescript-eslint/parser': 4.2.0
      chalk: ^4.0.0
      cross-fetch: ^3.0.4
      del-cli: 3.0.1
      eslint: 7.10.0
      eslint-config-prettier: 6.12.0
      eslint-plugin-eslint-comments: 3.2.0
      eslint-plugin-jest: 24.0.2
      eslint-plugin-prettier: 3.1.4
      execa: ^4.0.2
      get-stream: ^5.1.0
      husky: 4.3.0
      indent-string: ^4.0.0
      jest: 26.4.2
      lint-staged: 10.4.0
      new-github-issue-url: ^0.2.1
      p-retry: ^4.2.0
      prettier: 2.1.2
      strip-ansi: 6.0.0
      terminal-link: ^2.1.1
      ts-jest: 26.4.0
      typescript: 4.0.3
      undici: 2.0.5
  packages/fetch-engine:
    dependencies:
      '@prisma/debug': 'link:../debug'
      '@prisma/get-platform': 'link:../get-platform'
      chalk: 4.1.0
      execa: 4.0.2
      find-cache-dir: 3.3.1
      hasha: 5.2.0
      http-proxy-agent: 4.0.1
      https-proxy-agent: 5.0.0
      make-dir: 3.1.0
      node-fetch: 2.6.0
      p-filter: 2.1.0
      p-map: 4.0.0
      p-queue: 6.4.0
      p-retry: 4.2.0
      progress: 2.0.3
      rimraf: 3.0.2
      temp-dir: 2.0.0
      tempy: 0.7.0
    devDependencies:
      '@types/fs-extra': 9.0.1
      '@types/jest': 26.0.14
      '@types/node': 12.12.62
      '@types/node-fetch': 2.5.7
      '@types/progress': 2.0.3
      '@typescript-eslint/eslint-plugin': 4.2.0_01bb2a57a800356006ca47d0aed8d623
      '@typescript-eslint/parser': 4.2.0_eslint@7.10.0+typescript@4.0.3
      del: 5.1.0
      eslint: 7.10.0
      eslint-config-prettier: 6.12.0_eslint@7.10.0
      eslint-plugin-eslint-comments: 3.2.0_eslint@7.10.0
      eslint-plugin-jest: 24.0.2_eslint@7.10.0+typescript@4.0.3
      eslint-plugin-prettier: 3.1.4_eslint@7.10.0+prettier@2.1.2
      husky: 4.3.0
      jest: 26.4.2
      lint-staged: 10.4.0
      prettier: 2.1.2
      ts-jest: 26.4.0_jest@26.4.2+typescript@4.0.3
      typescript: 4.0.3
    specifiers:
      '@prisma/debug': 'workspace:*'
      '@prisma/get-platform': 'workspace:*'
      '@types/fs-extra': 9.0.1
      '@types/jest': 26.0.14
      '@types/node': 12.12.62
      '@types/node-fetch': 2.5.7
      '@types/progress': 2.0.3
      '@typescript-eslint/eslint-plugin': 4.2.0
      '@typescript-eslint/parser': 4.2.0
      chalk: ^4.0.0
      del: 5.1.0
      eslint: 7.10.0
      eslint-config-prettier: 6.12.0
      eslint-plugin-eslint-comments: 3.2.0
      eslint-plugin-jest: 24.0.2
      eslint-plugin-prettier: 3.1.4
      execa: ^4.0.0
      find-cache-dir: ^3.3.1
      hasha: ^5.2.0
      http-proxy-agent: ^4.0.1
      https-proxy-agent: ^5.0.0
      husky: 4.3.0
      jest: 26.4.2
      lint-staged: 10.4.0
      make-dir: ^3.0.2
      node-fetch: ^2.6.0
      p-filter: ^2.1.0
      p-map: ^4.0.0
      p-queue: ^6.4.0
      p-retry: ^4.2.0
      prettier: 2.1.2
      progress: ^2.0.3
      rimraf: ^3.0.2
      temp-dir: ^2.0.0
      tempy: ^0.7.0
      ts-jest: 26.4.0
      typescript: 4.0.3
  packages/generator-helper:
    dependencies:
      '@prisma/debug': 'link:../debug'
      '@types/cross-spawn': 6.0.2
      chalk: 4.1.0
      cross-spawn: 7.0.3
    devDependencies:
      '@types/jest': 26.0.14
      '@types/node': 12.12.62
      '@typescript-eslint/eslint-plugin': 4.2.0_01bb2a57a800356006ca47d0aed8d623
      '@typescript-eslint/parser': 4.2.0_eslint@7.10.0+typescript@4.0.3
      eslint: 7.10.0
      eslint-config-prettier: 6.12.0_eslint@7.10.0
      eslint-plugin-eslint-comments: 3.2.0_eslint@7.10.0
      eslint-plugin-jest: 24.0.2_eslint@7.10.0+typescript@4.0.3
      eslint-plugin-prettier: 3.1.4_eslint@7.10.0+prettier@2.1.2
      husky: 4.3.0
      jest: 26.4.2
      lint-staged: 10.4.0
      prettier: 2.1.2
      ts-jest: 26.4.0_jest@26.4.2+typescript@4.0.3
      ts-node: 9.0.0_typescript@4.0.3
      typescript: 4.0.3
    specifiers:
      '@prisma/debug': 'workspace:*'
      '@types/cross-spawn': ^6.0.1
      '@types/jest': 26.0.14
      '@types/node': 12.12.62
      '@typescript-eslint/eslint-plugin': 4.2.0
      '@typescript-eslint/parser': 4.2.0
      chalk: ^4.0.0
      cross-spawn: ^7.0.2
      eslint: 7.10.0
      eslint-config-prettier: 6.12.0
      eslint-plugin-eslint-comments: 3.2.0
      eslint-plugin-jest: 24.0.2
      eslint-plugin-prettier: 3.1.4
      husky: 4.3.0
      jest: 26.4.2
      lint-staged: 10.4.0
      prettier: 2.1.2
      ts-jest: 26.4.0
      ts-node: 9.0.0
      typescript: 4.0.3
  packages/get-platform:
    dependencies:
      '@prisma/debug': 'link:../debug'
    devDependencies:
      '@types/jest': 26.0.14
      '@types/node': 12.12.62
      '@typescript-eslint/eslint-plugin': 4.2.0_01bb2a57a800356006ca47d0aed8d623
      '@typescript-eslint/parser': 4.2.0_eslint@7.10.0+typescript@4.0.3
      eslint: 7.10.0
      eslint-config-prettier: 6.12.0_eslint@7.10.0
      eslint-plugin-eslint-comments: 3.2.0_eslint@7.10.0
      eslint-plugin-jest: 24.0.2_eslint@7.10.0+typescript@4.0.3
      eslint-plugin-prettier: 3.1.4_eslint@7.10.0+prettier@2.1.2
      husky: 4.3.0
      jest: 26.4.2
      lint-staged: 10.4.0
      prettier: 2.1.2
      ts-jest: 26.4.0_jest@26.4.2+typescript@4.0.3
      typescript: 4.0.3
    specifiers:
      '@prisma/debug': 'workspace:*'
      '@types/jest': 26.0.14
      '@types/node': 12.12.62
      '@typescript-eslint/eslint-plugin': 4.2.0
      '@typescript-eslint/parser': 4.2.0
      eslint: 7.10.0
      eslint-config-prettier: 6.12.0
      eslint-plugin-eslint-comments: 3.2.0
      eslint-plugin-jest: 24.0.2
      eslint-plugin-prettier: 3.1.4
      husky: 4.3.0
      jest: 26.4.2
      lint-staged: 10.4.0
      prettier: 2.1.2
      ts-jest: 26.4.0
      typescript: 4.0.3
  packages/introspection:
    dependencies:
      chalk: 4.1.0
      execa: 4.0.2
      make-dir: 3.1.0
      strip-ansi: 6.0.0
    devDependencies:
      '@prisma/generator-helper': 'link:../generator-helper'
      '@prisma/migrate': 'link:../migrate'
      '@prisma/sdk': 'link:../sdk'
      '@types/jest': 26.0.14
      '@types/node': 12.12.62
      '@typescript-eslint/eslint-plugin': 4.2.0_01bb2a57a800356006ca47d0aed8d623
      '@typescript-eslint/parser': 4.2.0_eslint@7.10.0+typescript@4.0.3
      eslint: 7.10.0
      eslint-config-prettier: 6.12.0_eslint@7.10.0
      eslint-plugin-eslint-comments: 3.2.0_eslint@7.10.0
      eslint-plugin-jest: 24.0.2_eslint@7.10.0+typescript@4.0.3
      eslint-plugin-prettier: 3.1.4_eslint@7.10.0+prettier@2.1.2
      husky: 4.3.0
      indent-string: 4.0.0
      jest: 26.4.2
      lint-staged: 10.4.0
      prettier: 2.1.2
      rimraf: 3.0.2
      tempy: 0.7.1
      ts-jest: 26.4.0_jest@26.4.2+typescript@4.0.3
      ts-node: 9.0.0_typescript@4.0.3
      typescript: 4.0.3
    specifiers:
      '@prisma/generator-helper': 'workspace:*'
      '@prisma/migrate': 'workspace:*'
      '@prisma/sdk': 'workspace:*'
      '@types/jest': 26.0.14
      '@types/node': 12.12.62
      '@typescript-eslint/eslint-plugin': 4.2.0
      '@typescript-eslint/parser': 4.2.0
      chalk: ^4.0.0
      eslint: 7.10.0
      eslint-config-prettier: 6.12.0
      eslint-plugin-eslint-comments: 3.2.0
      eslint-plugin-jest: 24.0.2
      eslint-plugin-prettier: 3.1.4
      execa: ^4.0.0
      husky: 4.3.0
      indent-string: 4.0.0
      jest: 26.4.2
      lint-staged: 10.4.0
      make-dir: ^3.0.2
      prettier: 2.1.2
      rimraf: 3.0.2
      strip-ansi: ^6.0.0
      tempy: 0.7.1
      ts-jest: 26.4.0
      ts-node: 9.0.0
      typescript: 4.0.3
  packages/migrate:
    dependencies:
      '@prisma/debug': 'link:../debug'
      '@prisma/fetch-engine': 'link:../fetch-engine'
      '@prisma/get-platform': 'link:../get-platform'
      '@prisma/studio-server': 0.294.0
      '@prisma/studio-types': 0.294.0
      ansi-escapes: 4.3.1
      cli-cursor: 3.1.0
      dashify: 2.0.0
      diff: 4.0.2
      execa: 4.0.2
      figures: 3.2.0
      git-user-email: 0.2.2
      git-user-name: 2.0.0
      globby: 11.0.1
      http-proxy-agent: 4.0.1
      https-proxy-agent: 5.0.0
      indent-string: 4.0.0
      log-update: 4.0.0
      new-github-issue-url: 0.2.1
      open: 7.0.4
      p-map: 4.0.0
      prompts: 2.3.2
      ps-tree: 1.2.0
      rimraf: 3.0.2
      string-width: 4.2.0
      strip-ansi: 6.0.0
      strip-indent: 3.0.0
    devDependencies:
      '@prisma/client': 'link:../client'
      '@prisma/generator-helper': 'link:../generator-helper'
      '@prisma/sdk': 'link:../sdk'
      '@types/charm': 1.0.2
      '@types/debug': 4.1.5
      '@types/diff': 4.0.2
      '@types/fs-extra': 9.0.1
      '@types/jest': 26.0.14
      '@types/node': 12.12.62
      '@types/prompts': 2.0.9
      '@types/react': 16.9.11
      '@types/sqlite3': 3.1.6
      '@typescript-eslint/eslint-plugin': 4.2.0_01bb2a57a800356006ca47d0aed8d623
      '@typescript-eslint/parser': 4.2.0_eslint@7.10.0+typescript@4.0.3
      '@vercel/ncc': 0.23.0
      chalk: 4.1.0
      del: 5.1.0
      eslint: 7.10.0
      eslint-config-prettier: 6.12.0_eslint@7.10.0
      eslint-plugin-eslint-comments: 3.2.0_eslint@7.10.0
      eslint-plugin-jest: 24.0.2_eslint@7.10.0+typescript@4.0.3
      eslint-plugin-prettier: 3.1.4_eslint@7.10.0+prettier@2.1.2
      husky: 4.3.0
      jest: 26.4.2
      lint-staged: 10.4.0
      make-dir: 3.1.0
      mock-stdin: 1.0.0
      prettier: 2.1.2
      react: 16.11.0
      sqlite-async: 1.1.0
      sqlite3: 5.0.0
      tempy: 0.7.1
      ts-jest: 26.4.0_jest@26.4.2+typescript@4.0.3
      typescript: 4.0.3
    specifiers:
      '@prisma/client': 'workspace:*'
      '@prisma/debug': 'workspace:*'
      '@prisma/fetch-engine': 'workspace:*'
      '@prisma/generator-helper': 'workspace:*'
      '@prisma/get-platform': 'workspace:*'
      '@prisma/sdk': 'workspace:*'
      '@prisma/studio-server': 0.294.0
      '@prisma/studio-types': 0.294.0
      '@types/charm': 1.0.2
      '@types/debug': 4.1.5
      '@types/diff': 4.0.2
      '@types/fs-extra': 9.0.1
      '@types/jest': 26.0.14
      '@types/node': 12.12.62
      '@types/prompts': 2.0.9
      '@types/react': 16.9.11
      '@types/sqlite3': 3.1.6
      '@typescript-eslint/eslint-plugin': 4.2.0
      '@typescript-eslint/parser': 4.2.0
      '@vercel/ncc': 0.23.0
      ansi-escapes: ^4.3.1
      chalk: 4.1.0
      cli-cursor: 3.1.0
      dashify: 2.0.0
      del: 5.1.0
      diff: 4.0.2
      eslint: 7.10.0
      eslint-config-prettier: 6.12.0
      eslint-plugin-eslint-comments: 3.2.0
      eslint-plugin-jest: 24.0.2
      eslint-plugin-prettier: 3.1.4
      execa: ^4.0.0
      figures: ^3.2.0
      git-user-email: ^0.2.2
      git-user-name: ^2.0.0
      globby: ^11.0.0
      http-proxy-agent: ^4.0.1
      https-proxy-agent: ^5.0.0
      husky: 4.3.0
      indent-string: ^4.0.0
      jest: 26.4.2
      lint-staged: 10.4.0
      log-update: ^4.0.0
      make-dir: 3.1.0
      mock-stdin: 1.0.0
      new-github-issue-url: ^0.2.1
      open: ^7.0.3
      p-map: ^4.0.0
      prettier: 2.1.2
      prompts: ^2.3.2
      ps-tree: 1.2.0
      react: 16.11.0
      rimraf: ^3.0.2
      sqlite-async: 1.1.0
      sqlite3: 5.0.0
      string-width: ^4.2.0
      strip-ansi: ^6.0.0
      strip-indent: ^3.0.0
      tempy: 0.7.1
      ts-jest: 26.4.0
      typescript: 4.0.3
  packages/sdk:
    dependencies:
      '@prisma/debug': 'link:../debug'
      '@prisma/engine-core': 'link:../engine-core'
      '@prisma/fetch-engine': 'link:../fetch-engine'
      '@prisma/generator-helper': 'link:../generator-helper'
      '@prisma/get-platform': 'link:../get-platform'
      '@timsuchanek/copy': 1.4.5
      archiver: 4.0.1
      arg: 4.1.3
      chalk: 4.1.0
      checkpoint-client: 1.1.12
      cli-truncate: 2.1.0
      dotenv: 8.2.0
      execa: 4.0.2
      global-dirs: 2.0.1
      globby: 11.0.1
      has-yarn: 2.1.0
      is-ci: 2.0.0
      make-dir: 3.1.0
      node-fetch: 2.6.1
      p-map: 4.0.0
      read-pkg-up: 7.0.1
      resolve-pkg: 2.0.0
      rimraf: 3.0.2
      string-width: 4.2.0
      strip-ansi: 6.0.0
      strip-indent: 3.0.0
      tar: 6.0.2
      temp-dir: 2.0.0
      temp-write: 4.0.0
      tempy: 0.7.0
      terminal-link: 2.1.1
      tmp: 0.2.1
      url-parse: 1.4.7
    devDependencies:
      '@types/jest': 26.0.14
      '@types/node': 12.12.62
      '@types/tar': 4.0.3
      '@typescript-eslint/eslint-plugin': 4.1.1_97a6c696058c61405b3d4d883f393658
      '@typescript-eslint/parser': 4.1.1_eslint@7.9.0+typescript@4.0.3
      eslint: 7.9.0
      eslint-config-prettier: 6.11.0_eslint@7.9.0
      eslint-plugin-eslint-comments: 3.2.0_eslint@7.9.0
      eslint-plugin-jest: 24.0.2_eslint@7.9.0+typescript@4.0.3
      eslint-plugin-prettier: 3.1.4_eslint@7.9.0+prettier@2.1.2
      husky: 4.3.0
      jest: 26.4.2
      lint-staged: 10.4.0
      prettier: 2.1.2
      ts-jest: 26.4.0_jest@26.4.2+typescript@4.0.3
      ts-node: 9.0.0_typescript@4.0.3
      typescript: 4.0.3
    specifiers:
      '@prisma/debug': 'workspace:*'
      '@prisma/engine-core': 'workspace:*'
      '@prisma/fetch-engine': 'workspace:*'
      '@prisma/generator-helper': 'workspace:*'
      '@prisma/get-platform': 'workspace:*'
      '@timsuchanek/copy': ^1.4.5
      '@types/jest': 26.0.14
      '@types/node': 12.12.62
      '@types/tar': 4.0.3
      '@typescript-eslint/eslint-plugin': 4.2.0
      '@typescript-eslint/parser': 4.2.0
      archiver: ^4.0.0
      arg: ^4.1.3
      chalk: 4.1.0
      checkpoint-client: 1.1.12
      cli-truncate: ^2.1.0
      dotenv: ^8.2.0
      eslint: 7.10.0
      eslint-config-prettier: 6.12.0
      eslint-plugin-eslint-comments: 3.2.0
      eslint-plugin-jest: 24.0.2
      eslint-plugin-prettier: 3.1.4
      execa: ^4.0.0
      global-dirs: ^2.0.1
      globby: ^11.0.0
      has-yarn: ^2.1.0
      husky: 4.3.0
      is-ci: ^2.0.0
      jest: 26.4.2
      lint-staged: 10.4.0
      make-dir: ^3.0.2
      node-fetch: 2.6.1
      p-map: ^4.0.0
      prettier: 2.1.2
      read-pkg-up: ^7.0.1
      resolve-pkg: ^2.0.0
      rimraf: ^3.0.2
      string-width: ^4.2.0
      strip-ansi: 6.0.0
      strip-indent: 3.0.0
      tar: ^6.0.1
      temp-dir: ^2.0.0
      temp-write: ^4.0.0
      tempy: ^0.7.0
      terminal-link: ^2.1.1
      tmp: 0.2.1
      ts-jest: 26.4.0
      ts-node: 9.0.0
      typescript: 4.0.3
      url-parse: ^1.4.7
lockfileVersion: 5.1
packages:
  /@apexearth/copy/1.4.5:
    dependencies:
      commander: 2.20.3
      mkdirp: 1.0.4
      prettysize: 2.0.0
      sleep-promise: 8.0.1
    hasBin: true
    resolution:
      integrity: sha512-Zws+jNVT54YUjBuNfDKje2uyoTQRYpIPMHDf6v6EI019ZqXnwYxb4/gZMlDjv+O+LnZbBn2Sc8DC5KAbcBNiaQ==
  /@babel/code-frame/7.10.4:
    dependencies:
      '@babel/highlight': 7.10.4
    resolution:
      integrity: sha512-vG6SvB6oYEhvgisZNFRmRCUkLz11c7rp+tbNTynGqc6mS1d5ATd/sGyV6W0KZZnXRKMTzZDRgQT3Ou9jhpAfUg==
  /@babel/core/7.10.2:
    dependencies:
      '@babel/code-frame': 7.10.4
      '@babel/generator': 7.10.2
      '@babel/helper-module-transforms': 7.10.1
      '@babel/helpers': 7.10.1
      '@babel/parser': 7.10.2
      '@babel/template': 7.10.1
      '@babel/traverse': 7.10.1
      '@babel/types': 7.10.2
      convert-source-map: 1.7.0
      debug: 4.1.1
      gensync: 1.0.0-beta.1
      json5: 2.1.3
      lodash: 4.17.19
      resolve: 1.17.0
      semver: 5.7.1
      source-map: 0.5.7
    dev: true
    engines:
      node: '>=6.9.0'
    resolution:
      integrity: sha512-KQmV9yguEjQsXqyOUGKjS4+3K8/DlOCE2pZcq4augdQmtTy5iv5EHtmMSJ7V4c1BIPjuwtZYqYLCq9Ga+hGBRQ==
  /@babel/generator/7.10.2:
    dependencies:
      '@babel/types': 7.10.2
      jsesc: 2.5.2
      lodash: 4.17.19
      source-map: 0.5.7
    dev: true
    resolution:
      integrity: sha512-AxfBNHNu99DTMvlUPlt1h2+Hn7knPpH5ayJ8OqDWSeLld+Fi2AYBTC/IejWDM9Edcii4UzZRCsbUt0WlSDsDsA==
  /@babel/helper-function-name/7.10.1:
    dependencies:
      '@babel/helper-get-function-arity': 7.10.1
      '@babel/template': 7.10.1
      '@babel/types': 7.10.2
    dev: true
    resolution:
      integrity: sha512-fcpumwhs3YyZ/ttd5Rz0xn0TpIwVkN7X0V38B9TWNfVF42KEkhkAAuPCQ3oXmtTRtiPJrmZ0TrfS0GKF0eMaRQ==
  /@babel/helper-get-function-arity/7.10.1:
    dependencies:
      '@babel/types': 7.10.2
    dev: true
    resolution:
      integrity: sha512-F5qdXkYGOQUb0hpRaPoetF9AnsXknKjWMZ+wmsIRsp5ge5sFh4c3h1eH2pRTTuy9KKAA2+TTYomGXAtEL2fQEw==
  /@babel/helper-member-expression-to-functions/7.10.1:
    dependencies:
      '@babel/types': 7.10.2
    dev: true
    resolution:
      integrity: sha512-u7XLXeM2n50gb6PWJ9hoO5oO7JFPaZtrh35t8RqKLT1jFKj9IWeD1zrcrYp1q1qiZTdEarfDWfTIP8nGsu0h5g==
  /@babel/helper-module-imports/7.10.1:
    dependencies:
      '@babel/types': 7.10.2
    dev: true
    resolution:
      integrity: sha512-SFxgwYmZ3HZPyZwJRiVNLRHWuW2OgE5k2nrVs6D9Iv4PPnXVffuEHy83Sfx/l4SqF+5kyJXjAyUmrG7tNm+qVg==
  /@babel/helper-module-transforms/7.10.1:
    dependencies:
      '@babel/helper-module-imports': 7.10.1
      '@babel/helper-replace-supers': 7.10.1
      '@babel/helper-simple-access': 7.10.1
      '@babel/helper-split-export-declaration': 7.10.1
      '@babel/template': 7.10.1
      '@babel/types': 7.10.2
      lodash: 4.17.19
    dev: true
    resolution:
      integrity: sha512-RLHRCAzyJe7Q7sF4oy2cB+kRnU4wDZY/H2xJFGof+M+SJEGhZsb+GFj5j1AD8NiSaVBJ+Pf0/WObiXu/zxWpFg==
  /@babel/helper-optimise-call-expression/7.10.1:
    dependencies:
      '@babel/types': 7.10.2
    dev: true
    resolution:
      integrity: sha512-a0DjNS1prnBsoKx83dP2falChcs7p3i8VMzdrSbfLhuQra/2ENC4sbri34dz/rWmDADsmF1q5GbfaXydh0Jbjg==
  /@babel/helper-plugin-utils/7.10.1:
    dev: true
    resolution:
      integrity: sha512-fvoGeXt0bJc7VMWZGCAEBEMo/HAjW2mP8apF5eXK0wSqwLAVHAISCWRoLMBMUs2kqeaG77jltVqu4Hn8Egl3nA==
  /@babel/helper-replace-supers/7.10.1:
    dependencies:
      '@babel/helper-member-expression-to-functions': 7.10.1
      '@babel/helper-optimise-call-expression': 7.10.1
      '@babel/traverse': 7.10.1
      '@babel/types': 7.10.2
    dev: true
    resolution:
      integrity: sha512-SOwJzEfpuQwInzzQJGjGaiG578UYmyi2Xw668klPWV5n07B73S0a9btjLk/52Mlcxa+5AdIYqws1KyXRfMoB7A==
  /@babel/helper-simple-access/7.10.1:
    dependencies:
      '@babel/template': 7.10.1
      '@babel/types': 7.10.2
    dev: true
    resolution:
      integrity: sha512-VSWpWzRzn9VtgMJBIWTZ+GP107kZdQ4YplJlCmIrjoLVSi/0upixezHCDG8kpPVTBJpKfxTH01wDhh+jS2zKbw==
  /@babel/helper-split-export-declaration/7.10.1:
    dependencies:
      '@babel/types': 7.10.2
    dev: true
    resolution:
      integrity: sha512-UQ1LVBPrYdbchNhLwj6fetj46BcFwfS4NllJo/1aJsT+1dLTEnXJL0qHqtY7gPzF8S2fXBJamf1biAXV3X077g==
  /@babel/helper-validator-identifier/7.10.4:
    resolution:
      integrity: sha512-3U9y+43hz7ZM+rzG24Qe2mufW5KhvFg/NhnNph+i9mgCtdTCtMJuI1TMkrIUiK7Ix4PYlRF9I5dhqaLYA/ADXw==
  /@babel/helpers/7.10.1:
    dependencies:
      '@babel/template': 7.10.1
      '@babel/traverse': 7.10.1
      '@babel/types': 7.10.2
    dev: true
    resolution:
      integrity: sha512-muQNHF+IdU6wGgkaJyhhEmI54MOZBKsFfsXFhboz1ybwJ1Kl7IHlbm2a++4jwrmY5UYsgitt5lfqo1wMFcHmyw==
  /@babel/highlight/7.10.4:
    dependencies:
      '@babel/helper-validator-identifier': 7.10.4
      chalk: 2.4.2
      js-tokens: 4.0.0
    resolution:
      integrity: sha512-i6rgnR/YgPEQzZZnbTHHuZdlE8qyoBNalD6F+q4vAFlcMEcqmkoG+mPqJYJCo63qPf74+Y1UZsl3l6f7/RIkmA==
  /@babel/parser/7.10.2:
    dev: true
    engines:
      node: '>=6.0.0'
    hasBin: true
    resolution:
      integrity: sha512-PApSXlNMJyB4JiGVhCOlzKIif+TKFTvu0aQAhnTvfP/z3vVSN6ZypH5bfUNwFXXjRQtUEBNFd2PtmCmG2Py3qQ==
  /@babel/plugin-syntax-async-generators/7.8.4_@babel+core@7.10.2:
    dependencies:
      '@babel/core': 7.10.2
      '@babel/helper-plugin-utils': 7.10.1
    dev: true
    peerDependencies:
      '@babel/core': ^7.0.0-0
    resolution:
      integrity: sha512-tycmZxkGfZaxhMRbXlPXuVFpdWlXpir2W4AMhSJgRKzk/eDlIXOhb2LHWoLpDF7TEHylV5zNhykX6KAgHJmTNw==
  /@babel/plugin-syntax-bigint/7.8.3_@babel+core@7.10.2:
    dependencies:
      '@babel/core': 7.10.2
      '@babel/helper-plugin-utils': 7.10.1
    dev: true
    peerDependencies:
      '@babel/core': ^7.0.0-0
    resolution:
      integrity: sha512-wnTnFlG+YxQm3vDxpGE57Pj0srRU4sHE/mDkt1qv2YJJSeUAec2ma4WLUnUPeKjyrfntVwe/N6dCXpU+zL3Npg==
  /@babel/plugin-syntax-class-properties/7.10.1_@babel+core@7.10.2:
    dependencies:
      '@babel/core': 7.10.2
      '@babel/helper-plugin-utils': 7.10.1
    dev: true
    peerDependencies:
      '@babel/core': ^7.0.0-0
    resolution:
      integrity: sha512-Gf2Yx/iRs1JREDtVZ56OrjjgFHCaldpTnuy9BHla10qyVT3YkIIGEtoDWhyop0ksu1GvNjHIoYRBqm3zoR1jyQ==
  /@babel/plugin-syntax-import-meta/7.10.1_@babel+core@7.10.2:
    dependencies:
      '@babel/core': 7.10.2
      '@babel/helper-plugin-utils': 7.10.1
    dev: true
    peerDependencies:
      '@babel/core': ^7.0.0-0
    resolution:
      integrity: sha512-ypC4jwfIVF72og0dgvEcFRdOM2V9Qm1tu7RGmdZOlhsccyK0wisXmMObGuWEOd5jQ+K9wcIgSNftCpk2vkjUfQ==
  /@babel/plugin-syntax-json-strings/7.8.3_@babel+core@7.10.2:
    dependencies:
      '@babel/core': 7.10.2
      '@babel/helper-plugin-utils': 7.10.1
    dev: true
    peerDependencies:
      '@babel/core': ^7.0.0-0
    resolution:
      integrity: sha512-lY6kdGpWHvjoe2vk4WrAapEuBR69EMxZl+RoGRhrFGNYVK8mOPAW8VfbT/ZgrFbXlDNiiaxQnAtgVCZ6jv30EA==
  /@babel/plugin-syntax-logical-assignment-operators/7.10.1_@babel+core@7.10.2:
    dependencies:
      '@babel/core': 7.10.2
      '@babel/helper-plugin-utils': 7.10.1
    dev: true
    peerDependencies:
      '@babel/core': ^7.0.0-0
    resolution:
      integrity: sha512-XyHIFa9kdrgJS91CUH+ccPVTnJShr8nLGc5bG2IhGXv5p1Rd+8BleGE5yzIg2Nc1QZAdHDa0Qp4m6066OL96Iw==
  /@babel/plugin-syntax-nullish-coalescing-operator/7.8.3_@babel+core@7.10.2:
    dependencies:
      '@babel/core': 7.10.2
      '@babel/helper-plugin-utils': 7.10.1
    dev: true
    peerDependencies:
      '@babel/core': ^7.0.0-0
    resolution:
      integrity: sha512-aSff4zPII1u2QD7y+F8oDsz19ew4IGEJg9SVW+bqwpwtfFleiQDMdzA/R+UlWDzfnHFCxxleFT0PMIrR36XLNQ==
  /@babel/plugin-syntax-numeric-separator/7.10.1_@babel+core@7.10.2:
    dependencies:
      '@babel/core': 7.10.2
      '@babel/helper-plugin-utils': 7.10.1
    dev: true
    peerDependencies:
      '@babel/core': ^7.0.0-0
    resolution:
      integrity: sha512-uTd0OsHrpe3tH5gRPTxG8Voh99/WCU78vIm5NMRYPAqC8lR4vajt6KkCAknCHrx24vkPdd/05yfdGSB4EIY2mg==
  /@babel/plugin-syntax-object-rest-spread/7.8.3_@babel+core@7.10.2:
    dependencies:
      '@babel/core': 7.10.2
      '@babel/helper-plugin-utils': 7.10.1
    dev: true
    peerDependencies:
      '@babel/core': ^7.0.0-0
    resolution:
      integrity: sha512-XoqMijGZb9y3y2XskN+P1wUGiVwWZ5JmoDRwx5+3GmEplNyVM2s2Dg8ILFQm8rWM48orGy5YpI5Bl8U1y7ydlA==
  /@babel/plugin-syntax-optional-catch-binding/7.8.3_@babel+core@7.10.2:
    dependencies:
      '@babel/core': 7.10.2
      '@babel/helper-plugin-utils': 7.10.1
    dev: true
    peerDependencies:
      '@babel/core': ^7.0.0-0
    resolution:
      integrity: sha512-6VPD0Pc1lpTqw0aKoeRTMiB+kWhAoT24PA+ksWSBrFtl5SIRVpZlwN3NNPQjehA2E/91FV3RjLWoVTglWcSV3Q==
  /@babel/plugin-syntax-optional-chaining/7.8.3_@babel+core@7.10.2:
    dependencies:
      '@babel/core': 7.10.2
      '@babel/helper-plugin-utils': 7.10.1
    dev: true
    peerDependencies:
      '@babel/core': ^7.0.0-0
    resolution:
      integrity: sha512-KoK9ErH1MBlCPxV0VANkXW2/dw4vlbGDrFgz8bmUsBGYkFRcbRwMh6cIJubdPrkxRwuGdtCk0v/wPTKbQgBjkg==
  /@babel/runtime/7.10.2:
    dependencies:
      regenerator-runtime: 0.13.5
    dev: true
    resolution:
      integrity: sha512-6sF3uQw2ivImfVIl62RZ7MXhO2tap69WeWK57vAaimT6AZbE4FbqjdEJIN1UqoD6wI6B+1n9UiagafH1sxjOtg==
  /@babel/template/7.10.1:
    dependencies:
      '@babel/code-frame': 7.10.4
      '@babel/parser': 7.10.2
      '@babel/types': 7.10.2
    dev: true
    resolution:
      integrity: sha512-OQDg6SqvFSsc9A0ej6SKINWrpJiNonRIniYondK2ViKhB06i3c0s+76XUft71iqBEe9S1OKsHwPAjfHnuvnCig==
  /@babel/traverse/7.10.1:
    dependencies:
      '@babel/code-frame': 7.10.4
      '@babel/generator': 7.10.2
      '@babel/helper-function-name': 7.10.1
      '@babel/helper-split-export-declaration': 7.10.1
      '@babel/parser': 7.10.2
      '@babel/types': 7.10.2
      debug: 4.1.1
      globals: 11.12.0
      lodash: 4.17.19
    dev: true
    resolution:
      integrity: sha512-C/cTuXeKt85K+p08jN6vMDz8vSV0vZcI0wmQ36o6mjbuo++kPMdpOYw23W2XH04dbRt9/nMEfA4W3eR21CD+TQ==
  /@babel/types/7.10.2:
    dependencies:
      '@babel/helper-validator-identifier': 7.10.4
      lodash: 4.17.19
      to-fast-properties: 2.0.0
    dev: true
    resolution:
      integrity: sha512-AD3AwWBSz0AWF0AkCN9VPiWrvldXq+/e3cHa4J89vo4ymjz1XwrBFFVZmkJTsQIPNk+ZVomPSXUJqq8yyjZsng==
  /@bahmutov/data-driven/1.0.0:
    dependencies:
      check-more-types: 2.24.0
      lazy-ass: 1.6.0
    dev: true
    engines:
      node: '>=6'
    resolution:
      integrity: sha512-YqW3hPS0RXriqjcCrLOTJj+LWe3c8JpwlL83k1ka1Q8U05ZjAKbGQZYeTzUd0NFEnnfPtsUiKGpFEBJG6kFuvg==
  /@bcoe/v8-coverage/0.2.3:
    dev: true
    resolution:
      integrity: sha512-0hYQ8SB4Db5zvZB4axdMHGwEaQjkZzFjQiN9LVYvIFB2nSUHW9tYpxWriPrWDASIxiaXax83REcLxuSdnGPZtw==
  /@cnakazawa/watch/1.0.4:
    dependencies:
      exec-sh: 0.3.4
      minimist: 1.2.5
    dev: true
    engines:
      node: '>=0.1.95'
    hasBin: true
    resolution:
      integrity: sha512-v9kIhKwjeZThiWrLmj0y17CWoyddASLj9O2yvbZkbvw/N3rWOYy9zkV66ursAoVr0mV15bL8g0c4QZUE6cdDoQ==
  /@eslint/eslintrc/0.1.3:
    dependencies:
      ajv: 6.12.5
      debug: 4.2.0
      espree: 7.3.0
      globals: 12.4.0
      ignore: 4.0.6
      import-fresh: 3.2.1
      js-yaml: 3.14.0
      lodash: 4.17.19
      minimatch: 3.0.4
      strip-json-comments: 3.1.1
    dev: true
    engines:
      node: ^10.12.0 || >=12.0.0
    resolution:
      integrity: sha512-4YVwPkANLeNtRjMekzux1ci8hIaH5eGKktGqR0d3LWsKNn5B2X/1Z6Trxy7jQXl9EBGE6Yj02O+t09FMeRllaA==
  /@istanbuljs/load-nyc-config/1.1.0:
    dependencies:
      camelcase: 5.3.1
      find-up: 4.1.0
      get-package-type: 0.1.0
      js-yaml: 3.14.0
      resolve-from: 5.0.0
    dev: true
    engines:
      node: '>=8'
    resolution:
      integrity: sha512-VjeHSlIzpv/NyD3N0YuHfXOPDIixcA1q2ZV98wsMqcYlPmv2n3Yb2lYP9XMElnaFVXg5A7YLTeLu6V84uQDjmQ==
  /@istanbuljs/schema/0.1.2:
    dev: true
    engines:
      node: '>=8'
    resolution:
      integrity: sha512-tsAQNx32a8CoFhjhijUIhI4kccIAgmGhy8LZMZgGfmXcpMbPRUqn5LWmgRttILi6yeGmBJd2xsPkFMs0PzgPCw==
  /@jest/console/26.3.0:
    dependencies:
      '@jest/types': 26.3.0
      '@types/node': 14.0.27
      chalk: 4.1.0
      jest-message-util: 26.3.0
      jest-util: 26.3.0
      slash: 3.0.0
    dev: true
    engines:
      node: '>= 10.14.2'
    resolution:
      integrity: sha512-/5Pn6sJev0nPUcAdpJHMVIsA8sKizL2ZkcKPE5+dJrCccks7tcM7c9wbgHudBJbxXLoTbqsHkG1Dofoem4F09w==
  /@jest/core/26.4.2:
    dependencies:
      '@jest/console': 26.3.0
      '@jest/reporters': 26.4.1
      '@jest/test-result': 26.3.0
      '@jest/transform': 26.3.0
      '@jest/types': 26.3.0
      '@types/node': 14.0.27
      ansi-escapes: 4.3.1
      chalk: 4.1.0
      exit: 0.1.2
      graceful-fs: 4.2.4
      jest-changed-files: 26.3.0
      jest-config: 26.4.2
      jest-haste-map: 26.3.0
      jest-message-util: 26.3.0
      jest-regex-util: 26.0.0
      jest-resolve: 26.4.0_jest-resolve@26.4.0
      jest-resolve-dependencies: 26.4.2
      jest-runner: 26.4.2
      jest-runtime: 26.4.2
      jest-snapshot: 26.4.2
      jest-util: 26.3.0
      jest-validate: 26.4.2
      jest-watcher: 26.3.0
      micromatch: 4.0.2
      p-each-series: 2.1.0
      rimraf: 3.0.2
      slash: 3.0.0
      strip-ansi: 6.0.0
    dev: true
    engines:
      node: '>= 10.14.2'
    resolution:
      integrity: sha512-sDva7YkeNprxJfepOctzS8cAk9TOekldh+5FhVuXS40+94SHbiicRO1VV2tSoRtgIo+POs/Cdyf8p76vPTd6dg==
  /@jest/environment/26.3.0:
    dependencies:
      '@jest/fake-timers': 26.3.0
      '@jest/types': 26.3.0
      '@types/node': 14.0.27
      jest-mock: 26.3.0
    dev: true
    engines:
      node: '>= 10.14.2'
    resolution:
      integrity: sha512-EW+MFEo0DGHahf83RAaiqQx688qpXgl99wdb8Fy67ybyzHwR1a58LHcO376xQJHfmoXTu89M09dH3J509cx2AA==
  /@jest/fake-timers/26.3.0:
    dependencies:
      '@jest/types': 26.3.0
      '@sinonjs/fake-timers': 6.0.1
      '@types/node': 14.0.27
      jest-message-util: 26.3.0
      jest-mock: 26.3.0
      jest-util: 26.3.0
    dev: true
    engines:
      node: '>= 10.14.2'
    resolution:
      integrity: sha512-ZL9ytUiRwVP8ujfRepffokBvD2KbxbqMhrXSBhSdAhISCw3gOkuntisiSFv+A6HN0n0fF4cxzICEKZENLmW+1A==
  /@jest/globals/26.4.2:
    dependencies:
      '@jest/environment': 26.3.0
      '@jest/types': 26.3.0
      expect: 26.4.2
    dev: true
    engines:
      node: '>= 10.14.2'
    resolution:
      integrity: sha512-Ot5ouAlehhHLRhc+sDz2/9bmNv9p5ZWZ9LE1pXGGTCXBasmi5jnYjlgYcYt03FBwLmZXCZ7GrL29c33/XRQiow==
  /@jest/reporters/26.4.1:
    dependencies:
      '@bcoe/v8-coverage': 0.2.3
      '@jest/console': 26.3.0
      '@jest/test-result': 26.3.0
      '@jest/transform': 26.3.0
      '@jest/types': 26.3.0
      chalk: 4.1.0
      collect-v8-coverage: 1.0.1
      exit: 0.1.2
      glob: 7.1.6
      graceful-fs: 4.2.4
      istanbul-lib-coverage: 3.0.0
      istanbul-lib-instrument: 4.0.3
      istanbul-lib-report: 3.0.0
      istanbul-lib-source-maps: 4.0.0
      istanbul-reports: 3.0.2
      jest-haste-map: 26.3.0
      jest-resolve: 26.4.0_jest-resolve@26.4.0
      jest-util: 26.3.0
      jest-worker: 26.3.0
      slash: 3.0.0
      source-map: 0.6.1
      string-length: 4.0.1
      terminal-link: 2.1.1
      v8-to-istanbul: 5.0.1
    dev: true
    engines:
      node: '>= 10.14.2'
    optionalDependencies:
      node-notifier: 8.0.0
    resolution:
      integrity: sha512-aROTkCLU8++yiRGVxLsuDmZsQEKO6LprlrxtAuzvtpbIFl3eIjgIf3EUxDKgomkS25R9ZzwGEdB5weCcBZlrpQ==
  /@jest/source-map/26.3.0:
    dependencies:
      callsites: 3.1.0
      graceful-fs: 4.2.4
      source-map: 0.6.1
    dev: true
    engines:
      node: '>= 10.14.2'
    resolution:
      integrity: sha512-hWX5IHmMDWe1kyrKl7IhFwqOuAreIwHhbe44+XH2ZRHjrKIh0LO5eLQ/vxHFeAfRwJapmxuqlGAEYLadDq6ZGQ==
  /@jest/test-result/26.3.0:
    dependencies:
      '@jest/console': 26.3.0
      '@jest/types': 26.3.0
      '@types/istanbul-lib-coverage': 2.0.3
      collect-v8-coverage: 1.0.1
    dev: true
    engines:
      node: '>= 10.14.2'
    resolution:
      integrity: sha512-a8rbLqzW/q7HWheFVMtghXV79Xk+GWwOK1FrtimpI5n1la2SY0qHri3/b0/1F0Ve0/yJmV8pEhxDfVwiUBGtgg==
  /@jest/test-sequencer/26.4.2:
    dependencies:
      '@jest/test-result': 26.3.0
      graceful-fs: 4.2.4
      jest-haste-map: 26.3.0
      jest-runner: 26.4.2
      jest-runtime: 26.4.2
    dev: true
    engines:
      node: '>= 10.14.2'
    resolution:
      integrity: sha512-83DRD8N3M0tOhz9h0bn6Kl6dSp+US6DazuVF8J9m21WAp5x7CqSMaNycMP0aemC/SH/pDQQddbsfHRTBXVUgog==
  /@jest/transform/26.3.0:
    dependencies:
      '@babel/core': 7.10.2
      '@jest/types': 26.3.0
      babel-plugin-istanbul: 6.0.0
      chalk: 4.1.0
      convert-source-map: 1.7.0
      fast-json-stable-stringify: 2.1.0
      graceful-fs: 4.2.4
      jest-haste-map: 26.3.0
      jest-regex-util: 26.0.0
      jest-util: 26.3.0
      micromatch: 4.0.2
      pirates: 4.0.1
      slash: 3.0.0
      source-map: 0.6.1
      write-file-atomic: 3.0.3
    dev: true
    engines:
      node: '>= 10.14.2'
    resolution:
      integrity: sha512-Isj6NB68QorGoFWvcOjlUhpkT56PqNIsXKR7XfvoDlCANn/IANlh8DrKAA2l2JKC3yWSMH5wS0GwuQM20w3b2A==
  /@jest/types/25.5.0:
    dependencies:
      '@types/istanbul-lib-coverage': 2.0.3
      '@types/istanbul-reports': 1.1.2
      '@types/yargs': 15.0.5
      chalk: 3.0.0
    dev: true
    engines:
      node: '>= 8.3'
    resolution:
      integrity: sha512-OXD0RgQ86Tu3MazKo8bnrkDRaDXXMGUqd+kTtLtK1Zb7CRzQcaSRPPPV37SvYTdevXEBVxe0HXylEjs8ibkmCw==
  /@jest/types/26.3.0:
    dependencies:
      '@types/istanbul-lib-coverage': 2.0.3
      '@types/istanbul-reports': 3.0.0
      '@types/node': 14.0.27
      '@types/yargs': 15.0.5
      chalk: 4.1.0
    dev: true
    engines:
      node: '>= 10.14.2'
    resolution:
      integrity: sha512-BDPG23U0qDeAvU4f99haztXwdAg3hz4El95LkAM+tHAqqhiVzRpEGHHU8EDxT/AnxOrA65YjLBwDahdJ9pTLJQ==
  /@nodelib/fs.scandir/2.1.3:
    dependencies:
      '@nodelib/fs.stat': 2.0.3
      run-parallel: 1.1.9
    engines:
      node: '>= 8'
    resolution:
      integrity: sha512-eGmwYQn3gxo4r7jdQnkrrN6bY478C3P+a/y72IJukF8LjB6ZHeB3c+Ehacj3sYeSmUXGlnA67/PmbM9CVwL7Dw==
  /@nodelib/fs.stat/2.0.3:
    engines:
      node: '>= 8'
    resolution:
      integrity: sha512-bQBFruR2TAwoevBEd/NWMoAAtNGzTRgdrqnYCc7dhzfoNvqPzLyqlEQnzZ3kVnNrSp25iyxE00/3h2fqGAGArA==
  /@nodelib/fs.walk/1.2.4:
    dependencies:
      '@nodelib/fs.scandir': 2.1.3
      fastq: 1.8.0
    engines:
      node: '>= 8'
    resolution:
      integrity: sha512-1V9XOY4rDW0rehzbrcqAmHnz8e7SKvX27gh8Gt2WgB0+pdzdiLV83p72kZPU+jvMbS1qU5mauP2iOvO8rhmurQ==
  /@prisma/ci-info/2.1.2:
    resolution:
      integrity: sha512-RhAHY+wp6Nqu89Tp3zfUVkpGfqk4TfngeOWaMGgmhP7mB2ASDtOl8dkwxHmI8eN4edo+luyjPmbJBC4kST321A==
  /@prisma/debug/2.7.0-dev.72:
    dependencies:
      debug: 4.2.0
    resolution:
      integrity: sha512-jAtKgvJkzA05oXY952j+r1GLTUnrrTnMtg11BNfUzkoDgNffus0mqU3fP8k7tMnUJf1jm18uCUON9Qtye1wwwQ==
  /@prisma/engine-core/2.7.0-dev.72:
    dependencies:
      '@prisma/debug': 2.7.0-dev.72
      '@prisma/generator-helper': 2.7.0-dev.72
      '@prisma/get-platform': 2.7.0-dev.72
      chalk: 4.1.0
      cross-fetch: 3.0.6
      execa: 4.0.3
      get-stream: 5.2.0
      indent-string: 4.0.0
      new-github-issue-url: 0.2.1
      p-retry: 4.2.0
      terminal-link: 2.1.1
      undici: github.com/nodejs/undici/e76f6a37836537f08c2d9b7d8805d6ff21d1e744
    resolution:
      integrity: sha512-xZJtVJYb7bdazuLN0lyCHjrYBgqbl3mXAveQJ3s053cVzClHuD9cNX0qzJPST5gXxWbig/Gr+x8mg1ywJD6Q2Q==
  /@prisma/fetch-engine/2.7.0-dev.72:
    dependencies:
      '@prisma/debug': 2.7.0-dev.72
      '@prisma/get-platform': 2.7.0-dev.72
      chalk: 4.1.0
      execa: 4.0.3
      find-cache-dir: 3.3.1
      hasha: 5.2.0
      http-proxy-agent: 4.0.1
      https-proxy-agent: 5.0.0
      make-dir: 3.1.0
      node-fetch: 2.6.1
      p-filter: 2.1.0
      p-map: 4.0.0
      p-queue: 6.6.1
      p-retry: 4.2.0
      progress: 2.0.3
      rimraf: 3.0.2
      temp-dir: 2.0.0
      tempy: 0.6.0
    resolution:
      integrity: sha512-LP+HDwshc1MJCvxKvyd4HsuogNhCYTYKzgdpcTkMTl9aQL3EhHaeaoSFiuxp6XdTm98bH6PxC6/ho2u9pggzSw==
  /@prisma/generator-helper/2.7.0-dev.72:
    dependencies:
      '@prisma/debug': 2.7.0-dev.72
      '@types/cross-spawn': 6.0.2
      chalk: 4.1.0
      cross-spawn: 7.0.3
    resolution:
      integrity: sha512-htOYhZqLo/QhWCnX9d+Lu0dtLaa7qf+YmedHITsQqZwabY3u83py9n5Ym09fEp+ya7H71+tGBZVneDBf1MBVTg==
  /@prisma/get-platform/2.7.0-dev.72:
    dependencies:
      '@prisma/debug': 2.7.0-dev.72
    resolution:
      integrity: sha512-zbqJIkj/01r8iuwHrBBOpOfe1kq/vG8j7DrijvUj8bkZbRjl3xhYMB+mTzBsNY6kmp3j4VWvegI8aBqPduZ0xg==
  /@prisma/sdk/2.7.0-dev.72:
    dependencies:
      '@apexearth/copy': 1.4.5
      '@prisma/debug': 2.7.0-dev.72
      '@prisma/engine-core': 2.7.0-dev.72
      '@prisma/fetch-engine': 2.7.0-dev.72
      '@prisma/generator-helper': 2.7.0-dev.72
      '@prisma/get-platform': 2.7.0-dev.72
      archiver: 4.0.2
      arg: 4.1.3
      chalk: 4.1.0
      checkpoint-client: 1.1.11
      cli-truncate: 2.1.0
      execa: 4.0.2
      global-dirs: 2.0.1
      globby: 11.0.1
      has-yarn: 2.1.0
      make-dir: 3.1.0
      node-fetch: 2.6.1
      p-map: 4.0.0
      read-pkg-up: 7.0.1
      resolve-pkg: 2.0.0
      rimraf: 3.0.2
      string-width: 4.2.0
      strip-ansi: 6.0.0
      strip-indent: 3.0.0
      tar: 6.0.5
      temp-dir: 2.0.0
      temp-write: 4.0.0
      tempy: 0.6.0
      terminal-link: 2.1.1
      tmp: 0.2.1
      url-parse: 1.4.7
    requiresBuild: true
    resolution:
      integrity: sha512-dJccdruoEf9T5eUAghVvPfR3OPBmxdLiYMVlFEvu0GEBAlxRPlVQuLTHGDpU9fZcaLwmGvA4AQYe0LG/wTMY9A==
  /@prisma/studio-server/0.294.0:
    dependencies:
      '@prisma/get-platform': 2.7.0-dev.72
      '@prisma/sdk': 2.7.0-dev.72
      '@prisma/studio': 0.294.0
      '@prisma/studio-transports': 0.294.0
      '@prisma/studio-types': 0.294.0
      '@sentry/node': 5.15.5
      checkpoint-client: 1.1.11
      express: 4.17.1
      ws: 7.3.1
    resolution:
      integrity: sha512-0QUYv0Ypd4MGSlMtmcMgXQwV7BWVLWw8frKwhyJwvLXCwiKGspiWz2C/NV7APkb26RmYK5aSOLl13mNHgkQwMA==
  /@prisma/studio-transports/0.294.0:
    dependencies:
      '@prisma/sdk': 2.7.0-dev.72
      '@prisma/studio-types': 0.294.0
      '@sentry/node': 5.15.5
    resolution:
      integrity: sha512-Yy0vPtCjoD3up0OAFqKbgh6uZo+ISjeWDA/iS1Rb0KW3ucQ1cam8HCntWF/W0tKtksSwB5luL214Q1XnttLRgw==
  /@prisma/studio-types/0.294.0:
    resolution:
      integrity: sha512-IVIYTGEyw/tBrSV+0HGX+0JVF4UclyZqZ0YCLEMSdTyEXTdso68behy2e4T3oXRrWjBWgA/kcCJF5Odu7G1fgA==
  /@prisma/studio/0.294.0:
    resolution:
      integrity: sha512-4ZtkKCiXHO8ZLDwmZWESShYFPMFZAKQLJClyYjqt40z0BLHe1MxuUt+NheRf61d9ZZkwdHLeN51GhlEIrLo13Q==
  /@sentry/apm/5.15.5:
    dependencies:
      '@sentry/browser': 5.15.5
      '@sentry/hub': 5.15.5
      '@sentry/minimal': 5.15.5
      '@sentry/types': 5.15.5
      '@sentry/utils': 5.15.5
      tslib: 1.13.0
    engines:
      node: '>=6'
    resolution:
      integrity: sha512-2PyifsiQdvFEQhbL7tQnCKGLOO1JtZeqso3bc6ARJBvKxM77mtyMo/D0C2Uzt9sXCYiALhQ1rbB1aY8iYyglpg==
  /@sentry/browser/5.15.5:
    dependencies:
      '@sentry/core': 5.15.5
      '@sentry/types': 5.15.5
      '@sentry/utils': 5.15.5
      tslib: 1.13.0
    engines:
      node: '>=6'
    resolution:
      integrity: sha512-rqDvjk/EvogfdbZ4TiEpxM/lwpPKmq23z9YKEO4q81+1SwJNua53H60dOk9HpRU8nOJ1g84TMKT2Ov8H7sqDWA==
  /@sentry/core/5.15.5:
    dependencies:
      '@sentry/hub': 5.15.5
      '@sentry/minimal': 5.15.5
      '@sentry/types': 5.15.5
      '@sentry/utils': 5.15.5
      tslib: 1.13.0
    engines:
      node: '>=6'
    resolution:
      integrity: sha512-enxBLv5eibBMqcWyr+vApqeix8uqkfn0iGsD3piKvoMXCgKsrfMwlb/qo9Ox0lKr71qIlZVt+9/A2vZohdgnlg==
  /@sentry/hub/5.15.5:
    dependencies:
      '@sentry/types': 5.15.5
      '@sentry/utils': 5.15.5
      tslib: 1.13.0
    engines:
      node: '>=6'
    resolution:
      integrity: sha512-zX9o49PcNIVMA4BZHe//GkbQ4Jx+nVofqU/Il32/IbwKhcpPlhGX3c1sOVQo4uag3cqd/JuQsk+DML9TKkN0Lw==
  /@sentry/minimal/5.15.5:
    dependencies:
      '@sentry/hub': 5.15.5
      '@sentry/types': 5.15.5
      tslib: 1.13.0
    engines:
      node: '>=6'
    resolution:
      integrity: sha512-zQkkJ1l9AjmU/Us5IrOTzu7bic4sTPKCatptXvLSTfyKW7N6K9MPIIFeSpZf9o1yM2sRYdK7GV08wS2eCT3JYw==
  /@sentry/node/5.15.5:
    dependencies:
      '@sentry/apm': 5.15.5
      '@sentry/core': 5.15.5
      '@sentry/hub': 5.15.5
      '@sentry/types': 5.15.5
      '@sentry/utils': 5.15.5
      cookie: 0.3.1
      https-proxy-agent: 4.0.0
      lru_map: 0.3.3
      tslib: 1.13.0
    engines:
      node: '>=6'
    resolution:
      integrity: sha512-BK0iTOiiIM0UnydLeT/uUBY1o1Sp85aqwaQRMfZbjMCsgXERLNGvzzV68FDH1cyC1nR6dREK3Gs8bxS4S54aLQ==
  /@sentry/types/5.15.5:
    engines:
      node: '>=6'
    resolution:
      integrity: sha512-F9A5W7ucgQLJUG4LXw1ZIy4iLevrYZzbeZ7GJ09aMlmXH9PqGThm1t5LSZlVpZvUfQ2rYA8NU6BdKJSt7B5LPw==
  /@sentry/utils/5.15.5:
    dependencies:
      '@sentry/types': 5.15.5
      tslib: 1.13.0
    engines:
      node: '>=6'
    resolution:
      integrity: sha512-Nl9gl/MGnzSkuKeo3QaefoD/OJrFLB8HmwQ7HUbTXb6E7yyEzNKAQMHXGkwNAjbdYyYbd42iABP6Y5F/h39NtA==
  /@sindresorhus/slugify/1.1.0:
    dependencies:
      '@sindresorhus/transliterate': 0.1.1
      escape-string-regexp: 4.0.0
    dev: true
    engines:
      node: '>=10'
    resolution:
      integrity: sha512-ujZRbmmizX26yS/HnB3P9QNlNa4+UvHh+rIse3RbOXLp8yl6n1TxB4t7NHggtVgS8QmmOtzXo48kCxZGACpkPw==
  /@sindresorhus/transliterate/0.1.1:
    dependencies:
      escape-string-regexp: 2.0.0
      lodash.deburr: 4.1.0
    dev: true
    engines:
      node: '>=10'
    resolution:
      integrity: sha512-QSdIQ5keUFAZ3KLbfbsntW39ox0Ym8183RqTwBq/ZEFoN3NQAtGV+qWaNdzKpIDHgj9J2CQ2iNDRVU11Zyr7MQ==
  /@sinonjs/commons/1.8.0:
    dependencies:
      type-detect: 4.0.8
    dev: true
    resolution:
      integrity: sha512-wEj54PfsZ5jGSwMX68G8ZXFawcSglQSXqCftWX3ec8MDUzQdHgcKvw97awHbY0efQEL5iKUOAmmVtoYgmrSG4Q==
  /@sinonjs/fake-timers/6.0.1:
    dependencies:
      '@sinonjs/commons': 1.8.0
    dev: true
    resolution:
      integrity: sha512-MZPUxrmFubI36XS1DI3qmI0YdN1gks62JtFZvxR67ljjSNCeK6U08Zx4msEWOXuofgqUt6zPHSi1H9fbjR/NRA==
  /@timsuchanek/copy/1.4.5:
    dependencies:
      '@timsuchanek/sleep-promise': 8.0.1
      commander: 2.20.3
      mkdirp: 1.0.4
      prettysize: 2.0.0
    hasBin: true
    resolution:
      integrity: sha512-N4+2/DvfwzQqHYL/scq07fv8yXbZc6RyUxKJoE8Clm14JpLOf9yNI4VB4D6RsV3h9zgzZ4loJUydHKM7pp3blw==
  /@timsuchanek/sleep-promise/8.0.1:
    resolution:
      integrity: sha512-cxHYbrXfnCWsklydIHSw5GCMHUPqpJ/enxWSyVHNOgNe61sit/+aOXTTI+VOdWkvVaJsI2vsB9N4+YDNITawOQ==
  /@tootallnate/once/1.1.2:
    engines:
      node: '>= 6'
    resolution:
      integrity: sha512-RbzJvlNzmRq5c3O09UipeuXno4tA1FE6ikOjxZK0tuxVv3412l64l5t1W5pj4+rJq9vpkm/kwiR07aZXnsKPxw==
  /@types/babel__core/7.1.8:
    dependencies:
      '@babel/parser': 7.10.2
      '@babel/types': 7.10.2
      '@types/babel__generator': 7.6.1
      '@types/babel__template': 7.0.2
      '@types/babel__traverse': 7.0.12
    dev: true
    resolution:
      integrity: sha512-KXBiQG2OXvaPWFPDS1rD8yV9vO0OuWIqAEqLsbfX0oU2REN5KuoMnZ1gClWcBhO5I3n6oTVAmrMufOvRqdmFTQ==
  /@types/babel__generator/7.6.1:
    dependencies:
      '@babel/types': 7.10.2
    dev: true
    resolution:
      integrity: sha512-bBKm+2VPJcMRVwNhxKu8W+5/zT7pwNEqeokFOmbvVSqGzFneNxYcEBro9Ac7/N9tlsaPYnZLK8J1LWKkMsLAew==
  /@types/babel__template/7.0.2:
    dependencies:
      '@babel/parser': 7.10.2
      '@babel/types': 7.10.2
    dev: true
    resolution:
      integrity: sha512-/K6zCpeW7Imzgab2bLkLEbz0+1JlFSrUMdw7KoIIu+IUdu51GWaBZpd3y1VXGVXzynvGa4DaIaxNZHiON3GXUg==
  /@types/babel__traverse/7.0.12:
    dependencies:
      '@babel/types': 7.10.2
    dev: true
    resolution:
      integrity: sha512-t4CoEokHTfcyfb4hUaF9oOHu9RmmNWnm1CP0YmMqOOfClKascOmvlEM736vlqeScuGvBDsHkf8R2INd4DWreQA==
  /@types/charm/1.0.2:
    dependencies:
      '@types/node': 12.12.47
    dev: true
    resolution:
      integrity: sha512-8nrGGRpu/OZKpDxpuloLlZ6g9t4+DZW057RgpWrzOHiqt/1kbPvSiMDJa5G8Z635By9fMXEoGvWZ5bO/A6dv/w==
  /@types/color-name/1.1.1:
    resolution:
      integrity: sha512-rr+OQyAjxze7GgWrSaJwydHStIhHq2lvY3BOC2Mj7KnzI7XK0Uw1TOOdI9lDoajEbSWLiYgoo4f1R51erQfhPQ==
  /@types/cross-spawn/6.0.2:
    dependencies:
      '@types/node': 14.0.27
    resolution:
      integrity: sha512-KuwNhp3eza+Rhu8IFI5HUXRP0LIhqH5cAjubUvGXXthh4YYBuP2ntwEX+Cz8GJoZUHlKo247wPWOfA9LYEq4cw==
  /@types/debug/4.1.5:
    dev: true
    resolution:
      integrity: sha512-Q1y515GcOdTHgagaVFhHnIFQ38ygs/kmxdNpvpou+raI9UO3YZcHDngBSYKQklcKlvA7iuQlmIKbzvmxcOE9CQ==
  /@types/diff/4.0.2:
    dev: true
    resolution:
      integrity: sha512-mIenTfsIe586/yzsyfql69KRnA75S8SVXQbTLpDejRrjH0QSJcpu3AUOi/Vjnt9IOsXKxPhJfGpQUNMueIU1fQ==
  /@types/fs-extra/9.0.1:
    dependencies:
      '@types/node': 14.0.13
    dev: true
    resolution:
      integrity: sha512-B42Sxuaz09MhC3DDeW5kubRcQ5by4iuVQ0cRRWM2lggLzAa/KVom0Aft/208NgMvNQQZ86s5rVcqDdn/SH0/mg==
  /@types/geojson/7946.0.7:
    dev: true
    resolution:
      integrity: sha512-wE2v81i4C4Ol09RtsWFAqg3BUitWbHSpSlIo+bNdsCJijO9sjme+zm+73ZMCa/qMC8UEERxzGbvmr1cffo2SiQ==
  /@types/glob/7.1.2:
    dependencies:
      '@types/minimatch': 3.0.3
      '@types/node': 12.12.47
    resolution:
      integrity: sha512-VgNIkxK+j7Nz5P7jvUZlRvhuPSmsEfS03b0alKcq5V/STUKAa3Plemsn5mrQUO7am6OErJ4rhGEGJbACclrtRA==
  /@types/graceful-fs/4.1.3:
    dependencies:
      '@types/node': 14.0.27
    dev: true
    resolution:
      integrity: sha512-AiHRaEB50LQg0pZmm659vNBb9f4SJ0qrAnteuzhSeAUcJKxoYgEnprg/83kppCnc2zvtCKbdZry1a5pVY3lOTQ==
  /@types/graphviz/0.0.32:
    dev: true
    resolution:
      integrity: sha512-w0jhDSGBtRv+bnTDo7CjbFLPecLiNG+gUhewfMJtr6c4njY623XM6XkND1Jg7cUMAIUNVRlhSqJ/lcC7JOa0qQ==
  /@types/istanbul-lib-coverage/2.0.3:
    dev: true
    resolution:
      integrity: sha512-sz7iLqvVUg1gIedBOvlkxPlc8/uVzyS5OwGz1cKjXzkl3FpL3al0crU8YGU1WoHkxn0Wxbw5tyi6hvzJKNzFsw==
  /@types/istanbul-lib-report/3.0.0:
    dependencies:
      '@types/istanbul-lib-coverage': 2.0.3
    dev: true
    resolution:
      integrity: sha512-plGgXAPfVKFoYfa9NpYDAkseG+g6Jr294RqeqcqDixSbU34MZVJRi/P+7Y8GDpzkEwLaGZZOpKIEmeVZNtKsrg==
  /@types/istanbul-reports/1.1.2:
    dependencies:
      '@types/istanbul-lib-coverage': 2.0.3
      '@types/istanbul-lib-report': 3.0.0
    dev: true
    resolution:
      integrity: sha512-P/W9yOX/3oPZSpaYOCQzGqgCQRXn0FFO/V8bWrCQs+wLmvVVxk6CRBXALEvNs9OHIatlnlFokfhuDo2ug01ciw==
  /@types/istanbul-reports/3.0.0:
    dependencies:
      '@types/istanbul-lib-report': 3.0.0
    dev: true
    resolution:
      integrity: sha512-nwKNbvnwJ2/mndE9ItP/zc2TCzw6uuodnF4EHYWD+gCQDVBuRQL5UzbZD0/ezy1iKsFU2ZQiDqg4M9dN4+wZgA==
  /@types/jest/26.0.14:
    dependencies:
      jest-diff: 25.5.0
      pretty-format: 25.5.0
    dev: true
    resolution:
      integrity: sha512-Hz5q8Vu0D288x3iWXePSn53W7hAjP0H7EQ6QvDO9c7t46mR0lNOLlfuwQ+JkVxuhygHzlzPX+0jKdA3ZgSh+Vg==
  /@types/js-levenshtein/1.1.0:
    dev: true
    resolution:
      integrity: sha512-14t0v1ICYRtRVcHASzes0v/O+TIeASb8aD55cWF1PidtInhFWSXcmhzhHqGjUWf9SUq1w70cvd1cWKUULubAfQ==
  /@types/json-schema/7.0.5:
    dev: true
    resolution:
      integrity: sha512-7+2BITlgjgDhH0vvwZU/HZJVyk+2XUlvxXe8dFMedNX/aMkaOq++rMAFXc0tM7ij15QaWlbdQASBR9dihi+bDQ==
  /@types/minimatch/3.0.3:
    resolution:
      integrity: sha512-tHq6qdbT9U1IRSGf14CL0pUlULksvY9OZ+5eEgl1N7t+OA3tGvNpxJCzuKQlsNgCVwbAs670L1vcVQi8j9HjnA==
  /@types/minimist/1.2.0:
    dev: true
    resolution:
      integrity: sha1-aaI6OtKcrwCX8G7aWbNh7i8GOfY=
  /@types/minipass/2.2.0:
    dependencies:
      '@types/node': 12.12.47
    dev: true
    resolution:
      integrity: sha512-wuzZksN4w4kyfoOv/dlpov4NOunwutLA/q7uc00xU02ZyUY+aoM5PWIXEKBMnm0NHd4a+N71BMjq+x7+2Af1fg==
  /@types/node-fetch/2.5.7:
    dependencies:
      '@types/node': 12.12.47
      form-data: 3.0.0
    dev: true
    resolution:
      integrity: sha512-o2WVNf5UhWRkxlf6eq+jMZDu7kjgpgJfl4xVNlvryc95O/6F2ld8ztKX+qu+Rjyet93WAWm5LjeX9H5FGkODvw==
  /@types/node/12.12.47:
    resolution:
      integrity: sha512-yzBInQFhdY8kaZmqoL2+3U5dSTMrKaYcb561VU+lDzAYvqt+2lojvBEy+hmpSNuXnPTx7m9+04CzWYOUqWME2A==
  /@types/node/12.12.62:
    dev: true
    resolution:
      integrity: sha512-qAfo81CsD7yQIM9mVyh6B/U47li5g7cfpVQEDMfQeF8pSZVwzbhwU3crc0qG4DmpsebpJPR49AKOExQyJ05Cpg==
  /@types/node/13.13.15:
    dev: true
    resolution:
      integrity: sha512-kwbcs0jySLxzLsa2nWUAGOd/s21WU1jebrEdtzhsj1D4Yps1EOuyI1Qcu+FD56dL7NRNIJtDDjcqIG22NwkgLw==
  /@types/node/13.13.21:
    dev: true
    resolution:
      integrity: sha512-tlFWakSzBITITJSxHV4hg4KvrhR/7h3xbJdSFbYJBVzKubrASbnnIFuSgolUh7qKGo/ZeJPKUfbZ0WS6Jp14DQ==
  /@types/node/14.0.13:
    dev: true
    resolution:
      integrity: sha512-rouEWBImiRaSJsVA+ITTFM6ZxibuAlTuNOCyxVbwreu6k6+ujs7DfnU9o+PShFhET78pMBl3eH+AGSI5eOTkPA==
  /@types/node/14.0.27:
    resolution:
      integrity: sha512-kVrqXhbclHNHGu9ztnAwSncIgJv/FaxmzXJvGXNdcCpV1b8u1/Mi6z6m0vwy0LzKeXFTPLH0NzwmoJ3fNCIq0g==
  /@types/normalize-package-data/2.4.0:
    resolution:
      integrity: sha512-f5j5b/Gf71L+dbqxIpQ4Z2WlmI/mPJ0fOkGGmFgtb6sAu97EPczzbS3/tJKxmcYDj55OX6ssqwDAWOHIYDRDGA==
  /@types/parse-json/4.0.0:
    dev: true
    resolution:
      integrity: sha512-//oorEZjL6sbPcKUaCdIGlIUeH26mgzimjBB77G6XRgnDl/L5wOnpyBGRe/Mmf5CVW3PwEBE1NjiMZ/ssFh4wA==
  /@types/pg-types/1.11.5:
    dev: true
    resolution:
      integrity: sha512-L8ogeT6vDzT1vxlW3KITTCt+BVXXVkLXfZ/XNm6UqbcJgxf+KPO7yjWx7dQQE8RW07KopL10x2gNMs41+IkMGQ==
  /@types/pg/7.14.5:
    dependencies:
      '@types/node': 14.0.27
      '@types/pg-types': 1.11.5
    dev: true
    resolution:
      integrity: sha512-wqTKZmqkqXd1YiVRBT2poRrMIojwEi2bKTAAjUX6nEbzr98jc3cfR/7o7ZtubhH5xT7YJ6LRdRr1GZOgs8OUjg==
  /@types/prettier/2.0.2:
    dev: true
    resolution:
      integrity: sha512-IkVfat549ggtkZUthUzEX49562eGikhSYeVGX97SkMFn+sTZrgRewXjQ4tPKFPCykZHkX1Zfd9OoELGqKU2jJA==
  /@types/progress/2.0.3:
    dependencies:
      '@types/node': 12.12.47
    dev: true
    resolution:
      integrity: sha512-bPOsfCZ4tsTlKiBjBhKnM8jpY5nmIll166IPD58D92hR7G7kZDfx5iB9wGF4NfZrdKolebjeAr3GouYkSGoJ/A==
  /@types/prompts/2.0.9:
    dependencies:
      '@types/node': 14.0.27
    dev: true
    resolution:
      integrity: sha512-TORZP+FSjTYMWwKadftmqEn6bziN5RnfygehByGsjxoK5ydnClddtv6GikGWPvCm24oI+YBwck5WDxIIyNxUrA==
  /@types/prop-types/15.7.3:
    dev: true
    resolution:
      integrity: sha512-KfRL3PuHmqQLOG+2tGpRO26Ctg+Cq1E01D2DMriKEATHgWLfeNDmq9e29Q9WIky0dQ3NPkd1mzYH8Lm936Z9qw==
  /@types/react/16.9.11:
    dependencies:
      '@types/prop-types': 15.7.3
      csstype: 2.6.10
    dev: true
    resolution:
      integrity: sha512-UBT4GZ3PokTXSWmdgC/GeCGEJXE5ofWyibCcecRLUVN2ZBpXQGVgQGtG2foS7CrTKFKlQVVswLvf7Js6XA/CVQ==
  /@types/redis/2.8.27:
    dependencies:
      '@types/node': 14.0.27
    dev: true
    resolution:
      integrity: sha512-RRHarqPp3mgqHz+qzLVuQCJAIVaB3JBaczoj24QVVYu08wiCmB8vbOeNeK9lIH+pyT7+R/bbEPghAZZuhbZm0g==
  /@types/retry/0.12.0:
    resolution:
      integrity: sha512-wWKOClTTiizcZhXnPY4wikVAwmdYHp8q6DmC+EJUzAMsycb7HB32Kh9RN4+0gExjmPmZSAQjgURXIGATPegAvA==
  /@types/sqlite3/3.1.6:
    dependencies:
      '@types/node': 14.0.27
    dev: true
    resolution:
      integrity: sha512-OBsK0KIGUICExQ/ZvnPY4cKx5Kz4NcrVyGTIvOL5y4ajXu7r++RfBajfpGfGDmDVCKcoCDX1dO84/oeyeITnxA==
  /@types/stack-utils/1.0.1:
    dev: true
    resolution:
      integrity: sha512-l42BggppR6zLmpfU6fq9HEa2oGPEI8yrSPL3GITjfRInppYFahObbIQOQK3UGxEnyQpltZLaPe75046NOZQikw==
  /@types/string-hash/1.1.1:
    dev: true
    resolution:
      integrity: sha512-ijt3zdHi2DmZxQpQTmozXszzDo78V4R3EdvX0jFMfnMH2ZzQSmCbaWOMPGXFUYSzSIdStv78HDjg32m5dxc+tA==
  /@types/tar/4.0.3:
    dependencies:
      '@types/minipass': 2.2.0
      '@types/node': 12.12.47
    dev: true
    resolution:
      integrity: sha512-Z7AVMMlkI8NTWF0qGhC4QIX0zkV/+y0J8x7b/RsHrN0310+YNjoJd8UrApCiGBCWtKjxS9QhNqLi2UJNToh5hA==
  /@types/verror/1.10.4:
    dev: true
    resolution:
      integrity: sha512-OjJdqx6QlbyZw9LShPwRW+Kmiegeg3eWNI41MQQKaG3vjdU2L9SRElntM51HmHBY1cu7izxQJ1lMYioQh3XMBg==
  /@types/ws/7.2.6:
    dependencies:
      '@types/node': 14.0.27
    dev: true
    resolution:
      integrity: sha512-Q07IrQUSNpr+cXU4E4LtkSIBPie5GLZyyMC1QtQYRLWz701+XcoVygGUZgvLqElq1nU4ICldMYPnexlBsg3dqQ==
  /@types/yargs-parser/15.0.0:
    dev: true
    resolution:
      integrity: sha512-FA/BWv8t8ZWJ+gEOnLLd8ygxH/2UFbAvgEonyfN6yWGLKc7zVjbpl2Y4CTjid9h2RfgPP6SEt6uHwEOply00yw==
  /@types/yargs/15.0.5:
    dependencies:
      '@types/yargs-parser': 15.0.0
    dev: true
    resolution:
      integrity: sha512-Dk/IDOPtOgubt/IaevIUbTgV7doaKkoorvOyYM2CMwuDyP89bekI7H4xLIwunNYiK9jhCkmc6pUrJk3cj2AB9w==
  /@typescript-eslint/eslint-plugin/4.1.1_97a6c696058c61405b3d4d883f393658:
    dependencies:
      '@typescript-eslint/experimental-utils': 4.1.1_eslint@7.9.0+typescript@4.0.3
      '@typescript-eslint/parser': 4.1.1_eslint@7.9.0+typescript@4.0.3
      '@typescript-eslint/scope-manager': 4.1.1
      debug: 4.1.1
      eslint: 7.9.0
      functional-red-black-tree: 1.0.1
      regexpp: 3.1.0
      semver: 7.3.2
      tsutils: 3.17.1_typescript@4.0.3
      typescript: 4.0.3
    dev: true
    engines:
      node: ^10.12.0 || >=12.0.0
    peerDependencies:
      '@typescript-eslint/parser': ^4.0.0
      eslint: ^5.0.0 || ^6.0.0 || ^7.0.0
      typescript: '*'
    peerDependenciesMeta:
      typescript:
        optional: true
    resolution:
      integrity: sha512-Hoxyt99EA9LMmqo/5PuWWPeWeB3mKyvibfJ1Hy5SfiUpjE8Nqp+5QNd9fOkzL66+fqvIWSIE+Ett16LGMzCGnQ==
  /@typescript-eslint/eslint-plugin/4.2.0_01bb2a57a800356006ca47d0aed8d623:
    dependencies:
      '@typescript-eslint/experimental-utils': 4.2.0_eslint@7.10.0+typescript@4.0.3
      '@typescript-eslint/parser': 4.2.0_eslint@7.10.0+typescript@4.0.3
      '@typescript-eslint/scope-manager': 4.2.0
      debug: 4.2.0
      eslint: 7.10.0
      functional-red-black-tree: 1.0.1
      regexpp: 3.1.0
      semver: 7.3.2
      tsutils: 3.17.1_typescript@4.0.3
      typescript: 4.0.3
    dev: true
    engines:
      node: ^10.12.0 || >=12.0.0
    peerDependencies:
      '@typescript-eslint/parser': ^4.0.0
      eslint: ^5.0.0 || ^6.0.0 || ^7.0.0
      typescript: '*'
    peerDependenciesMeta:
      typescript:
        optional: true
    resolution:
      integrity: sha512-zBNRkzvLSwo6y5TG0DVcmshZIYBHKtmzD4N+LYnfTFpzc4bc79o8jNRSb728WV7A4Cegbs+MV5IRAj8BKBgOVQ==
  /@typescript-eslint/experimental-utils/4.1.1_eslint@7.10.0+typescript@4.0.3:
    dependencies:
      '@types/json-schema': 7.0.5
      '@typescript-eslint/scope-manager': 4.1.1
      '@typescript-eslint/types': 4.1.1
      '@typescript-eslint/typescript-estree': 4.1.1_typescript@4.0.3
      eslint: 7.10.0
      eslint-scope: 5.1.0
      eslint-utils: 2.1.0
    dev: true
    engines:
      node: ^10.12.0 || >=12.0.0
    peerDependencies:
      eslint: '*'
      typescript: '*'
    resolution:
      integrity: sha512-jzYsNciHoa4Z3c1URtmeT/bamYm8Dwfw6vuN3WHIE/BXb1iC4KveAnXDErTAZtPVxTYBaYn3n2gbt6F6D2rm1A==
  /@typescript-eslint/experimental-utils/4.1.1_eslint@7.9.0+typescript@4.0.3:
    dependencies:
      '@types/json-schema': 7.0.5
      '@typescript-eslint/scope-manager': 4.1.1
      '@typescript-eslint/types': 4.1.1
      '@typescript-eslint/typescript-estree': 4.1.1_typescript@4.0.3
      eslint: 7.9.0
      eslint-scope: 5.1.0
      eslint-utils: 2.1.0
      typescript: 4.0.3
    dev: true
    engines:
      node: ^10.12.0 || >=12.0.0
    peerDependencies:
      eslint: '*'
      typescript: '*'
    resolution:
      integrity: sha512-jzYsNciHoa4Z3c1URtmeT/bamYm8Dwfw6vuN3WHIE/BXb1iC4KveAnXDErTAZtPVxTYBaYn3n2gbt6F6D2rm1A==
  /@typescript-eslint/experimental-utils/4.2.0_eslint@7.10.0+typescript@4.0.3:
    dependencies:
      '@types/json-schema': 7.0.5
      '@typescript-eslint/scope-manager': 4.2.0
      '@typescript-eslint/types': 4.2.0
      '@typescript-eslint/typescript-estree': 4.2.0_typescript@4.0.3
      eslint: 7.10.0
      eslint-scope: 5.1.1
      eslint-utils: 2.1.0
    dev: true
    engines:
      node: ^10.12.0 || >=12.0.0
    peerDependencies:
      eslint: '*'
      typescript: '*'
    resolution:
      integrity: sha512-5BBj6BjgHEndBaQQpUVzRIPERz03LBc0MCQkHwUaH044FJFL08SwWv/sQftk7gf0ShZ2xZysz0LTwCwNt4Xu3w==
  /@typescript-eslint/parser/4.1.1_eslint@7.9.0+typescript@4.0.3:
    dependencies:
      '@typescript-eslint/scope-manager': 4.1.1
      '@typescript-eslint/types': 4.1.1
      '@typescript-eslint/typescript-estree': 4.1.1_typescript@4.0.3
      debug: 4.1.1
      eslint: 7.9.0
      typescript: 4.0.3
    dev: true
    engines:
      node: ^10.12.0 || >=12.0.0
    peerDependencies:
      eslint: ^5.0.0 || ^6.0.0 || ^7.0.0
      typescript: '*'
    peerDependenciesMeta:
      typescript:
        optional: true
    resolution:
      integrity: sha512-NLIhmicpKGfJbdXyQBz9j48PA6hq6e+SDOoXy7Ak6bq1ebGqbgG+fR1UIDAuay6OjQdot69c/URu2uLlsP8GQQ==
  /@typescript-eslint/parser/4.2.0_eslint@7.10.0+typescript@4.0.3:
    dependencies:
      '@typescript-eslint/scope-manager': 4.2.0
      '@typescript-eslint/types': 4.2.0
      '@typescript-eslint/typescript-estree': 4.2.0_typescript@4.0.3
      debug: 4.2.0
      eslint: 7.10.0
      typescript: 4.0.3
    dev: true
    engines:
      node: ^10.12.0 || >=12.0.0
    peerDependencies:
      eslint: ^5.0.0 || ^6.0.0 || ^7.0.0
      typescript: '*'
    peerDependenciesMeta:
      typescript:
        optional: true
    resolution:
      integrity: sha512-54jJ6MwkOtowpE48C0QJF9iTz2/NZxfKVJzv1ha5imigzHbNSLN9yvbxFFH1KdlRPQrlR8qxqyOvLHHxd397VA==
  /@typescript-eslint/scope-manager/4.1.1:
    dependencies:
      '@typescript-eslint/types': 4.1.1
      '@typescript-eslint/visitor-keys': 4.1.1
    dev: true
    engines:
      node: ^8.10.0 || ^10.13.0 || >=11.10.1
    resolution:
      integrity: sha512-0W8TTobCvIIQ2FsrYTffyZGAAFUyIbEHq5EYJb1m7Rpd005jrnOvKOo8ywCLhs/Bm17C+KsrUboBvBAARQVvyA==
  /@typescript-eslint/scope-manager/4.2.0:
    dependencies:
      '@typescript-eslint/types': 4.2.0
      '@typescript-eslint/visitor-keys': 4.2.0
    dev: true
    engines:
      node: ^8.10.0 || ^10.13.0 || >=11.10.1
    resolution:
      integrity: sha512-Tb402cxxObSxWIVT+PnBp5ruT2V/36yj6gG4C9AjkgRlZpxrLAzWDk3neen6ToMBGeGdxtnfFLoJRUecGz9mYQ==
  /@typescript-eslint/types/4.1.1:
    dev: true
    engines:
      node: ^8.10.0 || ^10.13.0 || >=11.10.1
    resolution:
      integrity: sha512-zrBiqOKYerMTllKcn+BP+i1b7LW/EbMMYytroXMxUTvFPn1smkCu0D7lSAx29fTUO4jnwV0ljSvYQtn2vNrNxA==
  /@typescript-eslint/types/4.2.0:
    dev: true
    engines:
      node: ^8.10.0 || ^10.13.0 || >=11.10.1
    resolution:
      integrity: sha512-xkv5nIsxfI/Di9eVwN+G9reWl7Me9R5jpzmZUch58uQ7g0/hHVuGUbbn4NcxcM5y/R4wuJIIEPKPDb5l4Fdmwg==
  /@typescript-eslint/typescript-estree/4.1.1_typescript@4.0.3:
    dependencies:
      '@typescript-eslint/types': 4.1.1
      '@typescript-eslint/visitor-keys': 4.1.1
      debug: 4.2.0
      globby: 11.0.1
      is-glob: 4.0.1
      lodash: 4.17.19
      semver: 7.3.2
      tsutils: 3.17.1_typescript@4.0.3
      typescript: 4.0.3
    dev: true
    engines:
      node: ^10.12.0 || >=12.0.0
    peerDependencies:
      typescript: '*'
    peerDependenciesMeta:
      typescript:
        optional: true
    resolution:
      integrity: sha512-2AUg5v0liVBsqbGxBphbJ0QbGqSRVaF5qPoTPWcxop+66vMdU1h4CCvHxTC47+Qb+Pr4l2RhXDd41JNpwcQEKw==
  /@typescript-eslint/typescript-estree/4.2.0_typescript@4.0.3:
    dependencies:
      '@typescript-eslint/types': 4.2.0
      '@typescript-eslint/visitor-keys': 4.2.0
      debug: 4.2.0
      globby: 11.0.1
      is-glob: 4.0.1
      lodash: 4.17.19
      semver: 7.3.2
      tsutils: 3.17.1_typescript@4.0.3
      typescript: 4.0.3
    dev: true
    engines:
      node: ^10.12.0 || >=12.0.0
    peerDependencies:
      typescript: '*'
    peerDependenciesMeta:
      typescript:
        optional: true
    resolution:
      integrity: sha512-iWDLCB7z4MGkLipduF6EOotdHNtgxuNKnYD54nMS/oitFnsk4S3S/TE/UYXQTra550lHtlv9eGmp+dvN9pUDtA==
  /@typescript-eslint/visitor-keys/4.1.1:
    dependencies:
      '@typescript-eslint/types': 4.1.1
      eslint-visitor-keys: 2.0.0
    dev: true
    engines:
      node: ^8.10.0 || ^10.13.0 || >=11.10.1
    resolution:
      integrity: sha512-/EOOXbA2ferGLG6RmCHEQ0lTTLkOlXYDgblCmQk3tIU7mTPLm4gKhFMeeUSe+bcchTUsKeCk8xcpbop5Zr/8Rw==
  /@typescript-eslint/visitor-keys/4.2.0:
    dependencies:
      '@typescript-eslint/types': 4.2.0
      eslint-visitor-keys: 2.0.0
    dev: true
    engines:
      node: ^8.10.0 || ^10.13.0 || >=11.10.1
    resolution:
      integrity: sha512-WIf4BNOlFOH2W+YqGWa6YKLcK/EB3gEj2apCrqLw6mme1RzBy0jtJ9ewJgnrZDB640zfnv8L+/gwGH5sYp/rGw==
  /@vercel/ncc/0.23.0:
    dev: true
    hasBin: true
    resolution:
      integrity: sha512-Fcr1qlG9t54X4X9qbo/+jr1+t5Qc6H3TgIRBXmKkF/WDs6YFulAN6ilq2Ehx38RbgIOFxaZnjlAQ50GyexnMpQ==
  /abab/2.0.3:
    dev: true
    resolution:
      integrity: sha512-tsFzPpcttalNjFBCFMqsKYQcWxxen1pgJR56by//QwvJc4/OUS3kPOOttx2tSIfjsylB0pYu7f5D3K1RCxUnUg==
  /abbrev/1.1.1:
    dev: true
    resolution:
      integrity: sha512-nne9/IiQ/hzIhY6pdDnbBtz7DjPTKrY00P/zvPSm5pOFkl6xuGrGnXn/VtTNNfNtAfZ9/1RtehkszU9qcTii0Q==
  /accepts/1.3.7:
    dependencies:
      mime-types: 2.1.27
      negotiator: 0.6.2
    engines:
      node: '>= 0.6'
    resolution:
      integrity: sha512-Il80Qs2WjYlJIBNzNkK6KYqlVMTbZLXgHx2oT0pU/fjRHyEp+PEfEPY0R3WCwAGVOtauxh1hOxNgIf5bv7dQpA==
  /acorn-globals/6.0.0:
    dependencies:
      acorn: 7.3.1
      acorn-walk: 7.2.0
    dev: true
    resolution:
      integrity: sha512-ZQl7LOWaF5ePqqcX4hLuv/bLXYQNfNWw2c0/yX/TsPRKamzHcTGQnlCjHT3TsmkOUVEPS3crCxiPfdzE/Trlhg==
  /acorn-jsx/5.2.0_acorn@7.4.0:
    dependencies:
      acorn: 7.4.0
    dev: true
    peerDependencies:
      acorn: ^6.0.0 || ^7.0.0
    resolution:
      integrity: sha512-HiUX/+K2YpkpJ+SzBffkM/AQ2YE03S0U1kjTLVpoJdhZMOWy8qvXVN9JdLqv2QsaQ6MPYQIuNmwD8zOiYUofLQ==
  /acorn-walk/7.2.0:
    dev: true
    engines:
      node: '>=0.4.0'
    resolution:
      integrity: sha512-OPdCF6GsMIP+Az+aWfAAOEt2/+iVDKE7oy6lJ098aoe59oAmK76qV6Gw60SbZ8jHuG2wH058GF4pLFbYamYrVA==
  /acorn/7.3.1:
    dev: true
    engines:
      node: '>=0.4.0'
    hasBin: true
    resolution:
      integrity: sha512-tLc0wSnatxAQHVHUapaHdz72pi9KUyHjq5KyHjGg9Y8Ifdc79pTh2XvI6I1/chZbnM7QtNKzh66ooDogPZSleA==
  /acorn/7.4.0:
    dev: true
    engines:
      node: '>=0.4.0'
    hasBin: true
    resolution:
      integrity: sha512-+G7P8jJmCHr+S+cLfQxygbWhXy+8YTVGzAkpEbcLo2mLoL7tij/VG41QSHACSf5QgYRhMZYHuNc6drJaO0Da+w==
  /agent-base/5.1.1:
    engines:
      node: '>= 6.0.0'
    resolution:
      integrity: sha512-TMeqbNl2fMW0nMjTEPOwe3J/PRFP4vqeoNuQMG0HlMrtm5QxKqdvAkZ1pRBQ/ulIyDD5Yq0nJ7YbdD8ey0TO3g==
  /agent-base/6.0.0:
    dependencies:
      debug: 4.1.1
    engines:
      node: '>= 6.0.0'
    resolution:
      integrity: sha512-j1Q7cSCqN+AwrmDd+pzgqc0/NpC655x2bUf5ZjRIO77DcNBFmh+OgRNzF6OKdCC9RSCb19fGd99+bhXFdkRNqw==
  /aggregate-error/3.0.1:
    dependencies:
      clean-stack: 2.2.0
      indent-string: 4.0.0
    engines:
      node: '>=8'
    resolution:
      integrity: sha512-quoaXsZ9/BLNae5yiNoUz+Nhkwz83GhWwtYFglcjEQB2NDHCIpApbqXxIFnm4Pq/Nvhrsq5sYJFyohrrxnTGAA==
  /ajv/6.12.5:
    dependencies:
      fast-deep-equal: 3.1.3
      fast-json-stable-stringify: 2.1.0
      json-schema-traverse: 0.4.1
      uri-js: 4.4.0
    dev: true
    resolution:
      integrity: sha512-lRF8RORchjpKG50/WFf8xmg7sgCLFiYNNnqdKflk63whMQcWR5ngGjiSXkL9bjxy6B2npOK2HSMN49jEBMSkag==
  /ansi-colors/4.1.1:
    dev: true
    engines:
      node: '>=6'
    resolution:
      integrity: sha512-JoX0apGbHaUJBNl6yF+p6JAFYZ666/hhCGKN5t9QFjbJQKUU/g8MNbFDbvfrgKXvI1QpZplPOnwIo99lX/AAmA==
  /ansi-escapes/4.3.1:
    dependencies:
      type-fest: 0.11.0
    engines:
      node: '>=8'
    resolution:
      integrity: sha512-JWF7ocqNrp8u9oqpgV+wH5ftbt+cfvv+PTjOvKLT3AdYly/LmORARfEVT1iyjwN+4MqE5UmVKoAdIBqeoCHgLA==
  /ansi-regex/2.1.1:
    dev: true
    engines:
      node: '>=0.10.0'
    resolution:
      integrity: sha1-w7M6te42DYbg5ijwRorn7yfWVN8=
  /ansi-regex/4.1.0:
    dev: true
    engines:
      node: '>=6'
    resolution:
      integrity: sha512-1apePfXM1UOSqw0o9IiFAovVz9M5S1Dg+4TrDwfMewQ6p/rmMueb7tWZjQ1rx4Loy1ArBggoqGpfqqdI4rondg==
  /ansi-regex/5.0.0:
    engines:
      node: '>=8'
    resolution:
      integrity: sha512-bY6fj56OUQ0hU1KjFNDQuJFezqKdrAyFdIevADiqrWHwSlbmBNMHp5ak2f40Pm8JTFyM2mqxkG6ngkHO11f/lg==
  /ansi-styles/2.2.1:
    dev: true
    engines:
      node: '>=0.10.0'
    resolution:
      integrity: sha1-tDLdM1i2NM914eRmQ2gkBTPB3b4=
  /ansi-styles/3.2.1:
    dependencies:
      color-convert: 1.9.3
    engines:
      node: '>=4'
    resolution:
      integrity: sha512-VT0ZI6kZRdTh8YyJw3SMbYm/u+NqfsAxEpWO0Pf9sq8/e94WxxOpPKx9FR1FlyCtOVDNOQ+8ntlqFxiRc+r5qA==
  /ansi-styles/4.2.1:
    dependencies:
      '@types/color-name': 1.1.1
      color-convert: 2.0.1
    engines:
      node: '>=8'
    resolution:
      integrity: sha512-9VGjrMsG1vePxcSweQsN20KY/c4zN0h9fLjqAbwbPfahM3t+NL+M9HC8xeXG2I8pX5NoamTGNuomEUFI7fcUjA==
  /any-promise/1.3.0:
    dev: true
    resolution:
      integrity: sha1-q8av7tzqUugJzcA3au0845Y10X8=
  /anymatch/2.0.0:
    dependencies:
      micromatch: 3.1.10
      normalize-path: 2.1.1
    dev: true
    resolution:
      integrity: sha512-5teOsQWABXHHBFP9y3skS5P3d/WfWXpv3FUpy+LorMrNYaT9pI4oLMQX7jzQ2KklNpGpWHzdCXTDT2Y3XGlZBw==
  /anymatch/3.1.1:
    dependencies:
      normalize-path: 3.0.0
      picomatch: 2.2.2
    dev: true
    engines:
      node: '>= 8'
    resolution:
      integrity: sha512-mM8522psRCqzV+6LhomX5wgp25YVibjh8Wj23I5RPkPppSVSjyKD2A2mBJmWGa+KN7f2D6LNh9jkBCeyLktzjg==
  /aproba/1.2.0:
    dev: true
    resolution:
      integrity: sha512-Y9J6ZjXtoYh8RnXVCMOU/ttDmk1aBjunq9vO0ta5x85WDQiQfUF9sIPBITdbiiIVcBo03Hi3jMxigBtsddlXRw==
  /archiver-utils/2.1.0:
    dependencies:
      glob: 7.1.6
      graceful-fs: 4.2.4
      lazystream: 1.0.0
      lodash.defaults: 4.2.0
      lodash.difference: 4.5.0
      lodash.flatten: 4.4.0
      lodash.isplainobject: 4.0.6
      lodash.union: 4.6.0
      normalize-path: 3.0.0
      readable-stream: 2.3.7
    engines:
      node: '>= 6'
    resolution:
      integrity: sha512-bEL/yUb/fNNiNTuUz979Z0Yg5L+LzLxGJz8x79lYmR54fmTIb6ob/hNQgkQnIUDWIFjZVQwl9Xs356I6BAMHfw==
  /archiver/4.0.1:
    dependencies:
      archiver-utils: 2.1.0
      async: 2.6.3
      buffer-crc32: 0.2.13
      glob: 7.1.6
      readable-stream: 3.6.0
      tar-stream: 2.1.3
      zip-stream: 3.0.1
    dev: false
    engines:
      node: '>= 8'
    resolution:
      integrity: sha512-/YV1pU4Nhpf/rJArM23W6GTUjT0l++VbjykrCRua1TSXrn+yM8Qs7XvtwSiRse0iCe49EPNf7ktXnPsWuSb91Q==
  /archiver/4.0.2:
    dependencies:
      archiver-utils: 2.1.0
      async: 3.2.0
      buffer-crc32: 0.2.13
      glob: 7.1.6
      readable-stream: 3.6.0
      tar-stream: 2.1.4
      zip-stream: 3.0.1
    engines:
      node: '>= 8'
    resolution:
      integrity: sha512-B9IZjlGwaxF33UN4oPbfBkyA4V1SxNLeIhR1qY8sRXSsbdUkEHrrOvwlYFPx+8uQeCe9M+FG6KgO+imDmQ79CQ==
  /are-we-there-yet/1.1.5:
    dependencies:
      delegates: 1.0.0
      readable-stream: 2.3.7
    dev: true
    resolution:
      integrity: sha512-5hYdAkZlcG8tOLujVDTgCT+uPX0VnpAH28gWsLfzpXYm7wP6mp5Q/gYyR7YQ0cKVJcXJnl3j2kpBan13PtQf6w==
  /arg/4.1.0:
    dev: true
    resolution:
      integrity: sha512-ZWc51jO3qegGkVh8Hwpv636EkbesNV5ZNQPCtRa+0qytRYPEs9IYT9qITY9buezqUH5uqyzlWLcufrzU2rffdg==
  /arg/4.1.3:
    resolution:
      integrity: sha512-58S9QDqG0Xx27YwPSt9fJxivjYl432YCwfDMfZ+71RAqUrZef7LrKQZ3LHLOwCS4FLNBplP533Zx895SeOCHvA==
  /argparse/1.0.10:
    dependencies:
      sprintf-js: 1.0.3
    dev: true
    resolution:
      integrity: sha512-o5Roy6tNG4SL/FOkCAN6RzjiakZS25RLYFrcMttJqbdd8BWrnA+fGz57iN5Pb06pvBGvl5gQ0B48dJlslXvoTg==
  /arr-diff/4.0.0:
    dev: true
    engines:
      node: '>=0.10.0'
    resolution:
      integrity: sha1-1kYQdP6/7HHn4VI1dhoyml3HxSA=
  /arr-flatten/1.1.0:
    dev: true
    engines:
      node: '>=0.10.0'
    resolution:
      integrity: sha512-L3hKV5R/p5o81R7O02IGnwpDmkp6E982XhtbuwSe3O4qOtMMMtodicASA1Cny2U+aCXcNpml+m4dPsvsJ3jatg==
  /arr-union/3.1.0:
    dev: true
    engines:
      node: '>=0.10.0'
    resolution:
      integrity: sha1-45sJrqne+Gao8gbiiK9jkZuuOcQ=
  /array-flatten/1.1.1:
    resolution:
      integrity: sha1-ml9pkFGx5wczKPKgCJaLZOopVdI=
  /array-union/2.1.0:
    engines:
      node: '>=8'
    resolution:
      integrity: sha512-HGyxoOTYUyCM6stUe6EJgnd4EoewAI7zMdfqO+kGjnlZmBDz/cR5pf8r/cR4Wq60sL/p0IkcjUEEPwS3GFrIyw==
  /array-unique/0.3.2:
    dev: true
    engines:
      node: '>=0.10.0'
    resolution:
      integrity: sha1-qJS3XUvE9s1nnvMkSp/Y9Gri1Cg=
  /arrify/1.0.1:
    dev: true
    engines:
      node: '>=0.10.0'
    resolution:
      integrity: sha1-iYUI2iIm84DfkEcoRWhJwVAaSw0=
  /asn1/0.2.4:
    dependencies:
      safer-buffer: 2.1.2
    dev: true
    resolution:
      integrity: sha512-jxwzQpLQjSmWXgwaCZE9Nz+glAG01yF1QnWgbhGwHI5A6FRIEY6IVqtHhIepHqI7/kyEyQEagBC5mBEFlIYvdg==
  /assert-plus/1.0.0:
    dev: true
    engines:
      node: '>=0.8'
    resolution:
      integrity: sha1-8S4PPF13sLHN2RRpQuTpbB5N1SU=
  /assign-symbols/1.0.0:
    dev: true
    engines:
      node: '>=0.10.0'
    resolution:
      integrity: sha1-WWZ/QfrdTyDMvCu5a41Pf3jsA2c=
  /astral-regex/1.0.0:
    dev: true
    engines:
      node: '>=4'
    resolution:
      integrity: sha512-+Ryf6g3BKoRc7jfp7ad8tM4TtMiaWvbF/1/sQcZPkkS7ag3D5nMBCe2UfOTONtAkaG0tO0ij3C5Lwmf1EiyjHg==
  /astral-regex/2.0.0:
    engines:
      node: '>=8'
    resolution:
      integrity: sha512-Z7tMw1ytTXt5jqMcOP+OQteU1VuNK9Y02uuJtKQ1Sv69jXQKKg5cibLwGJow8yzZP+eAc18EmLGPal0bp36rvQ==
  /async/2.6.3:
    dependencies:
      lodash: 4.17.15
    dev: false
    resolution:
      integrity: sha512-zflvls11DCy+dQWzTW2dzuilv8Z5X/pjfmZOWba6TNIVDm+2UDaJmXSOXlasHKfNBs8oo3M0aT50fDEWfKZjXg==
  /async/3.2.0:
    resolution:
      integrity: sha512-TR2mEZFVOj2pLStYxLht7TyfuRzaydfpxr3k9RpHIzMgw7A64dzsdqCxH1WJyQdoe8T10nDXd9wnEigmiuHIZw==
  /asynckit/0.4.0:
    dev: true
    resolution:
      integrity: sha1-x57Zf380y48robyXkLzDZkdLS3k=
  /atob/2.1.2:
    dev: true
    engines:
      node: '>= 4.5.0'
    hasBin: true
    resolution:
      integrity: sha512-Wm6ukoaOGJi/73p/cl2GvLjTI5JM1k/O14isD73YML8StrH/7/lRFgmg8nICZgD3bZZvjwCGxtMOD3wWNAu8cg==
  /aws-sign2/0.7.0:
    dev: true
    resolution:
      integrity: sha1-tG6JCTSpWR8tL2+G1+ap8bP+dqg=
  /aws4/1.10.1:
    dev: true
    resolution:
      integrity: sha512-zg7Hz2k5lI8kb7U32998pRRFin7zJlkfezGJjUc2heaD4Pw2wObakCDVzkKztTm/Ln7eiVvYsjqak0Ed4LkMDA==
  /babel-jest/26.3.0_@babel+core@7.10.2:
    dependencies:
      '@babel/core': 7.10.2
      '@jest/transform': 26.3.0
      '@jest/types': 26.3.0
      '@types/babel__core': 7.1.8
      babel-plugin-istanbul: 6.0.0
      babel-preset-jest: 26.3.0_@babel+core@7.10.2
      chalk: 4.1.0
      graceful-fs: 4.2.4
      slash: 3.0.0
    dev: true
    engines:
      node: '>= 10.14.2'
    peerDependencies:
      '@babel/core': ^7.0.0
    resolution:
      integrity: sha512-sxPnQGEyHAOPF8NcUsD0g7hDCnvLL2XyblRBcgrzTWBB/mAIpWow3n1bEL+VghnnZfreLhFSBsFluRoK2tRK4g==
  /babel-plugin-istanbul/6.0.0:
    dependencies:
      '@babel/helper-plugin-utils': 7.10.1
      '@istanbuljs/load-nyc-config': 1.1.0
      '@istanbuljs/schema': 0.1.2
      istanbul-lib-instrument: 4.0.3
      test-exclude: 6.0.0
    dev: true
    engines:
      node: '>=8'
    resolution:
      integrity: sha512-AF55rZXpe7trmEylbaE1Gv54wn6rwU03aptvRoVIGP8YykoSxqdVLV1TfwflBCE/QtHmqtP8SWlTENqbK8GCSQ==
  /babel-plugin-jest-hoist/26.2.0:
    dependencies:
      '@babel/template': 7.10.1
      '@babel/types': 7.10.2
      '@types/babel__core': 7.1.8
      '@types/babel__traverse': 7.0.12
    dev: true
    engines:
      node: '>= 10.14.2'
    resolution:
      integrity: sha512-B/hVMRv8Nh1sQ1a3EY8I0n4Y1Wty3NrR5ebOyVT302op+DOAau+xNEImGMsUWOC3++ZlMooCytKz+NgN8aKGbA==
  /babel-preset-current-node-syntax/0.1.3_@babel+core@7.10.2:
    dependencies:
      '@babel/core': 7.10.2
      '@babel/plugin-syntax-async-generators': 7.8.4_@babel+core@7.10.2
      '@babel/plugin-syntax-bigint': 7.8.3_@babel+core@7.10.2
      '@babel/plugin-syntax-class-properties': 7.10.1_@babel+core@7.10.2
      '@babel/plugin-syntax-import-meta': 7.10.1_@babel+core@7.10.2
      '@babel/plugin-syntax-json-strings': 7.8.3_@babel+core@7.10.2
      '@babel/plugin-syntax-logical-assignment-operators': 7.10.1_@babel+core@7.10.2
      '@babel/plugin-syntax-nullish-coalescing-operator': 7.8.3_@babel+core@7.10.2
      '@babel/plugin-syntax-numeric-separator': 7.10.1_@babel+core@7.10.2
      '@babel/plugin-syntax-object-rest-spread': 7.8.3_@babel+core@7.10.2
      '@babel/plugin-syntax-optional-catch-binding': 7.8.3_@babel+core@7.10.2
      '@babel/plugin-syntax-optional-chaining': 7.8.3_@babel+core@7.10.2
    dev: true
    peerDependencies:
      '@babel/core': ^7.0.0
    resolution:
      integrity: sha512-uyexu1sVwcdFnyq9o8UQYsXwXflIh8LvrF5+cKrYam93ned1CStffB3+BEcsxGSgagoA3GEyjDqO4a/58hyPYQ==
  /babel-preset-jest/26.3.0_@babel+core@7.10.2:
    dependencies:
      '@babel/core': 7.10.2
      babel-plugin-jest-hoist: 26.2.0
      babel-preset-current-node-syntax: 0.1.3_@babel+core@7.10.2
    dev: true
    engines:
      node: '>= 10.14.2'
    peerDependencies:
      '@babel/core': ^7.0.0
    resolution:
      integrity: sha512-5WPdf7nyYi2/eRxCbVrE1kKCWxgWY4RsPEbdJWFm7QsesFGqjdkyLeu1zRkwM1cxK6EPIlNd6d2AxLk7J+t4pw==
  /balanced-match/1.0.0:
    resolution:
      integrity: sha1-ibTRmasr7kneFk6gK4nORi1xt2c=
  /base/0.11.2:
    dependencies:
      cache-base: 1.0.1
      class-utils: 0.3.6
      component-emitter: 1.3.0
      define-property: 1.0.0
      isobject: 3.0.1
      mixin-deep: 1.3.2
      pascalcase: 0.1.1
    dev: true
    engines:
      node: '>=0.10.0'
    resolution:
      integrity: sha512-5T6P4xPgpp0YDFvSWwEZ4NoE3aM4QBQXDzmVbraCkFj8zHM+mba8SyqB5DbZWyR7mYHo6Y7BdQo3MoA4m0TeQg==
  /base64-js/1.3.1:
    resolution:
      integrity: sha512-mLQ4i2QO1ytvGWFWmcngKO//JXAQueZvwEKtjgQFM4jIK0kU+ytMfplL8j+n5mspOfjHwoAg+9yhb7BwAHm36g==
  /batching-toposort/1.2.0:
    dev: true
    engines:
      node: '>=8.0.0'
    resolution:
      integrity: sha512-HDf0OOv00dqYGm+M5tJ121RTzX0sK9fxzBMKXYsuQrY0pKSOJjc5qa0DUtzvCGkgIVf1YON2G1e/MHEdHXVaRQ==
  /bcrypt-pbkdf/1.0.2:
    dependencies:
      tweetnacl: 0.14.5
    dev: true
    resolution:
      integrity: sha1-pDAdOJtqQ/m2f/PKEaP2Y342Dp4=
  /benchmark/2.1.4:
    dependencies:
      lodash: 4.17.15
      platform: 1.3.5
    dev: true
    resolution:
      integrity: sha1-CfPeMckWQl1JjMLuVloOvzwqVik=
  /big.js/5.2.2:
    dev: true
    resolution:
      integrity: sha512-vyL2OymJxmarO8gxMr0mhChsO9QGwhynfuu4+MHTAW6czfq9humCB7rKpUjDd9YUiDPU4mzpyupFSvOClAwbmQ==
  /bl/4.0.3:
    dependencies:
      buffer: 5.6.0
      inherits: 2.0.4
      readable-stream: 3.6.0
    resolution:
      integrity: sha512-fs4G6/Hu4/EE+F75J8DuN/0IpQqNjAdC7aEQv7Qt8MHGUH7Ckv2MwTEEeN9QehD0pfIDkMI1bkHYkKy7xHyKIg==
  /block-stream/0.0.9:
    dependencies:
      inherits: 2.0.4
    dev: true
    engines:
      node: 0.4 || >=0.5.8
    optional: true
    resolution:
      integrity: sha1-E+v+d4oDIFz+A3UUgeu0szAMEmo=
  /body-parser/1.19.0:
    dependencies:
      bytes: 3.1.0
      content-type: 1.0.4
      debug: 2.6.9
      depd: 1.1.2
      http-errors: 1.7.2
      iconv-lite: 0.4.24
      on-finished: 2.3.0
      qs: 6.7.0
      raw-body: 2.4.0
      type-is: 1.6.18
    engines:
      node: '>= 0.8'
    resolution:
      integrity: sha512-dhEPs72UPbDnAQJ9ZKMNTP6ptJaionhP5cBb541nXPlW60Jepo9RV/a4fX4XWW9CuFNK22krhrj1+rgzifNCsw==
  /brace-expansion/1.1.11:
    dependencies:
      balanced-match: 1.0.0
      concat-map: 0.0.1
    resolution:
      integrity: sha512-iCuPHDFgrHX7H2vEI/5xpz07zSHB00TpugqhmYtVmMO6518mCuRMoOYFldEBl0g187ufozdaHgWKcYFb61qGiA==
  /braces/2.3.2:
    dependencies:
      arr-flatten: 1.1.0
      array-unique: 0.3.2
      extend-shallow: 2.0.1
      fill-range: 4.0.0
      isobject: 3.0.1
      repeat-element: 1.1.3
      snapdragon: 0.8.2
      snapdragon-node: 2.1.1
      split-string: 3.1.0
      to-regex: 3.0.2
    dev: true
    engines:
      node: '>=0.10.0'
    resolution:
      integrity: sha512-aNdbnj9P8PjdXU4ybaWLK2IF3jc/EoDYbC7AazW6to3TRsfXxscC9UXOB5iDiEQrkyIbWp2SLQda4+QAa7nc3w==
  /braces/3.0.2:
    dependencies:
      fill-range: 7.0.1
    engines:
      node: '>=8'
    resolution:
      integrity: sha512-b8um+L1RzM3WDSzvhm6gIz1yfTbBt6YTlcEKAvsmqCZZFw46z626lVj9j1yEPW33H5H+lBQpZMP1k8l+78Ha0A==
  /browser-process-hrtime/1.0.0:
    dev: true
    resolution:
      integrity: sha512-9o5UecI3GhkpM6DrXr69PblIuWxPKk9Y0jHBRhdocZ2y7YECBFCsHm79Pr3OyR2AvjhDkabFJaDJMYRazHgsow==
  /bs-logger/0.2.6:
    dependencies:
      fast-json-stable-stringify: 2.1.0
    dev: true
    engines:
      node: '>= 6'
    resolution:
      integrity: sha512-pd8DCoxmbgc7hyPKOvxtqNcjYoOsABPQdcCUjGp3d42VR2CX1ORhk2A87oqqu5R1kk+76nsxZupkmyd+MVtCog==
  /bser/2.1.1:
    dependencies:
      node-int64: 0.4.0
    dev: true
    resolution:
      integrity: sha512-gQxTNE/GAfIIrmHLUE3oJyp5FO6HRBfhjnw4/wMmA63ZGDJnWBmgY/lyQBpnDUkGmAhbSe39tx2d/iTOAfglwQ==
  /buffer-crc32/0.2.13:
    resolution:
      integrity: sha1-DTM+PwDqxQqhRUq9MO+MKl2ackI=
  /buffer-from/1.1.1:
    dev: true
    resolution:
      integrity: sha512-MQcXEUbCKtEo7bhqEs6560Hyd4XaovZlO/k9V3hjVUF/zwW7KBVdSK4gIt/bzwS9MbR5qob+F5jusZsb0YQK2A==
  /buffer-writer/2.0.0:
    dev: true
    engines:
      node: '>=4'
    resolution:
      integrity: sha512-a7ZpuTZU1TRtnwyCNW3I5dc0wWNC3VR9S++Ewyk2HHZdrO3CQJqSpd+95Us590V6AL7JqUAH2IwZ/398PmNFgw==
  /buffer/5.6.0:
    dependencies:
      base64-js: 1.3.1
      ieee754: 1.1.13
    resolution:
      integrity: sha512-/gDYp/UtU0eA1ys8bOs9J6a+E/KWIY+DZ+Q2WESNUA0jFRsJOc0SNUO6xJ5SGA1xueg3NL65W6s+NY5l9cunuw==
  /byline/5.0.0:
    dev: true
    engines:
      node: '>=0.10.0'
    resolution:
      integrity: sha1-dBxSFkaOrcRXsDQQEYrXfejB3bE=
  /bytes/3.1.0:
    engines:
      node: '>= 0.8'
    resolution:
      integrity: sha512-zauLjrfCG+xvoyaqLoV8bLVXXNGC4JqlxFCutSDWA6fJrTo2ZuvLYTqZ7aHBLZSMOopbzwv8f+wZcVzfVTI2Dg==
  /cache-base/1.0.1:
    dependencies:
      collection-visit: 1.0.0
      component-emitter: 1.3.0
      get-value: 2.0.6
      has-value: 1.0.0
      isobject: 3.0.1
      set-value: 2.0.1
      to-object-path: 0.3.0
      union-value: 1.0.1
      unset-value: 1.0.0
    dev: true
    engines:
      node: '>=0.10.0'
    resolution:
      integrity: sha512-AKcdTnFSWATd5/GCPRxr2ChwIJ85CeyrEyjRHlKxQ56d4XJMGym0uAiKn0xbLOGOl3+yRpOTi484dVCEc5AUzQ==
  /callsites/3.1.0:
    dev: true
    engines:
      node: '>=6'
    resolution:
      integrity: sha512-P8BjAsXvZS+VIDUI11hHCQEv74YT67YUi5JJFNWIqL235sBmjX4+qx9Muvls5ivyNENctx46xQLQ3aTuE7ssaQ==
  /camelcase-keys/6.2.2:
    dependencies:
      camelcase: 5.3.1
      map-obj: 4.1.0
      quick-lru: 4.0.1
    dev: true
    engines:
      node: '>=8'
    resolution:
      integrity: sha512-YrwaA0vEKazPBkn0ipTiMpSajYDSe+KjQfrjhcBMxJt/znbvlHd8Pw/Vamaz5EB4Wfhs3SUR3Z9mwRu/P3s3Yg==
  /camelcase/5.3.1:
    dev: true
    engines:
      node: '>=6'
    resolution:
      integrity: sha512-L28STB170nwWS63UjtlEOE3dldQApaJXZkOI1uMFfzf3rRuPegHaHesyee+YxQ+W6SvRDQV6UrdOdRiR153wJg==
  /camelcase/6.0.0:
    dev: true
    engines:
      node: '>=10'
    resolution:
      integrity: sha512-8KMDF1Vz2gzOq54ONPJS65IvTUaB1cHJ2DMM7MbPmLZljDH1qpzzLsWdiN9pHh6qvkRVDTi/07+eNGch/oLU4w==
  /capture-exit/2.0.0:
    dependencies:
      rsvp: 4.8.5
    dev: true
    engines:
      node: 6.* || 8.* || >= 10.*
    resolution:
      integrity: sha512-PiT/hQmTonHhl/HFGN+Lx3JJUznrVYJ3+AQsnthneZbvW7x+f08Tk7yLJTLEOUvBTbduLeeBkxEaYXUOUrRq6g==
  /caseless/0.12.0:
    dev: true
    resolution:
      integrity: sha1-G2gcIf+EAzyCZUMJBolCDRhxUdw=
  /chalk/1.1.3:
    dependencies:
      ansi-styles: 2.2.1
      escape-string-regexp: 1.0.5
      has-ansi: 2.0.0
      strip-ansi: 3.0.1
      supports-color: 2.0.0
    dev: true
    engines:
      node: '>=0.10.0'
    resolution:
      integrity: sha1-qBFcVeSnAv5NFQq9OHKCKn4J/Jg=
  /chalk/2.4.2:
    dependencies:
      ansi-styles: 3.2.1
      escape-string-regexp: 1.0.5
      supports-color: 5.5.0
    engines:
      node: '>=4'
    resolution:
      integrity: sha512-Mti+f9lpJNcwF4tWV8/OrTTtF1gZi+f8FqlyAdouralcFWFQWF2+NgCHShjkCb+IFBLq9buZwE1xckQU4peSuQ==
  /chalk/3.0.0:
    dependencies:
      ansi-styles: 4.2.1
      supports-color: 7.1.0
    dev: true
    engines:
      node: '>=8'
    resolution:
      integrity: sha512-4D3B6Wf41KOYRFdszmDqMCGq5VV/uMAB273JILmO+3jAlh8X4qDtdtgCR3fxtbLEMzSx22QdhnDcJvu2u1fVwg==
  /chalk/4.1.0:
    dependencies:
      ansi-styles: 4.2.1
      supports-color: 7.1.0
    engines:
      node: '>=10'
    resolution:
      integrity: sha512-qwx12AxXe2Q5xQ43Ac//I6v5aXTipYrSESdOgzrN+9XjgEpyjpKuvSGaN4qE93f7TQTlerQQ8S+EQ0EyDoVL1A==
  /char-regex/1.0.2:
    dev: true
    engines:
      node: '>=10'
    resolution:
      integrity: sha512-kWWXztvZ5SBQV+eRgKFeh8q5sLuZY2+8WUIzlxWVTg+oGwY14qylx1KbKzHd8P6ZYkAg0xyIDU9JMHhyJMZ1jw==
  /check-more-types/2.24.0:
    dev: true
    engines:
      node: '>= 0.8.0'
    resolution:
      integrity: sha1-FCD/sQ/URNz8ebQ4kbv//TKoRgA=
  /checkpoint-client/1.1.11:
    dependencies:
      '@prisma/ci-info': 2.1.2
      cross-spawn: 7.0.3
      env-paths: 2.2.0
      fast-write-atomic: 0.2.1
      make-dir: 3.1.0
      ms: 2.1.2
      node-fetch: 2.6.0
      uuid: 8.1.0
    resolution:
      integrity: sha512-p+eDmbuKlP6oHgknetUoqWTHnQsWfSbDlaMlKgwNh8RiEdLQVZ5z1rcU4+0iBynZe2z8sJHHSdWo9VQTmGWRLw==
  /checkpoint-client/1.1.12:
    dependencies:
      '@prisma/ci-info': 2.1.2
      cross-spawn: 7.0.3
      env-paths: 2.2.0
      fast-write-atomic: 0.2.1
      make-dir: 3.1.0
      ms: 2.1.2
      node-fetch: 2.6.1
      uuid: 8.3.0
    resolution:
      integrity: sha512-YbQMJe28YfLWBst/YvQhrh12afZGy67J7Uo/q9U0OfrFXZq3D8OyDPgjZkc+zRRK3wppC28SiCQ0fbgalsmCqA==
  /chownr/1.1.4:
    dev: true
    resolution:
      integrity: sha512-jJ0bqzaylmJtVnNgzTeSOs8DPavpbYgEr/b0YL8/2GO3xJEhInFmhKMUnEJQjZumK7KXGFhUy89PrsJWlakBVg==
  /chownr/2.0.0:
    engines:
      node: '>=10'
    resolution:
      integrity: sha512-bIomtDF5KGpdogkLd9VspvFzk9KfpyyGlS8YFVZl7TGPBHL5snIOnxeshwVgPteQ9b4Eydl+pVbIyE1DcvCWgQ==
  /ci-info/2.0.0:
    resolution:
      integrity: sha512-5tK7EtrZ0N+OLFMthtqOj4fI2Jeb88C4CAZPu25LDVUgXJ0A3Js4PMGqrn0JU1W0Mh1/Z8wZzYPxqUrXeBboCQ==
  /class-utils/0.3.6:
    dependencies:
      arr-union: 3.1.0
      define-property: 0.2.5
      isobject: 3.0.1
      static-extend: 0.1.2
    dev: true
    engines:
      node: '>=0.10.0'
    resolution:
      integrity: sha512-qOhPa/Fj7s6TY8H8esGu5QNpMMQxz79h+urzrNYN6mn+9BnxlDGf5QZ+XeCDsxSjPqsSR56XOZOJmpeurnLMeg==
  /clean-stack/2.2.0:
    engines:
      node: '>=6'
    resolution:
      integrity: sha512-4diC9HaTE+KRAMWhDhrGOECgWZxoevMc5TlkObMqNSsVU62PYzXZ/SMTjzyGAFF1YusgxGcSWTEXBhp0CPwQ1A==
  /cli-cursor/3.1.0:
    dependencies:
      restore-cursor: 3.1.0
    engines:
      node: '>=8'
    resolution:
      integrity: sha512-I/zHAwsKf9FqGoXM4WWRACob9+SNukZTd94DWF57E4toouRulbCxcUh6RKUEOQlYTHJnzkPMySvPNaaSLNfLZw==
  /cli-truncate/2.1.0:
    dependencies:
      slice-ansi: 3.0.0
      string-width: 4.2.0
    engines:
      node: '>=8'
    resolution:
      integrity: sha512-n8fOixwDD6b/ObinzTrp1ZKFzbgvKZvuz/TvejnLn1aQfC6r52XEx85FmuC+3HI+JM7coBRXUvNqEU2PHVrHpg==
  /cliui/6.0.0:
    dependencies:
      string-width: 4.2.0
      strip-ansi: 6.0.0
      wrap-ansi: 6.2.0
    dev: true
    resolution:
      integrity: sha512-t6wbgtoCXvAzst7QgXxJYqPt0usEfbgQdftEPbLL/cvv6HPE5VgvqCuAIDR0NgU52ds6rFwqrgakNLrHEjCbrQ==
  /co/4.6.0:
    dev: true
    engines:
      iojs: '>= 1.0.0'
      node: '>= 0.12.0'
    resolution:
      integrity: sha1-bqa989hTrlTMuOR7+gvz+QMfsYQ=
  /code-point-at/1.1.0:
    dev: true
    engines:
      node: '>=0.10.0'
    resolution:
      integrity: sha1-DQcLTQQ6W+ozovGkDi7bPZpMz3c=
  /collect-v8-coverage/1.0.1:
    dev: true
    resolution:
      integrity: sha512-iBPtljfCNcTKNAto0KEtDfZ3qzjJvqE3aTGZsbhjSBlorqpXJlaWWtPO35D+ZImoC3KWejX64o+yPGxhWSTzfg==
  /collection-visit/1.0.0:
    dependencies:
      map-visit: 1.0.0
      object-visit: 1.0.1
    dev: true
    engines:
      node: '>=0.10.0'
    resolution:
      integrity: sha1-S8A3PBZLwykbTTaMgpzxqApZ3KA=
  /color-convert/1.9.3:
    dependencies:
      color-name: 1.1.3
    resolution:
      integrity: sha512-QfAUtd+vFdAtFQcC8CCyYt1fYWxSqAiK2cSD6zDB8N3cpsEBAvRxp9zOGg6G/SHHJYAT88/az/IuDGALsNVbGg==
  /color-convert/2.0.1:
    dependencies:
      color-name: 1.1.4
    engines:
      node: '>=7.0.0'
    resolution:
      integrity: sha512-RRECPsj7iu/xb5oKYcsFHSppFNnsj/52OVTRKb4zP5onXwVF3zVmmToNcOfGC+CRDpfK/U584fMg38ZHCaElKQ==
  /color-name/1.1.3:
    resolution:
      integrity: sha1-p9BVi9icQveV3UIyj3QIMcpTvCU=
  /color-name/1.1.4:
    resolution:
      integrity: sha512-dOy+3AuW3a2wNbZHIuMZpTcgjGuLU/uBL/ubcZF9OXbDo8ff4O8yVp5Bf0efS8uEoYo5q4Fx7dY9OgQGXgAsQA==
  /combined-stream/1.0.8:
    dependencies:
      delayed-stream: 1.0.0
    dev: true
    engines:
      node: '>= 0.8'
    resolution:
      integrity: sha512-FQN4MRfuJeHf7cBbBMJFXhKSDq+2kAArBlmRBvcvFE5BB1HZKXtSFASDhdlz9zOYwxh8lDdnvmMOe/+5cdoEdg==
  /commander/2.20.3:
    resolution:
      integrity: sha512-GpVkmM8vF2vQUkj2LvZmD35JxeJOLCwJ9cUkugyk2nuhbv3+mJvpLYYt+0+USMxE+oj+ey/lJEnhZw75x/OMcQ==
  /commander/6.1.0:
    dev: true
    engines:
      node: '>= 6'
    resolution:
      integrity: sha512-wl7PNrYWd2y5mp1OK/LhTlv8Ff4kQJQRXXAvF+uU/TPNiVJUxZLRYGj/B0y/lPGAVcSbJqH2Za/cvHmrPMC8mA==
  /common-tags/1.8.0:
    dev: true
    engines:
      node: '>=4.0.0'
    resolution:
      integrity: sha512-6P6g0uetGpW/sdyUy/iQQCbFF0kWVMSIVSyYz7Zgjcgh8mgw8PQzDNZeyZ5DQ2gM7LBoZPHmnjz8rUthkBG5tw==
  /commondir/1.0.1:
    resolution:
      integrity: sha1-3dgA2gxmEnOTzKWVDqloo6rxJTs=
  /compare-versions/3.6.0:
    dev: true
    resolution:
      integrity: sha512-W6Af2Iw1z4CB7q4uU4hv646dW9GQuBM+YpC0UvUCWSD8w90SJjp+ujJuXaEMtAXBtSqGfMPuFOVn4/+FlaqfBA==
  /component-emitter/1.3.0:
    dev: true
    resolution:
      integrity: sha512-Rd3se6QB+sO1TwqZjscQrurpEPIfO0/yYnSin6Q/rD3mOutHvUrCAhJub3r90uNb+SESBuE0QYoB90YdfatsRg==
  /compress-commons/3.0.0:
    dependencies:
      buffer-crc32: 0.2.13
      crc32-stream: 3.0.1
      normalize-path: 3.0.0
      readable-stream: 2.3.7
    engines:
      node: '>= 8'
    resolution:
      integrity: sha512-FyDqr8TKX5/X0qo+aVfaZ+PVmNJHJeckFBlq8jZGSJOgnynhfifoyl24qaqdUdDIBe0EVTHByN6NAkqYvE/2Xg==
  /concat-map/0.0.1:
    resolution:
      integrity: sha1-2Klr13/Wjfd5OnMDajug1UBdR3s=
  /console-control-strings/1.1.0:
    dev: true
    resolution:
      integrity: sha1-PXz0Rk22RG6mRL9LOVB/mFEAjo4=
  /content-disposition/0.5.3:
    dependencies:
      safe-buffer: 5.1.2
    engines:
      node: '>= 0.6'
    resolution:
      integrity: sha512-ExO0774ikEObIAEV9kDo50o+79VCUdEB6n6lzKgGwupcVeRlhrj3qGAfwq8G6uBJjkqLrhT0qEYFcWng8z1z0g==
  /content-type/1.0.4:
    engines:
      node: '>= 0.6'
    resolution:
      integrity: sha512-hIP3EEPs8tB9AT1L+NUqtwOAps4mk2Zob89MWXMHjHWg9milF/j4osnnQLXBCBFBk/tvIG/tUc9mOUJiPBhPXA==
  /convert-source-map/1.7.0:
    dependencies:
      safe-buffer: 5.1.2
    dev: true
    resolution:
      integrity: sha512-4FJkXzKXEDB1snCFZlLP4gpC3JILicCpGbzG9f9G7tGqGCzETQ2hWPrcinA9oU4wtf2biUaEH5065UnMeR33oA==
  /cookie-signature/1.0.6:
    resolution:
      integrity: sha1-4wOogrNCzD7oylE6eZmXNNqzriw=
  /cookie/0.3.1:
    engines:
      node: '>= 0.6'
    resolution:
      integrity: sha1-5+Ch+e9DtMi6klxcWpboBtFoc7s=
  /cookie/0.4.0:
    engines:
      node: '>= 0.6'
    resolution:
      integrity: sha512-+Hp8fLp57wnUSt0tY0tHEXh4voZRDnoIrZPqlo3DPiI4y9lwg/jqx+1Om94/W6ZaPDOUbnjOt/99w66zk+l1Xg==
  /copy-descriptor/0.1.1:
    dev: true
    engines:
      node: '>=0.10.0'
    resolution:
      integrity: sha1-Z29us8OZl8LuGsOpJP1hJHSPV40=
  /core-util-is/1.0.2:
    resolution:
      integrity: sha1-tf1UIgqivFq1eqtxQMlAdUUDwac=
  /cosmiconfig/7.0.0:
    dependencies:
      '@types/parse-json': 4.0.0
      import-fresh: 3.2.1
      parse-json: 5.1.0
      path-type: 4.0.0
      yaml: 1.10.0
    dev: true
    engines:
      node: '>=10'
    resolution:
      integrity: sha512-pondGvTuVYDk++upghXJabWzL6Kxu6f26ljFw64Swq9v6sQPUL3EUlVDV56diOjpCayKihL6hVe8exIACU4XcA==
  /crc/3.8.0:
    dependencies:
      buffer: 5.6.0
    resolution:
      integrity: sha512-iX3mfgcTMIq3ZKLIsVFAbv7+Mc10kxabAGQb8HvjA1o3T1PIYprbakQ65d3I+2HGHt6nSKkM9PYjgoJO2KcFBQ==
  /crc32-stream/3.0.1:
    dependencies:
      crc: 3.8.0
      readable-stream: 3.6.0
    engines:
      node: '>= 6.9.0'
    resolution:
      integrity: sha512-mctvpXlbzsvK+6z8kJwSJ5crm7yBwrQMTybJzMw1O4lLGJqjlDCXY2Zw7KheiA6XBEcBmfLx1D88mjRGVJtY9w==
  /cross-fetch/3.0.5:
    dependencies:
      node-fetch: 2.6.0
    dev: false
    resolution:
      integrity: sha512-FFLcLtraisj5eteosnX1gf01qYDCOc4fDy0+euOt8Kn9YBY2NtXL/pCoYPavw24NIQkQqm5ZOLsGD5Zzj0gyew==
  /cross-fetch/3.0.6:
    dependencies:
      node-fetch: 2.6.1
    resolution:
      integrity: sha512-KBPUbqgFjzWlVcURG+Svp9TlhA5uliYtiNx/0r8nv0pdypeQCRJ9IaSIc3q/x3q8t3F75cHuwxVql1HFGHCNJQ==
  /cross-spawn/6.0.5:
    dependencies:
      nice-try: 1.0.5
      path-key: 2.0.1
      semver: 5.7.1
      shebang-command: 1.2.0
      which: 1.3.1
    dev: true
    engines:
      node: '>=4.8'
    resolution:
      integrity: sha512-eTVLrBSt7fjbDygz805pMnstIs2VTBNkRm0qxZd+M7A5XDdxVRWO5MxGBXZhjY4cqLYLdtrGqRf8mBPmzwSpWQ==
  /cross-spawn/7.0.3:
    dependencies:
      path-key: 3.1.1
      shebang-command: 2.0.0
      which: 2.0.2
    engines:
      node: '>= 8'
    resolution:
      integrity: sha512-iRDPJKUPVEND7dHPO8rkbOnPpyDygcDFtWjpeWNCgy8WP2rXcxXL8TskReQl6OrB2G7+UJrags1q15Fudc7G6w==
  /crypto-random-string/2.0.0:
    engines:
      node: '>=8'
    resolution:
      integrity: sha512-v1plID3y9r/lPhviJ1wrXpLeyUIGAZ2SHNYTEapm7/8A9nLPoyvVp3RK/EPFqn5kEznyWgYZNsRtYYIWbuG8KA==
  /cssom/0.3.8:
    dev: true
    resolution:
      integrity: sha512-b0tGHbfegbhPJpxpiBPU2sCkigAqtM9O121le6bbOlgyV+NyGyCmVfJ6QW9eRjz8CpNfWEOYBIMIGRYkLwsIYg==
  /cssom/0.4.4:
    dev: true
    resolution:
      integrity: sha512-p3pvU7r1MyyqbTk+WbNJIgJjG2VmTIaB10rI93LzVPrmDJKkzKYMtxxyAvQXR/NS6otuzveI7+7BBq3SjBS2mw==
  /cssstyle/2.3.0:
    dependencies:
      cssom: 0.3.8
    dev: true
    engines:
      node: '>=8'
    resolution:
      integrity: sha512-AZL67abkUzIuvcHqk7c09cezpGNcxUxU4Ioi/05xHk4DQeTkWmGYftIE6ctU6AEt+Gn4n1lDStOtj7FKycP71A==
  /csstype/2.6.10:
    dev: true
    resolution:
      integrity: sha512-D34BqZU4cIlMCY93rZHbrq9pjTAQJ3U8S8rfBqjwHxkGPThWFjzZDQpgMJY0QViLxth6ZKYiwFBo14RdN44U/w==
  /dashdash/1.14.1:
    dependencies:
      assert-plus: 1.0.0
    dev: true
    engines:
      node: '>=0.10'
    resolution:
      integrity: sha1-hTz6D3y+L+1d4gMmuN1YEDX24vA=
  /dashify/2.0.0:
    dev: false
    engines:
      node: '>=4'
    resolution:
      integrity: sha512-hpA5C/YrPjucXypHPPc0oJ1l9Hf6wWbiOL7Ik42cxnsUOhWiCB/fylKbKqqJalW9FgkNQCw16YO8uW9Hs0Iy1A==
  /data-urls/2.0.0:
    dependencies:
      abab: 2.0.3
      whatwg-mimetype: 2.3.0
      whatwg-url: 8.1.0
    dev: true
    engines:
      node: '>=10'
    resolution:
      integrity: sha512-X5eWTSXO/BJmpdIKCRuKUgSCgAN0OwliVK3yPKbwIWU1Tdw5BRajxlzMidvh+gwko9AfQ9zIj52pzF91Q3YAvQ==
  /debug/2.6.9:
    dependencies:
      ms: 2.0.0
    resolution:
      integrity: sha512-bC7ElrdJaJnPbAP+1EotYvqZsb3ecl5wi6Bfi6BJTUcNowp6cvspg0jXznRTKDjm/E7AdgFBVeAPVMNcKGsHMA==
  /debug/3.2.6:
    dependencies:
      ms: 2.1.2
    dev: true
    resolution:
      integrity: sha512-mel+jf7nrtEl5Pn1Qx46zARXKDpBbvzezse7p7LqINmdoIk8PYP5SySaxEmYv6TZ0JyEKA1hsCId6DIhgITtWQ==
  /debug/4.1.1:
    dependencies:
      ms: 2.1.2
    resolution:
      integrity: sha512-pYAIzeRo8J6KPEaJ0VWOh5Pzkbw/RetuzehGM7QRRX5he4fPHx2rdKMB256ehJCkX+XRQm16eZLqLNS8RSZXZw==
  /debug/4.2.0:
    dependencies:
      ms: 2.1.2
    engines:
      node: '>=6.0'
    peerDependencies:
      supports-color: '*'
    peerDependenciesMeta:
      supports-color:
        optional: true
    resolution:
      integrity: sha512-IX2ncY78vDTjZMFUdmsvIRFY2Cf4FnD0wRs+nQwJU8Lu99/tPFdb0VybiiMTPe3I6rQmwsqQqRBvxU+bZ/I8sg==
  /decamelize-keys/1.1.0:
    dependencies:
      decamelize: 1.2.0
      map-obj: 1.0.1
    dev: true
    engines:
      node: '>=0.10.0'
    resolution:
      integrity: sha1-0XGoeTMlKAfrPLYdwcFEXQeN8tk=
  /decamelize/1.2.0:
    dev: true
    engines:
      node: '>=0.10.0'
    resolution:
      integrity: sha1-9lNNFRSCabIDUue+4m9QH5oZEpA=
  /decimal.js/10.2.0:
    dev: true
    resolution:
      integrity: sha512-vDPw+rDgn3bZe1+F/pyEwb1oMG2XTlRVgAa6B4KccTEpYgF8w6eQllVbQcfIJnZyvzFtFpxnpGtx8dd7DJp/Rw==
  /decode-uri-component/0.2.0:
    dev: true
    engines:
      node: '>=0.10'
    resolution:
      integrity: sha1-6zkTMzRYd1y4TNGh+uBiEGu4dUU=
  /decorator-cache-getter/1.0.0:
    dev: true
    resolution:
      integrity: sha512-yB49c5qi0govRjpe18vutEkkKzosIt2XggYSs1Qyev1TJYTh2WmLgDp0dV6VJ/6yNBRlKG+qMG80Vy4Bg0mLJw==
  /dedent/0.7.0:
    dev: true
    resolution:
      integrity: sha1-JJXduvbrh0q7Dhvp3yLS5aVEMmw=
  /deep-extend/0.6.0:
    dev: true
    engines:
      node: '>=4.0.0'
    resolution:
      integrity: sha512-LOHxIOaPYdHlJRtCQfDIVZtfw/ufM8+rVj649RIHzcm/vGwQRXFt6OPqIFWsm2XEMrNIEtWR64sY1LEKD2vAOA==
  /deep-is/0.1.3:
    dev: true
    resolution:
      integrity: sha1-s2nW+128E+7PUk+RsHD+7cNXzzQ=
  /deepmerge/4.2.2:
    dev: true
    engines:
      node: '>=0.10.0'
    resolution:
      integrity: sha512-FJ3UgI4gIl+PHZm53knsuSFpE+nESMr7M4v9QcgB7S63Kj/6WqMiFQJpBBYz1Pt+66bZpP3Q7Lye0Oo9MPKEdg==
  /define-property/0.2.5:
    dependencies:
      is-descriptor: 0.1.6
    dev: true
    engines:
      node: '>=0.10.0'
    resolution:
      integrity: sha1-w1se+RjsPJkPmlvFe+BKrOxcgRY=
  /define-property/1.0.0:
    dependencies:
      is-descriptor: 1.0.2
    dev: true
    engines:
      node: '>=0.10.0'
    resolution:
      integrity: sha1-dp66rz9KY6rTr56NMEybvnm/sOY=
  /define-property/2.0.2:
    dependencies:
      is-descriptor: 1.0.2
      isobject: 3.0.1
    dev: true
    engines:
      node: '>=0.10.0'
    resolution:
      integrity: sha512-jwK2UV4cnPpbcG7+VRARKTZPUWowwXA8bzH5NP6ud0oeAxyYPuGZUAC7hMugpCdz4BeSZl2Dl9k66CHJ/46ZYQ==
  /del-cli/3.0.1:
    dependencies:
      del: 5.1.0
      meow: 6.1.1
    dev: true
    engines:
      node: '>=8'
    hasBin: true
    resolution:
      integrity: sha512-BLHItGr82rUbHhjMu41d+vw9Md49i81jmZSV00HdTq4t+RTHywmEht/23mNFpUl2YeLYJZJyGz4rdlMAyOxNeg==
  /del/5.1.0:
    dependencies:
      globby: 10.0.2
      graceful-fs: 4.2.4
      is-glob: 4.0.1
      is-path-cwd: 2.2.0
      is-path-inside: 3.0.2
      p-map: 3.0.0
      rimraf: 3.0.2
      slash: 3.0.0
    engines:
      node: '>=8'
    resolution:
      integrity: sha512-wH9xOVHnczo9jN2IW68BabcecVPxacIA3g/7z6vhSU/4stOKQzeCRK0yD0A24WiAAUJmmVpWqrERcTxnLo3AnA==
  /del/6.0.0:
    dependencies:
      globby: 11.0.1
      graceful-fs: 4.2.4
      is-glob: 4.0.1
      is-path-cwd: 2.2.0
      is-path-inside: 3.0.2
      p-map: 4.0.0
      rimraf: 3.0.2
      slash: 3.0.0
    dev: true
    engines:
      node: '>=10'
    resolution:
      integrity: sha512-1shh9DQ23L16oXSZKB2JxpL7iMy2E0S9d517ptA1P8iw0alkPtQcrKH7ru31rYtKwF499HkTu+DRzq3TCKDFRQ==
  /delayed-stream/1.0.0:
    dev: true
    engines:
      node: '>=0.4.0'
    resolution:
      integrity: sha1-3zrhmayt+31ECqrgsp4icrJOxhk=
  /delegates/1.0.0:
    dev: true
    resolution:
      integrity: sha1-hMbhWbgZBP3KWaDvRM2HDTElD5o=
  /denque/1.4.1:
    dev: true
    engines:
      node: '>=0.10'
    resolution:
      integrity: sha512-OfzPuSZKGcgr96rf1oODnfjqBFmr1DVoc/TrItj3Ohe0Ah1C5WX5Baquw/9U9KovnQ88EqmJbD66rKYUQYN1tQ==
  /depd/1.1.2:
    engines:
      node: '>= 0.6'
    resolution:
      integrity: sha1-m81S4UwJd2PnSbJ0xDRu0uVgtak=
  /destroy/1.0.4:
    resolution:
      integrity: sha1-l4hXRCxEdJ5CBmE+N5RiBYJqvYA=
  /detect-libc/1.0.3:
    dev: true
    engines:
      node: '>=0.10'
    hasBin: true
    resolution:
      integrity: sha1-+hN8S9aY7fVc1c0CrFWfkaTEups=
  /detect-newline/3.1.0:
    dev: true
    engines:
      node: '>=8'
    resolution:
      integrity: sha512-TLz+x/vEXm/Y7P7wn1EJFNLxYpUD4TgMosxY6fAVJUnJMbupHBOncxyWUG9OpTaH9EBD7uFI5LfEgmMOc54DsA==
  /diff-sequences/25.2.6:
    dev: true
    engines:
      node: '>= 8.3'
    resolution:
      integrity: sha512-Hq8o7+6GaZeoFjtpgvRBUknSXNeJiCx7V9Fr94ZMljNiCr9n9L8H8aJqgWOQiDDGdyn29fRNcDdRVJ5fdyihfg==
  /diff-sequences/26.3.0:
    dev: true
    engines:
      node: '>= 10.14.2'
    resolution:
      integrity: sha512-5j5vdRcw3CNctePNYN0Wy2e/JbWT6cAYnXv5OuqPhDpyCGc0uLu2TK0zOCJWNB9kOIfYMSpIulRaDgIi4HJ6Ig==
  /diff/4.0.2:
    engines:
      node: '>=0.3.1'
    resolution:
      integrity: sha512-58lmxKSA4BNyLz+HHMUzlOEpg09FV+ev6ZMe3vJihgdxzgcwZ8VoEEPmALCZG9LmqfVoNMMKpttIYTVG6uDY7A==
  /dir-glob/3.0.1:
    dependencies:
      path-type: 4.0.0
    engines:
      node: '>=8'
    resolution:
      integrity: sha512-WkrWp9GR4KXfKGYzOLmTuGVi1UWFfws377n9cc55/tb6DuqyF6pcQ5AbiHEshaDpY9v6oaSr2XCDidGmMwdzIA==
  /disparity/3.0.0:
    dependencies:
      ansi-styles: 4.2.1
      diff: 4.0.2
    dev: true
    engines:
      node: '>=8'
    hasBin: true
    resolution:
      integrity: sha512-n94Rzbv2ambRaFzrnBf34IEiyOdIci7maRpMkoQWB6xFYGA7Nbs0Z5YQzMfTeyQeelv23nayqOcssBoc6rKrgw==
  /doctrine/3.0.0:
    dependencies:
      esutils: 2.0.3
    dev: true
    engines:
      node: '>=6.0.0'
    resolution:
      integrity: sha512-yS+Q5i3hBf7GBkd4KG8a7eBNNWNGLTaEwwYWUijIYM7zrlYDM0BFXHjjPWlWZ1Rg7UaddZeIDmi9jF3HmqiQ2w==
  /domexception/2.0.1:
    dependencies:
      webidl-conversions: 5.0.0
    dev: true
    engines:
      node: '>=8'
    resolution:
      integrity: sha512-yxJ2mFy/sibVQlu5qHjOkf9J3K6zgmCxgJ94u2EdvDOV09H+32LtRswEcUsmUWN72pVLOEnTSRaIVVzVQgS0dg==
  /dotenv/8.2.0:
    engines:
      node: '>=8'
    resolution:
      integrity: sha512-8sJ78ElpbDJBHNeBzUbUVLsqKdccaa/BXF1uPTw3GrvQTBgrQrtObr2mUrE38vzYd8cEv+m/JBfDLioYcfXoaw==
  /duplexer/0.1.1:
    dev: false
    resolution:
      integrity: sha1-rOb/gIwc5mtX0ev5eXessCM0z8E=
  /ecc-jsbn/0.1.2:
    dependencies:
      jsbn: 0.1.1
      safer-buffer: 2.1.2
    dev: true
    resolution:
      integrity: sha1-OoOpBOVDUyh4dMVkt1SThoSamMk=
  /ee-first/1.1.1:
    resolution:
      integrity: sha1-WQxhFWsK4vTwJVcyoViyZrxWsh0=
  /emittery/0.7.1:
    dev: true
    engines:
      node: '>=10'
    resolution:
      integrity: sha512-d34LN4L6h18Bzz9xpoku2nPwKxCPlPMr3EEKTkoEBi+1/+b0lcRkRJ1UVyyZaKNeqGR3swcGl6s390DNO4YVgQ==
  /emoji-regex/7.0.3:
    dev: true
    resolution:
      integrity: sha512-CwBLREIQ7LvYFB0WyRvwhq5N5qPhc6PMjD6bYggFlI5YyDgl+0vxq5VHbMOFqLg7hfWzmu8T5Z1QofhmTIhItA==
  /emoji-regex/8.0.0:
    resolution:
      integrity: sha512-MSjYzcWNOA0ewAHpz0MxpYFvwg6yjy1NG3xteoqz644VCo/RPgnr1/GGt+ic3iJTzQ8Eu3TdM14SawnVUmGE6A==
  /emojis-list/3.0.0:
    dev: true
    engines:
      node: '>= 4'
    resolution:
      integrity: sha512-/kyM18EfinwXZbno9FyUGeFh87KC8HRQBQGildHZbEuRyWFOmv1U10o9BBp8XVZDVNNuQKyIGIu5ZYAAXJ0V2Q==
  /encodeurl/1.0.2:
    engines:
      node: '>= 0.8'
    resolution:
      integrity: sha1-rT/0yG7C0CkyL1oCw6mmBslbP1k=
  /end-of-stream/1.4.4:
    dependencies:
      once: 1.4.0
    resolution:
      integrity: sha512-+uw1inIHVPQoaVuHzRyXd21icM+cnt4CzD5rW+NC1wjOUSTOs+Te7FOv7AhN7vS9x/oIyhLP5PR1H+phQAHu5Q==
  /enhanced-resolve/4.2.0:
    dependencies:
      graceful-fs: 4.2.4
      memory-fs: 0.5.0
      tapable: 1.1.3
    dev: true
    engines:
      node: '>=6.9.0'
    resolution:
      integrity: sha512-S7eiFb/erugyd1rLb6mQ3Vuq+EXHv5cpCkNqqIkYkBgN2QdFnyCZzFBleqwGEx4lgNGYij81BWnCrFNK7vxvjQ==
  /enquirer/2.3.6:
    dependencies:
      ansi-colors: 4.1.1
    dev: true
    engines:
      node: '>=8.6'
    resolution:
      integrity: sha512-yjNnPr315/FjS4zIsUxYguYUPP2e1NK4d7E7ZOLiyYCcbFBiTMyID+2wvm2w6+pZ/odMA7cRkjhsPbltwBOrLg==
  /env-paths/2.2.0:
    engines:
      node: '>=6'
    resolution:
      integrity: sha512-6u0VYSCo/OW6IoD5WCLLy9JUGARbamfSavcNXry/eu8aHVFei6CD3Sw+VGX5alea1i9pgPHW0mbu6Xj0uBh7gA==
  /errno/0.1.7:
    dependencies:
      prr: 1.0.1
    dev: true
    hasBin: true
    resolution:
      integrity: sha512-MfrRBDWzIWifgq6tJj60gkAwtLNb6sQPlcFrSOflcP1aFmmruKQ2wRnze/8V6kgyz7H3FF8Npzv78mZ7XLLflg==
  /error-ex/1.3.2:
    dependencies:
      is-arrayish: 0.2.1
    resolution:
      integrity: sha512-7dFHNmqeFSEt2ZBsCriorKnn3Z2pj+fd9kmI6QoWw4//DL+icEBfc0U7qJCisqrTsKTjw4fNFy2pW9OqStD84g==
  /escape-html/1.0.3:
    resolution:
      integrity: sha1-Aljq5NPQwJdN4cFpGI7wBR0dGYg=
  /escape-quotes/1.0.2:
    dependencies:
      escape-string-regexp: 1.0.5
    dev: true
    resolution:
      integrity: sha1-tIltSmz4LdWzP0m3E0CMY4D2zZc=
  /escape-string-regexp/1.0.5:
    engines:
      node: '>=0.8.0'
    resolution:
      integrity: sha1-G2HAViGQqN/2rjuyzwIAyhMLhtQ=
  /escape-string-regexp/2.0.0:
    dev: true
    engines:
      node: '>=8'
    resolution:
      integrity: sha512-UpzcLCXolUWcNu5HtVMHYdXJjArjsF9C0aNnquZYY4uW/Vu0miy5YoWvbV345HauVvcAUnpRuhMMcqTcGOY2+w==
  /escape-string-regexp/4.0.0:
    dev: true
    engines:
      node: '>=10'
    resolution:
      integrity: sha512-TtpcNJ3XAzx3Gq8sWRzJaVajRs0uVxA2YAkdb1jm2YkPz4G6egUFAyA3n5vtEIZefPk5Wa4UXbKuS5fKkJWdgA==
  /escodegen/1.14.2:
    dependencies:
      esprima: 4.0.1
      estraverse: 4.3.0
      esutils: 2.0.3
      optionator: 0.8.3
    dev: true
    engines:
      node: '>=4.0'
    hasBin: true
    optionalDependencies:
      source-map: 0.6.1
    resolution:
      integrity: sha512-InuOIiKk8wwuOFg6x9BQXbzjrQhtyXh46K9bqVTPzSo2FnyMBaYGBMC6PhQy7yxxil9vIedFBweQBMK74/7o8A==
  /eslint-config-prettier/6.11.0_eslint@7.9.0:
    dependencies:
      eslint: 7.9.0
      get-stdin: 6.0.0
    dev: true
    hasBin: true
    peerDependencies:
      eslint: '>=3.14.1'
    resolution:
      integrity: sha512-oB8cpLWSAjOVFEJhhyMZh6NOEOtBVziaqdDQ86+qhDHFbZXoRTM7pNSvFRfW/W/L/LrQ38C99J5CGuRBBzBsdA==
  /eslint-config-prettier/6.12.0_eslint@7.10.0:
    dependencies:
      eslint: 7.10.0
      get-stdin: 6.0.0
    dev: true
    hasBin: true
    peerDependencies:
      eslint: '>=3.14.1'
    resolution:
      integrity: sha512-9jWPlFlgNwRUYVoujvWTQ1aMO8o6648r+K7qU7K5Jmkbyqav1fuEZC0COYpGBxyiAJb65Ra9hrmFx19xRGwXWw==
  /eslint-plugin-eslint-comments/3.2.0_eslint@7.10.0:
    dependencies:
      escape-string-regexp: 1.0.5
      eslint: 7.10.0
      ignore: 5.1.8
    dev: true
    engines:
      node: '>=6.5.0'
    peerDependencies:
      eslint: '>=4.19.1'
    resolution:
      integrity: sha512-0jkOl0hfojIHHmEHgmNdqv4fmh7300NdpA9FFpF7zaoLvB/QeXOGNLIo86oAveJFrfB1p05kC8hpEMHM8DwWVQ==
  /eslint-plugin-eslint-comments/3.2.0_eslint@7.9.0:
    dependencies:
      escape-string-regexp: 1.0.5
      eslint: 7.9.0
      ignore: 5.1.8
    dev: true
    engines:
      node: '>=6.5.0'
    peerDependencies:
      eslint: '>=4.19.1'
    resolution:
      integrity: sha512-0jkOl0hfojIHHmEHgmNdqv4fmh7300NdpA9FFpF7zaoLvB/QeXOGNLIo86oAveJFrfB1p05kC8hpEMHM8DwWVQ==
  /eslint-plugin-jest/24.0.2_eslint@7.10.0+typescript@4.0.3:
    dependencies:
      '@typescript-eslint/experimental-utils': 4.1.1_eslint@7.10.0+typescript@4.0.3
      eslint: 7.10.0
    dev: true
    engines:
      node: '>=10'
    peerDependencies:
      eslint: '>=5'
      typescript: '*'
    resolution:
      integrity: sha512-DSBLNpkKDOpUJQkTGSs5sVJWsu0nDyQ2rYxkr0Eh7nrkc5bMUr/dlDbtTj3l8y6UaCVsem6rryF1OZrKnz1S5g==
  /eslint-plugin-jest/24.0.2_eslint@7.9.0+typescript@4.0.3:
    dependencies:
      '@typescript-eslint/experimental-utils': 4.1.1_eslint@7.9.0+typescript@4.0.3
      eslint: 7.9.0
      typescript: 4.0.3
    dev: true
    engines:
      node: '>=10'
    peerDependencies:
      eslint: '>=5'
      typescript: '*'
    resolution:
      integrity: sha512-DSBLNpkKDOpUJQkTGSs5sVJWsu0nDyQ2rYxkr0Eh7nrkc5bMUr/dlDbtTj3l8y6UaCVsem6rryF1OZrKnz1S5g==
  /eslint-plugin-prettier/3.1.4_eslint@7.10.0+prettier@2.1.2:
    dependencies:
      eslint: 7.10.0
      prettier: 2.1.2
      prettier-linter-helpers: 1.0.0
    dev: true
    engines:
      node: '>=6.0.0'
    peerDependencies:
      eslint: '>=5.0.0'
      prettier: '>=1.13.0'
    resolution:
      integrity: sha512-jZDa8z76klRqo+TdGDTFJSavwbnWK2ZpqGKNZ+VvweMW516pDUMmQ2koXvxEE4JhzNvTv+radye/bWGBmA6jmg==
  /eslint-plugin-prettier/3.1.4_eslint@7.9.0+prettier@2.1.2:
    dependencies:
      eslint: 7.9.0
      prettier: 2.1.2
      prettier-linter-helpers: 1.0.0
    dev: true
    engines:
      node: '>=6.0.0'
    peerDependencies:
      eslint: '>=5.0.0'
      prettier: '>=1.13.0'
    resolution:
      integrity: sha512-jZDa8z76klRqo+TdGDTFJSavwbnWK2ZpqGKNZ+VvweMW516pDUMmQ2koXvxEE4JhzNvTv+radye/bWGBmA6jmg==
  /eslint-scope/5.1.0:
    dependencies:
      esrecurse: 4.2.1
      estraverse: 4.3.0
    dev: true
    engines:
      node: '>=8.0.0'
    resolution:
      integrity: sha512-iiGRvtxWqgtx5m8EyQUJihBloE4EnYeGE/bz1wSPwJE6tZuJUtHlhqDM4Xj2ukE8Dyy1+HCZ4hE0fzIVMzb58w==
  /eslint-scope/5.1.1:
    dependencies:
      esrecurse: 4.3.0
      estraverse: 4.3.0
    dev: true
    engines:
      node: '>=8.0.0'
    resolution:
      integrity: sha512-2NxwbF/hZ0KpepYN0cNbo+FN6XoK7GaHlQhgx/hIZl6Va0bF45RQOOwhLIy8lQDbuCiadSLCBnH2CFYquit5bw==
  /eslint-utils/2.1.0:
    dependencies:
      eslint-visitor-keys: 1.3.0
    dev: true
    engines:
      node: '>=6'
    resolution:
      integrity: sha512-w94dQYoauyvlDc43XnGB8lU3Zt713vNChgt4EWwhXAP2XkBvndfxF0AgIqKOOasjPIPzj9JqgwkwbCYD0/V3Zg==
  /eslint-visitor-keys/1.3.0:
    dev: true
    engines:
      node: '>=4'
    resolution:
      integrity: sha512-6J72N8UNa462wa/KFODt/PJ3IU60SDpC3QXC1Hjc1BXXpfL2C9R5+AU7jhe0F6GREqVMh4Juu+NY7xn+6dipUQ==
  /eslint-visitor-keys/2.0.0:
    dev: true
    engines:
      node: '>=10'
    resolution:
      integrity: sha512-QudtT6av5WXels9WjIM7qz1XD1cWGvX4gGXvp/zBn9nXG02D0utdU3Em2m/QjTnrsk6bBjmCygl3rmj118msQQ==
  /eslint/7.10.0:
    dependencies:
      '@babel/code-frame': 7.10.4
      '@eslint/eslintrc': 0.1.3
      ajv: 6.12.5
      chalk: 4.1.0
      cross-spawn: 7.0.3
      debug: 4.2.0
      doctrine: 3.0.0
      enquirer: 2.3.6
      eslint-scope: 5.1.1
      eslint-utils: 2.1.0
      eslint-visitor-keys: 1.3.0
      espree: 7.3.0
      esquery: 1.3.1
      esutils: 2.0.3
      file-entry-cache: 5.0.1
      functional-red-black-tree: 1.0.1
      glob-parent: 5.1.1
      globals: 12.4.0
      ignore: 4.0.6
      import-fresh: 3.2.1
      imurmurhash: 0.1.4
      is-glob: 4.0.1
      js-yaml: 3.14.0
      json-stable-stringify-without-jsonify: 1.0.1
      levn: 0.4.1
      lodash: 4.17.19
      minimatch: 3.0.4
      natural-compare: 1.4.0
      optionator: 0.9.1
      progress: 2.0.3
      regexpp: 3.1.0
      semver: 7.3.2
      strip-ansi: 6.0.0
      strip-json-comments: 3.1.1
      table: 5.4.6
      text-table: 0.2.0
      v8-compile-cache: 2.1.1
    dev: true
    engines:
      node: ^10.12.0 || >=12.0.0
    hasBin: true
    resolution:
      integrity: sha512-BDVffmqWl7JJXqCjAK6lWtcQThZB/aP1HXSH1JKwGwv0LQEdvpR7qzNrUT487RM39B5goWuboFad5ovMBmD8yA==
  /eslint/7.9.0:
    dependencies:
      '@babel/code-frame': 7.10.4
      '@eslint/eslintrc': 0.1.3
      ajv: 6.12.5
      chalk: 4.1.0
      cross-spawn: 7.0.3
      debug: 4.1.1
      doctrine: 3.0.0
      enquirer: 2.3.6
      eslint-scope: 5.1.0
      eslint-utils: 2.1.0
      eslint-visitor-keys: 1.3.0
      espree: 7.3.0
      esquery: 1.3.1
      esutils: 2.0.3
      file-entry-cache: 5.0.1
      functional-red-black-tree: 1.0.1
      glob-parent: 5.1.1
      globals: 12.4.0
      ignore: 4.0.6
      import-fresh: 3.2.1
      imurmurhash: 0.1.4
      is-glob: 4.0.1
      js-yaml: 3.14.0
      json-stable-stringify-without-jsonify: 1.0.1
      levn: 0.4.1
      lodash: 4.17.19
      minimatch: 3.0.4
      natural-compare: 1.4.0
      optionator: 0.9.1
      progress: 2.0.3
      regexpp: 3.1.0
      semver: 7.3.2
      strip-ansi: 6.0.0
      strip-json-comments: 3.1.1
      table: 5.4.6
      text-table: 0.2.0
      v8-compile-cache: 2.1.1
    dev: true
    engines:
      node: ^10.12.0 || >=12.0.0
    hasBin: true
    resolution:
      integrity: sha512-V6QyhX21+uXp4T+3nrNfI3hQNBDa/P8ga7LoQOenwrlEFXrEnUEE+ok1dMtaS3b6rmLXhT1TkTIsG75HMLbknA==
  /espree/7.3.0:
    dependencies:
      acorn: 7.4.0
      acorn-jsx: 5.2.0_acorn@7.4.0
      eslint-visitor-keys: 1.3.0
    dev: true
    engines:
      node: ^10.12.0 || >=12.0.0
    resolution:
      integrity: sha512-dksIWsvKCixn1yrEXO8UosNSxaDoSYpq9reEjZSbHLpT5hpaCAKTLBwq0RHtLrIr+c0ByiYzWT8KTMRzoRCNlw==
  /esprima/4.0.1:
    dev: true
    engines:
      node: '>=4'
    hasBin: true
    resolution:
      integrity: sha512-eGuFFw7Upda+g4p+QHvnW0RyTX/SVeJBDM/gCtMARO0cLuT2HcEKnTPvhjV6aGeqrCB/sbNop0Kszm0jsaWU4A==
  /esquery/1.3.1:
    dependencies:
      estraverse: 5.1.0
    dev: true
    engines:
      node: '>=0.10'
    resolution:
      integrity: sha512-olpvt9QG0vniUBZspVRN6lwB7hOZoTRtT+jzR+tS4ffYx2mzbw+z0XCOk44aaLYKApNX5nMm+E+P6o25ip/DHQ==
  /esrecurse/4.2.1:
    dependencies:
      estraverse: 4.3.0
    dev: true
    engines:
      node: '>=4.0'
    resolution:
      integrity: sha512-64RBB++fIOAXPw3P9cy89qfMlvZEXZkqqJkjqqXIvzP5ezRZjW+lPWjw35UX/3EhUPFYbg5ER4JYgDw4007/DQ==
  /esrecurse/4.3.0:
    dependencies:
      estraverse: 5.2.0
    dev: true
    engines:
      node: '>=4.0'
    resolution:
      integrity: sha512-KmfKL3b6G+RXvP8N1vr3Tq1kL/oCFgn2NYXEtqP8/L3pKapUA4G8cFVaoF3SU323CD4XypR/ffioHmkti6/Tag==
  /estraverse/4.3.0:
    dev: true
    engines:
      node: '>=4.0'
    resolution:
      integrity: sha512-39nnKffWz8xN1BU/2c79n9nB9HDzo0niYUqx6xyqUnyoAnQyyWpOTdZEeiCch8BBu515t4wp9ZmgVfVhn9EBpw==
  /estraverse/5.1.0:
    dev: true
    engines:
      node: '>=4.0'
    resolution:
      integrity: sha512-FyohXK+R0vE+y1nHLoBM7ZTyqRpqAlhdZHCWIWEviFLiGB8b04H6bQs8G+XTthacvT8VuwvteiP7RJSxMs8UEw==
  /estraverse/5.2.0:
    dev: true
    engines:
      node: '>=4.0'
    resolution:
      integrity: sha512-BxbNGGNm0RyRYvUdHpIwv9IWzeM9XClbOxwoATuFdOE7ZE6wHL+HQ5T8hoPM+zHvmKzzsEqhgy0GrQ5X13afiQ==
  /esutils/2.0.3:
    dev: true
    engines:
      node: '>=0.10.0'
    resolution:
      integrity: sha512-kVscqXk4OCp68SZ0dkgEKVi6/8ij300KBWTJq32P/dYeWTSwK41WyTxalN1eRmA5Z9UU/LX9D7FWSmV9SAYx6g==
  /etag/1.8.1:
    engines:
      node: '>= 0.6'
    resolution:
      integrity: sha1-Qa4u62XvpiJorr/qg6x9eSmbCIc=
  /event-stream/3.3.4:
    dependencies:
      duplexer: 0.1.1
      from: 0.1.7
      map-stream: 0.1.0
      pause-stream: 0.0.11
      split: 0.3.3
      stream-combiner: 0.0.4
      through: 2.3.8
    dev: false
    resolution:
      integrity: sha1-SrTJoPWlTbkzi0w02Gv86PSzVXE=
  /eventemitter3/4.0.4:
    dev: false
    resolution:
      integrity: sha512-rlaVLnVxtxvoyLsQQFBx53YmXHDxRIzzTLbdfxqi4yocpSjAxXwkU0cScM5JgSKMqEhrZpnvQ2D9gjylR0AimQ==
  /eventemitter3/4.0.7:
    resolution:
      integrity: sha512-8guHBZCwKnFhYdHr2ysuRWErTwhoN2X8XELRlrRwpmfeY2jjuUN4taQMsULKUVo1K4DvZl+0pgfyoysHxvmvEw==
  /exec-sh/0.3.4:
    dev: true
    resolution:
      integrity: sha512-sEFIkc61v75sWeOe72qyrqg2Qg0OuLESziUDk/O/z2qgS15y2gWVFrI6f2Qn/qw/0/NCfCEsmNA4zOjkwEZT1A==
  /execa/1.0.0:
    dependencies:
      cross-spawn: 6.0.5
      get-stream: 4.1.0
      is-stream: 1.1.0
      npm-run-path: 2.0.2
      p-finally: 1.0.0
      signal-exit: 3.0.3
      strip-eof: 1.0.0
    dev: true
    engines:
      node: '>=6'
    resolution:
      integrity: sha512-adbxcyWV46qiHyvSp50TKt05tB4tK3HcmF7/nxfAdhnox83seTDbwnaqKO4sXRy7roHAIFqJP/Rw/AuEbX61LA==
  /execa/4.0.2:
    dependencies:
      cross-spawn: 7.0.3
      get-stream: 5.1.0
      human-signals: 1.1.1
      is-stream: 2.0.0
      merge-stream: 2.0.0
      npm-run-path: 4.0.1
      onetime: 5.1.0
      signal-exit: 3.0.3
      strip-final-newline: 2.0.0
    engines:
      node: '>=10'
    resolution:
      integrity: sha512-QI2zLa6CjGWdiQsmSkZoGtDx2N+cQIGb3yNolGTdjSQzydzLgYYf8LRuagp7S7fPimjcrzUDSUFd/MgzELMi4Q==
  /execa/4.0.3:
    dependencies:
      cross-spawn: 7.0.3
      get-stream: 5.2.0
      human-signals: 1.1.1
      is-stream: 2.0.0
      merge-stream: 2.0.0
      npm-run-path: 4.0.1
      onetime: 5.1.2
      signal-exit: 3.0.3
      strip-final-newline: 2.0.0
    engines:
      node: '>=10'
    resolution:
      integrity: sha512-WFDXGHckXPWZX19t1kCsXzOpqX9LWYNqn4C+HqZlk/V0imTkzJZqf87ZBhvpHaftERYknpk0fjSylnXVlVgI0A==
  /exit/0.1.2:
    dev: true
    engines:
      node: '>= 0.8.0'
    resolution:
      integrity: sha1-BjJjj42HfMghB9MKD/8aF8uhzQw=
  /expand-brackets/2.1.4:
    dependencies:
      debug: 2.6.9
      define-property: 0.2.5
      extend-shallow: 2.0.1
      posix-character-classes: 0.1.1
      regex-not: 1.0.2
      snapdragon: 0.8.2
      to-regex: 3.0.2
    dev: true
    engines:
      node: '>=0.10.0'
    resolution:
      integrity: sha1-t3c14xXOMPa27/D4OwQVGiJEliI=
  /expand-template/2.0.3:
    dev: true
    engines:
      node: '>=6'
    resolution:
      integrity: sha512-XYfuKMvj4O35f/pOXLObndIRvyQ+/+6AhODh+OKWj9S9498pHHn/IMszH+gt0fBCRWMNfk1ZSp5x3AifmnI2vg==
  /expect/26.4.2:
    dependencies:
      '@jest/types': 26.3.0
      ansi-styles: 4.2.1
      jest-get-type: 26.3.0
      jest-matcher-utils: 26.4.2
      jest-message-util: 26.3.0
      jest-regex-util: 26.0.0
    dev: true
    engines:
      node: '>= 10.14.2'
    resolution:
      integrity: sha512-IlJ3X52Z0lDHm7gjEp+m76uX46ldH5VpqmU0006vqDju/285twh7zaWMRhs67VpQhBwjjMchk+p5aA0VkERCAA==
  /express/4.17.1:
    dependencies:
      accepts: 1.3.7
      array-flatten: 1.1.1
      body-parser: 1.19.0
      content-disposition: 0.5.3
      content-type: 1.0.4
      cookie: 0.4.0
      cookie-signature: 1.0.6
      debug: 2.6.9
      depd: 1.1.2
      encodeurl: 1.0.2
      escape-html: 1.0.3
      etag: 1.8.1
      finalhandler: 1.1.2
      fresh: 0.5.2
      merge-descriptors: 1.0.1
      methods: 1.1.2
      on-finished: 2.3.0
      parseurl: 1.3.3
      path-to-regexp: 0.1.7
      proxy-addr: 2.0.6
      qs: 6.7.0
      range-parser: 1.2.1
      safe-buffer: 5.1.2
      send: 0.17.1
      serve-static: 1.14.1
      setprototypeof: 1.1.1
      statuses: 1.5.0
      type-is: 1.6.18
      utils-merge: 1.0.1
      vary: 1.1.2
    engines:
      node: '>= 0.10.0'
    resolution:
      integrity: sha512-mHJ9O79RqluphRrcw2X/GTh3k9tVv8YcoyY4Kkh4WDMUYKRZUq0h1o0w2rrrxBqM7VoeUVqgb27xlEMXTnYt4g==
  /extend-shallow/2.0.1:
    dependencies:
      is-extendable: 0.1.1
    engines:
      node: '>=0.10.0'
    resolution:
      integrity: sha1-Ua99YUrZqfYQ6huvu5idaxxWiQ8=
  /extend-shallow/3.0.2:
    dependencies:
      assign-symbols: 1.0.0
      is-extendable: 1.0.1
    dev: true
    engines:
      node: '>=0.10.0'
    resolution:
      integrity: sha1-Jqcarwc7OfshJxcnRhMcJwQCjbg=
  /extend/3.0.2:
    dev: true
    resolution:
      integrity: sha512-fjquC59cD7CyW6urNXK0FBufkZcoiGG80wTuPujX590cB5Ttln20E2UB4S/WARVqhXffZl2LNgS+gQdPIIim/g==
  /extglob/2.0.4:
    dependencies:
      array-unique: 0.3.2
      define-property: 1.0.0
      expand-brackets: 2.1.4
      extend-shallow: 2.0.1
      fragment-cache: 0.2.1
      regex-not: 1.0.2
      snapdragon: 0.8.2
      to-regex: 3.0.2
    dev: true
    engines:
      node: '>=0.10.0'
    resolution:
      integrity: sha512-Nmb6QXkELsuBr24CJSkilo6UHHgbekK5UiZgfE6UHD3Eb27YC6oD+bhcT+tJ6cl8dmsgdQxnWlcry8ksBIBLpw==
  /extsprintf/1.3.0:
    dev: true
    engines:
      '0': node >=0.6.0
    resolution:
      integrity: sha1-lpGEQOMEGnpBT4xS48V06zw+HgU=
  /extsprintf/1.4.0:
    dev: true
    engines:
      '0': node >=0.6.0
    resolution:
      integrity: sha1-4mifjzVvrWLMplo6kcXfX5VRaS8=
  /fast-clone/1.5.13:
    dev: true
    resolution:
      integrity: sha512-0ez7coyFBQFjZtId+RJqJ+EQs61w9xARfqjqK0AD9vIUkSxWD4HvPt80+5evebZ1tTnv1GYKrPTipx7kOW5ipA==
  /fast-copy/2.1.0:
    dev: true
    resolution:
      integrity: sha512-j4VxAVJsu9NHveYrIj0+nJxXe2lOlibKTlyy0jH8DBwcuV6QyXTy0zTqZhmMKo7EYvuaUk/BFj/o6NU6grE5ag==
  /fast-deep-equal/3.1.3:
    dev: true
    resolution:
      integrity: sha512-f3qQ9oQy9j2AhBe/H9VC91wLmKBCCU/gDOnKNAYG5hswO7BLKj09Hc5HYNz9cGI++xlpDCIgDaitVs03ATR84Q==
  /fast-diff/1.2.0:
    dev: true
    resolution:
      integrity: sha512-xJuoT5+L99XlZ8twedaRf6Ax2TgQVxvgZOYoPKqZufmJib0tL2tegPBOZb1pVNgIhlqDlA0eO0c3wBvQcmzx4w==
  /fast-glob/3.2.4:
    dependencies:
      '@nodelib/fs.stat': 2.0.3
      '@nodelib/fs.walk': 1.2.4
      glob-parent: 5.1.1
      merge2: 1.4.1
      micromatch: 4.0.2
      picomatch: 2.2.2
    engines:
      node: '>=8'
    resolution:
      integrity: sha512-kr/Oo6PX51265qeuCYsyGypiO5uJFgBS0jksyG7FUeCyQzNwYnzrNIMR1NXfkZXsMYXYLRAHgISHBz8gQcxKHQ==
  /fast-json-stable-stringify/2.1.0:
    dev: true
    resolution:
      integrity: sha512-lhd/wF+Lk98HZoTCtlVraHtfh5XYijIjalXck7saUtuanSDyLMxnHhSXEDJqHxD7msR8D0uCmqlkwjCV8xvwHw==
  /fast-levenshtein/2.0.6:
    dev: true
    resolution:
      integrity: sha1-PYpcZog6FqMMqGQ+hR8Zuqd5eRc=
  /fast-write-atomic/0.2.1:
    resolution:
      integrity: sha512-WvJe06IfNYlr+6cO3uQkdKdy3Cb1LlCJSF8zRs2eT8yuhdbSlR9nIt+TgQ92RUxiRrQm+/S7RARnMfCs5iuAjw==
  /fastq/1.8.0:
    dependencies:
      reusify: 1.0.4
    resolution:
      integrity: sha512-SMIZoZdLh/fgofivvIkmknUXyPnvxRE3DhtZ5Me3Mrsk5gyPL42F0xr51TdRXskBxHfMp+07bcYzfsYEsSQA9Q==
  /fb-watchman/2.0.1:
    dependencies:
      bser: 2.1.1
    dev: true
    resolution:
      integrity: sha512-DkPJKQeY6kKwmuMretBhr7G6Vodr7bFwDYTXIkfG1gjvNpaxBTQV3PbXg6bR1c1UP4jPOX0jHUbbHANL9vRjVg==
  /figures/3.2.0:
    dependencies:
      escape-string-regexp: 1.0.5
    engines:
      node: '>=8'
    resolution:
      integrity: sha512-yaduQFRKLXYOGgEn6AZau90j3ggSOyiqXU0F9JZfeXYhNa+Jk4X+s45A2zg5jns87GAFa34BBm2kXw4XpNcbdg==
  /file-entry-cache/5.0.1:
    dependencies:
      flat-cache: 2.0.1
    dev: true
    engines:
      node: '>=4'
    resolution:
      integrity: sha512-bCg29ictuBaKUwwArK4ouCaqDgLZcysCFLmM/Yn/FDoqndh/9vNuQfXRDvTuXKLxfD/JtZQGKFT8MGcJBK644g==
  /fill-range/4.0.0:
    dependencies:
      extend-shallow: 2.0.1
      is-number: 3.0.0
      repeat-string: 1.6.1
      to-regex-range: 2.1.1
    dev: true
    engines:
      node: '>=0.10.0'
    resolution:
      integrity: sha1-1USBHUKPmOsGpj3EAtJAPDKMOPc=
  /fill-range/7.0.1:
    dependencies:
      to-regex-range: 5.0.1
    engines:
      node: '>=8'
    resolution:
      integrity: sha512-qOo9F+dMUmC2Lcb4BbVvnKJxTPjCm+RRpe4gDuGrzkL7mEVl/djYSu2OdQ2Pa302N4oqkSg9ir6jaLWJ2USVpQ==
  /finalhandler/1.1.2:
    dependencies:
      debug: 2.6.9
      encodeurl: 1.0.2
      escape-html: 1.0.3
      on-finished: 2.3.0
      parseurl: 1.3.3
      statuses: 1.5.0
      unpipe: 1.0.0
    engines:
      node: '>= 0.8'
    resolution:
      integrity: sha512-aAWcW57uxVNrQZqFXjITpW3sIUQmHGG3qSb9mUah9MgMC4NeWhNOlNjXEYq3HjRAvL6arUviZGGJsBg6z0zsWA==
  /find-cache-dir/3.3.1:
    dependencies:
      commondir: 1.0.1
      make-dir: 3.1.0
      pkg-dir: 4.2.0
    engines:
      node: '>=8'
    resolution:
      integrity: sha512-t2GDMt3oGC/v+BMwzmllWDuJF/xcDtE5j/fCGbqDD7OLuJkj0cfh1YSA5VKPvwMeLFLNDBkwOKZ2X85jGLVftQ==
  /find-up/3.0.0:
    dependencies:
      locate-path: 3.0.0
    engines:
      node: '>=6'
    resolution:
      integrity: sha512-1yD6RmLI1XBfxugvORwlck6f75tYL+iR0jqwsOrOxMZyGYqUuDhJ0l4AXdO1iX/FTs9cBAMEk1gWSEx1kSbylg==
  /find-up/4.1.0:
    dependencies:
      locate-path: 5.0.0
      path-exists: 4.0.0
    engines:
      node: '>=8'
    resolution:
      integrity: sha512-PpOwAdQ/YlXQ2vj8a3h8IipDuYRi3wceVQQGYWxNINccq40Anw7BlsEXCMbt1Zt+OLA6Fq9suIpIWD0OsnISlw==
  /find-versions/3.2.0:
    dependencies:
      semver-regex: 2.0.0
    dev: true
    engines:
      node: '>=6'
    resolution:
      integrity: sha512-P8WRou2S+oe222TOCHitLy8zj+SIsVJh52VP4lvXkaFVnOFFdoWv1H1Jjvel1aI6NCFOAaeAVm8qrI0odiLcww==
  /flat-cache/2.0.1:
    dependencies:
      flatted: 2.0.2
      rimraf: 2.6.3
      write: 1.0.3
    dev: true
    engines:
      node: '>=4'
    resolution:
      integrity: sha512-LoQe6yDuUMDzQAEH8sgmh4Md6oZnc/7PjtwjNFSzveXqSHt6ka9fPBuso7IGf9Rz4uqnSnWiFH2B/zj24a5ReA==
  /flat-map-polyfill/0.3.8:
    dev: true
    resolution:
      integrity: sha512-ZfmD5MnU7GglUEhiky9C7yEPaNq1/wh36RDohe+Xr3nJVdccwHbdTkFIYvetcdsoAckUKT51fuf44g7Ni5Doyg==
  /flatted/2.0.2:
    dev: true
    resolution:
      integrity: sha512-r5wGx7YeOwNWNlCA0wQ86zKyDLMQr+/RB8xy74M4hTphfmjlijTSSXGuH8rnvKZnfT9i+75zmd8jcKdMR4O6jA==
  /folktale/2.3.2:
    dev: true
    resolution:
      integrity: sha512-+8GbtQBwEqutP0v3uajDDoN64K2ehmHd0cjlghhxh0WpcfPzAIjPA03e1VvHlxL02FVGR0A6lwXsNQKn3H1RNQ==
  /for-in/1.0.2:
    dev: true
    engines:
      node: '>=0.10.0'
    resolution:
      integrity: sha1-gQaNKVqBQuwKxybG4iAMMPttXoA=
  /forever-agent/0.6.1:
    dev: true
    resolution:
      integrity: sha1-+8cfDEGt6zf5bFd60e1C2P2sypE=
  /form-data/2.3.3:
    dependencies:
      asynckit: 0.4.0
      combined-stream: 1.0.8
      mime-types: 2.1.27
    dev: true
    engines:
      node: '>= 0.12'
    resolution:
      integrity: sha512-1lLKB2Mu3aGP1Q/2eCOx0fNbRMe7XdwktwOruhfqqd0rIJWwN4Dh+E3hrPSlDCXnSR7UtZ1N38rVXm+6+MEhJQ==
  /form-data/3.0.0:
    dependencies:
      asynckit: 0.4.0
      combined-stream: 1.0.8
      mime-types: 2.1.27
    dev: true
    engines:
      node: '>= 6'
    resolution:
      integrity: sha512-CKMFDglpbMi6PyN+brwB9Q/GOw0eAnsrEZDgcsH5Krhz5Od/haKHAX0NmQfha2zPPz0JpWzA7GJHGSnvCRLWsg==
  /forwarded/0.1.2:
    engines:
      node: '>= 0.6'
    resolution:
      integrity: sha1-mMI9qxF1ZXuMBXPozszZGw/xjIQ=
  /fragment-cache/0.2.1:
    dependencies:
      map-cache: 0.2.2
    dev: true
    engines:
      node: '>=0.10.0'
    resolution:
      integrity: sha1-QpD60n8T6Jvn8zeZxrxaCr//DRk=
  /fresh/0.5.2:
    engines:
      node: '>= 0.6'
    resolution:
      integrity: sha1-PYyt2Q2XZWn6g1qx+OSyOhBWBac=
  /from/0.1.7:
    dev: false
    resolution:
      integrity: sha1-g8YK/Fi5xWmXAH7Rp2izqzA6RP4=
  /from2/2.3.0:
    dependencies:
      inherits: 2.0.4
      readable-stream: 2.3.7
    dev: true
    resolution:
      integrity: sha1-i/tVAr3kpNNs/e6gB/zKIdfjgq8=
  /fs-constants/1.0.0:
    resolution:
      integrity: sha512-y6OAwoSIf7FyjMIv94u+b5rdheZEjzR63GTyZJm5qh4Bi+2YgwLCcI/fPFZkL5PSixOt6ZNKm+w+Hfp/Bciwow==
  /fs-exists-sync/0.1.0:
    dev: false
    engines:
      node: '>=0.10.0'
    resolution:
      integrity: sha1-mC1ok6+RjnLQjeyehnP/K1qNat0=
  /fs-extra/8.1.0:
    dependencies:
      graceful-fs: 4.2.4
      jsonfile: 4.0.0
      universalify: 0.1.2
    dev: true
    engines:
      node: '>=6 <7 || >=8'
    resolution:
      integrity: sha512-yhlQgA6mnOJUKOsRUFsgJdQCvkKhcz8tlZG5HBQfReYZy46OwLcY+Zia0mtdHsOo9y/hP+CxMN0TU9QxoOtG4g==
  /fs-jetpack/3.1.0:
    dependencies:
      minimatch: 3.0.4
      rimraf: 2.7.1
    dev: true
    resolution:
      integrity: sha512-PZFMZKhW1AfTUHwWrSfn5rAW4a82d9a9UnfOT0pbJilm+6PWww/YAZkgBiELFaNLxxLe+NG72oqGge1RHCgIKA==
  /fs-minipass/1.2.7:
    dependencies:
      minipass: 2.9.0
    dev: true
    resolution:
      integrity: sha512-GWSSJGFy4e9GUeCcbIkED+bgAoFyj7XF1mV8rma3QW4NIqX9Kyx79N/PF61H5udOV3aY1IaMLs6pGbH71nlCTA==
  /fs-minipass/2.1.0:
    dependencies:
      minipass: 3.1.3
    engines:
      node: '>= 8'
    resolution:
      integrity: sha512-V/JgOLFCS+R6Vcq0slCuaeWEdNC3ouDlJMNIsacH2VtALiu9mV4LPrHc5cDl8k5aw6J8jwgWWpiTo5RYhmIzvg==
  /fs-monkey/1.0.1:
    dev: true
    resolution:
      integrity: sha512-fcSa+wyTqZa46iWweI7/ZiUfegOZl0SG8+dltIwFXo7+zYU9J9kpS3NB6pZcSlJdhvIwp81Adx2XhZorncxiaA==
  /fs.realpath/1.0.0:
    resolution:
      integrity: sha1-FQStJSMVjKpA20onh8sBQRmU6k8=
  /fsevents/2.1.3:
    dev: true
    engines:
      node: ^8.16.0 || ^10.6.0 || >=11.0.0
    optional: true
    os:
      - darwin
    resolution:
      integrity: sha512-Auw9a4AxqWpa9GUfj370BMPzzyncfBABW8Mab7BGWBYDj4Isgq+cDKtx0i6u9jcX9pQDnswsaaOTgTmA5pEjuQ==
  /fstream/1.0.12:
    dependencies:
      graceful-fs: 4.2.4
      inherits: 2.0.4
      mkdirp: 0.5.5
      rimraf: 2.7.1
    dev: true
    engines:
      node: '>=0.6'
    optional: true
    resolution:
      integrity: sha512-WvJ193OHa0GHPEL+AycEJgxvBEwyfRkN1vhjca23OaPVMCaLCXTd5qAu82AjTcgP1UJmytkOKb63Ypde7raDIg==
  /functional-red-black-tree/1.0.1:
    dev: true
    resolution:
      integrity: sha1-GwqzvVU7Kg1jmdKcDj6gslIHgyc=
  /gauge/2.7.4:
    dependencies:
      aproba: 1.2.0
      console-control-strings: 1.1.0
      has-unicode: 2.0.1
      object-assign: 4.1.1
      signal-exit: 3.0.3
      string-width: 1.0.2
      strip-ansi: 3.0.1
      wide-align: 1.1.3
    dev: true
    resolution:
      integrity: sha1-LANAXHU4w51+s3sxcCLjJfsBi/c=
  /gensync/1.0.0-beta.1:
    dev: true
    engines:
      node: '>=6.9.0'
    resolution:
      integrity: sha512-r8EC6NO1sngH/zdD9fiRDLdcgnbayXah+mLgManTaIZJqEC1MZstmnox8KpnI2/fxQwrp5OpCOYWLp4rBl4Jcg==
  /get-caller-file/2.0.5:
    dev: true
    engines:
      node: 6.* || 8.* || >= 10.*
    resolution:
      integrity: sha512-DyFP3BM/3YHTQOCUL/w0OZHR0lpKeGrxotcHWcqNEdnltqFwXVfhEBQ94eIo34AfQpo0rGki4cyIiftY06h2Fg==
  /get-own-enumerable-property-symbols/3.0.2:
    dev: true
    resolution:
      integrity: sha512-I0UBV/XOz1XkIJHEUDMZAbzCThU/H8DxmSfmdGcKPnVhu2VfFqr34jr9777IyaTYvxjedWhqVIilEDsCdP5G6g==
  /get-package-type/0.1.0:
    dev: true
    engines:
      node: '>=8.0.0'
    resolution:
      integrity: sha512-pjzuKtY64GYfWizNAJ0fr9VqttZkNiK2iS430LtIHzjBEr6bX8Am2zm4sW4Ro5wjWW5cAlRL1qAMTcXbjNAO2Q==
  /get-port/5.1.1:
    dev: true
    engines:
      node: '>=8'
    resolution:
      integrity: sha512-g/Q1aTSDOxFpchXC4i8ZWvxA1lnPqx/JHqcpIw0/LX9T8x/GBbi6YnlN5nhaKIFkT8oFsscUKgDJYxfwfS6QsQ==
  /get-stdin/6.0.0:
    dev: true
    engines:
      node: '>=4'
    resolution:
      integrity: sha512-jp4tHawyV7+fkkSKyvjuLZswblUtz+SQKzSWnBbii16BuZksJlU1wuBYXY75r+duh/llF1ur6oNwi+2ZzjKZ7g==
  /get-stream/4.1.0:
    dependencies:
      pump: 3.0.0
    dev: true
    engines:
      node: '>=6'
    resolution:
      integrity: sha512-GMat4EJ5161kIy2HevLlr4luNjBgvmj413KaQA7jt4V8B4RDsfpHk7WQ9GVqfYyyx8OS/L66Kox+rJRNklLK7w==
  /get-stream/5.1.0:
    dependencies:
      pump: 3.0.0
    engines:
      node: '>=8'
    resolution:
      integrity: sha512-EXr1FOzrzTfGeL0gQdeFEvOMm2mzMOglyiOXSTpPC+iAjAKftbr3jpCMWynogwYnM+eSj9sHGc6wjIcDvYiygw==
  /get-stream/5.2.0:
    dependencies:
      pump: 3.0.0
    engines:
      node: '>=8'
    resolution:
      integrity: sha512-nBF+F1rAZVCu/p7rjzgA+Yb4lfYXrpl7a6VmJrU8wF9I1CKvP/QwPNZHnOlwbTkY6dvtFIzFMSyQXbLoTQPRpA==
  /get-value/2.0.6:
    dev: true
    engines:
      node: '>=0.10.0'
    resolution:
      integrity: sha1-3BXKHGcjh8p2vTesCjlbogQqLCg=
  /getpass/0.1.7:
    dependencies:
      assert-plus: 1.0.0
    dev: true
    resolution:
      integrity: sha1-Xv+OPmhNVprkyysSgmBOi6YhSfo=
  /git-config-path/1.0.1:
    dependencies:
      extend-shallow: 2.0.1
      fs-exists-sync: 0.1.0
      homedir-polyfill: 1.0.3
    dev: false
    engines:
      node: '>=0.10.0'
    resolution:
      integrity: sha1-bTP37WPbDQ4RgTFQO6s6ykfVRmQ=
  /git-user-email/0.2.2:
    dependencies:
      extend-shallow: 2.0.1
      git-config-path: 1.0.1
      parse-git-config: 1.1.1
    dev: false
    engines:
      node: '>=0.8'
    resolution:
      integrity: sha1-R9Qse4nMypQtZQ6/JVX4eognd1Q=
  /git-user-name/2.0.0:
    dependencies:
      extend-shallow: 2.0.1
      git-config-path: 1.0.1
      parse-git-config: 1.1.1
    dev: false
    engines:
      node: '>=0.8'
    resolution:
      integrity: sha512-1DC8rUNm2I5V9v4eIpK6PSjKCp9bI0t6Wl05WSk+xEMS8GhR8GWzxM3aGZfPrfuqEfWxSbui5/pQJryJFXqCzQ==
  /glob-parent/5.1.1:
    dependencies:
      is-glob: 4.0.1
    engines:
      node: '>= 6'
    resolution:
      integrity: sha512-FnI+VGOpnlGHWZxthPGR+QhR78fuiK0sNLkHQv+bL9fQi57lNNdquIbna/WrfROrolq8GK5Ek6BiMwqL/voRYQ==
  /glob/7.1.6:
    dependencies:
      fs.realpath: 1.0.0
      inflight: 1.0.6
      inherits: 2.0.4
      minimatch: 3.0.4
      once: 1.4.0
      path-is-absolute: 1.0.1
    resolution:
      integrity: sha512-LwaxwyZ72Lk7vZINtNNrywX0ZuLyStrdDtabefZKAY5ZGJhVtgdznluResxNmPitE0SAO+O26sWTHeKSI2wMBA==
  /global-dirs/2.0.1:
    dependencies:
      ini: 1.3.5
    engines:
      node: '>=8'
    resolution:
      integrity: sha512-5HqUqdhkEovj2Of/ms3IeS/EekcO54ytHRLV4PEY2rhRwrHXLQjeVEES0Lhka0xwNDtGYn58wyC4s5+MHsOO6A==
  /globals/11.12.0:
    dev: true
    engines:
      node: '>=4'
    resolution:
      integrity: sha512-WOBp/EEGUiIsJSp7wcv/y6MO+lV9UoncWqxuFfm8eBwzWNgyfBd6Gz+IeKQ9jCmyhoH99g15M3T+QaVHFjizVA==
  /globals/12.4.0:
    dependencies:
      type-fest: 0.8.1
    dev: true
    engines:
      node: '>=8'
    resolution:
      integrity: sha512-BWICuzzDvDoH54NHKCseDanAhE3CeDorgDL5MT6LMXXj2WCnd9UC2szdk4AWLfjdgNBCXLUanXYcpBBKOSWGwg==
  /globby/10.0.2:
    dependencies:
      '@types/glob': 7.1.2
      array-union: 2.1.0
      dir-glob: 3.0.1
      fast-glob: 3.2.4
      glob: 7.1.6
      ignore: 5.1.8
      merge2: 1.4.1
      slash: 3.0.0
    engines:
      node: '>=8'
    resolution:
      integrity: sha512-7dUi7RvCoT/xast/o/dLN53oqND4yk0nsHkhRgn9w65C4PofCLOoJ39iSOg+qVDdWQPIEj+eszMHQ+aLVwwQSg==
  /globby/11.0.1:
    dependencies:
      array-union: 2.1.0
      dir-glob: 3.0.1
      fast-glob: 3.2.4
      ignore: 5.1.8
      merge2: 1.4.1
      slash: 3.0.0
    engines:
      node: '>=10'
    resolution:
      integrity: sha512-iH9RmgwCmUJHi2z5o2l3eTtGBtXek1OYlHrbcxOYugyHLmAsZrPj43OtHThd62Buh/Vv6VyCBD2bdyWcGNQqoQ==
  /graceful-fs/4.2.4:
    resolution:
      integrity: sha512-WjKPNJF79dtJAVniUlGGWHYGz2jWxT6VhN/4m1NdkbZ2nOsEF+cI1Edgql5zCRhs/VsQYRvrXctxktVXZUkixw==
  /graphviz/0.0.9:
    dependencies:
      temp: 0.4.0
    dev: true
    engines:
      node: '>=0.6.8'
    resolution:
      integrity: sha512-SmoY2pOtcikmMCqCSy2NO1YsRfu9OO0wpTlOYW++giGjfX1a6gax/m1Fo8IdUd0/3H15cTOfR1SMKwohj4LKsg==
  /growly/1.3.0:
    dev: true
    optional: true
    resolution:
      integrity: sha1-8QdIy+dq+WS3yWyTxrzCivEgwIE=
  /har-schema/2.0.0:
    dev: true
    engines:
      node: '>=4'
    resolution:
      integrity: sha1-qUwiJOvKwEeCoNkDVSHyRzW37JI=
  /har-validator/5.1.5:
    dependencies:
      ajv: 6.12.5
      har-schema: 2.0.0
    deprecated: this library is no longer supported
    dev: true
    engines:
      node: '>=6'
    resolution:
      integrity: sha512-nmT2T0lljbxdQZfspsno9hgrG3Uir6Ks5afism62poxqBM6sDnMEuPmzTq8XN0OEwqKLLdh1jQI3qyE66Nzb3w==
  /hard-rejection/2.1.0:
    dev: true
    engines:
      node: '>=6'
    resolution:
      integrity: sha512-VIZB+ibDhx7ObhAe7OVtoEbuP4h/MuOTHJ+J8h/eBXotJYl0fBgR72xDFCKgIh22OJZIOVNxBMWuhAr10r8HdA==
  /has-ansi/2.0.0:
    dependencies:
      ansi-regex: 2.1.1
    dev: true
    engines:
      node: '>=0.10.0'
    resolution:
      integrity: sha1-NPUEnOHs3ysGSa8+8k5F7TVBbZE=
  /has-flag/3.0.0:
    engines:
      node: '>=4'
    resolution:
      integrity: sha1-tdRU3CGZriJWmfNGfloH87lVuv0=
  /has-flag/4.0.0:
    engines:
      node: '>=8'
    resolution:
      integrity: sha512-EykJT/Q1KjTWctppgIAgfSO0tKVuZUjhgMr17kqTumMl6Afv3EISleU7qZUzoXDFTAHTDC4NOoG/ZxU3EvlMPQ==
  /has-only/1.1.1:
    dev: true
    engines:
      node: '>=6'
    resolution:
      integrity: sha512-3GuFy9rDw0xvovCHb4SOKiRImbZ+a8boFBUyGNRPVd2mRyQOzYdau5G9nodUXC1ZKYN59hrHFkW1lgBQscYfTg==
  /has-unicode/2.0.1:
    dev: true
    resolution:
      integrity: sha1-4Ob+aijPUROIVeCG0Wkedx3iqLk=
  /has-value/0.3.1:
    dependencies:
      get-value: 2.0.6
      has-values: 0.1.4
      isobject: 2.1.0
    dev: true
    engines:
      node: '>=0.10.0'
    resolution:
      integrity: sha1-ex9YutpiyoJ+wKIHgCVlSEWZXh8=
  /has-value/1.0.0:
    dependencies:
      get-value: 2.0.6
      has-values: 1.0.0
      isobject: 3.0.1
    dev: true
    engines:
      node: '>=0.10.0'
    resolution:
      integrity: sha1-GLKB2lhbHFxR3vJMkw7SmgvmsXc=
  /has-values/0.1.4:
    dev: true
    engines:
      node: '>=0.10.0'
    resolution:
      integrity: sha1-bWHeldkd/Km5oCCJrThL/49it3E=
  /has-values/1.0.0:
    dependencies:
      is-number: 3.0.0
      kind-of: 4.0.0
    dev: true
    engines:
      node: '>=0.10.0'
    resolution:
      integrity: sha1-lbC2P+whRmGab+V/51Yo1aOe/k8=
  /has-yarn/2.1.0:
    engines:
      node: '>=8'
    resolution:
      integrity: sha512-UqBRqi4ju7T+TqGNdqAO0PaSVGsDGJUBQvk9eUWNGRY1CFGDzYhLWoM7JQEemnlvVcv/YEmc2wNW8BC24EnUsw==
  /hasha/5.2.0:
    dependencies:
      is-stream: 2.0.0
      type-fest: 0.8.1
    engines:
      node: '>=8'
    resolution:
      integrity: sha512-2W+jKdQbAdSIrggA8Q35Br8qKadTrqCTC8+XZvBWepKDK6m9XkX6Iz1a2yh2KP01kzAR/dpuMeUnocoLYDcskw==
  /homedir-polyfill/1.0.3:
    dependencies:
      parse-passwd: 1.0.0
    dev: false
    engines:
      node: '>=0.10.0'
    resolution:
      integrity: sha512-eSmmWE5bZTK2Nou4g0AI3zZ9rswp7GRKoKXS1BLUkvPviOqs4YTN1djQIqrXy9k5gEtdLPy86JjRwsNM9tnDcA==
  /hosted-git-info/2.8.8:
    resolution:
      integrity: sha512-f/wzC2QaWBs7t9IYqB4T3sR1xviIViXJRJTWBlx2Gf3g0Xi5vI7Yy4koXQ1c9OYDGHN9sBy1DQ2AB8fqZBWhUg==
  /html-encoding-sniffer/2.0.1:
    dependencies:
      whatwg-encoding: 1.0.5
    dev: true
    engines:
      node: '>=10'
    resolution:
      integrity: sha512-D5JbOMBIR/TVZkubHT+OyT2705QvogUW4IBn6nHd756OwieSF9aDYFj4dv6HHEVGYbHaLETa3WggZYWWMyy3ZQ==
  /html-escaper/2.0.2:
    dev: true
    resolution:
      integrity: sha512-H2iMtd0I4Mt5eYiapRdIDjp+XzelXQ0tFE4JS7YFwFevXXMmOp9myNrUvCg0D6ws8iqkRPBfKHgbwig1SmlLfg==
  /http-errors/1.7.2:
    dependencies:
      depd: 1.1.2
      inherits: 2.0.3
      setprototypeof: 1.1.1
      statuses: 1.5.0
      toidentifier: 1.0.0
    engines:
      node: '>= 0.6'
    resolution:
      integrity: sha512-uUQBt3H/cSIVfch6i1EuPNy/YsRSOUBXTVfZ+yR7Zjez3qjBz6i9+i4zjNaoqcoFVI4lQJ5plg63TvGfRSDCRg==
  /http-errors/1.7.3:
    dependencies:
      depd: 1.1.2
      inherits: 2.0.4
      setprototypeof: 1.1.1
      statuses: 1.5.0
      toidentifier: 1.0.0
    engines:
      node: '>= 0.6'
    resolution:
      integrity: sha512-ZTTX0MWrsQ2ZAhA1cejAwDLycFsd7I7nVtnkT3Ol0aqodaKW+0CTZDQ1uBv5whptCnc8e8HeRRJxRs0kmm/Qfw==
  /http-proxy-agent/4.0.1:
    dependencies:
      '@tootallnate/once': 1.1.2
      agent-base: 6.0.0
      debug: 4.1.1
    engines:
      node: '>= 6'
    resolution:
      integrity: sha512-k0zdNgqWTGA6aeIRVpvfVob4fL52dTfaehylg0Y4UvSySvOq/Y+BOyPrgpUrA7HylqvU8vIZGsRuXmspskV0Tg==
  /http-signature/1.2.0:
    dependencies:
      assert-plus: 1.0.0
      jsprim: 1.4.1
      sshpk: 1.16.1
    dev: true
    engines:
      node: '>=0.8'
      npm: '>=1.3.7'
    resolution:
      integrity: sha1-muzZJRFHcvPZW2WmCruPfBj7rOE=
  /https-proxy-agent/4.0.0:
    dependencies:
      agent-base: 5.1.1
      debug: 4.2.0
    engines:
      node: '>= 6.0.0'
    resolution:
      integrity: sha512-zoDhWrkR3of1l9QAL8/scJZyLu8j/gBkcwcaQOZh7Gyh/+uJQzGVETdgT30akuwkpL8HTRfssqI3BZuV18teDg==
  /https-proxy-agent/5.0.0:
    dependencies:
      agent-base: 6.0.0
      debug: 4.1.1
    engines:
      node: '>= 6'
    resolution:
      integrity: sha512-EkYm5BcKUGiduxzSt3Eppko+PiNWNEpa4ySk9vTC6wDsQJW9rHSa+UhGNJoRYp7bz6Ht1eaRIa6QaJqO5rCFbA==
  /human-signals/1.1.1:
    engines:
      node: '>=8.12.0'
    resolution:
      integrity: sha512-SEQu7vl8KjNL2eoGBLF3+wAjpsNfA9XMlXAYj/3EdaNfAlxKthD1xjEQfGOUhllCGGJVNY34bRr6lPINhNjyZw==
  /husky/4.3.0:
    dependencies:
      chalk: 4.1.0
      ci-info: 2.0.0
      compare-versions: 3.6.0
      cosmiconfig: 7.0.0
      find-versions: 3.2.0
      opencollective-postinstall: 2.0.3
      pkg-dir: 4.2.0
      please-upgrade-node: 3.2.0
      slash: 3.0.0
      which-pm-runs: 1.0.0
    dev: true
    engines:
      node: '>=10'
    hasBin: true
    requiresBuild: true
    resolution:
      integrity: sha512-tTMeLCLqSBqnflBZnlVDhpaIMucSGaYyX6855jM4AguGeWCeSzNdb1mfyWduTZ3pe3SJVvVWGL0jO1iKZVPfTA==
  /iconv-lite/0.4.24:
    dependencies:
      safer-buffer: 2.1.2
    engines:
      node: '>=0.10.0'
    resolution:
      integrity: sha512-v3MXnZAcvnywkTUEZomIActle7RXXeedOR31wwl7VlyoXO4Qi9arvSenNQWne1TcRwhCL1HwLI21bEqdpj8/rA==
  /iconv-lite/0.5.2:
    dependencies:
      safer-buffer: 2.1.2
    dev: true
    engines:
      node: '>=0.10.0'
    resolution:
      integrity: sha512-kERHXvpSaB4aU3eANwidg79K8FlrN77m8G9V+0vOR3HYaRifrlwMEpT7ZBJqLSEIHnEgJTHcWK82wwLwwKwtag==
  /ieee754/1.1.13:
    resolution:
      integrity: sha512-4vf7I2LYV/HaWerSo3XmlMkp5eZ83i+/CDluXi/IGTs/O1sejBNhTtnxzmRZfvOUqj7lZjqHkeTvpgSFDlWZTg==
  /ignore-walk/3.0.3:
    dependencies:
      minimatch: 3.0.4
    dev: true
    resolution:
      integrity: sha512-m7o6xuOaT1aqheYHKf8W6J5pYH85ZI9w077erOzLje3JsB1gkafkAhHHY19dqjulgIZHFm32Cp5uNZgcQqdJKw==
  /ignore/4.0.6:
    dev: true
    engines:
      node: '>= 4'
    resolution:
      integrity: sha512-cyFDKrqc/YdcWFniJhzI42+AzS+gNwmUzOSFcRCQYwySuBBBy/KjuxWLZ/FHEH6Moq1NizMOBWyTcv8O4OZIMg==
  /ignore/5.1.8:
    engines:
      node: '>= 4'
    resolution:
      integrity: sha512-BMpfD7PpiETpBl/A6S498BaIJ6Y/ABT93ETbby2fP00v4EbvPBXWEoaR1UBPKs3iR53pJY7EtZk5KACI57i1Uw==
  /import-fresh/3.2.1:
    dependencies:
      parent-module: 1.0.1
      resolve-from: 4.0.0
    dev: true
    engines:
      node: '>=6'
    resolution:
      integrity: sha512-6e1q1cnWP2RXD9/keSkxHScg508CdXqXWgWBaETNhyuBFz+kUZlKboh+ISK+bU++DmbHimVBrOz/zzPe0sZ3sQ==
  /import-local/3.0.2:
    dependencies:
      pkg-dir: 4.2.0
      resolve-cwd: 3.0.0
    dev: true
    engines:
      node: '>=8'
    hasBin: true
    resolution:
      integrity: sha512-vjL3+w0oulAVZ0hBHnxa/Nm5TAurf9YLQJDhqRZyqb+VKGOB6LU8t9H1Nr5CIo16vh9XfJTOoHwU0B71S557gA==
  /imurmurhash/0.1.4:
    dev: true
    engines:
      node: '>=0.8.19'
    resolution:
      integrity: sha1-khi5srkoojixPcT7a21XbyMUU+o=
  /indent-string/4.0.0:
    engines:
      node: '>=8'
    resolution:
      integrity: sha512-EdDDZu4A2OyIK7Lr/2zG+w5jmbuk1DVBnEwREQvBzspBJkCEbRa8GxU1lghYcaGJCnRWibjDXlq779X1/y5xwg==
  /inflight/1.0.6:
    dependencies:
      once: 1.4.0
      wrappy: 1.0.2
    resolution:
      integrity: sha1-Sb1jMdfQLQwJvJEKEHW6gWW1bfk=
  /inherits/2.0.3:
    resolution:
      integrity: sha1-Yzwsg+PaQqUC9SRmAiSA9CCCYd4=
  /inherits/2.0.4:
    resolution:
      integrity: sha512-k/vGaX4/Yla3WzyMCvTQOXYeIHvqOKtnqBduzTHpzpQZzAskKMhZ2K+EnBiSM9zGSoIFeMpXKxa4dYeZIQqewQ==
  /ini/1.3.5:
    resolution:
      integrity: sha512-RZY5huIKCMRWDUqZlEi72f/lmXKMvuszcMBduliQ3nnWbx9X/ZBQO7DijMEYS9EhHBb2qacRUMtC7svLwe0lcw==
  /into-stream/5.1.1:
    dependencies:
      from2: 2.3.0
      p-is-promise: 3.0.0
    dev: true
    engines:
      node: '>=8'
    resolution:
      integrity: sha512-krrAJ7McQxGGmvaYbB7Q1mcA+cRwg9Ij2RfWIeVesNBgVDZmzY/Fa4IpZUT3bmdRzMzdf/mzltCG2Dq99IZGBA==
  /ip-regex/2.1.0:
    dev: true
    engines:
      node: '>=4'
    resolution:
      integrity: sha1-+ni/XS5pE8kRzp+BnuUUa7bYROk=
  /ipaddr.js/1.9.1:
    engines:
      node: '>= 0.10'
    resolution:
      integrity: sha512-0KI/607xoxSToH7GjN1FfSbLoU0+btTicjsQSWQlh/hZykN8KpmMf7uYwPW3R+akZ6R/w18ZlXSHBYXiYUPO3g==
  /is-accessor-descriptor/0.1.6:
    dependencies:
      kind-of: 3.2.2
    dev: true
    engines:
      node: '>=0.10.0'
    resolution:
      integrity: sha1-qeEss66Nh2cn7u84Q/igiXtcmNY=
  /is-accessor-descriptor/1.0.0:
    dependencies:
      kind-of: 6.0.3
    dev: true
    engines:
      node: '>=0.10.0'
    resolution:
      integrity: sha512-m5hnHTkcVsPfqx3AKlyttIPb7J+XykHvJP2B9bZDjlhLIoEq4XoK64Vg7boZlVWYK6LUY94dYPEE7Lh0ZkZKcQ==
  /is-arrayish/0.2.1:
    resolution:
      integrity: sha1-d8mYQFJ6qOyxqLppe4BkWnqSap0=
  /is-buffer/1.1.6:
    dev: true
    resolution:
      integrity: sha512-NcdALwpXkTm5Zvvbk7owOUSvVvBKDgKP5/ewfXEznmQFfs4ZRmanOeKBTjRVjka3QFoN6XJ+9F3USqfHqTaU5w==
  /is-ci/2.0.0:
    dependencies:
      ci-info: 2.0.0
    hasBin: true
    resolution:
      integrity: sha512-YfJT7rkpQB0updsdHLGWrvhBJfcfzNNawYDNIyQXJz0IViGf75O8EBPKSdvw2rF+LGCsX4FZ8tcr3b19LcZq4w==
  /is-data-descriptor/0.1.4:
    dependencies:
      kind-of: 3.2.2
    dev: true
    engines:
      node: '>=0.10.0'
    resolution:
      integrity: sha1-C17mSDiOLIYCgueT8YVv7D8wG1Y=
  /is-data-descriptor/1.0.0:
    dependencies:
      kind-of: 6.0.3
    dev: true
    engines:
      node: '>=0.10.0'
    resolution:
      integrity: sha512-jbRXy1FmtAoCjQkVmIVYwuuqDFUbaOeDjmed1tOGPrsMhtJA4rD9tkgA0F1qJ3gRFRXcHYVkdeaP50Q5rE/jLQ==
  /is-descriptor/0.1.6:
    dependencies:
      is-accessor-descriptor: 0.1.6
      is-data-descriptor: 0.1.4
      kind-of: 5.1.0
    dev: true
    engines:
      node: '>=0.10.0'
    resolution:
      integrity: sha512-avDYr0SB3DwO9zsMov0gKCESFYqCnE4hq/4z3TdUlukEy5t9C0YRq7HLrsN52NAcqXKaepeCD0n+B0arnVG3Hg==
  /is-descriptor/1.0.2:
    dependencies:
      is-accessor-descriptor: 1.0.0
      is-data-descriptor: 1.0.0
      kind-of: 6.0.3
    dev: true
    engines:
      node: '>=0.10.0'
    resolution:
      integrity: sha512-2eis5WqQGV7peooDyLmNEPUrps9+SXX5c9pL3xEB+4e9HnGuDa7mB7kHxHw4CbqS9k1T2hOH3miL8n8WtiYVtg==
  /is-docker/2.0.0:
    engines:
      node: '>=8'
    resolution:
      integrity: sha512-pJEdRugimx4fBMra5z2/5iRdZ63OhYV0vr0Dwm5+xtW4D1FvRkB8hamMIhnWfyJeDdyr/aa7BDyNbtG38VxgoQ==
  /is-extendable/0.1.1:
    engines:
      node: '>=0.10.0'
    resolution:
      integrity: sha1-YrEQ4omkcUGOPsNqYX1HLjAd/Ik=
  /is-extendable/1.0.1:
    dependencies:
      is-plain-object: 2.0.4
    dev: true
    engines:
      node: '>=0.10.0'
    resolution:
      integrity: sha512-arnXMxT1hhoKo9k1LZdmlNyJdDDfy2v0fXjFlmok4+i8ul/6WlbVge9bhM74OpNPQPMGUToDtz+KXa1PneJxOA==
  /is-extglob/2.1.1:
    engines:
      node: '>=0.10.0'
    resolution:
      integrity: sha1-qIwCU1eR8C7TfHahueqXc8gz+MI=
  /is-fullwidth-code-point/1.0.0:
    dependencies:
      number-is-nan: 1.0.1
    dev: true
    engines:
      node: '>=0.10.0'
    resolution:
      integrity: sha1-754xOG8DGn8NZDr4L95QxFfvAMs=
  /is-fullwidth-code-point/2.0.0:
    dev: true
    engines:
      node: '>=4'
    resolution:
      integrity: sha1-o7MKXE8ZkYMWeqq5O+764937ZU8=
  /is-fullwidth-code-point/3.0.0:
    engines:
      node: '>=8'
    resolution:
      integrity: sha512-zymm5+u+sCsSWyD9qNaejV3DFvhCKclKdizYaJUuHA83RLjb7nSuGnddCHGv0hk+KY7BMAlsWeK4Ueg6EV6XQg==
  /is-generator-fn/2.1.0:
    dev: true
    engines:
      node: '>=6'
    resolution:
      integrity: sha512-cTIB4yPYL/Grw0EaSzASzg6bBy9gqCofvWN8okThAYIxKJZC+udlRAmGbM0XLeniEJSs8uEgHPGuHSe1XsOLSQ==
  /is-glob/4.0.1:
    dependencies:
      is-extglob: 2.1.1
    engines:
      node: '>=0.10.0'
    resolution:
      integrity: sha512-5G0tKtBTFImOqDnLB2hG6Bp2qcKEFduo4tZu9MT/H6NQv/ghhy30o55ufafxJ/LdH79LLs2Kfrn85TLKyA7BUg==
  /is-installed-globally/0.3.2:
    dependencies:
      global-dirs: 2.0.1
      is-path-inside: 3.0.2
    dev: true
    engines:
      node: '>=8'
    resolution:
      integrity: sha512-wZ8x1js7Ia0kecP/CHM/3ABkAmujX7WPvQk6uu3Fly/Mk44pySulQpnHG46OMjHGXApINnV4QhY3SWnECO2z5g==
  /is-number/3.0.0:
    dependencies:
      kind-of: 3.2.2
    dev: true
    engines:
      node: '>=0.10.0'
    resolution:
      integrity: sha1-JP1iAaR4LPUFYcgQJ2r8fRLXEZU=
  /is-number/7.0.0:
    engines:
      node: '>=0.12.0'
    resolution:
      integrity: sha512-41Cifkg6e8TylSpdtTpeLVMqvSBEVzTttHvERD741+pnZ8ANv0004MRL43QKPDlK9cGvNp6NZWZUBlbGXYxxng==
  /is-obj/1.0.1:
    dev: true
    engines:
      node: '>=0.10.0'
    resolution:
      integrity: sha1-PkcprB9f3gJc19g6iW2rn09n2w8=
  /is-obj/2.0.0:
    dev: true
    engines:
      node: '>=8'
    resolution:
      integrity: sha512-drqDG3cbczxxEJRoOXcOjtdp1J/lyp1mNn0xaznRs8+muBhgQcrnbspox5X5fOw0HnMnbfDzvnEMEtqDEJEo8w==
  /is-path-cwd/2.2.0:
    engines:
      node: '>=6'
    resolution:
      integrity: sha512-w942bTcih8fdJPJmQHFzkS76NEP8Kzzvmw92cXsazb8intwLqPibPPdXf4ANdKV3rYMuuQYGIWtvz9JilB3NFQ==
  /is-path-inside/3.0.2:
    engines:
      node: '>=8'
    resolution:
      integrity: sha512-/2UGPSgmtqwo1ktx8NDHjuPwZWmHhO+gj0f93EkhLB5RgW9RZevWYYlIkS6zePc6U2WpOdQYIwHe9YC4DWEBVg==
  /is-plain-obj/1.1.0:
    dev: true
    engines:
      node: '>=0.10.0'
    resolution:
      integrity: sha1-caUMhCnfync8kqOQpKA7OfzVHT4=
  /is-plain-object/2.0.4:
    dependencies:
      isobject: 3.0.1
    dev: true
    engines:
      node: '>=0.10.0'
    resolution:
      integrity: sha512-h5PpgXkWitc38BBMYawTYMWJHFZJVnBquFE57xFpjB8pJFiF6gZ+bU+WyI/yqXiFR5mdLsgYNaPe8uao6Uv9Og==
  /is-potential-custom-element-name/1.0.0:
    dev: true
    resolution:
      integrity: sha1-DFLlS8yjkbssSUsh6GJtczbG45c=
  /is-regexp/1.0.0:
    dev: true
    engines:
      node: '>=0.10.0'
    resolution:
      integrity: sha1-/S2INUXEa6xaYz57mgnof6LLUGk=
  /is-regexp/2.1.0:
    dev: true
    engines:
      node: '>=6'
    resolution:
      integrity: sha512-OZ4IlER3zmRIoB9AqNhEggVxqIH4ofDns5nRrPS6yQxXE1TPCUpFznBfRQmQa8uC+pXqjMnukiJBxCisIxiLGA==
  /is-stream/1.1.0:
    dev: true
    engines:
      node: '>=0.10.0'
    resolution:
      integrity: sha1-EtSj3U5o4Lec6428hBc66A2RykQ=
  /is-stream/2.0.0:
    engines:
      node: '>=8'
    resolution:
      integrity: sha512-XCoy+WlUr7d1+Z8GgSuXmpuUFC9fOhRXglJMx+dwLKTkL44Cjd4W1Z5P+BQZpr+cR93aGP4S/s7Ftw6Nd/kiEw==
  /is-typedarray/1.0.0:
    dev: true
    resolution:
      integrity: sha1-5HnICFjfDBsR3dppQPlgEfzaSpo=
  /is-windows/1.0.2:
    dev: true
    engines:
      node: '>=0.10.0'
    resolution:
      integrity: sha512-eXK1UInq2bPmjyX6e3VHIzMLobc4J94i4AWn+Hpq3OU5KkrRC96OAcR3PRJ/pGu6m8TRnBHP9dkXQVsT/COVIA==
  /is-wsl/2.2.0:
    dependencies:
      is-docker: 2.0.0
    engines:
      node: '>=8'
    resolution:
      integrity: sha512-fKzAra0rGJUUBwGBgNkHZuToZcn+TtXHpeCgmkMJMMYx1sQDYaCSyjJBSCa2nH1DGm7s3n1oBnohoVTBaN7Lww==
  /isarray/1.0.0:
    resolution:
      integrity: sha1-u5NdSFgsuhaMBoNJV6VKPgcSTxE=
  /isexe/2.0.0:
    resolution:
      integrity: sha1-6PvzdNxVb/iUehDcsFctYz8s+hA=
  /isobject/2.1.0:
    dependencies:
      isarray: 1.0.0
    dev: true
    engines:
      node: '>=0.10.0'
    resolution:
      integrity: sha1-8GVWEJaj8dou9GJy+BXIQNh+DIk=
  /isobject/3.0.1:
    dev: true
    engines:
      node: '>=0.10.0'
    resolution:
      integrity: sha1-TkMekrEalzFjaqH5yNHMvP2reN8=
  /isstream/0.1.2:
    dev: true
    resolution:
      integrity: sha1-R+Y/evVa+m+S4VAOaQ64uFKcCZo=
  /istanbul-lib-coverage/3.0.0:
    dev: true
    engines:
      node: '>=8'
    resolution:
      integrity: sha512-UiUIqxMgRDET6eR+o5HbfRYP1l0hqkWOs7vNxC/mggutCMUIhWMm8gAHb8tHlyfD3/l6rlgNA5cKdDzEAf6hEg==
  /istanbul-lib-instrument/4.0.3:
    dependencies:
      '@babel/core': 7.10.2
      '@istanbuljs/schema': 0.1.2
      istanbul-lib-coverage: 3.0.0
      semver: 6.3.0
    dev: true
    engines:
      node: '>=8'
    resolution:
      integrity: sha512-BXgQl9kf4WTCPCCpmFGoJkz/+uhvm7h7PFKUYxh7qarQd3ER33vHG//qaE8eN25l07YqZPpHXU9I09l/RD5aGQ==
  /istanbul-lib-report/3.0.0:
    dependencies:
      istanbul-lib-coverage: 3.0.0
      make-dir: 3.1.0
      supports-color: 7.1.0
    dev: true
    engines:
      node: '>=8'
    resolution:
      integrity: sha512-wcdi+uAKzfiGT2abPpKZ0hSU1rGQjUQnLvtY5MpQ7QCTahD3VODhcu4wcfY1YtkGaDD5yuydOLINXsfbus9ROw==
  /istanbul-lib-source-maps/4.0.0:
    dependencies:
      debug: 4.1.1
      istanbul-lib-coverage: 3.0.0
      source-map: 0.6.1
    dev: true
    engines:
      node: '>=8'
    resolution:
      integrity: sha512-c16LpFRkR8vQXyHZ5nLpY35JZtzj1PQY1iZmesUbf1FZHbIupcWfjgOXBY9YHkLEQ6puz1u4Dgj6qmU/DisrZg==
  /istanbul-reports/3.0.2:
    dependencies:
      html-escaper: 2.0.2
      istanbul-lib-report: 3.0.0
    dev: true
    engines:
      node: '>=8'
    resolution:
      integrity: sha512-9tZvz7AiR3PEDNGiV9vIouQ/EAcqMXFmkcA1CDFTwOB98OZVDL0PH9glHotf5Ugp6GCOTypfzGWI/OqjWNCRUw==
  /its-name/1.0.0:
    dev: true
    engines:
      node: '>=6'
    resolution:
      integrity: sha1-IGXxiD7LVoxl9xEt2/EjQB+uSvA=
  /jest-changed-files/26.3.0:
    dependencies:
      '@jest/types': 26.3.0
      execa: 4.0.3
      throat: 5.0.0
    dev: true
    engines:
      node: '>= 10.14.2'
    resolution:
      integrity: sha512-1C4R4nijgPltX6fugKxM4oQ18zimS7LqQ+zTTY8lMCMFPrxqBFb7KJH0Z2fRQJvw2Slbaipsqq7s1mgX5Iot+g==
  /jest-cli/26.4.2:
    dependencies:
      '@jest/core': 26.4.2
      '@jest/test-result': 26.3.0
      '@jest/types': 26.3.0
      chalk: 4.1.0
      exit: 0.1.2
      graceful-fs: 4.2.4
      import-local: 3.0.2
      is-ci: 2.0.0
      jest-config: 26.4.2
      jest-util: 26.3.0
      jest-validate: 26.4.2
      prompts: 2.3.2
      yargs: 15.3.1
    dev: true
    engines:
      node: '>= 10.14.2'
    hasBin: true
    resolution:
      integrity: sha512-zb+lGd/SfrPvoRSC/0LWdaWCnscXc1mGYW//NP4/tmBvRPT3VntZ2jtKUONsRi59zc5JqmsSajA9ewJKFYp8Cw==
  /jest-config/26.4.2:
    dependencies:
      '@babel/core': 7.10.2
      '@jest/test-sequencer': 26.4.2
      '@jest/types': 26.3.0
      babel-jest: 26.3.0_@babel+core@7.10.2
      chalk: 4.1.0
      deepmerge: 4.2.2
      glob: 7.1.6
      graceful-fs: 4.2.4
      jest-environment-jsdom: 26.3.0
      jest-environment-node: 26.3.0
      jest-get-type: 26.3.0
      jest-jasmine2: 26.4.2
      jest-regex-util: 26.0.0
      jest-resolve: 26.4.0_jest-resolve@26.4.0
      jest-util: 26.3.0
      jest-validate: 26.4.2
      micromatch: 4.0.2
      pretty-format: 26.4.2
    dev: true
    engines:
      node: '>= 10.14.2'
    resolution:
      integrity: sha512-QBf7YGLuToiM8PmTnJEdRxyYy3mHWLh24LJZKVdXZ2PNdizSe1B/E8bVm+HYcjbEzGuVXDv/di+EzdO/6Gq80A==
  /jest-diff/25.5.0:
    dependencies:
      chalk: 3.0.0
      diff-sequences: 25.2.6
      jest-get-type: 25.2.6
      pretty-format: 25.5.0
    dev: true
    engines:
      node: '>= 8.3'
    resolution:
      integrity: sha512-z1kygetuPiREYdNIumRpAHY6RXiGmp70YHptjdaxTWGmA085W3iCnXNx0DhflK3vwrKmrRWyY1wUpkPMVxMK7A==
  /jest-diff/26.4.2:
    dependencies:
      chalk: 4.1.0
      diff-sequences: 26.3.0
      jest-get-type: 26.3.0
      pretty-format: 26.4.2
    dev: true
    engines:
      node: '>= 10.14.2'
    resolution:
      integrity: sha512-6T1XQY8U28WH0Z5rGpQ+VqZSZz8EN8rZcBtfvXaOkbwxIEeRre6qnuZQlbY1AJ4MKDxQF8EkrCvK+hL/VkyYLQ==
  /jest-docblock/26.0.0:
    dependencies:
      detect-newline: 3.1.0
    dev: true
    engines:
      node: '>= 10.14.2'
    resolution:
      integrity: sha512-RDZ4Iz3QbtRWycd8bUEPxQsTlYazfYn/h5R65Fc6gOfwozFhoImx+affzky/FFBuqISPTqjXomoIGJVKBWoo0w==
  /jest-each/26.4.2:
    dependencies:
      '@jest/types': 26.3.0
      chalk: 4.1.0
      jest-get-type: 26.3.0
      jest-util: 26.3.0
      pretty-format: 26.4.2
    dev: true
    engines:
      node: '>= 10.14.2'
    resolution:
      integrity: sha512-p15rt8r8cUcRY0Mvo1fpkOGYm7iI8S6ySxgIdfh3oOIv+gHwrHTy5VWCGOecWUhDsit4Nz8avJWdT07WLpbwDA==
  /jest-environment-jsdom/26.3.0:
    dependencies:
      '@jest/environment': 26.3.0
      '@jest/fake-timers': 26.3.0
      '@jest/types': 26.3.0
      '@types/node': 14.0.27
      jest-mock: 26.3.0
      jest-util: 26.3.0
      jsdom: 16.3.0
    dev: true
    engines:
      node: '>= 10.14.2'
    resolution:
      integrity: sha512-zra8He2btIMJkAzvLaiZ9QwEPGEetbxqmjEBQwhH3CA+Hhhu0jSiEJxnJMbX28TGUvPLxBt/zyaTLrOPF4yMJA==
  /jest-environment-node/26.3.0:
    dependencies:
      '@jest/environment': 26.3.0
      '@jest/fake-timers': 26.3.0
      '@jest/types': 26.3.0
      '@types/node': 14.0.27
      jest-mock: 26.3.0
      jest-util: 26.3.0
    dev: true
    engines:
      node: '>= 10.14.2'
    resolution:
      integrity: sha512-c9BvYoo+FGcMj5FunbBgtBnbR5qk3uky8PKyRVpSfe2/8+LrNQMiXX53z6q2kY+j15SkjQCOSL/6LHnCPLVHNw==
  /jest-get-type/25.2.6:
    dev: true
    engines:
      node: '>= 8.3'
    resolution:
      integrity: sha512-DxjtyzOHjObRM+sM1knti6or+eOgcGU4xVSb2HNP1TqO4ahsT+rqZg+nyqHWJSvWgKC5cG3QjGFBqxLghiF/Ig==
  /jest-get-type/26.3.0:
    dev: true
    engines:
      node: '>= 10.14.2'
    resolution:
      integrity: sha512-TpfaviN1R2pQWkIihlfEanwOXK0zcxrKEE4MlU6Tn7keoXdN6/3gK/xl0yEh8DOunn5pOVGKf8hB4R9gVh04ig==
  /jest-haste-map/26.3.0:
    dependencies:
      '@jest/types': 26.3.0
      '@types/graceful-fs': 4.1.3
      '@types/node': 14.0.27
      anymatch: 3.1.1
      fb-watchman: 2.0.1
      graceful-fs: 4.2.4
      jest-regex-util: 26.0.0
      jest-serializer: 26.3.0
      jest-util: 26.3.0
      jest-worker: 26.3.0
      micromatch: 4.0.2
      sane: 4.1.0
      walker: 1.0.7
    dev: true
    engines:
      node: '>= 10.14.2'
    optionalDependencies:
      fsevents: 2.1.3
    resolution:
      integrity: sha512-DHWBpTJgJhLLGwE5Z1ZaqLTYqeODQIZpby0zMBsCU9iRFHYyhklYqP4EiG73j5dkbaAdSZhgB938mL51Q5LeZA==
  /jest-jasmine2/26.4.2:
    dependencies:
      '@babel/traverse': 7.10.1
      '@jest/environment': 26.3.0
      '@jest/source-map': 26.3.0
      '@jest/test-result': 26.3.0
      '@jest/types': 26.3.0
      '@types/node': 14.0.27
      chalk: 4.1.0
      co: 4.6.0
      expect: 26.4.2
      is-generator-fn: 2.1.0
      jest-each: 26.4.2
      jest-matcher-utils: 26.4.2
      jest-message-util: 26.3.0
      jest-runtime: 26.4.2
      jest-snapshot: 26.4.2
      jest-util: 26.3.0
      pretty-format: 26.4.2
      throat: 5.0.0
    dev: true
    engines:
      node: '>= 10.14.2'
    resolution:
      integrity: sha512-z7H4EpCldHN1J8fNgsja58QftxBSL+JcwZmaXIvV9WKIM+x49F4GLHu/+BQh2kzRKHAgaN/E82od+8rTOBPyPA==
  /jest-leak-detector/26.4.2:
    dependencies:
      jest-get-type: 26.3.0
      pretty-format: 26.4.2
    dev: true
    engines:
      node: '>= 10.14.2'
    resolution:
      integrity: sha512-akzGcxwxtE+9ZJZRW+M2o+nTNnmQZxrHJxX/HjgDaU5+PLmY1qnQPnMjgADPGCRPhB+Yawe1iij0REe+k/aHoA==
  /jest-matcher-utils/26.4.2:
    dependencies:
      chalk: 4.1.0
      jest-diff: 26.4.2
      jest-get-type: 26.3.0
      pretty-format: 26.4.2
    dev: true
    engines:
      node: '>= 10.14.2'
    resolution:
      integrity: sha512-KcbNqWfWUG24R7tu9WcAOKKdiXiXCbMvQYT6iodZ9k1f7065k0keUOW6XpJMMvah+hTfqkhJhRXmA3r3zMAg0Q==
  /jest-message-util/26.3.0:
    dependencies:
      '@babel/code-frame': 7.10.4
      '@jest/types': 26.3.0
      '@types/stack-utils': 1.0.1
      chalk: 4.1.0
      graceful-fs: 4.2.4
      micromatch: 4.0.2
      slash: 3.0.0
      stack-utils: 2.0.2
    dev: true
    engines:
      node: '>= 10.14.2'
    resolution:
      integrity: sha512-xIavRYqr4/otGOiLxLZGj3ieMmjcNE73Ui+LdSW/Y790j5acqCsAdDiLIbzHCZMpN07JOENRWX5DcU+OQ+TjTA==
  /jest-mock/26.3.0:
    dependencies:
      '@jest/types': 26.3.0
      '@types/node': 14.0.27
    dev: true
    engines:
      node: '>= 10.14.2'
    resolution:
      integrity: sha512-PeaRrg8Dc6mnS35gOo/CbZovoDPKAeB1FICZiuagAgGvbWdNNyjQjkOaGUa/3N3JtpQ/Mh9P4A2D4Fv51NnP8Q==
  /jest-pnp-resolver/1.2.2_jest-resolve@26.4.0:
    dependencies:
      jest-resolve: 26.4.0_jest-resolve@26.4.0
    dev: true
    engines:
      node: '>=6'
    peerDependencies:
      jest-resolve: '*'
    peerDependenciesMeta:
      jest-resolve:
        optional: true
    resolution:
      integrity: sha512-olV41bKSMm8BdnuMsewT4jqlZ8+3TCARAXjZGT9jcoSnrfUnRCqnMoF9XEeoWjbzObpqF9dRhHQj0Xb9QdF6/w==
  /jest-regex-util/26.0.0:
    dev: true
    engines:
      node: '>= 10.14.2'
    resolution:
      integrity: sha512-Gv3ZIs/nA48/Zvjrl34bf+oD76JHiGDUxNOVgUjh3j890sblXryjY4rss71fPtD/njchl6PSE2hIhvyWa1eT0A==
  /jest-resolve-dependencies/26.4.2:
    dependencies:
      '@jest/types': 26.3.0
      jest-regex-util: 26.0.0
      jest-snapshot: 26.4.2
    dev: true
    engines:
      node: '>= 10.14.2'
    resolution:
      integrity: sha512-ADHaOwqEcVc71uTfySzSowA/RdxUpCxhxa2FNLiin9vWLB1uLPad3we+JSSROq5+SrL9iYPdZZF8bdKM7XABTQ==
  /jest-resolve/26.4.0_jest-resolve@26.4.0:
    dependencies:
      '@jest/types': 26.3.0
      chalk: 4.1.0
      graceful-fs: 4.2.4
      jest-pnp-resolver: 1.2.2_jest-resolve@26.4.0
      jest-util: 26.3.0
      read-pkg-up: 7.0.1
      resolve: 1.17.0
      slash: 3.0.0
    dev: true
    engines:
      node: '>= 10.14.2'
    peerDependencies:
      jest-resolve: '*'
    resolution:
      integrity: sha512-bn/JoZTEXRSlEx3+SfgZcJAVuTMOksYq9xe9O6s4Ekg84aKBObEaVXKOEilULRqviSLAYJldnoWV9c07kwtiCg==
  /jest-runner/26.4.2:
    dependencies:
      '@jest/console': 26.3.0
      '@jest/environment': 26.3.0
      '@jest/test-result': 26.3.0
      '@jest/types': 26.3.0
      '@types/node': 14.0.27
      chalk: 4.1.0
      emittery: 0.7.1
      exit: 0.1.2
      graceful-fs: 4.2.4
      jest-config: 26.4.2
      jest-docblock: 26.0.0
      jest-haste-map: 26.3.0
      jest-leak-detector: 26.4.2
      jest-message-util: 26.3.0
      jest-resolve: 26.4.0_jest-resolve@26.4.0
      jest-runtime: 26.4.2
      jest-util: 26.3.0
      jest-worker: 26.3.0
      source-map-support: 0.5.19
      throat: 5.0.0
    dev: true
    engines:
      node: '>= 10.14.2'
    resolution:
      integrity: sha512-FgjDHeVknDjw1gRAYaoUoShe1K3XUuFMkIaXbdhEys+1O4bEJS8Avmn4lBwoMfL8O5oFTdWYKcf3tEJyyYyk8g==
  /jest-runtime/26.4.2:
    dependencies:
      '@jest/console': 26.3.0
      '@jest/environment': 26.3.0
      '@jest/fake-timers': 26.3.0
      '@jest/globals': 26.4.2
      '@jest/source-map': 26.3.0
      '@jest/test-result': 26.3.0
      '@jest/transform': 26.3.0
      '@jest/types': 26.3.0
      '@types/yargs': 15.0.5
      chalk: 4.1.0
      collect-v8-coverage: 1.0.1
      exit: 0.1.2
      glob: 7.1.6
      graceful-fs: 4.2.4
      jest-config: 26.4.2
      jest-haste-map: 26.3.0
      jest-message-util: 26.3.0
      jest-mock: 26.3.0
      jest-regex-util: 26.0.0
      jest-resolve: 26.4.0_jest-resolve@26.4.0
      jest-snapshot: 26.4.2
      jest-util: 26.3.0
      jest-validate: 26.4.2
      slash: 3.0.0
      strip-bom: 4.0.0
      yargs: 15.3.1
    dev: true
    engines:
      node: '>= 10.14.2'
    hasBin: true
    resolution:
      integrity: sha512-4Pe7Uk5a80FnbHwSOk7ojNCJvz3Ks2CNQWT5Z7MJo4tX0jb3V/LThKvD9tKPNVNyeMH98J/nzGlcwc00R2dSHQ==
  /jest-serializer/26.3.0:
    dependencies:
      '@types/node': 14.0.27
      graceful-fs: 4.2.4
    dev: true
    engines:
      node: '>= 10.14.2'
    resolution:
      integrity: sha512-IDRBQBLPlKa4flg77fqg0n/pH87tcRKwe8zxOVTWISxGpPHYkRZ1dXKyh04JOja7gppc60+soKVZ791mruVdow==
  /jest-snapshot/26.4.2:
    dependencies:
      '@babel/types': 7.10.2
      '@jest/types': 26.3.0
      '@types/prettier': 2.0.2
      chalk: 4.1.0
      expect: 26.4.2
      graceful-fs: 4.2.4
      jest-diff: 26.4.2
      jest-get-type: 26.3.0
      jest-haste-map: 26.3.0
      jest-matcher-utils: 26.4.2
      jest-message-util: 26.3.0
      jest-resolve: 26.4.0_jest-resolve@26.4.0
      natural-compare: 1.4.0
      pretty-format: 26.4.2
      semver: 7.3.2
    dev: true
    engines:
      node: '>= 10.14.2'
    resolution:
      integrity: sha512-N6Uub8FccKlf5SBFnL2Ri/xofbaA68Cc3MGjP/NuwgnsvWh+9hLIR/DhrxbSiKXMY9vUW5dI6EW1eHaDHqe9sg==
  /jest-util/26.3.0:
    dependencies:
      '@jest/types': 26.3.0
      '@types/node': 14.0.27
      chalk: 4.1.0
      graceful-fs: 4.2.4
      is-ci: 2.0.0
      micromatch: 4.0.2
    dev: true
    engines:
      node: '>= 10.14.2'
    resolution:
      integrity: sha512-4zpn6bwV0+AMFN0IYhH/wnzIQzRaYVrz1A8sYnRnj4UXDXbOVtWmlaZkO9mipFqZ13okIfN87aDoJWB7VH6hcw==
  /jest-validate/26.4.2:
    dependencies:
      '@jest/types': 26.3.0
      camelcase: 6.0.0
      chalk: 4.1.0
      jest-get-type: 26.3.0
      leven: 3.1.0
      pretty-format: 26.4.2
    dev: true
    engines:
      node: '>= 10.14.2'
    resolution:
      integrity: sha512-blft+xDX7XXghfhY0mrsBCYhX365n8K5wNDC4XAcNKqqjEzsRUSXP44m6PL0QJEW2crxQFLLztVnJ4j7oPlQrQ==
  /jest-watcher/26.3.0:
    dependencies:
      '@jest/test-result': 26.3.0
      '@jest/types': 26.3.0
      '@types/node': 14.0.27
      ansi-escapes: 4.3.1
      chalk: 4.1.0
      jest-util: 26.3.0
      string-length: 4.0.1
    dev: true
    engines:
      node: '>= 10.14.2'
    resolution:
      integrity: sha512-XnLdKmyCGJ3VoF6G/p5ohbJ04q/vv5aH9ENI+i6BL0uu9WWB6Z7Z2lhQQk0d2AVZcRGp1yW+/TsoToMhBFPRdQ==
  /jest-worker/26.3.0:
    dependencies:
      '@types/node': 14.0.27
      merge-stream: 2.0.0
      supports-color: 7.1.0
    dev: true
    engines:
      node: '>= 10.13.0'
    resolution:
      integrity: sha512-Vmpn2F6IASefL+DVBhPzI2J9/GJUsqzomdeN+P+dK8/jKxbh8R3BtFnx3FIta7wYlPU62cpJMJQo4kuOowcMnw==
  /jest/26.4.2:
    dependencies:
      '@jest/core': 26.4.2
      import-local: 3.0.2
      jest-cli: 26.4.2
    dev: true
    engines:
      node: '>= 10.14.2'
    hasBin: true
    resolution:
      integrity: sha512-LLCjPrUh98Ik8CzW8LLVnSCfLaiY+wbK53U7VxnFSX7Q+kWC4noVeDvGWIFw0Amfq1lq2VfGm7YHWSLBV62MJw==
  /js-levenshtein/1.1.6:
    dev: true
    engines:
      node: '>=0.10.0'
    resolution:
      integrity: sha512-X2BB11YZtrRqY4EnQcLX5Rh373zbK4alC1FW7D7MBhL2gtcC17cTnr6DmfHZeS0s2rTHjUTMMHfG7gO8SSdw+g==
  /js-tokens/4.0.0:
    resolution:
      integrity: sha512-RdJUflcE3cUzKiMqQgsCu06FPu9UdIJO0beYbPhHN4k6apgJtifcoCtT9bcxOpYBtpD2kCM6Sbzg4CausW/PKQ==
  /js-yaml/3.14.0:
    dependencies:
      argparse: 1.0.10
      esprima: 4.0.1
    dev: true
    hasBin: true
    resolution:
      integrity: sha512-/4IbIeHcD9VMHFqDR/gQ7EdZdLimOvW2DdcxFjdyyZ9NsbS+ccrXqVWDtab/lRl5AlUqmpBx8EhPaWR+OtY17A==
  /jsbn/0.1.1:
    dev: true
    resolution:
      integrity: sha1-peZUwuWi3rXyAdls77yoDA7y9RM=
  /jsdom/16.3.0:
    dependencies:
      abab: 2.0.3
      acorn: 7.3.1
      acorn-globals: 6.0.0
      cssom: 0.4.4
      cssstyle: 2.3.0
      data-urls: 2.0.0
      decimal.js: 10.2.0
      domexception: 2.0.1
      escodegen: 1.14.2
      html-encoding-sniffer: 2.0.1
      is-potential-custom-element-name: 1.0.0
      nwsapi: 2.2.0
      parse5: 5.1.1
      request: 2.88.2
      request-promise-native: 1.0.8_request@2.88.2
      saxes: 5.0.1
      symbol-tree: 3.2.4
      tough-cookie: 3.0.1
      w3c-hr-time: 1.0.2
      w3c-xmlserializer: 2.0.0
      webidl-conversions: 6.1.0
      whatwg-encoding: 1.0.5
      whatwg-mimetype: 2.3.0
      whatwg-url: 8.1.0
      ws: 7.3.1
      xml-name-validator: 3.0.0
    dev: true
    engines:
      node: '>=10'
    peerDependencies:
      canvas: ^2.5.0
    peerDependenciesMeta:
      canvas:
        optional: true
    resolution:
      integrity: sha512-zggeX5UuEknpdZzv15+MS1dPYG0J/TftiiNunOeNxSl3qr8Z6cIlQpN0IdJa44z9aFxZRIVqRncvEhQ7X5DtZg==
  /jsesc/2.5.2:
    dev: true
    engines:
      node: '>=4'
    hasBin: true
    resolution:
      integrity: sha512-OYu7XEzjkCQ3C5Ps3QIZsQfNpqoJyZZA99wd9aWd05NCtC5pWOkShK2mkL6HXQR6/Cy2lbNdPlZBpuQHXE63gA==
  /json-parse-even-better-errors/2.3.1:
    resolution:
      integrity: sha512-xyFwyhro/JEof6Ghe2iz2NcXoj2sloNsWr/XsERDK/oiPCfaNhl5ONfp+jQdAZRQQ0IJWNzH9zIZF7li91kh2w==
  /json-schema-traverse/0.4.1:
    dev: true
    resolution:
      integrity: sha512-xbbCH5dCYU5T8LcEhhuh7HJ88HXuW3qsI3Y0zOZFKfZEHcpWiHU/Jxzk629Brsab/mMiHQti9wMP+845RPe3Vg==
  /json-schema/0.2.3:
    dev: true
    resolution:
      integrity: sha1-tIDIkuWaLwWVTOcnvT8qTogvnhM=
  /json-stable-stringify-without-jsonify/1.0.1:
    dev: true
    resolution:
      integrity: sha1-nbe1lJatPzz+8wp1FC0tkwrXJlE=
  /json-stringify-safe/5.0.1:
    dev: true
    resolution:
      integrity: sha1-Epai1Y/UXxmg9s4B1lcB4sc1tus=
  /json5/1.0.1:
    dependencies:
      minimist: 1.2.5
    dev: true
    hasBin: true
    resolution:
      integrity: sha512-aKS4WQjPenRxiQsC93MNfjx+nbF4PAdYzmd/1JIj8HYzqfbu86beTuNgXDzPknWk0n0uARlyewZo4s++ES36Ow==
  /json5/2.1.3:
    dependencies:
      minimist: 1.2.5
    dev: true
    engines:
      node: '>=6'
    hasBin: true
    resolution:
      integrity: sha512-KXPvOm8K9IJKFM0bmdn8QXh7udDh1g/giieX0NLCaMnb4hEiVFqnop2ImTXCc5e0/oHz3LTqmHGtExn5hfMkOA==
  /jsonfile/4.0.0:
    dev: true
    optionalDependencies:
      graceful-fs: 4.2.4
    resolution:
      integrity: sha1-h3Gq4HmbZAdrdmQPygWPnBDjPss=
  /jsprim/1.4.1:
    dependencies:
      assert-plus: 1.0.0
      extsprintf: 1.3.0
      json-schema: 0.2.3
      verror: 1.10.0
    dev: true
    engines:
      '0': node >=0.6.0
    resolution:
      integrity: sha1-MT5mvB5cwG5Di8G3SZwuXFastqI=
  /kind-of/3.2.2:
    dependencies:
      is-buffer: 1.1.6
    dev: true
    engines:
      node: '>=0.10.0'
    resolution:
      integrity: sha1-MeohpzS6ubuw8yRm2JOupR5KPGQ=
  /kind-of/4.0.0:
    dependencies:
      is-buffer: 1.1.6
    dev: true
    engines:
      node: '>=0.10.0'
    resolution:
      integrity: sha1-IIE989cSkosgc3hpGkUGb65y3Vc=
  /kind-of/5.1.0:
    dev: true
    engines:
      node: '>=0.10.0'
    resolution:
      integrity: sha512-NGEErnH6F2vUuXDh+OlbcKW7/wOcfdRHaZ7VWtqCztfHri/++YKmP51OdWeGPuqCOba6kk2OTe5d02VmTB80Pw==
  /kind-of/6.0.3:
    dev: true
    engines:
      node: '>=0.10.0'
    resolution:
      integrity: sha512-dcS1ul+9tmeD95T+x28/ehLgd9mENa3LsvDTtzm3vyBEO7RPptvAD+t44WVXaUjTBRcrpFeFlC8WCruUR456hw==
  /kleur/3.0.3:
    engines:
      node: '>=6'
    resolution:
      integrity: sha512-eTIzlVOSUR+JxdDFepEYcBMtZ9Qqdef+rnzWdRZuMbOywu5tO2w2N7rqjoANZ5k9vywhL6Br1VRjUIgTQx4E8w==
  /klona/1.1.2:
    dev: true
    engines:
      node: '>= 8'
    resolution:
      integrity: sha512-xf88rTeHiXk+XE2Vhi6yj8Wm3gMZrygGdKjJqN8HkV+PwF/t50/LdAKHoHpPcxFAlmQszTZ1CugrK25S7qDRLA==
  /lazy-ass/1.6.0:
    dev: true
    engines:
      node: '> 0.8'
    resolution:
      integrity: sha1-eZllXoZGwX8In90YfRUNMyTVRRM=
  /lazystream/1.0.0:
    dependencies:
      readable-stream: 2.3.7
    engines:
      node: '>= 0.6.3'
    resolution:
      integrity: sha1-9plf4PggOS9hOWvolGJAe7dxaOQ=
  /leven/3.1.0:
    dev: true
    engines:
      node: '>=6'
    resolution:
      integrity: sha512-qsda+H8jTaUaN/x5vzW2rzc+8Rw4TAQ/4KjB46IwK5VH+IlVeeeje/EoZRpiXvIqjFgK84QffqPztGI3VBLG1A==
  /levn/0.3.0:
    dependencies:
      prelude-ls: 1.1.2
      type-check: 0.3.2
    dev: true
    engines:
      node: '>= 0.8.0'
    resolution:
      integrity: sha1-OwmSTt+fCDwEkP3UwLxEIeBHZO4=
  /levn/0.4.1:
    dependencies:
      prelude-ls: 1.2.1
      type-check: 0.4.0
    dev: true
    engines:
      node: '>= 0.8.0'
    resolution:
      integrity: sha512-+bT2uH4E5LGE7h/n3evcS/sQlJXCpIp6ym8OWJ5eV6+67Dsql/LaaT7qJBAt2rzfoa/5QBGBhxDix1dMt2kQKQ==
  /lines-and-columns/1.1.6:
    resolution:
      integrity: sha1-HADHQ7QzzQpOgHWPe2SldEDZ/wA=
  /lint-staged/10.4.0:
    dependencies:
      chalk: 4.1.0
      cli-truncate: 2.1.0
      commander: 6.1.0
      cosmiconfig: 7.0.0
      debug: 4.1.1
      dedent: 0.7.0
      enquirer: 2.3.6
      execa: 4.0.3
      listr2: 2.6.2_enquirer@2.3.6
      log-symbols: 4.0.0
      micromatch: 4.0.2
      normalize-path: 3.0.0
      please-upgrade-node: 3.2.0
      string-argv: 0.3.1
      stringify-object: 3.3.0
    dev: true
    hasBin: true
    resolution:
      integrity: sha512-uaiX4U5yERUSiIEQc329vhCTDDwUcSvKdRLsNomkYLRzijk3v8V9GWm2Nz0RMVB87VcuzLvtgy6OsjoH++QHIg==
  /listr2/2.6.2_enquirer@2.3.6:
    dependencies:
      chalk: 4.1.0
      cli-truncate: 2.1.0
      enquirer: 2.3.6
      figures: 3.2.0
      indent-string: 4.0.0
      log-update: 4.0.0
      p-map: 4.0.0
      rxjs: 6.6.2
      through: 2.3.8
    dev: true
    engines:
      node: '>=10.0.0'
    peerDependencies:
      enquirer: '>= 2.3.0 < 3'
    resolution:
      integrity: sha512-6x6pKEMs8DSIpA/tixiYY2m/GcbgMplMVmhQAaLFxEtNSKLeWTGjtmU57xvv6QCm2XcqzyNXL/cTSVf4IChCRA==
  /loader-utils/1.4.0:
    dependencies:
      big.js: 5.2.2
      emojis-list: 3.0.0
      json5: 1.0.1
    dev: true
    engines:
      node: '>=4.0.0'
    resolution:
      integrity: sha512-qH0WSMBtn/oHuwjy/NucEgbx5dbxxnxup9s4PVXJUDHZBQY+s0NWA9rJf53RBnQZxfch7euUui7hpoAPvALZdA==
  /locate-path/3.0.0:
    dependencies:
      p-locate: 3.0.0
      path-exists: 3.0.0
    engines:
      node: '>=6'
    resolution:
      integrity: sha512-7AO748wWnIhNqAuaty2ZWHkQHRSNfPVIsPIfwEOWO22AmaoVrWavlOcMR5nzTLNYvp36X220/maaRsrec1G65A==
  /locate-path/5.0.0:
    dependencies:
      p-locate: 4.1.0
    engines:
      node: '>=8'
    resolution:
      integrity: sha512-t7hw9pI+WvuwNJXwk5zVHpyhIqzg2qTlklJOf0mVxGSbe3Fp2VieZcduNYjaLDoy6p9uGpQEGWG87WpMKlNq8g==
  /lodash.deburr/4.1.0:
    dev: true
    resolution:
      integrity: sha1-3bG7s+8HRYwBd7oH3hRCLLAz/5s=
  /lodash.defaults/4.2.0:
    resolution:
      integrity: sha1-0JF4cW/+pN3p5ft7N/bwgCJ0WAw=
  /lodash.difference/4.5.0:
    resolution:
      integrity: sha1-nMtOUF1Ia5FlE0V3KIWi3yf9AXw=
  /lodash.flatten/4.4.0:
    resolution:
      integrity: sha1-8xwiIlqWMtK7+OSt2+8kCqdlph8=
  /lodash.isplainobject/4.0.6:
    resolution:
      integrity: sha1-fFJqUtibRcRcxpC4gWO+BJf1UMs=
  /lodash.memoize/4.1.2:
    dev: true
    resolution:
      integrity: sha1-vMbEmkKihA7Zl/Mj6tpezRguC/4=
  /lodash.sortby/4.7.0:
    dev: true
    resolution:
      integrity: sha1-7dFMgk4sycHgsKG0K7UhBRakJDg=
  /lodash.union/4.6.0:
    resolution:
      integrity: sha1-SLtQiECfFvGCFmZkHETdGqrjzYg=
  /lodash/4.17.15:
    resolution:
      integrity: sha512-8xOcRHvCjnocdS5cpwXQXVzmmh5e5+saE2QGoeQmbKmRS6J3VQppPOIt0MnmE+4xlZoumy0GPG0D0MVIQbNA1A==
  /lodash/4.17.19:
    dev: true
    resolution:
      integrity: sha512-JNvd8XER9GQX0v2qJgsaN/mzFCNA5BRe/j8JN9d+tWyGLSodKQHKFicdwNYzWwI3wjRnaKPsGj1XkBjx/F96DQ==
  /log-symbols/4.0.0:
    dependencies:
      chalk: 4.1.0
    dev: true
    engines:
      node: '>=10'
    resolution:
      integrity: sha512-FN8JBzLx6CzeMrB0tg6pqlGU1wCrXW+ZXGH481kfsBqer0hToTIiHdjH4Mq8xJUbvATujKCvaREGWpGUionraA==
  /log-update/4.0.0:
    dependencies:
      ansi-escapes: 4.3.1
      cli-cursor: 3.1.0
      slice-ansi: 4.0.0
      wrap-ansi: 6.2.0
    engines:
      node: '>=10'
    resolution:
      integrity: sha512-9fkkDevMefjg0mmzWFBW8YkFP91OrizzkW3diF7CpG+S2EYdy4+TVfGwz1zeF8x7hCx1ovSPTOE9Ngib74qqUg==
  /long/4.0.0:
    dev: true
    resolution:
      integrity: sha512-XsP+KhQif4bjX1kbuSiySJFNAehNxgLb6hPRGJ9QsUr8ajHkuXGdrHmFUTUUXhDwVX2R5bY4JNZEwbUiMhV+MA==
  /loose-envify/1.4.0:
    dependencies:
      js-tokens: 4.0.0
    dev: true
    hasBin: true
    resolution:
      integrity: sha512-lyuxPGr/Wfhrlem2CL/UcnUc1zcqKAImBDzukY7Y5F/yQiNdko6+fRLevlw1HgMySw7f611UIY408EtxRSoK3Q==
  /lru_map/0.3.3:
    resolution:
      integrity: sha1-tcg1G5Rky9dQM1p5ZQoOwOVhGN0=
  /make-dir/3.1.0:
    dependencies:
      semver: 6.3.0
    engines:
      node: '>=8'
    resolution:
      integrity: sha512-g3FeP20LNwhALb/6Cz6Dd4F2ngze0jz7tbzrD2wAV+o9FeNHe4rL+yK2md0J/fiSf1sa1ADhXqi5+oVwOM/eGw==
  /make-error/1.3.6:
    dev: true
    resolution:
      integrity: sha512-s8UhlNe7vPKomQhC1qFelMokr/Sc3AgNbso3n74mVPA5LTZwkB9NlXf4XPamLxJE8h0gh73rM94xvwRT2CVInw==
  /makeerror/1.0.11:
    dependencies:
      tmpl: 1.0.4
    dev: true
    resolution:
      integrity: sha1-4BpckQnyr3lmDk6LlYd5AYT1qWw=
  /map-cache/0.2.2:
    dev: true
    engines:
      node: '>=0.10.0'
    resolution:
      integrity: sha1-wyq9C9ZSXZsFFkW7TyasXcmKDb8=
  /map-obj/1.0.1:
    dev: true
    engines:
      node: '>=0.10.0'
    resolution:
      integrity: sha1-2TPOuSBdgr3PSIb2dCvcK03qFG0=
  /map-obj/4.1.0:
    dev: true
    engines:
      node: '>=8'
    resolution:
      integrity: sha512-glc9y00wgtwcDmp7GaE/0b0OnxpNJsVf3ael/An6Fe2Q51LLwN1er6sdomLRzz5h0+yMpiYLhWYF5R7HeqVd4g==
  /map-stream/0.1.0:
    dev: false
    resolution:
      integrity: sha1-5WqpTEyAVaFkBKBnS3jyFffI4ZQ=
  /map-visit/1.0.0:
    dependencies:
      object-visit: 1.0.1
    dev: true
    engines:
      node: '>=0.10.0'
    resolution:
      integrity: sha1-7Nyo8TFE5mDxtb1B8S80edmN+48=
  /mariadb/2.4.2:
    dependencies:
      '@types/geojson': 7946.0.7
      '@types/node': 13.13.15
      denque: 1.4.1
      iconv-lite: 0.5.2
      long: 4.0.0
      moment-timezone: 0.5.31
      please-upgrade-node: 3.2.0
    dev: true
    engines:
      node: '>= 10.13'
    resolution:
      integrity: sha512-ybK520CO/8Z74MNJ77dEwXjRMhxMbQdpPia+/uJakJWiZoLEmuwSHqs51qWr4FE5WcgHQfL5KCmOiHErR/LpTg==
  /media-typer/0.3.0:
    engines:
      node: '>= 0.6'
    resolution:
      integrity: sha1-hxDXrwqmJvj/+hzgAWhUUmMlV0g=
  /memory-fs/0.5.0:
    dependencies:
      errno: 0.1.7
      readable-stream: 2.3.7
    dev: true
    engines:
      node: '>=4.3.0 <5.0.0 || >=5.10'
    resolution:
      integrity: sha512-jA0rdU5KoQMC0e6ppoNRtpp6vjFq6+NY7r8hywnC7V+1Xj/MtHwGIbB1QaK/dunyjWteJzmkpd7ooeWg10T7GA==
  /meow/6.1.1:
    dependencies:
      '@types/minimist': 1.2.0
      camelcase-keys: 6.2.2
      decamelize-keys: 1.1.0
      hard-rejection: 2.1.0
      minimist-options: 4.1.0
      normalize-package-data: 2.5.0
      read-pkg-up: 7.0.1
      redent: 3.0.0
      trim-newlines: 3.0.0
      type-fest: 0.13.1
      yargs-parser: 18.1.3
    dev: true
    engines:
      node: '>=8'
    resolution:
      integrity: sha512-3YffViIt2QWgTy6Pale5QpopX/IvU3LPL03jOTqp6pGj3VjesdO/U8CuHMKpnQr4shCNCM5fd5XFFvIIl6JBHg==
  /merge-descriptors/1.0.1:
    resolution:
      integrity: sha1-sAqqVW3YtEVoFQ7J0blT8/kMu2E=
  /merge-stream/2.0.0:
    resolution:
      integrity: sha512-abv/qOcuPfk3URPfDzmZU1LKmuw8kT+0nIHvKrKgFrwifol/doWcdA4ZqsWQ8ENrFKkd67Mfpo/LovbIUsbt3w==
  /merge2/1.4.1:
    engines:
      node: '>= 8'
    resolution:
      integrity: sha512-8q7VEgMJW4J8tcfVPy8g09NcQwZdbwFEqhe/WZkoIzjn/3TGDwtOCYtXGxA3O8tPzpczCCDgv+P2P5y00ZJOOg==
  /methods/1.1.2:
    engines:
      node: '>= 0.6'
    resolution:
      integrity: sha1-VSmk1nZUE07cxSZmVoNbD4Ua/O4=
  /micromatch/3.1.10:
    dependencies:
      arr-diff: 4.0.0
      array-unique: 0.3.2
      braces: 2.3.2
      define-property: 2.0.2
      extend-shallow: 3.0.2
      extglob: 2.0.4
      fragment-cache: 0.2.1
      kind-of: 6.0.3
      nanomatch: 1.2.13
      object.pick: 1.3.0
      regex-not: 1.0.2
      snapdragon: 0.8.2
      to-regex: 3.0.2
    dev: true
    engines:
      node: '>=0.10.0'
    resolution:
      integrity: sha512-MWikgl9n9M3w+bpsY3He8L+w9eF9338xRl8IAO5viDizwSzziFEyUzo2xrrloB64ADbTf8uA8vRqqttDTOmccg==
  /micromatch/4.0.2:
    dependencies:
      braces: 3.0.2
      picomatch: 2.2.2
    engines:
      node: '>=8'
    resolution:
      integrity: sha512-y7FpHSbMUMoyPbYUSzO6PaZ6FyRnQOpHuKwbo1G+Knck95XVU4QAiKdGEnj5wwoS7PlOgthX/09u5iFJ+aYf5Q==
  /mime-db/1.44.0:
    engines:
      node: '>= 0.6'
    resolution:
      integrity: sha512-/NOTfLrsPBVeH7YtFPgsVWveuL+4SjjYxaQ1xtM1KMFj7HdxlBlxeyNLzhyJVx7r4rZGJAZ/6lkKCitSc/Nmpg==
  /mime-types/2.1.27:
    dependencies:
      mime-db: 1.44.0
    engines:
      node: '>= 0.6'
    resolution:
      integrity: sha512-JIhqnCasI9yD+SsmkquHBxTSEuZdQX5BuQnS2Vc7puQQQ+8yiP5AY5uWhpdv4YL4VM5c6iliiYWPgJ/nJQLp7w==
  /mime/1.6.0:
    engines:
      node: '>=4'
    hasBin: true
    resolution:
      integrity: sha512-x0Vn8spI+wuJ1O6S7gnbaQg8Pxh4NNHb7KSINmEWKiPE4RKOplvijn+NkmYmmRgP68mc70j2EbeTFRsrswaQeg==
  /mimic-fn/2.1.0:
    engines:
      node: '>=6'
    resolution:
      integrity: sha512-OqbOk5oEQeAZ8WXWydlu9HJjz9WVdEIvamMCcXmuqUYjTknH/sqsWvhQ3vgwKFRR1HpjvNBKQ37nbJgYzGqGcg==
  /min-indent/1.0.1:
    engines:
      node: '>=4'
    resolution:
      integrity: sha512-I9jwMn07Sy/IwOj3zVkVik2JTvgpaykDZEigL6Rx6N9LbMywwUSMtxET+7lVoDLLd3O3IXwJwvuuns8UB/HeAg==
  /minimatch/3.0.4:
    dependencies:
      brace-expansion: 1.1.11
    resolution:
      integrity: sha512-yJHVQEhyqPLUTgt9B83PXu6W3rx4MvvHvSUvToogpwoGDOUQ+yDrR0HRot+yOCdCO7u4hX3pWft6kWBBcqh0UA==
  /minimist-options/4.1.0:
    dependencies:
      arrify: 1.0.1
      is-plain-obj: 1.1.0
      kind-of: 6.0.3
    dev: true
    engines:
      node: '>= 6'
    resolution:
      integrity: sha512-Q4r8ghd80yhO/0j1O3B2BjweX3fiHg9cdOwjJd2J76Q135c+NDxGCqdYKQ1SKBuFfgWbAUzBfvYjPUEeNgqN1A==
  /minimist/0.0.8:
    dev: true
    resolution:
      integrity: sha1-hX/Kv8M5fSYluCKCYuhqp6ARsF0=
  /minimist/1.2.5:
    dev: true
    resolution:
      integrity: sha512-FM9nNUYrRBAELZQT3xeZQ7fmMOBg6nWNmJKTcgsJeaLstP/UODVpGsr5OhXhhXg6f+qtJ8uiZ+PUxkDWcgIXLw==
  /minipass/2.9.0:
    dependencies:
      safe-buffer: 5.2.1
      yallist: 3.1.1
    dev: true
    resolution:
      integrity: sha512-wxfUjg9WebH+CUDX/CdbRlh5SmfZiy/hpkxaRI16Y9W56Pa75sWgd/rvFilSgrauD9NyFymP/+JFV3KwzIsJeg==
  /minipass/3.1.3:
    dependencies:
      yallist: 4.0.0
    engines:
      node: '>=8'
    resolution:
      integrity: sha512-Mgd2GdMVzY+x3IJ+oHnVM+KG3lA5c8tnabyJKmHSaG2kAGpudxuOf8ToDkhumF7UzME7DecbQE9uOZhNm7PuJg==
  /minizlib/1.3.3:
    dependencies:
      minipass: 2.9.0
    dev: true
    resolution:
      integrity: sha512-6ZYMOEnmVsdCeTJVE0W9ZD+pVnE8h9Hma/iOwwRDsdQoePpoX56/8B6z3P9VNwppJuBKNRuFDRNRqRWexT9G9Q==
  /minizlib/2.1.0:
    dependencies:
      minipass: 3.1.3
      yallist: 4.0.0
    dev: false
    engines:
      node: '>= 8'
    resolution:
      integrity: sha512-EzTZN/fjSvifSX0SlqUERCN39o6T40AMarPbv0MrarSFtIITCBh7bi+dU8nxGFHuqs9jdIAeoYoKuQAAASsPPA==
  /minizlib/2.1.2:
    dependencies:
      minipass: 3.1.3
      yallist: 4.0.0
    engines:
      node: '>= 8'
    resolution:
      integrity: sha512-bAxsR8BVfj60DWXHE3u30oHzfl4G7khkSuPW+qvpd7jFRHm7dLxOjUk1EHACJ/hxLY8phGJ0YhYHZo7jil7Qdg==
  /mixin-deep/1.3.2:
    dependencies:
      for-in: 1.0.2
      is-extendable: 1.0.1
    dev: true
    engines:
      node: '>=0.10.0'
    resolution:
      integrity: sha512-WRoDn//mXBiJ1H40rqa3vH0toePwSsGb45iInWlTySa+Uu4k3tYUSxa2v1KqAiLtvlrSzaExqS1gtk96A9zvEA==
  /mkdirp/0.5.1:
    dependencies:
      minimist: 0.0.8
    deprecated: Legacy versions of mkdirp are no longer supported. Please update to mkdirp 1.x. (Note that the API surface has changed to use Promises in 1.x.)
    dev: true
    hasBin: true
    resolution:
      integrity: sha1-MAV0OOrGz3+MR2fzhkjWaX11yQM=
  /mkdirp/0.5.5:
    dependencies:
      minimist: 1.2.5
    dev: true
    hasBin: true
    resolution:
      integrity: sha512-NKmAlESf6jMGym1++R0Ra7wvhV+wFW63FaSOFPwRahvea0gMUcGUhVeAg/0BC0wiv9ih5NYPB1Wn1UEI1/L+xQ==
  /mkdirp/1.0.4:
    engines:
      node: '>=10'
    hasBin: true
    resolution:
      integrity: sha512-vVqVZQyf3WLx2Shd0qJ9xuvqgAyKPLAiqITEtqW0oIUjzo3PePDd6fW9iFz30ef7Ysp/oiWqbhszeGWW2T6Gzw==
  /mock-stdin/1.0.0:
    dev: true
    resolution:
      integrity: sha512-tukRdb9Beu27t6dN+XztSRHq9J0B/CoAOySGzHfn8UTfmqipA5yNT/sDUEyYdAV3Hpka6Wx6kOMxuObdOex60Q==
  /moment-timezone/0.5.31:
    dependencies:
      moment: 2.26.0
    dev: true
    resolution:
      integrity: sha512-+GgHNg8xRhMXfEbv81iDtrVeTcWt0kWmTEY1XQK14dICTXnWJnT0dxdlPspwqF3keKMVPXwayEsk1DI0AA/jdA==
  /moment/2.26.0:
    dev: true
    resolution:
      integrity: sha512-oIixUO+OamkUkwjhAVE18rAMfRJNsNe/Stid/gwHSOfHrOtw9EhAY2AHvdKZ/k/MggcYELFCJz/Sn2pL8b8JMw==
  /ms/2.0.0:
    resolution:
      integrity: sha1-VgiurfwAvmwpAd9fmGF4jeDVl8g=
  /ms/2.1.1:
    resolution:
      integrity: sha512-tgp+dl5cGk28utYktBsrFqA7HKgrhgPsg6Z/EfhWI4gl1Hwq8B/GmY/0oXZ6nF8hDVesS/FpnYaD/kOWhYQvyg==
  /ms/2.1.2:
    resolution:
      integrity: sha512-sGkPx+VjMtmA6MX27oA4FBFELFCZZ4S4XqeGOXCv68tT+jb3vk/RyaKWP0PTKyWtmLSM0b+adUTEvbs1PEaH2w==
  /multistream/2.1.1:
    dependencies:
      inherits: 2.0.4
      readable-stream: 2.3.7
    dev: true
    resolution:
      integrity: sha512-xasv76hl6nr1dEy3lPvy7Ej7K/Lx3O/FCvwge8PeVJpciPPoNCbaANcNiBug3IpdvTveZUcAV0DJzdnUDMesNQ==
  /mz/2.7.0:
    dependencies:
      any-promise: 1.3.0
      object-assign: 4.1.1
      thenify-all: 1.6.0
    dev: true
    resolution:
      integrity: sha512-z81GNO7nnYMEhrGh9LeymoE4+Yr0Wn5McHIZMK5cfQCl+NDX08sCZgUc9/6MHni9IWuFLm1Z3HTCXu2z9fN62Q==
  /nan/2.14.1:
    dev: true
    resolution:
      integrity: sha512-isWHgVjnFjh2x2yuJ/tj3JbwoHu3UC2dX5G/88Cm24yB6YopVgxvBObDY7n5xW6ExmFhJpSEQqFPvq9zaXc8Jw==
  /nanomatch/1.2.13:
    dependencies:
      arr-diff: 4.0.0
      array-unique: 0.3.2
      define-property: 2.0.2
      extend-shallow: 3.0.2
      fragment-cache: 0.2.1
      is-windows: 1.0.2
      kind-of: 6.0.3
      object.pick: 1.3.0
      regex-not: 1.0.2
      snapdragon: 0.8.2
      to-regex: 3.0.2
    dev: true
    engines:
      node: '>=0.10.0'
    resolution:
      integrity: sha512-fpoe2T0RbHwBTBUOftAfBPaDEi06ufaUai0mE6Yn1kacc3SnTErfb/h+X94VXzI64rKFHYImXSvdwGGCmwOqCA==
  /natural-compare/1.4.0:
    dev: true
    resolution:
      integrity: sha1-Sr6/7tdUHywnrPspvbvRXI1bpPc=
  /needle/2.5.2:
    dependencies:
      debug: 3.2.6
      iconv-lite: 0.4.24
      sax: 1.2.4
    dev: true
    engines:
      node: '>= 4.4.x'
    hasBin: true
    resolution:
      integrity: sha512-LbRIwS9BfkPvNwNHlsA41Q29kL2L/6VaOJ0qisM5lLWsTV3nP15abO5ITL6L81zqFhzjRKDAYjpcBcwM0AVvLQ==
  /negotiator/0.6.2:
    engines:
      node: '>= 0.6'
    resolution:
      integrity: sha512-hZXc7K2e+PgeI1eDBe/10Ard4ekbfrrqG8Ep+8Jmf4JID2bNg7NvCPOZN+kfF574pFQI7mum2AUqDidoKqcTOw==
  /new-github-issue-url/0.2.1:
    engines:
      node: '>=10'
    resolution:
      integrity: sha512-md4cGoxuT4T4d/HDOXbrUHkTKrp/vp+m3aOA7XXVYwNsUNMK49g3SQicTSeV5GIz/5QVGAeYRAOlyp9OvlgsYA==
  /nice-try/1.0.5:
    dev: true
    resolution:
      integrity: sha512-1nh45deeb5olNY7eX82BkPO7SSxR5SSYJiPTrTdFUVYwAl8CKMA5N9PjTYkHiRjisVcxcQ1HXdLhx2qxxJzLNQ==
  /node-addon-api/2.0.0:
    dev: true
    resolution:
      integrity: sha512-ASCL5U13as7HhOExbT6OlWJJUV/lLzL2voOSP1UVehpRD8FbSrSDjfScK/KwAvVTI5AS6r4VwbOMlIqtvRidnA==
  /node-fetch/2.6.0:
    engines:
      node: 4.x || >=6.0.0
    resolution:
      integrity: sha512-8dG4H5ujfvFiqDmVu9fQ5bOHUC15JMjMY/Zumv26oOvvVJjM67KF8koCWIabKQ1GJIa9r2mMZscBq/TbdOcmNA==
  /node-fetch/2.6.1:
    engines:
      node: 4.x || >=6.0.0
    resolution:
      integrity: sha512-V4aYg89jEoVRxRb2fJdAg8FHvI7cEyYdVAh94HH0UIK8oJxUfkjlDQN9RbMx+bEjP7+ggMiFRprSti032Oipxw==
  /node-gyp/3.8.0:
    dependencies:
      fstream: 1.0.12
      glob: 7.1.6
      graceful-fs: 4.2.4
      mkdirp: 0.5.5
      nopt: 3.0.6
      npmlog: 4.1.2
      osenv: 0.1.5
      request: 2.88.2
      rimraf: 2.7.1
      semver: 5.3.0
      tar: 2.2.2
      which: 1.3.1
    dev: true
    engines:
      node: '>= 0.8.0'
    hasBin: true
    optional: true
    resolution:
      integrity: sha512-3g8lYefrRRzvGeSowdJKAKyks8oUpLEd/DyPV4eMhVlhJ0aNaZqIrNUIPuEWWTAoPqyFkfGrM67MC69baqn6vA==
  /node-int64/0.4.0:
    dev: true
    resolution:
      integrity: sha1-h6kGXNs1XTGC2PlM4RGIuCXGijs=
  /node-modules-regexp/1.0.0:
    dev: true
    engines:
      node: '>=0.10.0'
    resolution:
      integrity: sha1-jZ2+KJZKSsVxLpExZCEHxx6Q7EA=
  /node-notifier/8.0.0:
    dependencies:
      growly: 1.3.0
      is-wsl: 2.2.0
      semver: 7.3.2
      shellwords: 0.1.1
      uuid: 8.3.0
      which: 2.0.2
    dev: true
    optional: true
    resolution:
      integrity: sha512-46z7DUmcjoYdaWyXouuFNNfUo6eFa94t23c53c+lG/9Cvauk4a98rAUp9672X5dxGdQmLpPzTxzu8f/OeEPaFA==
  /node-pre-gyp/0.11.0:
    dependencies:
      detect-libc: 1.0.3
      mkdirp: 0.5.5
      needle: 2.5.2
      nopt: 4.0.3
      npm-packlist: 1.4.8
      npmlog: 4.1.2
      rc: 1.2.8
      rimraf: 2.7.1
      semver: 5.7.1
      tar: 4.4.13
    dev: true
    hasBin: true
    resolution:
      integrity: sha512-TwWAOZb0j7e9eGaf9esRx3ZcLaE5tQ2lvYy1pb5IAaG1a2e2Kv5Lms1Y4hpj+ciXJRofIxxlt5haeQ/2ANeE0Q==
  /node-tcp-proxy/0.0.17:
    dependencies:
      commander: 2.20.3
    dev: true
    hasBin: true
    resolution:
      integrity: sha512-wtKbMb/tAeQj5uZbX22lCVtcyhiGtYpf24UH2Qh9hwEm/1sDMioHK/FhC0DCyNBFNWyVwSjDBbFDifOXBhh+Cg==
  /nopt/3.0.6:
    dependencies:
      abbrev: 1.1.1
    dev: true
    hasBin: true
    optional: true
    resolution:
      integrity: sha1-xkZdvwirzU2zWTF/eaxopkayj/k=
  /nopt/4.0.3:
    dependencies:
      abbrev: 1.1.1
      osenv: 0.1.5
    dev: true
    hasBin: true
    resolution:
      integrity: sha512-CvaGwVMztSMJLOeXPrez7fyfObdZqNUK1cPAEzLHrTybIua9pMdmmPR5YwtfNftIOMv3DPUhFaxsZMNTQO20Kg==
  /normalize-package-data/2.5.0:
    dependencies:
      hosted-git-info: 2.8.8
      resolve: 1.17.0
      semver: 5.7.1
      validate-npm-package-license: 3.0.4
    resolution:
      integrity: sha512-/5CMN3T0R4XTj4DcGaexo+roZSdSFW/0AOOTROrjxzCG1wrWXEsGbRKevjlIL+ZDE4sZlJr5ED4YW0yqmkK+eA==
  /normalize-path/2.1.1:
    dependencies:
      remove-trailing-separator: 1.1.0
    dev: true
    engines:
      node: '>=0.10.0'
    resolution:
      integrity: sha1-GrKLVW4Zg2Oowab35vogE3/mrtk=
  /normalize-path/3.0.0:
    engines:
      node: '>=0.10.0'
    resolution:
      integrity: sha512-6eZs5Ls3WtCisHWp9S2GUy8dqkpGi4BVSz3GaqiE6ezub0512ESztXUwUB6C6IKbQkY2Pnb/mD4WYojCRwcwLA==
  /npm-bundled/1.1.1:
    dependencies:
      npm-normalize-package-bin: 1.0.1
    dev: true
    resolution:
      integrity: sha512-gqkfgGePhTpAEgUsGEgcq1rqPXA+tv/aVBlgEzfXwA1yiUJF7xtEt3CtVwOjNYQOVknDk0F20w58Fnm3EtG0fA==
  /npm-normalize-package-bin/1.0.1:
    dev: true
    resolution:
      integrity: sha512-EPfafl6JL5/rU+ot6P3gRSCpPDW5VmIzX959Ob1+ySFUuuYHWHekXpwdUZcKP5C+DS4GEtdJluwBjnsNDl+fSA==
  /npm-packlist/1.4.8:
    dependencies:
      ignore-walk: 3.0.3
      npm-bundled: 1.1.1
      npm-normalize-package-bin: 1.0.1
    dev: true
    resolution:
      integrity: sha512-5+AZgwru5IevF5ZdnFglB5wNlHG1AOOuw28WhUq8/8emhBmLv6jX5by4WJCh7lW0uSYZYS6DXqIsyZVIXRZU9A==
  /npm-run-path/2.0.2:
    dependencies:
      path-key: 2.0.1
    dev: true
    engines:
      node: '>=4'
    resolution:
      integrity: sha1-NakjLfo11wZ7TLLd8jV7GHFTbF8=
  /npm-run-path/4.0.1:
    dependencies:
      path-key: 3.1.1
    engines:
      node: '>=8'
    resolution:
      integrity: sha512-S48WzZW777zhNIrn7gxOlISNAqi9ZC/uQFnRdbeIHhZhCA6UqpkOT8T1G7BvfdgP4Er8gF4sUbaS0i7QvIfCWw==
  /npmlog/4.1.2:
    dependencies:
      are-we-there-yet: 1.1.5
      console-control-strings: 1.1.0
      gauge: 2.7.4
      set-blocking: 2.0.0
    dev: true
    resolution:
      integrity: sha512-2uUqazuKlTaSI/dC8AzicUck7+IrEaOnN/e0jd3Xtt1KcGpwx30v50mL7oPyr/h9bL3E4aZccVwpwP+5W9Vjkg==
  /number-is-nan/1.0.1:
    dev: true
    engines:
      node: '>=0.10.0'
    resolution:
      integrity: sha1-CXtgK1NCKlIsGvuHkDGDNpQaAR0=
  /nwsapi/2.2.0:
    dev: true
    resolution:
      integrity: sha512-h2AatdwYH+JHiZpv7pt/gSX1XoRGb7L/qSIeuqA6GwYoF9w1vP1cw42TO0aI2pNyshRK5893hNSl+1//vHK7hQ==
  /oauth-sign/0.9.0:
    dev: true
    resolution:
      integrity: sha512-fexhUFFPTGV8ybAtSIGbV6gOkSv8UtRbDBnAyLQw4QPKkgNlsH2ByPGtMUqdWkos6YCRmAqViwgZrJc/mRDzZQ==
  /object-assign/4.1.1:
    dev: true
    engines:
      node: '>=0.10.0'
    resolution:
      integrity: sha1-IQmtx5ZYh8/AXLvUQsrIv7s2CGM=
  /object-copy/0.1.0:
    dependencies:
      copy-descriptor: 0.1.1
      define-property: 0.2.5
      kind-of: 3.2.2
    dev: true
    engines:
      node: '>=0.10.0'
    resolution:
      integrity: sha1-fn2Fi3gb18mRpBupde04EnVOmYw=
  /object-visit/1.0.1:
    dependencies:
      isobject: 3.0.1
    dev: true
    engines:
      node: '>=0.10.0'
    resolution:
      integrity: sha1-95xEk68MU3e1n+OdOV5BBC3QRbs=
  /object.pick/1.3.0:
    dependencies:
      isobject: 3.0.1
    dev: true
    engines:
      node: '>=0.10.0'
    resolution:
      integrity: sha1-h6EKxMFpS9Lhy/U1kaZhQftd10c=
  /on-finished/2.3.0:
    dependencies:
      ee-first: 1.1.1
    engines:
      node: '>= 0.8'
    resolution:
      integrity: sha1-IPEzZIGwg811M3mSoWlxqi2QaUc=
  /once/1.4.0:
    dependencies:
      wrappy: 1.0.2
    resolution:
      integrity: sha1-WDsap3WWHUsROsF9nFC6753Xa9E=
  /onetime/5.1.0:
    dependencies:
      mimic-fn: 2.1.0
    engines:
      node: '>=6'
    resolution:
      integrity: sha512-5NcSkPHhwTVFIQN+TUqXoS5+dlElHXdpAWu9I0HP20YOtIi+aZ0Ct82jdlILDxjLEAWwvm+qj1m6aEtsDVmm6Q==
  /onetime/5.1.2:
    dependencies:
      mimic-fn: 2.1.0
    engines:
      node: '>=6'
    resolution:
      integrity: sha512-kbpaSSGJTWdAY5KPVeMOKXSrPtr8C8C7wodJbcsd51jRnmD+GZu8Y0VoU6Dm5Z4vWr0Ig/1NKuWRKf7j5aaYSg==
  /open/7.0.4:
    dependencies:
      is-docker: 2.0.0
      is-wsl: 2.2.0
    dev: false
    engines:
      node: '>=8'
    resolution:
      integrity: sha512-brSA+/yq+b08Hsr4c8fsEW2CRzk1BmfN3SAK/5VCHQ9bdoZJ4qa/+AfR0xHjlbbZUyPkUHs1b8x1RqdyZdkVqQ==
  /open/7.2.1:
    dependencies:
      is-docker: 2.0.0
      is-wsl: 2.2.0
    dev: true
    engines:
      node: '>=8'
    resolution:
      integrity: sha512-xbYCJib4spUdmcs0g/2mK1nKo/jO2T7INClWd/beL7PFkXRWgr8B23ssDHX/USPn2M2IjDR5UdpYs6I67SnTSA==
  /opencollective-postinstall/2.0.3:
    dev: true
    hasBin: true
    resolution:
      integrity: sha512-8AV/sCtuzUeTo8gQK5qDZzARrulB3egtLzFgteqB2tcT4Mw7B8Kt7JcDHmltjz6FOAHsvTevk70gZEbhM4ZS9Q==
  /optionator/0.8.3:
    dependencies:
      deep-is: 0.1.3
      fast-levenshtein: 2.0.6
      levn: 0.3.0
      prelude-ls: 1.1.2
      type-check: 0.3.2
      word-wrap: 1.2.3
    dev: true
    engines:
      node: '>= 0.8.0'
    resolution:
      integrity: sha512-+IW9pACdk3XWmmTXG8m3upGUJst5XRGzxMRjXzAuJ1XnIFNvfhjjIuYkDvysnPQ7qzqVzLt78BCruntqRhWQbA==
  /optionator/0.9.1:
    dependencies:
      deep-is: 0.1.3
      fast-levenshtein: 2.0.6
      levn: 0.4.1
      prelude-ls: 1.2.1
      type-check: 0.4.0
      word-wrap: 1.2.3
    dev: true
    engines:
      node: '>= 0.8.0'
    resolution:
      integrity: sha512-74RlY5FCnhq4jRxVUPKDaRwrVNXMqsGsiW6AJw4XK8hmtm10wC0ypZBLw5IIp85NZMr91+qd1RvvENwg7jjRFw==
  /os-homedir/1.0.2:
    dev: true
    engines:
      node: '>=0.10.0'
    resolution:
      integrity: sha1-/7xJiDNuDoM94MFox+8VISGqf7M=
  /os-tmpdir/1.0.2:
    dev: true
    engines:
      node: '>=0.10.0'
    resolution:
      integrity: sha1-u+Z0BseaqFxc/sdm/lc0VV36EnQ=
  /osenv/0.1.5:
    dependencies:
      os-homedir: 1.0.2
      os-tmpdir: 1.0.2
    dev: true
    resolution:
      integrity: sha512-0CWcCECdMVc2Rw3U5w9ZjqX6ga6ubk1xDVKxtBQPK7wis/0F2r9T6k4ydGYhecl7YUBxBVxhL5oisPsNxAPe2g==
  /p-each-series/2.1.0:
    dev: true
    engines:
      node: '>=8'
    resolution:
      integrity: sha512-ZuRs1miPT4HrjFa+9fRfOFXxGJfORgelKV9f9nNOWw2gl6gVsRaVDOQP0+MI0G0wGKns1Yacsu0GjOFbTK0JFQ==
  /p-filter/2.1.0:
    dependencies:
      p-map: 2.1.0
    engines:
      node: '>=8'
    resolution:
      integrity: sha512-ZBxxZ5sL2HghephhpGAQdoskxplTwr7ICaehZwLIlfL6acuVgZPm8yBNuRAFBGEqtD/hmUeq9eqLg2ys9Xr/yw==
  /p-finally/1.0.0:
    engines:
      node: '>=4'
    resolution:
      integrity: sha1-P7z7FbiZpEEjs0ttzBi3JDNqLK4=
  /p-is-promise/3.0.0:
    dev: true
    engines:
      node: '>=8'
    resolution:
      integrity: sha512-Wo8VsW4IRQSKVXsJCn7TomUaVtyfjVDn3nUP7kE967BQk0CwFpdbZs0X0uk5sW9mkBa9eNM7hCMaG93WUAwxYQ==
  /p-limit/2.3.0:
    dependencies:
      p-try: 2.2.0
    engines:
      node: '>=6'
    resolution:
      integrity: sha512-//88mFWSJx8lxCzwdAABTJL2MyWB12+eIY7MDL2SqLmAkeKU9qxRvWuSyTjm3FUmpBEMuFfckAIqEaVGUDxb6w==
  /p-locate/3.0.0:
    dependencies:
      p-limit: 2.3.0
    engines:
      node: '>=6'
    resolution:
      integrity: sha512-x+12w/To+4GFfgJhBEpiDcLozRJGegY+Ei7/z0tSLkMmxGZNybVMSfWj9aJn8Z5Fc7dBUNJOOVgPv2H7IwulSQ==
  /p-locate/4.1.0:
    dependencies:
      p-limit: 2.3.0
    engines:
      node: '>=8'
    resolution:
      integrity: sha512-R79ZZ/0wAxKGu3oYMlz8jy/kbhsNrS7SKZ7PxEHBgJ5+F2mtFW2fK2cOtBh1cHYkQsbzFV7I+EoRKe6Yt0oK7A==
  /p-map/2.1.0:
    engines:
      node: '>=6'
    resolution:
      integrity: sha512-y3b8Kpd8OAN444hxfBbFfj1FY/RjtTd8tzYwhUqNYXx0fXx2iX4maP4Qr6qhIKbQXI02wTLAda4fYUbDagTUFw==
  /p-map/3.0.0:
    dependencies:
      aggregate-error: 3.0.1
    engines:
      node: '>=8'
    resolution:
      integrity: sha512-d3qXVTF/s+W+CdJ5A29wywV2n8CQQYahlgz2bFiA+4eVNJbHJodPZ+/gXwPGh0bOqA+j8S+6+ckmvLGPk1QpxQ==
  /p-map/4.0.0:
    dependencies:
      aggregate-error: 3.0.1
    engines:
      node: '>=10'
    resolution:
      integrity: sha512-/bjOqmgETBYB5BoEeGVea8dmvHb2m9GLy1E9W43yeyfP6QQCZGFNa+XRceJEuDB6zqr+gKpIAmlLebMpykw/MQ==
  /p-queue/6.4.0:
    dependencies:
      eventemitter3: 4.0.4
      p-timeout: 3.2.0
    dev: false
    engines:
      node: '>=8'
    resolution:
      integrity: sha512-X7ddxxiQ+bLR/CUt3/BVKrGcJDNxBr0pEEFKHHB6vTPWNUhgDv36GpIH18RmGM3YGPpBT+JWGjDDqsVGuF0ERw==
  /p-queue/6.6.1:
    dependencies:
      eventemitter3: 4.0.7
      p-timeout: 3.2.0
    engines:
      node: '>=8'
    resolution:
      integrity: sha512-miQiSxLYPYBxGkrldecZC18OTLjdUqnlRebGzPRiVxB8mco7usCmm7hFuxiTvp93K18JnLtE4KMMycjAu/cQQg==
  /p-reduce/2.1.0:
    dev: true
    engines:
      node: '>=8'
    resolution:
      integrity: sha512-2USApvnsutq8uoxZBGbbWM0JIYLiEMJ9RlaN7fAzVNb9OZN0SHjjTTfIcb667XynS5Y1VhwDJVDa72TnPzAYWw==
  /p-retry/4.2.0:
    dependencies:
      '@types/retry': 0.12.0
      retry: 0.12.0
    engines:
      node: '>=8'
    resolution:
      integrity: sha512-jPH38/MRh263KKcq0wBNOGFJbm+U6784RilTmHjB/HM9kH9V8WlCpVUcdOmip9cjXOh6MxZ5yk1z2SjDUJfWmA==
  /p-timeout/3.2.0:
    dependencies:
      p-finally: 1.0.0
    engines:
      node: '>=8'
    resolution:
      integrity: sha512-rhIwUycgwwKcP9yTOOFK/AKsAopjjCakVqLHePO3CC6Mir1Z99xT+R63jZxAT5lFZLa2inS5h+ZS2GvR99/FBg==
  /p-try/2.2.0:
    engines:
      node: '>=6'
    resolution:
      integrity: sha512-R4nPAVTAU0B9D35/Gk3uJf/7XYbQcyohSKdvAxIRSNghFl4e71hVoGnBNQz9cWaXxO2I10KTC+3jMdvvoKw6dQ==
  /packet-reader/1.0.0:
    dev: true
    resolution:
      integrity: sha512-HAKu/fG3HpHFO0AA8WE8q2g+gBJaZ9MG7fcKk+IJPLTGAD6Psw4443l+9DGRbOIh3/aXr7Phy0TjilYivJo5XQ==
  /packwatch/2.0.0:
    dev: true
    hasBin: true
    resolution:
      integrity: sha512-44f/FnFB4/J+91jexax5moI1rse6cQqr+q38ObaraBIFBzOBYf0O6sx6ZV3jpr/l8Zi+Vt555ra+erONGpngMQ==
  /parent-module/1.0.1:
    dependencies:
      callsites: 3.1.0
    dev: true
    engines:
      node: '>=6'
    resolution:
      integrity: sha512-GQ2EWRpQV8/o+Aw8YqtfZZPfNRWZYkbidE9k5rpl/hC3vtHHBfGm2Ifi6qWV+coDGkrUKZAxE3Lot5kcsRlh+g==
  /parse-git-config/1.1.1:
    dependencies:
      extend-shallow: 2.0.1
      fs-exists-sync: 0.1.0
      git-config-path: 1.0.1
      ini: 1.3.5
    dev: false
    engines:
      node: '>=0.10.0'
    resolution:
      integrity: sha1-06mYQxcTL1c5hxK7pDjhKVkN34w=
  /parse-json/5.1.0:
    dependencies:
      '@babel/code-frame': 7.10.4
      error-ex: 1.3.2
      json-parse-even-better-errors: 2.3.1
      lines-and-columns: 1.1.6
    engines:
      node: '>=8'
    resolution:
      integrity: sha512-+mi/lmVVNKFNVyLXV31ERiy2CY5E1/F6QtJFEzoChPRwwngMNXRDQ9GJ5WdE2Z2P4AujsOi0/+2qHID68KwfIQ==
  /parse-passwd/1.0.0:
    dev: false
    engines:
      node: '>=0.10.0'
    resolution:
      integrity: sha1-bVuTSkVpk7I9N/QKOC1vFmao5cY=
  /parse5/5.1.1:
    dev: true
    resolution:
      integrity: sha512-ugq4DFI0Ptb+WWjAdOK16+u/nHfiIrcE+sh8kZMaM0WllQKLI9rOUq6c2b7cwPkXdzfQESqvoqK6ug7U/Yyzug==
  /parseurl/1.3.3:
    engines:
      node: '>= 0.8'
    resolution:
      integrity: sha512-CiyeOxFT/JZyN5m0z9PfXw4SCBJ6Sygz1Dpl0wqjlhDEGGBP1GnsUVEL0p63hoG1fcj3fHynXi9NYO4nWOL+qQ==
  /pascalcase/0.1.1:
    dev: true
    engines:
      node: '>=0.10.0'
    resolution:
      integrity: sha1-s2PlXoAGym/iF4TS2yK9FdeRfxQ=
  /path-exists/3.0.0:
    engines:
      node: '>=4'
    resolution:
      integrity: sha1-zg6+ql94yxiSXqfYENe1mwEP1RU=
  /path-exists/4.0.0:
    engines:
      node: '>=8'
    resolution:
      integrity: sha512-ak9Qy5Q7jYb2Wwcey5Fpvg2KoAc/ZIhLSLOSBmRmygPsGwkVVt0fZa0qrtMz+m6tJTAHfZQ8FnmB4MG4LWy7/w==
  /path-is-absolute/1.0.1:
    engines:
      node: '>=0.10.0'
    resolution:
      integrity: sha1-F0uSaHNVNP+8es5r9TpanhtcX18=
  /path-key/2.0.1:
    dev: true
    engines:
      node: '>=4'
    resolution:
      integrity: sha1-QRyttXTFoUDTpLGRDUDYDMn0C0A=
  /path-key/3.1.1:
    engines:
      node: '>=8'
    resolution:
      integrity: sha512-ojmeN0qd+y0jszEtoY48r0Peq5dwMEkIlCOu6Q5f41lfkswXuKtYrhgoTpLnyIcHm24Uhqx+5Tqm2InSwLhE6Q==
  /path-parse/1.0.6:
    resolution:
      integrity: sha512-GSmOT2EbHrINBf9SR7CDELwlJ8AENk3Qn7OikK4nFYAu3Ote2+JYNVvkpAEQm3/TLNEJFD/xZJjzyxg3KBWOzw==
  /path-to-regexp/0.1.7:
    resolution:
      integrity: sha1-32BBeABfUi8V60SQ5yR6G/qmf4w=
  /path-type/4.0.0:
    engines:
      node: '>=8'
    resolution:
      integrity: sha512-gDKb8aZMDeD/tZWs9P6+q0J9Mwkdl6xMV8TjnGP3qJVJ06bdMgkbBlLU8IdfOsIsFz2BW1rNVT3XuNEl8zPAvw==
  /pause-stream/0.0.11:
    dependencies:
      through: 2.3.8
    dev: false
    resolution:
      integrity: sha1-/lo0sMvOErWqaitAPuLnO2AvFEU=
  /performance-now/2.1.0:
    dev: true
    resolution:
      integrity: sha1-Ywn04OX6kT7BxpMHrjZLSzd8nns=
  /pg-connection-string/2.3.0:
    dev: true
    resolution:
      integrity: sha512-ukMTJXLI7/hZIwTW7hGMZJ0Lj0S2XQBCJ4Shv4y1zgQ/vqVea+FLhzywvPj0ujSuofu+yA4MYHGZPTsgjBgJ+w==
  /pg-int8/1.0.1:
    dev: true
    engines:
      node: '>=4.0.0'
    resolution:
      integrity: sha512-WCtabS6t3c8SkpDBUlb1kjOs7l66xsGdKpIPZsg4wR+B3+u9UAum2odSsF9tnvxg80h4ZxLWMy4pRjOsFIqQpw==
  /pg-pool/3.2.1_pg@8.3.3:
    dependencies:
      pg: 8.3.3_pg@8.3.3
    dev: true
    peerDependencies:
      pg: '>=8.0'
    resolution:
      integrity: sha512-BQDPWUeKenVrMMDN9opfns/kZo4lxmSWhIqo+cSAF7+lfi9ZclQbr9vfnlNaPr8wYF3UYjm5X0yPAhbcgqNOdA==
  /pg-protocol/1.2.5:
    dev: true
    resolution:
      integrity: sha512-1uYCckkuTfzz/FCefvavRywkowa6M5FohNMF5OjKrqo9PSR8gYc8poVmwwYQaBxhmQdBjhtP514eXy9/Us2xKg==
  /pg-types/2.2.0:
    dependencies:
      pg-int8: 1.0.1
      postgres-array: 2.0.0
      postgres-bytea: 1.0.0
      postgres-date: 1.0.5
      postgres-interval: 1.2.0
    dev: true
    engines:
      node: '>=4'
    resolution:
      integrity: sha512-qTAAlrEsl8s4OiEQY69wDvcMIdQN6wdz5ojQiOy6YRMuynxenON0O5oCpJI6lshc6scgAY8qvJ2On/p+CXY0GA==
  /pg/8.3.3_pg@8.3.3:
    dependencies:
      buffer-writer: 2.0.0
      packet-reader: 1.0.0
      pg-connection-string: 2.3.0
      pg-pool: 3.2.1_pg@8.3.3
      pg-protocol: 1.2.5
      pg-types: 2.2.0
      pgpass: 1.0.2
      semver: 4.3.2
    dev: true
    engines:
      node: '>= 8.0.0'
    peerDependencies:
      pg: '*'
    resolution:
      integrity: sha512-wmUyoQM/Xzmo62wgOdQAn5tl7u+IA1ZYK7qbuppi+3E+Gj4hlUxVHjInulieWrd0SfHi/ADriTb5ILJ/lsJrSg==
  /pgpass/1.0.2:
    dependencies:
      split: 1.0.1
    dev: true
    resolution:
      integrity: sha1-Knu0G2BltnkH6R2hsHwYR8h3swY=
  /picomatch/2.2.2:
    engines:
      node: '>=8.6'
    resolution:
      integrity: sha512-q0M/9eZHzmr0AulXyPwNfZjtwZ/RBZlbN3K3CErVrk50T2ASYI7Bye0EvekFY3IP1Nt2DHu0re+V2ZHIpMkuWg==
  /pidtree/0.5.0:
    dev: true
    engines:
      node: '>=0.10'
    hasBin: true
    resolution:
      integrity: sha512-9nxspIM7OpZuhBxPg73Zvyq7j1QMPMPsGKTqRc2XOaFQauDvoNz9fM1Wdkjmeo7l9GXOZiRs97sPkuayl39wjA==
  /pirates/4.0.1:
    dependencies:
      node-modules-regexp: 1.0.0
    dev: true
    engines:
      node: '>= 6'
    resolution:
      integrity: sha512-WuNqLTbMI3tmfef2TKxlQmAiLHKtFhlsCZnPIpuv2Ow0RDVO8lfy1Opf4NUzlMXLjPl+Men7AuVdX6TA+s+uGA==
  /pkg-dir/4.2.0:
    dependencies:
      find-up: 4.1.0
    engines:
      node: '>=8'
    resolution:
      integrity: sha512-HRDzbaKjC+AOWVXxAU/x54COGeIv9eb+6CkDSQoNTt4XyWoIJvuPsXizxu/Fr23EiekbtZwmh1IcIG/l/a10GQ==
  /pkg-fetch/2.6.9:
    dependencies:
      '@babel/runtime': 7.10.2
      byline: 5.0.0
      chalk: 3.0.0
      expand-template: 2.0.3
      fs-extra: 8.1.0
      minimist: 1.2.5
      progress: 2.0.3
      request: 2.88.2
      request-progress: 3.0.0
      semver: 6.3.0
      unique-temp-dir: 1.0.0
    dev: true
    hasBin: true
    resolution:
      integrity: sha512-EnVR8LRILXBvaNP+wJOSY02c3+qDDfyEyR+aqAHLhcc9PBnbxFT9UZ1+If49goPQzQPn26TzF//fc6KXZ0aXEg==
  /pkg-up/3.1.0:
    dependencies:
      find-up: 3.0.0
    engines:
      node: '>=8'
    resolution:
      integrity: sha512-nDywThFk1i4BQK4twPQ6TA4RT8bDY96yeuCVBWL3ePARCiEKDRSrNGbFIgUJpLp+XeIR65v8ra7WuJOFUBtkMA==
  /pkg/4.4.9:
    dependencies:
      '@babel/parser': 7.10.2
      '@babel/runtime': 7.10.2
      chalk: 3.0.0
      escodegen: 1.14.2
      fs-extra: 8.1.0
      globby: 11.0.1
      into-stream: 5.1.1
      minimist: 1.2.5
      multistream: 2.1.1
      pkg-fetch: 2.6.9
      progress: 2.0.3
      resolve: 1.17.0
      stream-meter: 1.0.4
    dev: true
    hasBin: true
    resolution:
      integrity: sha512-FK4GqHtcCY2PPPVaKViU0NyRzpo6gCS7tPKN5b7AkElqjAOCH1bsRKgohEnxThr6DWfTGByGqba2YHGR/BqbmA==
  /platform/1.3.5:
    dev: true
    resolution:
      integrity: sha512-TuvHS8AOIZNAlE77WUDiR4rySV/VMptyMfcfeoMgs4P8apaZM3JrnbzBiixKUv+XR6i+BXrQh8WAnjaSPFO65Q==
  /please-upgrade-node/3.2.0:
    dependencies:
      semver-compare: 1.0.0
    dev: true
    resolution:
      integrity: sha512-gQR3WpIgNIKwBMVLkpMUeR3e1/E1y42bqDQZfql+kDeXd8COYfM8PQA4X6y7a8u9Ua9FHmsrrmirW2vHs45hWg==
  /pluralize/8.0.0:
    dev: true
    engines:
      node: '>=4'
    resolution:
      integrity: sha512-Nc3IT5yHzflTfbjgqWcCPpo7DaKy4FnpB0l/zCAW0Tc7jxAiuqSxHasntB3D7887LSrA93kDJ9IXovxJYxyLCA==
  /posix-character-classes/0.1.1:
    dev: true
    engines:
      node: '>=0.10.0'
    resolution:
      integrity: sha1-AerA/jta9xoqbAL+q7jB/vfgDqs=
  /postgres-array/2.0.0:
    dev: true
    engines:
      node: '>=4'
    resolution:
      integrity: sha512-VpZrUqU5A69eQyW2c5CA1jtLecCsN2U/bD6VilrFDWq5+5UIEVO7nazS3TEcHf1zuPYO/sqGvUvW62g86RXZuA==
  /postgres-bytea/1.0.0:
    dev: true
    engines:
      node: '>=0.10.0'
    resolution:
      integrity: sha1-AntTPAqokOJtFy1Hz5zOzFIazTU=
  /postgres-date/1.0.5:
    dev: true
    engines:
      node: '>=0.10.0'
    resolution:
      integrity: sha512-pdau6GRPERdAYUQwkBnGKxEfPyhVZXG/JiS44iZWiNdSOWE09N2lUgN6yshuq6fVSon4Pm0VMXd1srUUkLe9iA==
  /postgres-interval/1.2.0:
    dependencies:
      xtend: 4.0.2
    dev: true
    engines:
      node: '>=0.10.0'
    resolution:
      integrity: sha512-9ZhXKM/rw350N1ovuWHbGxnGh/SNJ4cnxHiM0rxE4VN41wsg8P8zWn9hv/buK00RP4WvlOyr/RBDiptyxVbkZQ==
  /prelude-ls/1.1.2:
    dev: true
    engines:
      node: '>= 0.8.0'
    resolution:
      integrity: sha1-IZMqVJ9eUv/ZqCf1cOBL5iqX2lQ=
  /prelude-ls/1.2.1:
    dev: true
    engines:
      node: '>= 0.8.0'
    resolution:
      integrity: sha512-vkcDPrRZo1QZLbn5RLGPpg/WmIQ65qoWWhcGKf/b5eplkkarX0m9z8ppCat4mlOqUsWpyNuYgO3VRyrYHSzX5g==
  /prettier-linter-helpers/1.0.0:
    dependencies:
      fast-diff: 1.2.0
    dev: true
    engines:
      node: '>=6.0.0'
    resolution:
      integrity: sha512-GbK2cP9nraSSUF9N2XwUwqfzlAFlMNYYl+ShE/V+H8a9uNl/oUqB1w2EL54Jh0OlyRSd8RfWYJ3coVS4TROP2w==
  /prettier/2.1.2:
    dev: true
    engines:
      node: '>=10.13.0'
    hasBin: true
    resolution:
      integrity: sha512-16c7K+x4qVlJg9rEbXl7HEGmQyZlG4R9AgP+oHKRMsMsuk8s+ATStlf1NpDqyBI1HpVyfjLOeMhH2LvuNvV5Vg==
  /pretty-format/25.5.0:
    dependencies:
      '@jest/types': 25.5.0
      ansi-regex: 5.0.0
      ansi-styles: 4.2.1
      react-is: 16.13.1
    dev: true
    engines:
      node: '>= 8.3'
    resolution:
      integrity: sha512-kbo/kq2LQ/A/is0PQwsEHM7Ca6//bGPPvU6UnsdDRSKTWxT/ru/xb88v4BJf6a69H+uTytOEsTusT9ksd/1iWQ==
  /pretty-format/26.4.2:
    dependencies:
      '@jest/types': 26.3.0
      ansi-regex: 5.0.0
      ansi-styles: 4.2.1
      react-is: 16.13.1
    dev: true
    engines:
      node: '>= 10'
    resolution:
      integrity: sha512-zK6Gd8zDsEiVydOCGLkoBoZuqv8VTiHyAbKznXe/gaph/DAeZOmit9yMfgIz5adIgAMMs5XfoYSwAX3jcCO1tA==
  /prettysize/2.0.0:
    resolution:
      integrity: sha512-VVtxR7sOh0VsG8o06Ttq5TrI1aiZKmC+ClSn4eBPaNf4SHr5lzbYW+kYGX3HocBL/MfpVrRfFZ9V3vCbLaiplg==
  /process-nextick-args/2.0.1:
    resolution:
      integrity: sha512-3ouUOpQhtgrbOa17J7+uxOTpITYWaGP7/AhoR3+A+/1e9skrzelGi/dXzEYyvbxubEF6Wn2ypscTKiKJFFn1ag==
  /progress/2.0.3:
    engines:
      node: '>=0.4.0'
    resolution:
      integrity: sha512-7PiHtLll5LdnKIMw100I+8xJXR5gW2QwWYkT6iJva0bXitZKa/XMrSbdmg3r2Xnaidz9Qumd0VPaMrZlF9V9sA==
  /prompts/2.3.2:
    dependencies:
      kleur: 3.0.3
      sisteransi: 1.0.5
    engines:
      node: '>= 6'
    resolution:
      integrity: sha512-Q06uKs2CkNYVID0VqwfAl9mipo99zkBv/n2JtWY89Yxa3ZabWSrs0e2KTudKVa3peLUvYXMefDqIleLPVUBZMA==
  /prop-types/15.7.2:
    dependencies:
      loose-envify: 1.4.0
      object-assign: 4.1.1
      react-is: 16.13.1
    dev: true
    resolution:
      integrity: sha512-8QQikdH7//R2vurIJSutZ1smHYTcLpRWEOlHnzcWHmBYrOGUysKwSsrC89BCiFj3CbrfJ/nXFdJepOVrY1GCHQ==
  /proxy-addr/2.0.6:
    dependencies:
      forwarded: 0.1.2
      ipaddr.js: 1.9.1
    engines:
      node: '>= 0.10'
    resolution:
      integrity: sha512-dh/frvCBVmSsDYzw6n926jv974gddhkFPfiN8hPOi30Wax25QZyZEGveluCgliBnqmuM+UJmBErbAUFIoDbjOw==
  /prr/1.0.1:
    dev: true
    resolution:
      integrity: sha1-0/wRS6BplaRexok/SEzrHXj19HY=
  /ps-tree/1.2.0:
    dependencies:
      event-stream: 3.3.4
    dev: false
    engines:
      node: '>= 0.10'
    hasBin: true
    resolution:
      integrity: sha512-0VnamPPYHl4uaU/nSFeZZpR21QAWRz+sRv4iW9+v/GS/J5U5iZB5BNN6J0RMoOvdx2gWM2+ZFMIm58q24e4UYA==
  /psl/1.8.0:
    dev: true
    resolution:
      integrity: sha512-RIdOzyoavK+hA18OGGWDqUTsCLhtA7IcZ/6NCs4fFJaHBDab+pDDmDIByWFRQJq2Cd7r1OoQxBGKOaztq+hjIQ==
  /pump/3.0.0:
    dependencies:
      end-of-stream: 1.4.4
      once: 1.4.0
    resolution:
      integrity: sha512-LwZy+p3SFs1Pytd/jYct4wpv49HiYCqd9Rlc5ZVdk0V+8Yzv6jR5Blk3TRmPL1ft69TxP0IMZGJ+WPFU2BFhww==
  /punycode/2.1.1:
    dev: true
    engines:
      node: '>=6'
    resolution:
      integrity: sha512-XRsRjdf+j5ml+y/6GKHPZbrF/8p2Yga0JPtdqTIY2Xe5ohJPD9saDJJLPvp9+NSBprVvevdXZybnj2cv8OEd0A==
  /qs/6.5.2:
    dev: true
    engines:
      node: '>=0.6'
    resolution:
      integrity: sha512-N5ZAX4/LxJmF+7wN74pUD6qAh9/wnvdQcjq9TZjevvXzSUo7bfmw91saqMjzGS2xq91/odN2dW/WOl7qQHNDGA==
  /qs/6.7.0:
    engines:
      node: '>=0.6'
    resolution:
      integrity: sha512-VCdBRNFTX1fyE7Nb6FYoURo/SPe62QCaAyzJvUjwRaIsc+NePBEniHlvxFmmX56+HZphIGtV0XeCirBtpDrTyQ==
  /querystringify/2.2.0:
    resolution:
      integrity: sha512-FIqgj2EUvTa7R50u0rGsyTftzjYmv/a3hO345bZNrqabNqjtgiDMgmo4mkUjd+nzU5oF3dClKqFIPUKybUyqoQ==
  /quick-lru/4.0.1:
    dev: true
    engines:
      node: '>=8'
    resolution:
      integrity: sha512-ARhCpm70fzdcvNQfPoy49IaanKkTlRWF2JMzqhcJbhSFRZv7nPTvZJdcY7301IPmvW+/p0RgIWnQDLJxifsQ7g==
  /quote/0.4.0:
    dev: true
    resolution:
      integrity: sha1-EIOSF/bBNiuJGUBE0psjP9fzLwE=
  /ramda/0.26.1:
    dev: true
    resolution:
      integrity: sha512-hLWjpy7EnsDBb0p+Z3B7rPi3GDeRG5ZtiI33kJhTt+ORCd38AbAIjB/9zRIUoeTbE/AVX5ZkU7m6bznsvrf8eQ==
  /ramda/0.27.0:
    dev: true
    resolution:
      integrity: sha512-pVzZdDpWwWqEVVLshWUHjNwuVP7SfcmPraYuqocJp1yo2U1R7P+5QAfDhdItkuoGqIBnBYrtPp7rEPqDn9HlZA==
  /range-parser/1.2.1:
    engines:
      node: '>= 0.6'
    resolution:
      integrity: sha512-Hrgsx+orqoygnmhFbKaHE6c296J+HTAQXoxEF6gNupROmmGJRoyzfG3ccAveqCBrwr/2yxQ5BVd/GTl5agOwSg==
  /raw-body/2.4.0:
    dependencies:
      bytes: 3.1.0
      http-errors: 1.7.2
      iconv-lite: 0.4.24
      unpipe: 1.0.0
    engines:
      node: '>= 0.8'
    resolution:
      integrity: sha512-4Oz8DUIwdvoa5qMJelxipzi/iJIi40O5cGV1wNYp5hvZP8ZN0T+jiNkL0QepXs+EsQ9XJ8ipEDoiH70ySUJP3Q==
  /rc/1.2.8:
    dependencies:
      deep-extend: 0.6.0
      ini: 1.3.5
      minimist: 1.2.5
      strip-json-comments: 2.0.1
    dev: true
    hasBin: true
    resolution:
      integrity: sha512-y3bGgqKj3QBdxLbLkomlohkvsA8gdAiUQlSBJnBhfn+BPxg4bc62d8TcBW15wavDfgexCgccckhcZvywyQYPOw==
  /react-is/16.13.1:
    dev: true
    resolution:
      integrity: sha512-24e6ynE2H+OKt4kqsOvNd8kBpV65zoxbA4BVsEOB3ARVWQki/DHzaUoC5KuON/BiccDaCCTZBuOcfZs70kR8bQ==
  /react/16.11.0:
    dependencies:
      loose-envify: 1.4.0
      object-assign: 4.1.1
      prop-types: 15.7.2
    dev: true
    engines:
      node: '>=0.10.0'
    resolution:
      integrity: sha512-M5Y8yITaLmU0ynd0r1Yvfq98Rmll6q8AxaEe88c8e7LxO8fZ2cNgmFt0aGAS9wzf1Ao32NKXtCl+/tVVtkxq6g==
  /read-pkg-up/7.0.1:
    dependencies:
      find-up: 4.1.0
      read-pkg: 5.2.0
      type-fest: 0.8.1
    engines:
      node: '>=8'
    resolution:
      integrity: sha512-zK0TB7Xd6JpCLmlLmufqykGE+/TlOePD6qKClNW7hHDKFh/J7/7gCWGR7joEQEW1bKq3a3yUZSObOoWLFQ4ohg==
  /read-pkg/5.2.0:
    dependencies:
      '@types/normalize-package-data': 2.4.0
      normalize-package-data: 2.5.0
      parse-json: 5.1.0
      type-fest: 0.6.0
    engines:
      node: '>=8'
    resolution:
      integrity: sha512-Ug69mNOpfvKDAc2Q8DRpMjjzdtrnv9HcSMX+4VsZxD1aZ6ZzrIE7rlzXBtWTyhULSMKg076AW6WR5iZpD0JiOg==
  /readable-stream/2.3.7:
    dependencies:
      core-util-is: 1.0.2
      inherits: 2.0.4
      isarray: 1.0.0
      process-nextick-args: 2.0.1
      safe-buffer: 5.1.2
      string_decoder: 1.1.1
      util-deprecate: 1.0.2
    resolution:
      integrity: sha512-Ebho8K4jIbHAxnuxi7o42OrZgF/ZTNcsZj6nRKyUmkhLFq8CHItp/fy6hQZuZmP/n3yZ9VBUbp4zz/mX8hmYPw==
  /readable-stream/3.6.0:
    dependencies:
      inherits: 2.0.4
      string_decoder: 1.3.0
      util-deprecate: 1.0.2
    engines:
      node: '>= 6'
    resolution:
      integrity: sha512-BViHy7LKeTz4oNnkcLJ+lVSL6vpiFeX6/d3oSH8zCW7UxP2onchk+vTGB143xuFjHS3deTgkKoXXymXqymiIdA==
  /redent/3.0.0:
    dependencies:
      indent-string: 4.0.0
      strip-indent: 3.0.0
    dev: true
    engines:
      node: '>=8'
    resolution:
      integrity: sha512-6tDA8g98We0zd0GvVeMT9arEOnTw9qM03L9cJXaCjrip1OO764RDBLBfrB4cwzNGDj5OA5ioymC9GkizgWJDUg==
  /redis-commands/1.5.0:
    dev: true
    resolution:
      integrity: sha512-6KxamqpZ468MeQC3bkWmCB1fp56XL64D4Kf0zJSwDZbVLLm7KFkoIcHrgRvQ+sk8dnhySs7+yBg94yIkAK7aJg==
  /redis-errors/1.2.0:
    dev: true
    engines:
      node: '>=4'
    resolution:
      integrity: sha1-62LSrbFeTq9GEMBK/hUpOEJQq60=
  /redis-lock/0.1.4:
    dev: true
    engines:
      node: '>=0.6'
    resolution:
      integrity: sha512-7/+zu86XVQfJVx1nHTzux5reglDiyUCDwmW7TSlvVezfhH2YLc/Rc8NE0ejQG+8/0lwKzm29/u/4+ogKeLosiA==
  /redis-parser/3.0.0:
    dependencies:
      redis-errors: 1.2.0
    dev: true
    engines:
      node: '>=4'
    resolution:
      integrity: sha1-tm2CjNyv5rS4pCin3vTGvKwxyLQ=
  /redis/3.0.2:
    dependencies:
      denque: 1.4.1
      redis-commands: 1.5.0
      redis-errors: 1.2.0
      redis-parser: 3.0.0
    dev: true
    engines:
      node: '>=6'
    resolution:
      integrity: sha512-PNhLCrjU6vKVuMOyFu7oSP296mwBkcE6lrAjruBYG5LgdSqtRBoVQIylrMyVZD/lkF24RSNNatzvYag6HRBHjQ==
  /regenerator-runtime/0.13.5:
    dev: true
    resolution:
      integrity: sha512-ZS5w8CpKFinUzOwW3c83oPeVXoNsrLsaCoLtJvAClH135j/R77RuymhiSErhm2lKcwSCIpmvIWSbDkIfAqKQlA==
  /regex-not/1.0.2:
    dependencies:
      extend-shallow: 3.0.2
      safe-regex: 1.1.0
    dev: true
    engines:
      node: '>=0.10.0'
    resolution:
      integrity: sha512-J6SDjUgDxQj5NusnOtdFxDwN/+HWykR8GELwctJ7mdqhcyy1xEc4SRFHUXvxTp661YaVKAjfRLZ9cCqS6tn32A==
  /regexpp/3.1.0:
    dev: true
    engines:
      node: '>=8'
    resolution:
      integrity: sha512-ZOIzd8yVsQQA7j8GCSlPGXwg5PfmA1mrq0JP4nGhh54LaKN3xdai/vHUDu74pKwV8OxseMS65u2NImosQcSD0Q==
  /remove-trailing-separator/1.1.0:
    dev: true
    resolution:
      integrity: sha1-wkvOKig62tW8P1jg1IJJuSN52O8=
  /repeat-element/1.1.3:
    dev: true
    engines:
      node: '>=0.10.0'
    resolution:
      integrity: sha512-ahGq0ZnV5m5XtZLMb+vP76kcAM5nkLqk0lpqAuojSKGgQtn4eRi4ZZGm2olo2zKFH+sMsWaqOCW1dqAnOru72g==
  /repeat-string/1.6.1:
    dev: true
    engines:
      node: '>=0.10'
    resolution:
      integrity: sha1-jcrkcOHIirwtYA//Sndihtp15jc=
  /replace-string/3.1.0:
    dev: true
    engines:
      node: '>=8'
    resolution:
      integrity: sha512-yPpxc4ZR2makceA9hy/jHNqc7QVkd4Je/N0WRHm6bs3PtivPuPynxE5ejU/mp5EhnCv8+uZL7vhz8rkluSlx+Q==
  /request-progress/3.0.0:
    dependencies:
      throttleit: 1.0.0
    dev: true
    resolution:
      integrity: sha1-TKdUCBx/7GP1BeT6qCWqBs1mnb4=
  /request-promise-core/1.1.3_request@2.88.2:
    dependencies:
      lodash: 4.17.19
      request: 2.88.2
    dev: true
    engines:
      node: '>=0.10.0'
    peerDependencies:
      request: ^2.34
    resolution:
      integrity: sha512-QIs2+ArIGQVp5ZYbWD5ZLCY29D5CfWizP8eWnm8FoGD1TX61veauETVQbrV60662V0oFBkrDOuaBI8XgtuyYAQ==
  /request-promise-native/1.0.8_request@2.88.2:
    dependencies:
      request: 2.88.2
      request-promise-core: 1.1.3_request@2.88.2
      stealthy-require: 1.1.1
      tough-cookie: 2.5.0
    deprecated: 'request-promise-native has been deprecated because it extends the now deprecated request package, see https://github.com/request/request/issues/3142'
    dev: true
    engines:
      node: '>=0.12.0'
    peerDependencies:
      request: ^2.34
    resolution:
      integrity: sha512-dapwLGqkHtwL5AEbfenuzjTYg35Jd6KPytsC2/TLkVMz8rm+tNt72MGUWT1RP/aYawMpN6HqbNGBQaRcBtjQMQ==
  /request/2.88.2:
    dependencies:
      aws-sign2: 0.7.0
      aws4: 1.10.1
      caseless: 0.12.0
      combined-stream: 1.0.8
      extend: 3.0.2
      forever-agent: 0.6.1
      form-data: 2.3.3
      har-validator: 5.1.5
      http-signature: 1.2.0
      is-typedarray: 1.0.0
      isstream: 0.1.2
      json-stringify-safe: 5.0.1
      mime-types: 2.1.27
      oauth-sign: 0.9.0
      performance-now: 2.1.0
      qs: 6.5.2
      safe-buffer: 5.2.1
      tough-cookie: 2.5.0
      tunnel-agent: 0.6.0
      uuid: 3.4.0
    deprecated: 'request has been deprecated, see https://github.com/request/request/issues/3142'
    dev: true
    engines:
      node: '>= 6'
    resolution:
      integrity: sha512-MsvtOrfG9ZcrOwAW+Qi+F6HbD0CWXEh9ou77uOb7FM2WPhwT7smM833PzanhJLsgXjN89Ir6V2PczXNnMpwKhw==
  /require-directory/2.1.1:
    dev: true
    engines:
      node: '>=0.10.0'
    resolution:
      integrity: sha1-jGStX9MNqxyXbiNE/+f3kqam30I=
  /require-main-filename/2.0.0:
    dev: true
    resolution:
      integrity: sha512-NKN5kMDylKuldxYLSUfrbo5Tuzh4hd+2E8NPPX02mZtn1VuREQToYe/ZdlJy+J3uCpfaiGF05e7B8W0iXbQHmg==
  /requires-port/1.0.0:
    resolution:
      integrity: sha1-kl0mAdOaxIXgkc8NpcbmlNw9yv8=
  /resolve-cwd/3.0.0:
    dependencies:
      resolve-from: 5.0.0
    dev: true
    engines:
      node: '>=8'
    resolution:
      integrity: sha512-OrZaX2Mb+rJCpH/6CpSqt9xFVpN++x01XnN2ie9g6P5/3xelLAkXWVADpdz1IHD/KFfEXyE6V0U01OQ3UO2rEg==
  /resolve-from/4.0.0:
    dev: true
    engines:
      node: '>=4'
    resolution:
      integrity: sha512-pb/MYmXstAkysRFx8piNI1tGFNQIFA3vkE3Gq4EuA1dF6gHp/+vgZqsCGJapvy8N3Q+4o7FwvquPJcnZ7RYy4g==
  /resolve-from/5.0.0:
    engines:
      node: '>=8'
    resolution:
      integrity: sha512-qYg9KP24dD5qka9J47d0aVky0N+b4fTU89LN9iDnjB5waksiC49rvMB0PrUJQGoTmH50XPiqOvAjDfaijGxYZw==
  /resolve-pkg/2.0.0:
    dependencies:
      resolve-from: 5.0.0
    engines:
      node: '>=8'
    resolution:
      integrity: sha512-+1lzwXehGCXSeryaISr6WujZzowloigEofRB+dj75y9RRa/obVcYgbHJd53tdYw8pvZj8GojXaaENws8Ktw/hQ==
  /resolve-url/0.2.1:
    deprecated: 'https://github.com/lydell/resolve-url#deprecated'
    dev: true
    resolution:
      integrity: sha1-LGN/53yJOv0qZj/iGqkIAGjiBSo=
  /resolve/1.17.0:
    dependencies:
      path-parse: 1.0.6
    resolution:
      integrity: sha512-ic+7JYiV8Vi2yzQGFWOkiZD5Z9z7O2Zhm9XMaTxdJExKasieFCr+yXZ/WmXsckHiKl12ar0y6XiXDx3m4RHn1w==
  /restore-cursor/3.1.0:
    dependencies:
      onetime: 5.1.0
      signal-exit: 3.0.3
    engines:
      node: '>=8'
    resolution:
      integrity: sha512-l+sSefzHpj5qimhFSE5a8nufZYAM3sBSVMAPtYkmC+4EH2anSGaEMXSD0izRQbu9nfyQ9y5JrVmp7E8oZrUjvA==
  /ret/0.1.15:
    dev: true
    engines:
      node: '>=0.12'
    resolution:
      integrity: sha512-TTlYpa+OL+vMMNG24xSlQGEJ3B/RzEfUlLct7b5G/ytav+wPrplCpVMFuwzXbkecJrb6IYo1iFb0S9v37754mg==
  /retry/0.12.0:
    engines:
      node: '>= 4'
    resolution:
      integrity: sha1-G0KmJmoh8HQh0bC1S33BZ7AcATs=
  /reusify/1.0.4:
    engines:
      iojs: '>=1.0.0'
      node: '>=0.10.0'
    resolution:
      integrity: sha512-U9nH88a3fc/ekCF1l0/UP1IosiuIjyTh7hBvXVMHYgVcfGvt897Xguj2UOLDeI5BG2m7/uwyaLVT6fbtCwTyzw==
  /rimraf/2.6.3:
    dependencies:
      glob: 7.1.6
    dev: true
    hasBin: true
    resolution:
      integrity: sha512-mwqeW5XsA2qAejG46gYdENaxXjx9onRNCfn7L0duuP4hCuTIi/QO7PDK07KJfp1d+izWPrzEJDcSqBa0OZQriA==
  /rimraf/2.7.1:
    dependencies:
      glob: 7.1.6
    dev: true
    hasBin: true
    resolution:
      integrity: sha512-uWjbaKIK3T1OSVptzX7Nl6PvQ3qAGtKEtVRjRuazjfL3Bx5eI409VZSqgND+4UNnmzLVdPj9FqFJNPqBZFve4w==
  /rimraf/3.0.2:
    dependencies:
      glob: 7.1.6
    hasBin: true
    resolution:
      integrity: sha512-JZkJMZkAGFFPP2YqXZXPbMlMBgsxzE8ILs4lMIX/2o0L9UBw9O/Y3o6wFw/i9YLapcUJWwqbi3kdxIPdC62TIA==
  /rollup-plugin-dts/1.4.13_rollup@2.28.2+typescript@4.0.3:
    dependencies:
      rollup: 2.28.2
      typescript: 4.0.3
    dev: true
    optionalDependencies:
      '@babel/code-frame': 7.10.4
    peerDependencies:
      rollup: ^2.26.8
      typescript: ^4.0.2
    resolution:
      integrity: sha512-7mxoQ6PcmCkBE5ZhrjGDL4k42XLy8BkSqpiRi1MipwiGs+7lwi4mQkp2afX+OzzLjJp/TGM8llfe8uayIUhPEw==
  /rollup/2.28.2:
    dev: true
    engines:
      node: '>=10.0.0'
    hasBin: true
    optionalDependencies:
      fsevents: 2.1.3
    resolution:
      integrity: sha512-8txbsFBFLmm9Xdt4ByTOGa9Muonmc8MfNjnGAR8U8scJlF1ZW7AgNZa7aqBXaKtlvnYP/ab++fQIq9dB9NWUbg==
  /rsvp/4.8.5:
    dev: true
    engines:
      node: 6.* || >= 7.*
    resolution:
      integrity: sha512-nfMOlASu9OnRJo1mbEk2cz0D56a1MBNrJ7orjRZQG10XDyuvwksKbuXNp6qa+kbn839HwjwhBzhFmdsaEAfauA==
  /run-parallel/1.1.9:
    resolution:
      integrity: sha512-DEqnSRTDw/Tc3FXf49zedI638Z9onwUotBMiUFKmrO2sdFKIbXamXGQ3Axd4qgphxKB4kw/qP1w5kTxnfU1B9Q==
  /rxjs/6.6.2:
    dependencies:
      tslib: 1.13.0
    dev: true
    engines:
      npm: '>=2.0.0'
    resolution:
      integrity: sha512-BHdBMVoWC2sL26w//BCu3YzKT4s2jip/WhwsGEDmeKYBhKDZeYezVUnHatYB7L85v5xs0BAQmg6BEYJEKxBabg==
  /safe-buffer/5.1.2:
    resolution:
      integrity: sha512-Gd2UZBJDkXlY7GbJxfsE8/nvKkUEU1G38c1siN6QP6a9PT9MmHB8GnpscSmMJSoF8LOIrt8ud/wPtojys4G6+g==
  /safe-buffer/5.2.1:
    resolution:
      integrity: sha512-rp3So07KcdmmKbGvgaNxQSJr7bGVSVk5S9Eq1F+ppbRo70+YeaDxkw5Dd8NPN+GD6bjnYm2VuPuCXmpuYvmCXQ==
  /safe-regex/1.1.0:
    dependencies:
      ret: 0.1.15
    dev: true
    resolution:
      integrity: sha1-QKNmnzsHfR6UPURinhV91IAjvy4=
  /safer-buffer/2.1.2:
    resolution:
      integrity: sha512-YZo3K82SD7Riyi0E1EQPojLz7kpepnSQI9IyPbHHg1XXXevb5dJI7tpyN2ADxGcQbHG7vcyRHk0cbwqcQriUtg==
  /sane/4.1.0:
    dependencies:
      '@cnakazawa/watch': 1.0.4
      anymatch: 2.0.0
      capture-exit: 2.0.0
      exec-sh: 0.3.4
      execa: 1.0.0
      fb-watchman: 2.0.1
      micromatch: 3.1.10
      minimist: 1.2.5
      walker: 1.0.7
    dev: true
    engines:
      node: 6.* || 8.* || >= 10.*
    hasBin: true
    resolution:
      integrity: sha512-hhbzAgTIX8O7SHfp2c8/kREfEn4qO/9q8C9beyY6+tvZ87EpoZ3i1RIEvp27YBswnNbY9mWd6paKVmKbAgLfZA==
  /sax/1.2.4:
    dev: true
    resolution:
      integrity: sha512-NqVDv9TpANUjFm0N8uM5GxL36UgKi9/atZw+x7YFnQ8ckwFGKrl4xX4yWtrey3UJm5nP1kUbnYgLopqWNSRhWw==
  /saxes/5.0.1:
    dependencies:
      xmlchars: 2.2.0
    dev: true
    engines:
      node: '>=10'
    resolution:
      integrity: sha512-5LBh1Tls8c9xgGjw3QrMwETmTMVk0oFgvrFSvWx62llR2hcEInrKNZ2GZCCuuy2lvWrdl5jhbpeqc5hRYKFOcw==
  /semver-compare/1.0.0:
    dev: true
    resolution:
      integrity: sha1-De4hahyUGrN+nvsXiPavxf9VN/w=
  /semver-regex/2.0.0:
    dev: true
    engines:
      node: '>=6'
    resolution:
      integrity: sha512-mUdIBBvdn0PLOeP3TEkMH7HHeUP3GjsXCwKarjv/kGmUFOYg1VqEemKhoQpWMu6X2I8kHeuVdGibLGkVK+/5Qw==
  /semver/4.3.2:
    dev: true
    hasBin: true
    resolution:
      integrity: sha1-x6BxWKgL7dBSNVt3DYLWZA+AO+c=
  /semver/5.3.0:
    dev: true
    hasBin: true
    optional: true
    resolution:
      integrity: sha1-myzl094C0XxgEq0yaqa00M9U+U8=
  /semver/5.7.1:
    hasBin: true
    resolution:
      integrity: sha512-sauaDf/PZdVgrLTNYHRtpXa1iRiKcaebiKQ1BJdpQlWH2lCvexQdX55snPFyK7QzpudqbCI0qXFfOasHdyNDGQ==
  /semver/6.3.0:
    hasBin: true
    resolution:
      integrity: sha512-b39TBaTSfV6yBrapU89p5fKekE2m/NwnDocOVruQFS1/veMgdzuPcnOM34M6CwxW8jH/lxEa5rBoDeUwu5HHTw==
  /semver/7.3.2:
    dev: true
    engines:
      node: '>=10'
    hasBin: true
    resolution:
      integrity: sha512-OrOb32TeeambH6UrhtShmF7CRDqhL6/5XpPNp2DuRH6+9QLw/orhp72j87v8Qa1ScDkvrrBNpZcDejAirJmfXQ==
  /send/0.17.1:
    dependencies:
      debug: 2.6.9
      depd: 1.1.2
      destroy: 1.0.4
      encodeurl: 1.0.2
      escape-html: 1.0.3
      etag: 1.8.1
      fresh: 0.5.2
      http-errors: 1.7.3
      mime: 1.6.0
      ms: 2.1.1
      on-finished: 2.3.0
      range-parser: 1.2.1
      statuses: 1.5.0
    engines:
      node: '>= 0.8.0'
    resolution:
      integrity: sha512-BsVKsiGcQMFwT8UxypobUKyv7irCNRHk1T0G680vk88yf6LBByGcZJOTJCrTP2xVN6yI+XjPJcNuE3V4fT9sAg==
  /serve-static/1.14.1:
    dependencies:
      encodeurl: 1.0.2
      escape-html: 1.0.3
      parseurl: 1.3.3
      send: 0.17.1
    engines:
      node: '>= 0.8.0'
    resolution:
      integrity: sha512-JMrvUwE54emCYWlTI+hGrGv5I8dEwmco/00EvkzIIsR7MqrHonbD9pO2MOfFnpFntl7ecpZs+3mW+XbQZu9QCg==
  /set-blocking/2.0.0:
    dev: true
    resolution:
      integrity: sha1-BF+XgtARrppoA93TgrJDkrPYkPc=
  /set-value/2.0.1:
    dependencies:
      extend-shallow: 2.0.1
      is-extendable: 0.1.1
      is-plain-object: 2.0.4
      split-string: 3.1.0
    dev: true
    engines:
      node: '>=0.10.0'
    resolution:
      integrity: sha512-JxHc1weCN68wRY0fhCoXpyK55m/XPHafOmK4UWD7m2CI14GMcFypt4w/0+NV5f/ZMby2F6S2wwA7fgynh9gWSw==
  /set-value/3.0.2:
    dependencies:
      is-plain-object: 2.0.4
    dev: true
    engines:
      node: '>=6.0'
    resolution:
      integrity: sha512-npjkVoz+ank0zjlV9F47Fdbjfj/PfXyVhZvGALWsyIYU/qrMzpi6avjKW3/7KeSU2Df3I46BrN1xOI1+6vW0hA==
  /setprototypeof/1.1.1:
    resolution:
      integrity: sha512-JvdAWfbXeIGaZ9cILp38HntZSFSo3mWg6xGcJJsd+d4aRMOqauag1C63dJfDw7OaMYwEbHMOxEZ1lqVRYP2OAw==
  /shebang-command/1.2.0:
    dependencies:
      shebang-regex: 1.0.0
    dev: true
    engines:
      node: '>=0.10.0'
    resolution:
      integrity: sha1-RKrGW2lbAzmJaMOfNj/uXer98eo=
  /shebang-command/2.0.0:
    dependencies:
      shebang-regex: 3.0.0
    engines:
      node: '>=8'
    resolution:
      integrity: sha512-kHxr2zZpYtdmrN1qDjrrX/Z1rR1kG8Dx+gkpK1G4eXmvXswmcE1hTWBWYUzlraYw1/yZp6YuDY77YtvbN0dmDA==
  /shebang-regex/1.0.0:
    dev: true
    engines:
      node: '>=0.10.0'
    resolution:
      integrity: sha1-2kL0l0DAtC2yypcoVxyxkMmO/qM=
  /shebang-regex/3.0.0:
    engines:
      node: '>=8'
    resolution:
      integrity: sha512-7++dFhtcx3353uBaq8DDR4NuxBetBzC7ZQOhmTQInHEd6bSrXdiEyzCvG07Z44UYdLShWUyXt5M/yhz8ekcb1A==
  /shellwords/0.1.1:
    dev: true
    optional: true
    resolution:
      integrity: sha512-vFwSUfQvqybiICwZY5+DAWIPLKsWO31Q91JSKl3UYv+K5c2QRPzn0qzec6QPu1Qc9eHYItiP3NdJqNVqetYAww==
  /signal-exit/3.0.3:
    resolution:
      integrity: sha512-VUJ49FC8U1OxwZLxIbTTrDvLnf/6TDgxZcK8wxR8zs13xpx7xbG60ndBlhNrFi2EMuFRoeDoJO7wthSLq42EjA==
  /sisteransi/1.0.5:
    resolution:
      integrity: sha512-bLGGlR1QxBcynn2d5YmDX4MGjlZvy2MRBDRNHLJ8VI6l6+9FUiyTFNJ0IveOSP0bcXgVDPRcfGqA0pjaqUpfVg==
  /slash/3.0.0:
    engines:
      node: '>=8'
    resolution:
      integrity: sha512-g9Q1haeby36OSStwb4ntCGGGaKsaVSjQ68fBxoQcutl5fS1vuY18H3wSt3jFyFtrkx+Kz0V1G85A4MyAdDMi2Q==
  /sleep-promise/8.0.1:
    resolution:
      integrity: sha1-jXlaJ+ojlT32tSuRCB5eImZZk8U=
  /slice-ansi/2.1.0:
    dependencies:
      ansi-styles: 3.2.1
      astral-regex: 1.0.0
      is-fullwidth-code-point: 2.0.0
    dev: true
    engines:
      node: '>=6'
    resolution:
      integrity: sha512-Qu+VC3EwYLldKa1fCxuuvULvSJOKEgk9pi8dZeCVK7TqBfUNTH4sFkk4joj8afVSfAYgJoSOetjx9QWOJ5mYoQ==
  /slice-ansi/3.0.0:
    dependencies:
      ansi-styles: 4.2.1
      astral-regex: 2.0.0
      is-fullwidth-code-point: 3.0.0
    engines:
      node: '>=8'
    resolution:
      integrity: sha512-pSyv7bSTC7ig9Dcgbw9AuRNUb5k5V6oDudjZoMBSr13qpLBG7tB+zgCkARjq7xIUgdz5P1Qe8u+rSGdouOOIyQ==
  /slice-ansi/4.0.0:
    dependencies:
      ansi-styles: 4.2.1
      astral-regex: 2.0.0
      is-fullwidth-code-point: 3.0.0
    engines:
      node: '>=10'
    resolution:
      integrity: sha512-qMCMfhY040cVHT43K9BFygqYbUPFZKHOg7K73mtTWJRb8pyP3fzf4Ixd5SzdEJQ6MRUg/WBnOLxghZtKKurENQ==
  /snap-shot-compare/3.0.0:
    dependencies:
      check-more-types: 2.24.0
      debug: 4.1.1
      disparity: 3.0.0
      folktale: 2.3.2
      lazy-ass: 1.6.0
      strip-ansi: 5.2.0
      variable-diff: 1.1.0
    dev: true
    engines:
      node: '>=6'
    resolution:
      integrity: sha512-bdwNOAGuKwPU+qsn0ASxTv+QfkXU+3VmkcDOkt965tes+JQQc8d6SfoLiEiRVhCey4v+ip2IjNUSbZm5nnkI9g==
  /snap-shot-core/10.2.0:
    dependencies:
      arg: 4.1.0
      check-more-types: 2.24.0
      common-tags: 1.8.0
      debug: 4.1.1
      escape-quotes: 1.0.2
      folktale: 2.3.2
      is-ci: 2.0.0
      jsesc: 2.5.2
      lazy-ass: 1.6.0
      mkdirp: 0.5.1
      pluralize: 8.0.0
      quote: 0.4.0
      ramda: 0.26.1
    dev: true
    engines:
      node: '>=6'
    hasBin: true
    resolution:
      integrity: sha512-FsP+Wd4SCA4bLSm3vi6OVgfmGQcAQkUhwy45zDjZDm/6dZ5SDIgP40ORHg7z6MgMAK2+fj2DmhW7SXyvMU55Vw==
  /snap-shot-it/7.9.3:
    dependencies:
      '@bahmutov/data-driven': 1.0.0
      check-more-types: 2.24.0
      common-tags: 1.8.0
      debug: 4.1.1
      has-only: 1.1.1
      its-name: 1.0.0
      lazy-ass: 1.6.0
      pluralize: 8.0.0
      ramda: 0.27.0
      snap-shot-compare: 3.0.0
      snap-shot-core: 10.2.0
    dev: true
    engines:
      node: '>=6'
    resolution:
      integrity: sha512-S5e59fbbc02AGA94LFWGVl/y/+jLMLr0/aykCtPYBE5rcyV9pSa63Aoik66/L8SkZ9piqqSmBmRAYm46+QvqBA==
  /snapdragon-node/2.1.1:
    dependencies:
      define-property: 1.0.0
      isobject: 3.0.1
      snapdragon-util: 3.0.1
    dev: true
    engines:
      node: '>=0.10.0'
    resolution:
      integrity: sha512-O27l4xaMYt/RSQ5TR3vpWCAB5Kb/czIcqUFOM/C4fYcLnbZUc1PkjTAMjof2pBWaSTwOUd6qUHcFGVGj7aIwnw==
  /snapdragon-util/3.0.1:
    dependencies:
      kind-of: 3.2.2
    dev: true
    engines:
      node: '>=0.10.0'
    resolution:
      integrity: sha512-mbKkMdQKsjX4BAL4bRYTj21edOf8cN7XHdYUJEe+Zn99hVEYcMvKPct1IqNe7+AZPirn8BCDOQBHQZknqmKlZQ==
  /snapdragon/0.8.2:
    dependencies:
      base: 0.11.2
      debug: 2.6.9
      define-property: 0.2.5
      extend-shallow: 2.0.1
      map-cache: 0.2.2
      source-map: 0.5.7
      source-map-resolve: 0.5.3
      use: 3.1.1
    dev: true
    engines:
      node: '>=0.10.0'
    resolution:
      integrity: sha512-FtyOnWN/wCHTVXOMwvSv26d+ko5vWlIDD6zoUJ7LW8vh+ZBC8QdljveRP+crNrtBwioEUWy/4dMtbBjA4ioNlg==
  /source-map-resolve/0.5.3:
    dependencies:
      atob: 2.1.2
      decode-uri-component: 0.2.0
      resolve-url: 0.2.1
      source-map-url: 0.4.0
      urix: 0.1.0
    dev: true
    resolution:
      integrity: sha512-Htz+RnsXWk5+P2slx5Jh3Q66vhQj1Cllm0zvnaY98+NFx+Dv2CF/f5O/t8x+KaNdrdIAsruNzoh/KpialbqAnw==
  /source-map-support/0.5.19:
    dependencies:
      buffer-from: 1.1.1
      source-map: 0.6.1
    dev: true
    resolution:
      integrity: sha512-Wonm7zOCIJzBGQdB+thsPar0kYuCIzYvxZwlBa87yi/Mdjv7Tip2cyVbLj5o0cFPN4EVkuTwb3GDDyUx2DGnGw==
  /source-map-url/0.4.0:
    dev: true
    resolution:
      integrity: sha1-PpNdfd1zYxuXZZlW1VEo6HtQhKM=
  /source-map/0.5.7:
    dev: true
    engines:
      node: '>=0.10.0'
    resolution:
      integrity: sha1-igOdLRAh0i0eoUyA2OpGi6LvP8w=
  /source-map/0.6.1:
    dev: true
    engines:
      node: '>=0.10.0'
    resolution:
      integrity: sha512-UjgapumWlbMhkBgzT7Ykc5YXUT46F0iKu8SGXq0bcwP5dz/h0Plj6enJqjz1Zbq2l5WaqYnrVbwWOWMyF3F47g==
  /source-map/0.7.3:
    dev: true
    engines:
      node: '>= 8'
    resolution:
      integrity: sha512-CkCj6giN3S+n9qrYiBTX5gystlENnRW5jZeNLHpe6aue+SrHcG5VYwujhW9s4dY31mEGsxBDrHR6oI69fTXsaQ==
  /spdx-correct/3.1.1:
    dependencies:
      spdx-expression-parse: 3.0.1
      spdx-license-ids: 3.0.6
    resolution:
      integrity: sha512-cOYcUWwhCuHCXi49RhFRCyJEK3iPj1Ziz9DpViV3tbZOwXD49QzIN3MpOLJNxh2qwq2lJJZaKMVw9qNi4jTC0w==
  /spdx-exceptions/2.3.0:
    resolution:
      integrity: sha512-/tTrYOC7PPI1nUAgx34hUpqXuyJG+DTHJTnIULG4rDygi4xu/tfgmq1e1cIRwRzwZgo4NLySi+ricLkZkw4i5A==
  /spdx-expression-parse/3.0.1:
    dependencies:
      spdx-exceptions: 2.3.0
      spdx-license-ids: 3.0.6
    resolution:
      integrity: sha512-cbqHunsQWnJNE6KhVSMsMeH5H/L9EpymbzqTQ3uLwNCLZ1Q481oWaofqH7nO6V07xlXwY6PhQdQ2IedWx/ZK4Q==
  /spdx-license-ids/3.0.6:
    resolution:
      integrity: sha512-+orQK83kyMva3WyPf59k1+Y525csj5JejicWut55zeTWANuN17qSiSLUXWtzHeNWORSvT7GLDJ/E/XiIWoXBTw==
  /split-string/3.1.0:
    dependencies:
      extend-shallow: 3.0.2
    dev: true
    engines:
      node: '>=0.10.0'
    resolution:
      integrity: sha512-NzNVhJDYpwceVVii8/Hu6DKfD2G+NrQHlS/V/qgv763EYudVwEcMQNxd2lh+0VrUByXN/oJkl5grOhYWvQUYiw==
  /split/0.3.3:
    dependencies:
      through: 2.3.8
    dev: false
    resolution:
      integrity: sha1-zQ7qXmOiEd//frDwkcQTPi0N0o8=
  /split/1.0.1:
    dependencies:
      through: 2.3.8
    dev: true
    resolution:
      integrity: sha512-mTyOoPbrivtXnwnIxZRFYRrPNtEFKlpB2fvjSnCQUiAA6qAZzqwna5envK4uk6OIeP17CsdF3rSBGYVBsU0Tkg==
  /sprintf-js/1.0.3:
    dev: true
    resolution:
      integrity: sha1-BOaSb2YolTVPPdAVIDYzuFcpfiw=
  /sql-template-tag/3.4.0:
    dependencies:
      decorator-cache-getter: 1.0.0
    dev: true
    engines:
      node: '>=6'
    resolution:
      integrity: sha512-z0OaGSq/CKssb4crRiCT+WheCLBhW7+WineI0ylMHkfXnBJX0BPhUDrHl/slJ31xR1kMxxAOQ/2+7eWXboohPw==
  /sqlite-async/1.1.0:
    dependencies:
      sqlite3: 4.2.0
    dev: true
    resolution:
      integrity: sha512-yPCgZZPkccMcvU8J4Hrt96nSXOEv6UuBLd9KGFdUR9VVkE7voXkWrV2UWODfNbxdDyviS/a+eFWDn86mfBgyJw==
  /sqlite3/4.2.0:
    dependencies:
      nan: 2.14.1
      node-pre-gyp: 0.11.0
    dev: true
    requiresBuild: true
    resolution:
      integrity: sha512-roEOz41hxui2Q7uYnWsjMOTry6TcNUNmp8audCx18gF10P2NknwdpF+E+HKvz/F2NvPKGGBF4NGc+ZPQ+AABwg==
  /sqlite3/5.0.0:
    dependencies:
      node-addon-api: 2.0.0
      node-pre-gyp: 0.11.0
    dev: true
    optionalDependencies:
      node-gyp: 3.8.0
    peerDependenciesMeta:
      node-gyp:
        optional: true
    requiresBuild: true
    resolution:
      integrity: sha512-rjvqHFUaSGnzxDy2AHCwhHy6Zp6MNJzCPGYju4kD8yi6bze4d1/zMTg6C7JI49b7/EM7jKMTvyfN/4ylBKdwfw==
  /sshpk/1.16.1:
    dependencies:
      asn1: 0.2.4
      assert-plus: 1.0.0
      bcrypt-pbkdf: 1.0.2
      dashdash: 1.14.1
      ecc-jsbn: 0.1.2
      getpass: 0.1.7
      jsbn: 0.1.1
      safer-buffer: 2.1.2
      tweetnacl: 0.14.5
    dev: true
    engines:
      node: '>=0.10.0'
    hasBin: true
    resolution:
      integrity: sha512-HXXqVUq7+pcKeLqqZj6mHFUMvXtOJt1uoUx09pFW6011inTMxqI8BA8PM95myrIyyKwdnzjdFjLiE6KBPVtJIg==
  /stack-utils/2.0.2:
    dependencies:
      escape-string-regexp: 2.0.0
    dev: true
    engines:
      node: '>=10'
    resolution:
      integrity: sha512-0H7QK2ECz3fyZMzQ8rH0j2ykpfbnd20BFtfg/SqVC2+sCTtcw0aDTGB7dk+de4U4uUeuz6nOtJcrkFFLG1B0Rg==
  /stacktrace-parser/0.1.10:
    dependencies:
      type-fest: 0.7.1
    dev: true
    engines:
      node: '>=6'
    resolution:
      integrity: sha512-KJP1OCML99+8fhOHxwwzyWrlUuVX5GQ0ZpJTd1DFXhdkrvg1szxfHhawXUZ3g9TkXORQd4/WG68jMlQZ2p8wlg==
  /stat-mode/1.0.0:
    dev: true
    engines:
      node: '>= 6'
    resolution:
      integrity: sha512-jH9EhtKIjuXZ2cWxmXS8ZP80XyC3iasQxMDV8jzhNJpfDb7VbQLVW4Wvsxz9QZvzV+G4YoSfBUVKDOyxLzi/sg==
  /static-extend/0.1.2:
    dependencies:
      define-property: 0.2.5
      object-copy: 0.1.0
    dev: true
    engines:
      node: '>=0.10.0'
    resolution:
      integrity: sha1-YICcOcv/VTNyJv1eC1IPNB8ftcY=
  /statuses/1.5.0:
    engines:
      node: '>= 0.6'
    resolution:
      integrity: sha1-Fhx9rBd2Wf2YEfQ3cfqZOBR4Yow=
  /stealthy-require/1.1.1:
    dev: true
    engines:
      node: '>=0.10.0'
    resolution:
      integrity: sha1-NbCYdbT/SfJqd35QmzCQoyJr8ks=
  /stream-combiner/0.0.4:
    dependencies:
      duplexer: 0.1.1
    dev: false
    resolution:
      integrity: sha1-TV5DPBhSYd3mI8o/RMWGvPXErRQ=
  /stream-meter/1.0.4:
    dependencies:
      readable-stream: 2.3.7
    dev: true
    resolution:
      integrity: sha1-Uq+Vql6nYKJJFxZwTb/5D3Ov3R0=
  /string-argv/0.3.1:
    dev: true
    engines:
      node: '>=0.6.19'
    resolution:
      integrity: sha512-a1uQGz7IyVy9YwhqjZIZu1c8JO8dNIe20xBmSS6qu9kv++k3JGzCVmprbNN5Kn+BgzD5E7YYwg1CcjuJMRNsvg==
<<<<<<< HEAD
  /string-hash/1.1.3:
    dev: true
    resolution:
      integrity: sha1-6Kr8CsGFW0Zmkp7X3RJ1311sgRs=
  /string-length/3.1.0:
    dependencies:
      astral-regex: 1.0.0
      strip-ansi: 5.2.0
    engines:
      node: '>=8'
    resolution:
      integrity: sha512-Ttp5YvkGm5v9Ijagtaz1BnN+k9ObpvS0eIBblPMp2YWL8FBmi9qblQ9fexc2k/CXFgrTIteU3jAw3payCnwSTA==
=======
>>>>>>> e93624d9
  /string-length/4.0.1:
    dependencies:
      char-regex: 1.0.2
      strip-ansi: 6.0.0
    dev: true
    engines:
      node: '>=10'
    resolution:
      integrity: sha512-PKyXUd0LK0ePjSOnWn34V2uD6acUWev9uy0Ft05k0E8xRW+SKcA0F7eMr7h5xlzfn+4O3N+55rduYyet3Jk+jw==
  /string-width/1.0.2:
    dependencies:
      code-point-at: 1.1.0
      is-fullwidth-code-point: 1.0.0
      strip-ansi: 3.0.1
    dev: true
    engines:
      node: '>=0.10.0'
    resolution:
      integrity: sha1-EYvfW4zcUaKn5w0hHgfisLmxB9M=
  /string-width/3.1.0:
    dependencies:
      emoji-regex: 7.0.3
      is-fullwidth-code-point: 2.0.0
      strip-ansi: 5.2.0
    dev: true
    engines:
      node: '>=6'
    resolution:
      integrity: sha512-vafcv6KjVZKSgz06oM/H6GDBrAtz8vdhQakGjFIvNrHA6y3HCF1CInLy+QLq8dTJPQ1b+KDUqDFctkdRW44e1w==
  /string-width/4.2.0:
    dependencies:
      emoji-regex: 8.0.0
      is-fullwidth-code-point: 3.0.0
      strip-ansi: 6.0.0
    engines:
      node: '>=8'
    resolution:
      integrity: sha512-zUz5JD+tgqtuDjMhwIg5uFVV3dtqZ9yQJlZVfq4I01/K5Paj5UHj7VyrQOJvzawSVlKpObApbfD0Ed6yJc+1eg==
  /string_decoder/1.1.1:
    dependencies:
      safe-buffer: 5.1.2
    resolution:
      integrity: sha512-n/ShnvDi6FHbbVfviro+WojiFzv+s8MPMHBczVePfUpDJLwoLT0ht1l4YwBCbi8pJAveEEdnkHyPyTP/mzRfwg==
  /string_decoder/1.3.0:
    dependencies:
      safe-buffer: 5.2.1
    resolution:
      integrity: sha512-hkRX8U1WjJFd8LsDJ2yQ/wWWxaopEsABU1XfkM8A+j0+85JAGppt16cr1Whg6KIbb4okU6Mql6BOj+uup/wKeA==
  /stringify-object/3.3.0:
    dependencies:
      get-own-enumerable-property-symbols: 3.0.2
      is-obj: 1.0.1
      is-regexp: 1.0.0
    dev: true
    engines:
      node: '>=4'
    resolution:
      integrity: sha512-rHqiFh1elqCQ9WPLIC8I0Q/g/wj5J1eMkyoiD6eoQApWHP0FtlK7rqnhmabL5VUY9JQCcqwwvlOaSuutekgyrw==
  /strip-ansi/3.0.1:
    dependencies:
      ansi-regex: 2.1.1
    dev: true
    engines:
      node: '>=0.10.0'
    resolution:
      integrity: sha1-ajhfuIU9lS1f8F0Oiq+UJ43GPc8=
  /strip-ansi/5.2.0:
    dependencies:
      ansi-regex: 4.1.0
    dev: true
    engines:
      node: '>=6'
    resolution:
      integrity: sha512-DuRs1gKbBqsMKIZlrffwlug8MHkcnpjs5VPmL1PAh+mA30U0DTotfDZ0d2UUsXpPmPmMMJ6W773MaA3J+lbiWA==
  /strip-ansi/6.0.0:
    dependencies:
      ansi-regex: 5.0.0
    engines:
      node: '>=8'
    resolution:
      integrity: sha512-AuvKTrTfQNYNIctbR1K/YGTR1756GycPsg7b9bdV9Duqur4gv6aKqHXah67Z8ImS7WEz5QVcOtlfW2rZEugt6w==
  /strip-bom/4.0.0:
    dev: true
    engines:
      node: '>=8'
    resolution:
      integrity: sha512-3xurFv5tEgii33Zi8Jtp55wEIILR9eh34FAW00PZf+JnSsTmV/ioewSgQl97JHvgjoRGwPShsWm+IdrxB35d0w==
  /strip-eof/1.0.0:
    dev: true
    engines:
      node: '>=0.10.0'
    resolution:
      integrity: sha1-u0P/VZim6wXYm1n80SnJgzE2Br8=
  /strip-final-newline/2.0.0:
    engines:
      node: '>=6'
    resolution:
      integrity: sha512-BrpvfNAE3dcvq7ll3xVumzjKjZQ5tI1sEUIKr3Uoks0XUl45St3FlatVqef9prk4jRDzhW6WZg+3bk93y6pLjA==
  /strip-indent/3.0.0:
    dependencies:
      min-indent: 1.0.1
    engines:
      node: '>=8'
    resolution:
      integrity: sha512-laJTa3Jb+VQpaC6DseHhF7dXVqHTfJPCRDaEbid/drOhgitgYku/letMUqOXFoWV0zIIUbjpdH2t+tYj4bQMRQ==
  /strip-json-comments/2.0.1:
    dev: true
    engines:
      node: '>=0.10.0'
    resolution:
      integrity: sha1-PFMZQukIwml8DsNEhYwobHygpgo=
  /strip-json-comments/3.1.1:
    dev: true
    engines:
      node: '>=8'
    resolution:
      integrity: sha512-6fPc+R4ihwqP6N/aIv2f1gMH8lOVtWQHoqC4yK6oSDVVocumAsfCqjkXnqiYMhmMwS/mEHLp7Vehlt3ql6lEig==
  /supports-color/2.0.0:
    dev: true
    engines:
      node: '>=0.8.0'
    resolution:
      integrity: sha1-U10EXOa2Nj+kARcIRimZXp3zJMc=
  /supports-color/5.5.0:
    dependencies:
      has-flag: 3.0.0
    engines:
      node: '>=4'
    resolution:
      integrity: sha512-QjVjwdXIt408MIiAqCX4oUKsgU2EqAGzs2Ppkm4aQYbjm+ZEWEcW4SfFNTr4uMNZma0ey4f5lgLrkB0aX0QMow==
  /supports-color/7.1.0:
    dependencies:
      has-flag: 4.0.0
    engines:
      node: '>=8'
    resolution:
      integrity: sha512-oRSIpR8pxT1Wr2FquTNnGet79b3BWljqOuoW/h4oBhxJ/HUbX5nX6JSruTkvXDCFMwDPvsaTTbvMLKZWSy0R5g==
  /supports-hyperlinks/2.1.0:
    dependencies:
      has-flag: 4.0.0
      supports-color: 7.1.0
    engines:
      node: '>=8'
    resolution:
      integrity: sha512-zoE5/e+dnEijk6ASB6/qrK+oYdm2do1hjoLWrqUC/8WEIW1gbxFcKuBof7sW8ArN6e+AYvsE8HBGiVRWL/F5CA==
  /symbol-tree/3.2.4:
    dev: true
    resolution:
      integrity: sha512-9QNk5KwDF+Bvz+PyObkmSYjI5ksVUYtjW7AU22r2NKcfLJcXp96hkDWU3+XndOsUb+AQ9QhfzfCT2O+CNWT5Tw==
  /table/5.4.6:
    dependencies:
      ajv: 6.12.5
      lodash: 4.17.19
      slice-ansi: 2.1.0
      string-width: 3.1.0
    dev: true
    engines:
      node: '>=6.0.0'
    resolution:
      integrity: sha512-wmEc8m4fjnob4gt5riFRtTu/6+4rSe12TpAELNSqHMfF3IqnA+CH37USM6/YR3qRZv7e56kAEAtd6nKZaxe0Ug==
  /tapable/1.1.3:
    dev: true
    engines:
      node: '>=6'
    resolution:
      integrity: sha512-4WK/bYZmj8xLr+HUCODHGF1ZFzsYffasLUgEiMBY4fgtltdO6B4WJtlSbPaDTLpYTcGVwM2qLnFTICEcNxs3kA==
  /tar-stream/2.1.3:
    dependencies:
      bl: 4.0.3
      end-of-stream: 1.4.4
      fs-constants: 1.0.0
      inherits: 2.0.4
      readable-stream: 3.6.0
    dev: false
    engines:
      node: '>=6'
    resolution:
      integrity: sha512-Z9yri56Dih8IaK8gncVPx4Wqt86NDmQTSh49XLZgjWpGZL9GK9HKParS2scqHCC4w6X9Gh2jwaU45V47XTKwVA==
  /tar-stream/2.1.4:
    dependencies:
      bl: 4.0.3
      end-of-stream: 1.4.4
      fs-constants: 1.0.0
      inherits: 2.0.4
      readable-stream: 3.6.0
    engines:
      node: '>=6'
    resolution:
      integrity: sha512-o3pS2zlG4gxr67GmFYBLlq+dM8gyRGUOvsrHclSkvtVtQbjV0s/+ZE8OpICbaj8clrX3tjeHngYGP7rweaBnuw==
  /tar/2.2.2:
    dependencies:
      block-stream: 0.0.9
      fstream: 1.0.12
      inherits: 2.0.4
    dev: true
    optional: true
    resolution:
      integrity: sha512-FCEhQ/4rE1zYv9rYXJw/msRqsnmlje5jHP6huWeBZ704jUTy02c5AZyWujpMR1ax6mVw9NyJMfuK2CMDWVIfgA==
  /tar/4.4.13:
    dependencies:
      chownr: 1.1.4
      fs-minipass: 1.2.7
      minipass: 2.9.0
      minizlib: 1.3.3
      mkdirp: 0.5.5
      safe-buffer: 5.2.1
      yallist: 3.1.1
    dev: true
    engines:
      node: '>=4.5'
    resolution:
      integrity: sha512-w2VwSrBoHa5BsSyH+KxEqeQBAllHhccyMFVHtGtdMpF4W7IRWfZjFiQceJPChOeTsSDVUpER2T8FA93pr0L+QA==
  /tar/6.0.2:
    dependencies:
      chownr: 2.0.0
      fs-minipass: 2.1.0
      minipass: 3.1.3
      minizlib: 2.1.0
      mkdirp: 1.0.4
      yallist: 4.0.0
    dev: false
    engines:
      node: '>= 10'
    resolution:
      integrity: sha512-Glo3jkRtPcvpDlAs/0+hozav78yoXKFr+c4wgw62NNMO3oo4AaJdCo21Uu7lcwr55h39W2XD1LMERc64wtbItg==
  /tar/6.0.5:
    dependencies:
      chownr: 2.0.0
      fs-minipass: 2.1.0
      minipass: 3.1.3
      minizlib: 2.1.2
      mkdirp: 1.0.4
      yallist: 4.0.0
    engines:
      node: '>= 10'
    resolution:
      integrity: sha512-0b4HOimQHj9nXNEAA7zWwMM91Zhhba3pspja6sQbgTpynOJf+bkjBnfybNYzbpLbnwXnbyB4LOREvlyXLkCHSg==
  /temp-dir/1.0.0:
    engines:
      node: '>=4'
    resolution:
      integrity: sha1-CnwOom06Oa+n4OvqnB/AvE2qAR0=
  /temp-dir/2.0.0:
    engines:
      node: '>=8'
    resolution:
      integrity: sha512-aoBAniQmmwtcKp/7BzsH8Cxzv8OL736p7v1ihGb5e9DJ9kTwGWHrQrVB5+lfVDzfGrdRzXch+ig7LHaY1JTOrg==
  /temp-write/4.0.0:
    dependencies:
      graceful-fs: 4.2.4
      is-stream: 2.0.0
      make-dir: 3.1.0
      temp-dir: 1.0.0
      uuid: 3.4.0
    engines:
      node: '>=8'
    resolution:
      integrity: sha512-HIeWmj77uOOHb0QX7siN3OtwV3CTntquin6TNVg6SHOqCP3hYKmox90eeFOGaY1MqJ9WYDDjkyZrW6qS5AWpbw==
  /temp/0.4.0:
    dev: true
    engines:
      '0': node >=0.4.0
    resolution:
      integrity: sha1-ZxrWPVe+D+nXKUZks/xABjZnimA=
  /tempy/0.6.0:
    dependencies:
      is-stream: 2.0.0
      temp-dir: 2.0.0
      type-fest: 0.16.0
      unique-string: 2.0.0
    engines:
      node: '>=10'
    resolution:
      integrity: sha512-G13vtMYPT/J8A4X2SjdtBTphZlrp1gKv6hZiOjw14RCWg6GbHuQBGtjlx75xLbYV/wEc0D7G5K4rxKP/cXk8Bw==
  /tempy/0.7.0:
    dependencies:
      del: 5.1.0
      is-stream: 2.0.0
      temp-dir: 2.0.0
      type-fest: 0.16.0
      unique-string: 2.0.0
    dev: false
    engines:
      node: '>=10'
    resolution:
      integrity: sha512-YcFJbGum4B10jqKroKsci0kE5eEzRCMCTCa0ATtRC6zApBboaOnug1igqAbRC9SCvyqTRI9Xt8NYVggQr4k9hw==
  /tempy/0.7.1:
    dependencies:
      del: 6.0.0
      is-stream: 2.0.0
      temp-dir: 2.0.0
      type-fest: 0.16.0
      unique-string: 2.0.0
    dev: true
    engines:
      node: '>=10'
    resolution:
      integrity: sha512-vXPxwOyaNVi9nyczO16mxmHGpl6ASC5/TVhRRHpqeYHvKQm58EaWNvZXxAhR0lYYnBOQFjXjhzeLsaXdjxLjRg==
  /terminal-link/2.1.1:
    dependencies:
      ansi-escapes: 4.3.1
      supports-hyperlinks: 2.1.0
    engines:
      node: '>=8'
    resolution:
      integrity: sha512-un0FmiRUQNr5PJqy9kP7c40F5BOfpGlYTrxonDChEZB7pzZxRNp/bt+ymiy9/npwXya9KH99nJ/GXFIiUkYGFQ==
  /test-exclude/6.0.0:
    dependencies:
      '@istanbuljs/schema': 0.1.2
      glob: 7.1.6
      minimatch: 3.0.4
    dev: true
    engines:
      node: '>=8'
    resolution:
      integrity: sha512-cAGWPIyOHU6zlmg88jwm7VRyXnMN7iV68OGAbYDk/Mh/xC/pzVPlQtY6ngoIH/5/tciuhGfvESU8GrHrcxD56w==
  /text-table/0.2.0:
    dev: true
    resolution:
      integrity: sha1-f17oI66AUgfACvLfSoTsP8+lcLQ=
  /thenify-all/1.6.0:
    dependencies:
      thenify: 3.3.0
    dev: true
    engines:
      node: '>=0.8'
    resolution:
      integrity: sha1-GhkY1ALY/D+Y+/I02wvMjMEOlyY=
  /thenify/3.3.0:
    dependencies:
      any-promise: 1.3.0
    dev: true
    resolution:
      integrity: sha1-5p44obq+lpsBCCB5eLn2K4hgSDk=
  /throat/5.0.0:
    dev: true
    resolution:
      integrity: sha512-fcwX4mndzpLQKBS1DVYhGAcYaYt7vsHNIvQV+WXMvnow5cgjPphq5CaayLaGsjRdSCKZFNGt7/GYAuXaNOiYCA==
  /throttleit/1.0.0:
    dev: true
    resolution:
      integrity: sha1-nnhYNtr0Z0MUWlmEtiaNgoUorGw=
  /through/2.3.8:
    resolution:
      integrity: sha1-DdTJ/6q8NXlgsbckEV1+Doai4fU=
  /tmp/0.2.1:
    dependencies:
      rimraf: 3.0.2
    engines:
      node: '>=8.17.0'
    resolution:
      integrity: sha512-76SUhtfqR2Ijn+xllcI5P1oyannHNHByD80W1q447gU3mp9G9PSpGdWmjUOHRDPiHYacIk66W7ubDTuPF3BEtQ==
  /tmpl/1.0.4:
    dev: true
    resolution:
      integrity: sha1-I2QN17QtAEM5ERQIIOXPRA5SHdE=
  /to-fast-properties/2.0.0:
    dev: true
    engines:
      node: '>=4'
    resolution:
      integrity: sha1-3F5pjL0HkmW8c+A3doGk5Og/YW4=
  /to-object-path/0.3.0:
    dependencies:
      kind-of: 3.2.2
    dev: true
    engines:
      node: '>=0.10.0'
    resolution:
      integrity: sha1-KXWIt7Dn4KwI4E5nL4XB9JmeF68=
  /to-regex-range/2.1.1:
    dependencies:
      is-number: 3.0.0
      repeat-string: 1.6.1
    dev: true
    engines:
      node: '>=0.10.0'
    resolution:
      integrity: sha1-fIDBe53+vlmeJzZ+DU3VWQFB2zg=
  /to-regex-range/5.0.1:
    dependencies:
      is-number: 7.0.0
    engines:
      node: '>=8.0'
    resolution:
      integrity: sha512-65P7iz6X5yEr1cwcgvQxbbIw7Uk3gOy5dIdtZ4rDveLqhrdJP+Li/Hx6tyK0NEb+2GCyneCMJiGqrADCSNk8sQ==
  /to-regex/3.0.2:
    dependencies:
      define-property: 2.0.2
      extend-shallow: 3.0.2
      regex-not: 1.0.2
      safe-regex: 1.1.0
    dev: true
    engines:
      node: '>=0.10.0'
    resolution:
      integrity: sha512-FWtleNAtZ/Ki2qtqej2CXTOayOH9bHDQF+Q48VpWyDXjbYxA4Yz8iDB31zXOBUlOHHKidDbqGVrTUvQMPmBGBw==
  /toidentifier/1.0.0:
    engines:
      node: '>=0.6'
    resolution:
      integrity: sha512-yaOH/Pk/VEhBWWTlhI+qXxDFXlejDGcQipMlyxda9nthulaxLZUNcUqFxokp0vcYnvteJln5FNQDRrxj3YcbVw==
  /tough-cookie/2.5.0:
    dependencies:
      psl: 1.8.0
      punycode: 2.1.1
    dev: true
    engines:
      node: '>=0.8'
    resolution:
      integrity: sha512-nlLsUzgm1kfLXSXfRZMc1KLAugd4hqJHDTvc2hDIwS3mZAfMEuMbc03SujMF+GEcpaX/qboeycw6iO8JwVv2+g==
  /tough-cookie/3.0.1:
    dependencies:
      ip-regex: 2.1.0
      psl: 1.8.0
      punycode: 2.1.1
    dev: true
    engines:
      node: '>=6'
    resolution:
      integrity: sha512-yQyJ0u4pZsv9D4clxO69OEjLWYw+jbgspjTue4lTQZLfV0c5l1VmK2y1JK8E9ahdpltPOaAThPcp5nKPUgSnsg==
  /tr46/2.0.2:
    dependencies:
      punycode: 2.1.1
    dev: true
    engines:
      node: '>=8'
    resolution:
      integrity: sha512-3n1qG+/5kg+jrbTzwAykB5yRYtQCTqOGKq5U5PE3b0a1/mzo6snDhjGS0zJVJunO0NrT3Dg1MLy5TjWP/UJppg==
  /trim-newlines/3.0.0:
    dev: true
    engines:
      node: '>=8'
    resolution:
      integrity: sha512-C4+gOpvmxaSMKuEf9Qc134F1ZuOHVXKRbtEflf4NTtuuJDEIJ9p5PXsalL8SkeRw+qit1Mo+yuvMPAKwWg/1hA==
  /ts-jest/26.4.0_jest@26.4.2+typescript@4.0.3:
    dependencies:
      '@types/jest': 26.0.14
      bs-logger: 0.2.6
      buffer-from: 1.1.1
      fast-json-stable-stringify: 2.1.0
      jest: 26.4.2
      jest-util: 26.3.0
      json5: 2.1.3
      lodash.memoize: 4.1.2
      make-error: 1.3.6
      mkdirp: 1.0.4
      semver: 7.3.2
      typescript: 4.0.3
      yargs-parser: 20.2.0
    dev: true
    engines:
      node: '>= 10'
    hasBin: true
    peerDependencies:
      jest: '>=26 <27'
      typescript: '>=3.8 <5.0'
    resolution:
      integrity: sha512-ofBzoCqf6Nv/PoWb/ByV3VNKy2KJSikamOBxvR3E6eVdIw10GwAXoyvMWXXjZJK2s6S27ZE8fI+JBTnGaovl6Q==
  /ts-loader/8.0.4_typescript@4.0.3:
    dependencies:
      chalk: 2.4.2
      enhanced-resolve: 4.2.0
      loader-utils: 1.4.0
      micromatch: 4.0.2
      semver: 6.3.0
      typescript: 4.0.3
    dev: true
    engines:
      node: '>=10.0.0'
    peerDependencies:
      typescript: '*'
    resolution:
      integrity: sha512-5u8KF1SW8eCUb/Ff7At81e3wznPmT/27fvaGRO9CziVy+6NlPVRvrzSox4OwU0/e6OflOUB32Err4VquysCSAQ==
  /ts-node/9.0.0_typescript@4.0.3:
    dependencies:
      arg: 4.1.3
      diff: 4.0.2
      make-error: 1.3.6
      source-map-support: 0.5.19
      typescript: 4.0.3
      yn: 3.1.1
    dev: true
    engines:
      node: '>=10.0.0'
    hasBin: true
    peerDependencies:
      typescript: '>=2.7'
    resolution:
      integrity: sha512-/TqB4SnererCDR/vb4S/QvSZvzQMJN8daAslg7MeaiHvD8rDZsSfXmNeNumyZZzMned72Xoq/isQljYSt8Ynfg==
  /tslib/1.13.0:
    resolution:
      integrity: sha512-i/6DQjL8Xf3be4K/E6Wgpekn5Qasl1usyw++dAA35Ue5orEn65VIxOA+YvNNl9HV3qv70T7CNwjODHZrLwvd1Q==
  /tsutils/3.17.1_typescript@4.0.3:
    dependencies:
      tslib: 1.13.0
      typescript: 4.0.3
    dev: true
    engines:
      node: '>= 6'
    peerDependencies:
      typescript: '>=2.8.0 || >= 3.2.0-dev || >= 3.3.0-dev || >= 3.4.0-dev || >= 3.5.0-dev || >= 3.6.0-dev || >= 3.6.0-beta || >= 3.7.0-dev || >= 3.7.0-beta'
    resolution:
      integrity: sha512-kzeQ5B8H3w60nFY2g8cJIuH7JDpsALXySGtwGJ0p2LSjLgay3NdIpqq5SoOBe46bKDW2iq25irHCr8wjomUS2g==
  /tunnel-agent/0.6.0:
    dependencies:
      safe-buffer: 5.2.1
    dev: true
    resolution:
      integrity: sha1-J6XeoGs2sEoKmWZ3SykIaPD8QP0=
  /tweetnacl/0.14.5:
    dev: true
    resolution:
      integrity: sha1-WuaBd/GS1EViadEIr6k/+HQ/T2Q=
  /type-check/0.3.2:
    dependencies:
      prelude-ls: 1.1.2
    dev: true
    engines:
      node: '>= 0.8.0'
    resolution:
      integrity: sha1-WITKtRLPHTVeP7eE8wgEsrUg23I=
  /type-check/0.4.0:
    dependencies:
      prelude-ls: 1.2.1
    dev: true
    engines:
      node: '>= 0.8.0'
    resolution:
      integrity: sha512-XleUoc9uwGXqjWwXaUTZAmzMcFZ5858QA2vvx1Ur5xIcixXIP+8LnFDgRplU30us6teqdlskFfu+ae4K79Ooew==
  /type-detect/4.0.8:
    dev: true
    engines:
      node: '>=4'
    resolution:
      integrity: sha512-0fr/mIH1dlO+x7TlcMy+bIDqKPsw/70tVyeHW787goQjhmqaZe10uwLujubK9q9Lg6Fiho1KUKDYz0Z7k7g5/g==
  /type-fest/0.11.0:
    engines:
      node: '>=8'
    resolution:
      integrity: sha512-OdjXJxnCN1AvyLSzeKIgXTXxV+99ZuXl3Hpo9XpJAv9MBcHrrJOQ5kV7ypXOuQie+AmWG25hLbiKdwYTifzcfQ==
  /type-fest/0.13.1:
    dev: true
    engines:
      node: '>=10'
    resolution:
      integrity: sha512-34R7HTnG0XIJcBSn5XhDd7nNFPRcXYRZrBB2O2jdKqYODldSzBAqzsWoZYYvduky73toYS/ESqxPvkDf/F0XMg==
  /type-fest/0.16.0:
    engines:
      node: '>=10'
    resolution:
      integrity: sha512-eaBzG6MxNzEn9kiwvtre90cXaNLkmadMWa1zQMs3XORCXNbsH/OewwbxC5ia9dCxIxnTAsSxXJaa/p5y8DlvJg==
  /type-fest/0.6.0:
    engines:
      node: '>=8'
    resolution:
      integrity: sha512-q+MB8nYR1KDLrgr4G5yemftpMC7/QLqVndBmEEdqzmNj5dcFOO4Oo8qlwZE3ULT3+Zim1F8Kq4cBnikNhlCMlg==
  /type-fest/0.7.1:
    dev: true
    engines:
      node: '>=8'
    resolution:
      integrity: sha512-Ne2YiiGN8bmrmJJEuTWTLJR32nh/JdL1+PSicowtNb0WFpn59GK8/lfD61bVtzguz7b3PBt74nxpv/Pw5po5Rg==
  /type-fest/0.8.1:
    engines:
      node: '>=8'
    resolution:
      integrity: sha512-4dbzIzqvjtgiM5rw1k5rEHtBANKmdudhGyBEajN01fEyhaAIhsoKNy6y7+IN93IfpFtwY9iqi7kD+xwKhQsNJA==
  /type-is/1.6.18:
    dependencies:
      media-typer: 0.3.0
      mime-types: 2.1.27
    engines:
      node: '>= 0.6'
    resolution:
      integrity: sha512-TkRKr9sUTxEH8MdfuCSP7VizJyzRNMjj2J2do2Jr3Kym598JVdEksuzPQCnlFPW4ky9Q+iA+ma9BGm06XQBy8g==
  /typedarray-to-buffer/3.1.5:
    dependencies:
      is-typedarray: 1.0.0
    dev: true
    resolution:
      integrity: sha512-zdu8XMNEDepKKR+XYOXAVPtWui0ly0NtohUscw+UmaHiAWT8hrV1rr//H6V+0DvJ3OQ19S979M0laLfX8rm82Q==
  /typescript/4.0.3:
    dev: true
    engines:
      node: '>=4.2.0'
    hasBin: true
    resolution:
      integrity: sha512-tEu6DGxGgRJPb/mVPIZ48e69xCn2yRmCgYmDugAVwmJ6o+0u1RI18eO7E7WBTLYLaEVVOhwQmcdhQHweux/WPg==
  /uid2/0.0.3:
    dev: true
    resolution:
      integrity: sha1-SDEm4Rd03y9xuLY53NeZw3YWK4I=
  /undici/2.0.5:
    dev: false
    resolution:
      integrity: sha512-KluDT7X78oGS+/3bxwGE06e/4x4wbuK7TNmTMLPJNmEOkzrLGBMwAnWMxm3PukR9BnB7k20IzOpGjl90AltwFQ==
  /union-value/1.0.1:
    dependencies:
      arr-union: 3.1.0
      get-value: 2.0.6
      is-extendable: 0.1.1
      set-value: 2.0.1
    dev: true
    engines:
      node: '>=0.10.0'
    resolution:
      integrity: sha512-tJfXmxMeWYnczCVs7XAEvIV7ieppALdyepWMkHkwciRpZraG/xwT+s2JN8+pr1+8jCRf80FFzvr+MpQeeoF4Xg==
  /unique-string/2.0.0:
    dependencies:
      crypto-random-string: 2.0.0
    engines:
      node: '>=8'
    resolution:
      integrity: sha512-uNaeirEPvpZWSgzwsPGtU2zVSTrn/8L5q/IexZmH0eH6SA73CmAA5U4GwORTxQAZs95TAXLNqeLoPPNO5gZfWg==
  /unique-temp-dir/1.0.0:
    dependencies:
      mkdirp: 0.5.5
      os-tmpdir: 1.0.2
      uid2: 0.0.3
    dev: true
    engines:
      node: '>=0.10.0'
    resolution:
      integrity: sha1-bc6VsmgcoAPuv7MEpBX5y6vMU4U=
  /universalify/0.1.2:
    dev: true
    engines:
      node: '>= 4.0.0'
    resolution:
      integrity: sha512-rBJeI5CXAlmy1pV+617WB9J63U6XcazHHF2f2dbJix4XzpUF0RS3Zbj0FGIOCAva5P/d/GBOYaACQ1w+0azUkg==
  /unpipe/1.0.0:
    engines:
      node: '>= 0.8'
    resolution:
      integrity: sha1-sr9O6FFKrmFltIF4KdIbLvSZBOw=
  /unset-value/1.0.0:
    dependencies:
      has-value: 0.3.1
      isobject: 3.0.1
    dev: true
    engines:
      node: '>=0.10.0'
    resolution:
      integrity: sha1-g3aHP30jNRef+x5vw6jtDfyKtVk=
  /uri-js/4.4.0:
    dependencies:
      punycode: 2.1.1
    dev: true
    resolution:
      integrity: sha512-B0yRTzYdUCCn9n+F4+Gh4yIDtMQcaJsmYBDsTSG8g/OejKBodLQ2IHfN3bM7jUsRXndopT7OIXWdYqc1fjmV6g==
  /urix/0.1.0:
    deprecated: 'Please see https://github.com/lydell/urix#deprecated'
    dev: true
    resolution:
      integrity: sha1-2pN/emLiH+wf0Y1Js1wpNQZ6bHI=
  /url-parse/1.4.7:
    dependencies:
      querystringify: 2.2.0
      requires-port: 1.0.0
    resolution:
      integrity: sha512-d3uaVyzDB9tQoSXFvuSUNFibTd9zxd2bkVrDRvF5TmvWWQwqE4lgYJ5m+x1DbecWkw+LK4RNl2CU1hHuOKPVlg==
  /use/3.1.1:
    dev: true
    engines:
      node: '>=0.10.0'
    resolution:
      integrity: sha512-cwESVXlO3url9YWlFW/TA9cshCEhtu7IKJ/p5soJ/gGpj7vbvFrAY/eIioQ6Dw23KjZhYgiIo8HOs1nQ2vr/oQ==
  /util-deprecate/1.0.2:
    resolution:
      integrity: sha1-RQ1Nyfpw3nMnYvvS1KKJgUGaDM8=
  /utils-merge/1.0.1:
    engines:
      node: '>= 0.4.0'
    resolution:
      integrity: sha1-n5VxD1CiZ5R7LMwSR0HBAoQn5xM=
  /uuid/3.4.0:
    hasBin: true
    resolution:
      integrity: sha512-HjSDRw6gZE5JMggctHBcjVak08+KEVhSIiDzFnT9S9aegmp85S/bReBVTb4QTFaRNptJ9kuYaNhnbNEOkbKb/A==
  /uuid/8.1.0:
    hasBin: true
    resolution:
      integrity: sha512-CI18flHDznR0lq54xBycOVmphdCYnQLKn8abKn7PXUiKUGdEd+/l9LWNJmugXel4hXq7S+RMNl34ecyC9TntWg==
  /uuid/8.3.0:
    hasBin: true
    resolution:
      integrity: sha512-fX6Z5o4m6XsXBdli9g7DtWgAx+osMsRRZFKma1mIUsLCz6vRvv+pz5VNbyu9UEDzpMWulZfvpgb/cmDXVulYFQ==
  /v8-compile-cache/2.1.1:
    dev: true
    resolution:
      integrity: sha512-8OQ9CL+VWyt3JStj7HX7/ciTL2V3Rl1Wf5OL+SNTm0yK1KvtReVulksyeRnCANHHuUxHlQig+JJDlUhBt1NQDQ==
  /v8-to-istanbul/5.0.1:
    dependencies:
      '@types/istanbul-lib-coverage': 2.0.3
      convert-source-map: 1.7.0
      source-map: 0.7.3
    dev: true
    engines:
      node: '>=10.10.0'
    resolution:
      integrity: sha512-mbDNjuDajqYe3TXFk5qxcQy8L1msXNE37WTlLoqqpBfRsimbNcrlhQlDPntmECEcUvdC+AQ8CyMMf6EUx1r74Q==
  /validate-npm-package-license/3.0.4:
    dependencies:
      spdx-correct: 3.1.1
      spdx-expression-parse: 3.0.1
    resolution:
      integrity: sha512-DpKm2Ui/xN7/HQKCtpZxoRWBhZ9Z0kqtygG8XCgNQ8ZlDnxuQmWhj566j8fN4Cu3/JmbhsDo7fcAJq4s9h27Ew==
  /variable-diff/1.1.0:
    dependencies:
      chalk: 1.1.3
      object-assign: 4.1.1
    dev: true
    resolution:
      integrity: sha1-0r1cZtt2wTh52W5qMG7cmJ35eNo=
  /vary/1.1.2:
    engines:
      node: '>= 0.8'
    resolution:
      integrity: sha1-IpnwLG3tMNSllhsLn3RSShj2NPw=
  /verror/1.10.0:
    dependencies:
      assert-plus: 1.0.0
      core-util-is: 1.0.2
      extsprintf: 1.4.0
    dev: true
    engines:
      '0': node >=0.6.0
    resolution:
      integrity: sha1-OhBcoXBTr1XW4nDB+CiGguGNpAA=
  /w3c-hr-time/1.0.2:
    dependencies:
      browser-process-hrtime: 1.0.0
    dev: true
    resolution:
      integrity: sha512-z8P5DvDNjKDoFIHK7q8r8lackT6l+jo/Ye3HOle7l9nICP9lf1Ci25fy9vHd0JOWewkIFzXIEig3TdKT7JQ5fQ==
  /w3c-xmlserializer/2.0.0:
    dependencies:
      xml-name-validator: 3.0.0
    dev: true
    engines:
      node: '>=10'
    resolution:
      integrity: sha512-4tzD0mF8iSiMiNs30BiLO3EpfGLZUT2MSX/G+o7ZywDzliWQ3OPtTZ0PTC3B3ca1UAf4cJMHB+2Bf56EriJuRA==
  /walker/1.0.7:
    dependencies:
      makeerror: 1.0.11
    dev: true
    resolution:
      integrity: sha1-L3+bj9ENZ3JisYqITijRlhjgKPs=
  /webidl-conversions/5.0.0:
    dev: true
    engines:
      node: '>=8'
    resolution:
      integrity: sha512-VlZwKPCkYKxQgeSbH5EyngOmRp7Ww7I9rQLERETtf5ofd9pGeswWiOtogpEO850jziPRarreGxn5QIiTqpb2wA==
  /webidl-conversions/6.1.0:
    dev: true
    engines:
      node: '>=10.4'
    resolution:
      integrity: sha512-qBIvFLGiBpLjfwmYAaHPXsn+ho5xZnGvyGvsarywGNc8VyQJUMHJ8OBKGGrPER0okBeMDaan4mNBlgBROxuI8w==
  /whatwg-encoding/1.0.5:
    dependencies:
      iconv-lite: 0.4.24
    dev: true
    resolution:
      integrity: sha512-b5lim54JOPN9HtzvK9HFXvBma/rnfFeqsic0hSpjtDbVxR3dJKLc+KB4V6GgiGOvl7CY/KNh8rxSo9DKQrnUEw==
  /whatwg-mimetype/2.3.0:
    dev: true
    resolution:
      integrity: sha512-M4yMwr6mAnQz76TbJm914+gPpB/nCwvZbJU28cUD6dR004SAxDLOOSUaB1JDRqLtaOV/vi0IC5lEAGFgrjGv/g==
  /whatwg-url/8.1.0:
    dependencies:
      lodash.sortby: 4.7.0
      tr46: 2.0.2
      webidl-conversions: 5.0.0
    dev: true
    engines:
      node: '>=10'
    resolution:
      integrity: sha512-vEIkwNi9Hqt4TV9RdnaBPNt+E2Sgmo3gePebCRgZ1R7g6d23+53zCTnuB0amKI4AXq6VM8jj2DUAa0S1vjJxkw==
  /which-module/2.0.0:
    dev: true
    resolution:
      integrity: sha1-2e8H3Od7mQK4o6j6SzHD4/fm6Ho=
  /which-pm-runs/1.0.0:
    dev: true
    resolution:
      integrity: sha1-Zws6+8VS4LVd9rd4DKdGFfI60cs=
  /which/1.3.1:
    dependencies:
      isexe: 2.0.0
    dev: true
    hasBin: true
    resolution:
      integrity: sha512-HxJdYWq1MTIQbJ3nw0cqssHoTNU267KlrDuGZ1WYlxDStUtKUhOaJmh112/TZmHxxUfuJqPXSOm7tDyas0OSIQ==
  /which/2.0.2:
    dependencies:
      isexe: 2.0.0
    engines:
      node: '>= 8'
    hasBin: true
    resolution:
      integrity: sha512-BLI3Tl1TW3Pvl70l3yq3Y64i+awpwXqsGBYWkkqMtnbXgrMD+yj7rhW0kuEDxzJaYXGjEW5ogapKNMEKNMjibA==
  /wide-align/1.1.3:
    dependencies:
      string-width: 1.0.2
    dev: true
    resolution:
      integrity: sha512-QGkOQc8XL6Bt5PwnsExKBPuMKBxnGxWWW3fU55Xt4feHozMUhdUMaBCk290qpm/wG5u/RSKzwdAC4i51YigihA==
  /word-wrap/1.2.3:
    dev: true
    engines:
      node: '>=0.10.0'
    resolution:
      integrity: sha512-Hz/mrNwitNRh/HUAtM/VT/5VH+ygD6DV7mYKZAtHOrbs8U7lvPS6xf7EJKMF0uW1KJCl0H701g3ZGus+muE5vQ==
  /wrap-ansi/6.2.0:
    dependencies:
      ansi-styles: 4.2.1
      string-width: 4.2.0
      strip-ansi: 6.0.0
    engines:
      node: '>=8'
    resolution:
      integrity: sha512-r6lPcBGxZXlIcymEu7InxDMhdW0KDxpLgoFLcguasxCaJ/SOIZwINatK9KY/tf+ZrlywOKU0UDj3ATXUBfxJXA==
  /wrappy/1.0.2:
    resolution:
      integrity: sha1-tSQ9jz7BqjXxNkYFvA0QNuMKtp8=
  /write-file-atomic/3.0.3:
    dependencies:
      imurmurhash: 0.1.4
      is-typedarray: 1.0.0
      signal-exit: 3.0.3
      typedarray-to-buffer: 3.1.5
    dev: true
    resolution:
      integrity: sha512-AvHcyZ5JnSfq3ioSyjrBkH9yW4m7Ayk8/9My/DD9onKeu/94fwrMocemO2QAJFAlnnDN+ZDS+ZjAR5ua1/PV/Q==
  /write/1.0.3:
    dependencies:
      mkdirp: 0.5.5
    dev: true
    engines:
      node: '>=4'
    resolution:
      integrity: sha512-/lg70HAjtkUgWPVZhZcm+T4hkL8Zbtp1nFNOn3lRrxnlv50SRBv7cR7RqR+GMsd3hUXy9hWBo4CHTbFTcOYwig==
  /ws/7.3.1:
    engines:
      node: '>=8.3.0'
    peerDependencies:
      bufferutil: ^4.0.1
      utf-8-validate: ^5.0.2
    peerDependenciesMeta:
      bufferutil:
        optional: true
      utf-8-validate:
        optional: true
    resolution:
      integrity: sha512-D3RuNkynyHmEJIpD2qrgVkc9DQ23OrN/moAwZX4L8DfvszsJxpjQuUq3LMx6HoYji9fbIOBY18XWBsAux1ZZUA==
  /xml-name-validator/3.0.0:
    dev: true
    resolution:
      integrity: sha512-A5CUptxDsvxKJEU3yO6DuWBSJz/qizqzJKOMIfUJHETbBw/sFaDxgd6fxm1ewUaM0jZ444Fc5vC5ROYurg/4Pw==
  /xmlchars/2.2.0:
    dev: true
    resolution:
      integrity: sha512-JZnDKK8B0RCDw84FNdDAIpZK+JuJw+s7Lz8nksI7SIuU3UXJJslUthsi+uWBUYOwPFwW7W7PRLRfUKpxjtjFCw==
  /xtend/4.0.2:
    dev: true
    engines:
      node: '>=0.4'
    resolution:
      integrity: sha512-LKYU1iAXJXUgAXn9URjiu+MWhyUXHsvfp7mcuYm9dSUKK0/CjtrUwFAxD82/mCWbtLsGjFIad0wIsod4zrTAEQ==
  /y18n/4.0.0:
    dev: true
    resolution:
      integrity: sha512-r9S/ZyXu/Xu9q1tYlpsLIsa3EeLXXk0VwlxqTcFRfg9EhMW+17kbt9G0NrgCmhGb5vT2hyhJZLfDGx+7+5Uj/w==
  /yallist/3.1.1:
    dev: true
    resolution:
      integrity: sha512-a4UGQaWPH59mOXUYnAG2ewncQS4i4F43Tv3JoAM+s2VDAmS9NsK8GpDMLrCHPksFT7h3K6TOoUNn2pb7RoXx4g==
  /yallist/4.0.0:
    resolution:
      integrity: sha512-3wdGidZyq5PB084XLES5TpOSRA3wjXAlIWMhum2kRcv/41Sn2emQ0dycQW4uZXLejwKvg6EsvbdlVL+FYEct7A==
  /yaml/1.10.0:
    dev: true
    engines:
      node: '>= 6'
    resolution:
      integrity: sha512-yr2icI4glYaNG+KWONODapy2/jDdMSDnrONSjblABjD9B4Z5LgiircSt8m8sRZFNi08kG9Sm0uSHtEmP3zaEGg==
  /yargs-parser/18.1.3:
    dependencies:
      camelcase: 5.3.1
      decamelize: 1.2.0
    dev: true
    engines:
      node: '>=6'
    resolution:
      integrity: sha512-o50j0JeToy/4K6OZcaQmW6lyXXKhq7csREXcDwk2omFPJEwUNOVtJKvmDr9EI1fAJZUyZcRF7kxGBWmRXudrCQ==
  /yargs-parser/20.2.0:
    dev: true
    engines:
      node: '>=10'
    resolution:
      integrity: sha512-2agPoRFPoIcFzOIp6656gcvsg2ohtscpw2OINr/q46+Sq41xz2OYLqx5HRHabmFU1OARIPAYH5uteICE7mn/5A==
  /yargs/15.3.1:
    dependencies:
      cliui: 6.0.0
      decamelize: 1.2.0
      find-up: 4.1.0
      get-caller-file: 2.0.5
      require-directory: 2.1.1
      require-main-filename: 2.0.0
      set-blocking: 2.0.0
      string-width: 4.2.0
      which-module: 2.0.0
      y18n: 4.0.0
      yargs-parser: 18.1.3
    dev: true
    engines:
      node: '>=8'
    resolution:
      integrity: sha512-92O1HWEjw27sBfgmXiixJWT5hRBp2eobqXicLtPBIDBhYB+1HpwZlXmbW2luivBJHBzki+7VyCLRtAkScbTBQA==
  /yn/3.1.1:
    dev: true
    engines:
      node: '>=6'
    resolution:
      integrity: sha512-Ux4ygGWsu2c7isFWe8Yu1YluJmqVhxqK2cLXNQA5AcC3QfbGNpM7fu0Y8b/z16pXLnFxZYvWhd3fhBY9DLmC6Q==
  /zip-stream/3.0.1:
    dependencies:
      archiver-utils: 2.1.0
      compress-commons: 3.0.0
      readable-stream: 3.6.0
    engines:
      node: '>= 8'
    resolution:
      integrity: sha512-r+JdDipt93ttDjsOVPU5zaq5bAyY+3H19bDrThkvuVxC0xMQzU1PJcS6D+KrP3u96gH9XLomcHPb+2skoDjulQ==
  github.com/nodejs/undici/e76f6a37836537f08c2d9b7d8805d6ff21d1e744:
    name: undici
    resolution:
      registry: 'https://registry.npmjs.org/'
      tarball: 'https://codeload.github.com/nodejs/undici/tar.gz/e76f6a37836537f08c2d9b7d8805d6ff21d1e744'
    version: 1.3.1<|MERGE_RESOLUTION|>--- conflicted
+++ resolved
@@ -53,11 +53,8 @@
       '@prisma/sdk': 'link:../sdk'
       '@prisma/studio': 0.294.0
       '@prisma/studio-server': 0.294.0
-<<<<<<< HEAD
       '@sindresorhus/slugify': 1.1.0
-=======
       '@timsuchanek/copy': 1.4.5
->>>>>>> e93624d9
       '@types/debug': 4.1.5
       '@types/jest': 26.0.14
       '@types/pg': 7.14.5
@@ -121,11 +118,8 @@
       '@prisma/sdk': 'workspace:*'
       '@prisma/studio': 0.294.0
       '@prisma/studio-server': 0.294.0
-<<<<<<< HEAD
       '@sindresorhus/slugify': ^1.1.0
-=======
       '@timsuchanek/copy': ^1.4.5
->>>>>>> e93624d9
       '@types/debug': 4.1.5
       '@types/jest': 26.0.14
       '@types/pg': 7.14.5
@@ -7777,7 +7771,6 @@
       node: '>=0.6.19'
     resolution:
       integrity: sha512-a1uQGz7IyVy9YwhqjZIZu1c8JO8dNIe20xBmSS6qu9kv++k3JGzCVmprbNN5Kn+BgzD5E7YYwg1CcjuJMRNsvg==
-<<<<<<< HEAD
   /string-hash/1.1.3:
     dev: true
     resolution:
@@ -7790,8 +7783,6 @@
       node: '>=8'
     resolution:
       integrity: sha512-Ttp5YvkGm5v9Ijagtaz1BnN+k9ObpvS0eIBblPMp2YWL8FBmi9qblQ9fexc2k/CXFgrTIteU3jAw3payCnwSTA==
-=======
->>>>>>> e93624d9
   /string-length/4.0.1:
     dependencies:
       char-regex: 1.0.2
