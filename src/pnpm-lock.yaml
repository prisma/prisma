importers:
  .:
    devDependencies:
      '@types/debug': 4.1.5
      '@types/node': 13.13.15
      '@types/redis': 2.8.25
      arg: 4.1.3
      batching-toposort: 1.2.0
      chalk: 4.1.0
      debug: 4.1.1
      execa: 4.0.3
      globby: 11.0.1
      node-fetch: 2.6.0
      p-map: 4.0.0
      p-reduce: 2.1.0
      redis: 3.0.2
      redis-lock: 0.1.4
      semver: 7.3.2
      ts-node: 8.10.2_typescript@3.9.7
      typescript: 3.9.7
    specifiers:
      '@types/debug': 4.1.5
      '@types/node': 13.13.15
      '@types/redis': 2.8.25
      arg: 4.1.3
      batching-toposort: 1.2.0
      chalk: 4.1.0
      debug: 4.1.1
      execa: 4.0.3
      globby: 11.0.1
      node-fetch: 2.6.0
      p-map: 4.0.0
      p-reduce: 2.1.0
      redis: 3.0.2
      redis-lock: 0.1.4
      semver: 7.3.2
      ts-node: 8.10.2
      typescript: 3.9.7
  packages/cli:
    dependencies:
      ws: 7.3.1
    devDependencies:
      '@apexearth/copy': 1.4.5
      '@prisma/client': 'link:../client'
      '@prisma/debug': 'link:../debug'
      '@prisma/fetch-engine': 'link:../fetch-engine'
      '@prisma/generator-helper': 'link:../generator-helper'
      '@prisma/get-platform': 'link:../get-platform'
      '@prisma/introspection': 'link:../introspection'
      '@prisma/migrate': 'link:../migrate'
      '@prisma/sdk': 'link:../sdk'
<<<<<<< HEAD
      '@prisma/studio': 0.245.0
      '@prisma/studio-server': 0.245.0
=======
      '@prisma/studio': 0.246.0
      '@prisma/studio-server': 0.246.0
>>>>>>> e5115e43
      '@types/debug': 4.1.5
      '@types/mocha': 8.0.1
      '@types/pg': 7.14.4
      '@types/sqlite3': 3.1.6
      '@types/ws': 7.2.6
      '@typescript-eslint/eslint-plugin': 3.7.1_98f5354ad0bbc327ab4925c12674a6b1
      '@typescript-eslint/parser': 3.7.1_eslint@7.6.0+typescript@3.9.7
      '@zeit/ncc': 0.22.3
      checkpoint-client: 1.1.7
      dotenv: 8.2.0
      eslint: 7.6.0
      eslint-config-prettier: 6.11.0_eslint@7.6.0
      eslint-plugin-eslint-comments: 3.2.0_eslint@7.6.0
      eslint-plugin-jest: 23.20.0_eslint@7.6.0+typescript@3.9.7
      eslint-plugin-prettier: 3.1.4_eslint@7.6.0
      execa: 4.0.3
      fast-deep-equal: 3.1.3
      get-port: 5.1.1
      global-dirs: 2.0.1
      husky: 4.2.5
      is-installed-globally: 0.3.2
      jest: 26.2.2
      lint-staged: 10.2.11
      log-update: 4.0.0
      make-dir: 3.1.0
      mariadb: 2.4.2
      mocha: 8.1.0
      mz: 2.7.0
      open: 7.1.0
      packwatch: 2.0.0
      pg: 8.3.0_pg@8.3.0
      pkg: 4.4.9
      pkg-up: 3.1.0
      resolve-pkg: 2.0.0
      rimraf: 3.0.2
      snap-shot-it: 7.9.3
      sqlite-async: 1.1.0
      sqlite3: 4.2.0
      strip-ansi: 6.0.0
      strip-indent: 3.0.0
      tempy: 0.6.0
      terminal-link: 2.1.1
      ts-jest: 26.1.4_jest@26.2.2+typescript@3.9.7
      ts-mocha: 7.0.0_mocha@8.1.0
      typescript: 3.9.7
    specifiers:
      '@apexearth/copy': 1.4.5
      '@prisma/client': 'workspace:*'
      '@prisma/debug': 'workspace:*'
      '@prisma/fetch-engine': 'workspace:*'
      '@prisma/generator-helper': 'workspace:*'
      '@prisma/get-platform': 'workspace:*'
      '@prisma/introspection': 'workspace:*'
      '@prisma/migrate': 'workspace:*'
      '@prisma/sdk': 'workspace:*'
<<<<<<< HEAD
      '@prisma/studio': 0.245.0
      '@prisma/studio-server': 0.245.0
=======
      '@prisma/studio': 0.246.0
      '@prisma/studio-server': 0.246.0
>>>>>>> e5115e43
      '@types/debug': 4.1.5
      '@types/mocha': 8.0.1
      '@types/pg': 7.14.4
      '@types/sqlite3': 3.1.6
      '@types/ws': ^7.2.6
      '@typescript-eslint/eslint-plugin': 3.7.1
      '@typescript-eslint/parser': 3.7.1
      '@zeit/ncc': 0.22.3
      checkpoint-client: 1.1.7
      dotenv: 8.2.0
      eslint: 7.6.0
      eslint-config-prettier: 6.11.0
      eslint-plugin-eslint-comments: 3.2.0
      eslint-plugin-jest: 23.20.0
      eslint-plugin-prettier: 3.1.4
      execa: 4.0.3
      fast-deep-equal: 3.1.3
      get-port: 5.1.1
      global-dirs: 2.0.1
      husky: 4.2.5
      is-installed-globally: 0.3.2
      jest: 26.2.2
      lint-staged: 10.2.11
      log-update: 4.0.0
      make-dir: 3.1.0
      mariadb: 2.4.2
      mocha: 8.1.0
      mz: 2.7.0
      open: 7.1.0
      packwatch: 2.0.0
      pg: 8.3.0
      pkg: 4.4.9
      pkg-up: 3.1.0
      resolve-pkg: 2.0.0
      rimraf: 3.0.2
      snap-shot-it: 7.9.3
      sqlite-async: 1.1.0
      sqlite3: '4.1'
      strip-ansi: 6.0.0
      strip-indent: 3.0.0
      tempy: 0.6.0
      terminal-link: 2.1.1
      ts-jest: 26.1.4
      ts-mocha: 7.0.0
      typescript: 3.9.7
      ws: ^7.3.1
  packages/client:
    dependencies:
      pkg-up: 3.1.0
    devDependencies:
      '@apexearth/copy': 1.4.5
      '@prisma/debug': 'link:../debug'
      '@prisma/engine-core': 'link:../engine-core'
      '@prisma/fetch-engine': 'link:../fetch-engine'
      '@prisma/generator-helper': 'link:../generator-helper'
      '@prisma/get-platform': 'link:../get-platform'
      '@prisma/sdk': 'link:../sdk'
      '@types/debug': 4.1.5
      '@types/fs-extra': 9.0.1
      '@types/jest': 26.0.8
      '@types/js-levenshtein': 1.1.0
      '@types/node': 12.12.53
      '@types/node-fetch': 2.5.7
      '@types/pg': 7.14.4
      '@typescript-eslint/eslint-plugin': 3.7.1_98f5354ad0bbc327ab4925c12674a6b1
      '@typescript-eslint/parser': 3.7.1_eslint@7.6.0+typescript@3.9.7
      '@zeit/ncc': 0.22.3
      arg: 4.1.3
      benchmark: 2.1.4
      chalk: 4.1.0
      del: 5.1.0
      dotenv: 8.2.0
      eslint: 7.6.0
      eslint-config-prettier: 6.11.0_eslint@7.6.0
      eslint-plugin-eslint-comments: 3.2.0_eslint@7.6.0
      eslint-plugin-jest: 23.20.0_eslint@7.6.0+typescript@3.9.7
      eslint-plugin-prettier: 3.1.4_eslint@7.6.0+prettier@2.0.5
      execa: 4.0.3
      fast-clone: 1.5.13
      fast-copy: 2.1.0
      flat-map-polyfill: 0.3.8
      fs-monkey: 1.0.1
      get-own-enumerable-property-symbols: 3.0.2
      get-port: 5.1.1
      husky: 4.2.5
      indent-string: 4.0.0
      is-obj: 2.0.0
      is-regexp: 2.1.0
      jest: 26.2.2
      js-levenshtein: 1.1.6
      klona: 1.1.2
      lint-staged: 10.2.11
      make-dir: 3.1.0
      node-fetch: 2.6.0
      node-tcp-proxy: 0.0.15
      packwatch: 2.0.0
      pg: 8.3.0_pg@8.3.0
      pluralize: 8.0.0
      prettier: 2.0.5
      rimraf: 3.0.2
      set-value: 3.0.2
      sql-template-tag: 3.4.0
      stacktrace-parser: 0.1.10
      stat-mode: 1.0.0
      strip-ansi: 6.0.0
      strip-indent: 3.0.0
      ts-jest: 26.1.4_jest@26.2.2+typescript@3.9.7
      ts-loader: 8.0.2_typescript@3.9.7
      ts-node: 8.10.2_typescript@3.9.7
      typescript: 3.9.7
    specifiers:
      '@apexearth/copy': 1.4.5
      '@prisma/debug': 'workspace:*'
      '@prisma/engine-core': 'workspace:*'
      '@prisma/fetch-engine': 'workspace:*'
      '@prisma/generator-helper': 'workspace:*'
      '@prisma/get-platform': 'workspace:*'
      '@prisma/sdk': 'workspace:*'
      '@types/debug': 4.1.5
      '@types/fs-extra': 9.0.1
      '@types/jest': 26.0.8
      '@types/js-levenshtein': 1.1.0
      '@types/node': 12.12.53
      '@types/node-fetch': 2.5.7
      '@types/pg': 7.14.4
      '@typescript-eslint/eslint-plugin': 3.7.1
      '@typescript-eslint/parser': 3.7.1
      '@zeit/ncc': 0.22.3
      arg: 4.1.3
      benchmark: 2.1.4
      chalk: 4.1.0
      del: 5.1.0
      dotenv: 8.2.0
      eslint: 7.6.0
      eslint-config-prettier: 6.11.0
      eslint-plugin-eslint-comments: 3.2.0
      eslint-plugin-jest: 23.20.0
      eslint-plugin-prettier: 3.1.4
      execa: 4.0.3
      fast-clone: 1.5.13
      fast-copy: 2.1.0
      flat-map-polyfill: 0.3.8
      fs-monkey: 1.0.1
      get-own-enumerable-property-symbols: 3.0.2
      get-port: 5.1.1
      husky: 4.2.5
      indent-string: 4.0.0
      is-obj: 2.0.0
      is-regexp: 2.1.0
      jest: 26.2.2
      js-levenshtein: 1.1.6
      klona: 1.1.2
      lint-staged: 10.2.11
      make-dir: 3.1.0
      node-fetch: 2.6.0
      node-tcp-proxy: 0.0.15
      packwatch: 2.0.0
      pg: 8.3.0
      pkg-up: ^3.1.0
      pluralize: 8.0.0
      prettier: 2.0.5
      rimraf: 3.0.2
      set-value: 3.0.2
      sql-template-tag: 3.4.0
      stacktrace-parser: 0.1.10
      stat-mode: 1.0.0
      strip-ansi: 6.0.0
      strip-indent: 3.0.0
      ts-jest: 26.1.4
      ts-loader: 8.0.2
      ts-node: 8.10.2
      typescript: 3.9.7
  packages/debug:
    dependencies:
      debug: 4.1.1
    devDependencies:
      '@types/jest': 26.0.8
      '@types/node': 12.12.53
      '@typescript-eslint/eslint-plugin': 3.7.1_98f5354ad0bbc327ab4925c12674a6b1
      '@typescript-eslint/parser': 3.7.1_eslint@7.6.0+typescript@3.9.7
      eslint: 7.6.0
      eslint-config-prettier: 6.11.0_eslint@7.6.0
      eslint-plugin-eslint-comments: 3.2.0_eslint@7.6.0
      eslint-plugin-jest: 23.20.0_eslint@7.6.0+typescript@3.9.7
      eslint-plugin-prettier: 3.1.4_eslint@7.6.0
      husky: 4.2.5
      jest: 26.2.2
      lint-staged: 10.2.11
      strip-ansi: 6.0.0
      ts-jest: 26.1.4_jest@26.2.2+typescript@3.9.7
      typescript: 3.9.7
    specifiers:
      '@types/jest': 26.0.8
      '@types/node': 12.12.53
      '@typescript-eslint/eslint-plugin': 3.7.1
      '@typescript-eslint/parser': 3.7.1
      debug: ^4.1.1
      eslint: 7.6.0
      eslint-config-prettier: 6.11.0
      eslint-plugin-eslint-comments: 3.2.0
      eslint-plugin-jest: 23.20.0
      eslint-plugin-prettier: 3.1.4
      husky: 4.2.5
      jest: 26.2.2
      lint-staged: 10.2.11
      strip-ansi: 6.0.0
      ts-jest: 26.1.4
      typescript: 3.9.7
  packages/engine-core:
    dependencies:
      '@prisma/debug': 'link:../debug'
      '@prisma/generator-helper': 'link:../generator-helper'
      '@prisma/get-platform': 'link:../get-platform'
      bent: 7.3.5
      chalk: 4.1.0
      cross-fetch: 3.0.5
      execa: 4.0.2
      fast-json-stringify: 2.1.0
      get-stream: 5.1.0
      indent-string: 4.0.0
      new-github-issue-url: 0.2.1
      p-retry: 4.2.0
      terminal-link: 2.1.1
      undici: 1.1.0
    devDependencies:
      '@prisma/fetch-engine': 'link:../fetch-engine'
      '@types/jest': 26.0.8
      '@types/node': 12.12.53
      '@typescript-eslint/eslint-plugin': 3.7.1_98f5354ad0bbc327ab4925c12674a6b1
      '@typescript-eslint/parser': 3.7.1_eslint@7.6.0+typescript@3.9.7
      del-cli: 3.0.1
      eslint: 7.6.0
      eslint-config-prettier: 6.11.0_eslint@7.6.0
      eslint-plugin-eslint-comments: 3.2.0_eslint@7.6.0
      eslint-plugin-jest: 23.20.0_eslint@7.6.0+typescript@3.9.7
      eslint-plugin-prettier: 3.1.4_eslint@7.6.0
      husky: 4.2.5
      jest: 26.2.2
      lint-staged: 10.2.11
      strip-ansi: 6.0.0
      ts-jest: 26.1.4_jest@26.2.2+typescript@3.9.7
      typescript: 3.9.7
    specifiers:
      '@prisma/debug': 'workspace:*'
      '@prisma/fetch-engine': 'workspace:*'
      '@prisma/generator-helper': 'workspace:*'
      '@prisma/get-platform': 'workspace:*'
      '@types/jest': 26.0.8
      '@types/node': 12.12.53
      '@typescript-eslint/eslint-plugin': 3.7.1
      '@typescript-eslint/parser': 3.7.1
      bent: ^7.1.2
      chalk: ^4.0.0
      cross-fetch: ^3.0.4
      del-cli: 3.0.1
      eslint: 7.6.0
      eslint-config-prettier: 6.11.0
      eslint-plugin-eslint-comments: 3.2.0
      eslint-plugin-jest: 23.20.0
      eslint-plugin-prettier: 3.1.4
      execa: ^4.0.2
      fast-json-stringify: ^2.0.0
      get-stream: ^5.1.0
      husky: 4.2.5
      indent-string: ^4.0.0
      jest: 26.2.2
      lint-staged: 10.2.11
      new-github-issue-url: ^0.2.1
      p-retry: ^4.2.0
      strip-ansi: 6.0.0
      terminal-link: ^2.1.1
      ts-jest: 26.1.4
      typescript: 3.9.7
      undici: 1.1.0
  packages/fetch-engine:
    dependencies:
      '@prisma/debug': 'link:../debug'
      '@prisma/get-platform': 'link:../get-platform'
      chalk: 4.1.0
      execa: 4.0.2
      find-cache-dir: 3.3.1
      hasha: 5.2.0
      http-proxy-agent: 4.0.1
      https-proxy-agent: 5.0.0
      make-dir: 3.1.0
      node-fetch: 2.6.0
      p-filter: 2.1.0
      p-map: 4.0.0
      p-queue: 6.4.0
      p-retry: 4.2.0
      progress: 2.0.3
      rimraf: 3.0.2
      temp-dir: 2.0.0
      tempy: 0.5.0
    devDependencies:
      '@types/fs-extra': 9.0.1
      '@types/jest': 26.0.8
      '@types/node': 12.12.53
      '@types/node-fetch': 2.5.7
      '@types/progress': 2.0.3
      '@typescript-eslint/eslint-plugin': 3.7.1_98f5354ad0bbc327ab4925c12674a6b1
      '@typescript-eslint/parser': 3.7.1_eslint@7.6.0+typescript@3.9.7
      del: 5.1.0
      eslint: 7.6.0
      eslint-config-prettier: 6.11.0_eslint@7.6.0
      eslint-plugin-eslint-comments: 3.2.0_eslint@7.6.0
      eslint-plugin-jest: 23.20.0_eslint@7.6.0+typescript@3.9.7
      eslint-plugin-prettier: 3.1.4_eslint@7.6.0+prettier@2.0.5
      husky: 4.2.5
      jest: 26.2.2
      lint-staged: 10.2.11
      prettier: 2.0.5
      ts-jest: 26.1.4_jest@26.2.2+typescript@3.9.7
      typescript: 3.9.7
    specifiers:
      '@prisma/debug': 'workspace:*'
      '@prisma/get-platform': 'workspace:*'
      '@types/fs-extra': 9.0.1
      '@types/jest': 26.0.8
      '@types/node': 12.12.53
      '@types/node-fetch': 2.5.7
      '@types/progress': 2.0.3
      '@typescript-eslint/eslint-plugin': 3.7.1
      '@typescript-eslint/parser': 3.7.1
      chalk: ^4.0.0
      del: 5.1.0
      eslint: 7.6.0
      eslint-config-prettier: 6.11.0
      eslint-plugin-eslint-comments: 3.2.0
      eslint-plugin-jest: 23.20.0
      eslint-plugin-prettier: 3.1.4
      execa: ^4.0.0
      find-cache-dir: ^3.3.1
      hasha: ^5.2.0
      http-proxy-agent: ^4.0.1
      https-proxy-agent: ^5.0.0
      husky: 4.2.5
      jest: 26.2.2
      lint-staged: 10.2.11
      make-dir: ^3.0.2
      node-fetch: ^2.6.0
      p-filter: ^2.1.0
      p-map: ^4.0.0
      p-queue: ^6.4.0
      p-retry: ^4.2.0
      prettier: 2.0.5
      progress: ^2.0.3
      rimraf: ^3.0.2
      temp-dir: ^2.0.0
      tempy: ^0.5.0
      ts-jest: 26.1.4
      typescript: 3.9.7
  packages/generator-helper:
    dependencies:
      '@prisma/debug': 'link:../debug'
      '@types/cross-spawn': 6.0.2
      chalk: 4.1.0
      cross-spawn: 7.0.3
    devDependencies:
      '@types/jest': 26.0.8
      '@types/node': 12.12.53
      '@typescript-eslint/eslint-plugin': 3.7.1_98f5354ad0bbc327ab4925c12674a6b1
      '@typescript-eslint/parser': 3.7.1_eslint@7.6.0+typescript@3.9.7
      eslint: 7.6.0
      eslint-config-prettier: 6.11.0_eslint@7.6.0
      eslint-plugin-eslint-comments: 3.2.0_eslint@7.6.0
      eslint-plugin-jest: 23.20.0_eslint@7.6.0+typescript@3.9.7
      eslint-plugin-prettier: 3.1.4_eslint@7.6.0+prettier@2.0.5
      husky: 4.2.5
      jest: 26.2.2
      lint-staged: 10.2.11
      prettier: 2.0.5
      ts-jest: 26.1.4_jest@26.2.2+typescript@3.9.7
      ts-node: 8.10.2_typescript@3.9.7
      typescript: 3.9.7
    specifiers:
      '@prisma/debug': 'workspace:*'
      '@types/cross-spawn': ^6.0.1
      '@types/jest': 26.0.8
      '@types/node': 12.12.53
      '@typescript-eslint/eslint-plugin': 3.7.1
      '@typescript-eslint/parser': 3.7.1
      chalk: ^4.0.0
      cross-spawn: ^7.0.2
      eslint: 7.6.0
      eslint-config-prettier: 6.11.0
      eslint-plugin-eslint-comments: 3.2.0
      eslint-plugin-jest: 23.20.0
      eslint-plugin-prettier: 3.1.4
      husky: 4.2.5
      jest: 26.2.2
      lint-staged: 10.2.11
      prettier: 2.0.5
      ts-jest: 26.1.4
      ts-node: 8.10.2
      typescript: 3.9.7
  packages/get-platform:
    dependencies:
      '@prisma/debug': 'link:../debug'
    devDependencies:
      '@types/jest': 26.0.8
      '@types/node': 12.12.53
      '@typescript-eslint/eslint-plugin': 3.7.1_98f5354ad0bbc327ab4925c12674a6b1
      '@typescript-eslint/parser': 3.7.1_eslint@7.6.0+typescript@3.9.7
      eslint: 7.6.0
      eslint-config-prettier: 6.11.0_eslint@7.6.0
      eslint-plugin-eslint-comments: 3.2.0_eslint@7.6.0
      eslint-plugin-jest: 23.20.0_eslint@7.6.0+typescript@3.9.7
      eslint-plugin-prettier: 3.1.4_eslint@7.6.0
      husky: 4.2.5
      jest: 26.2.2
      lint-staged: 10.2.11
      ts-jest: 26.1.4_jest@26.2.2+typescript@3.9.7
      typescript: 3.9.7
    specifiers:
      '@prisma/debug': 'workspace:*'
      '@types/jest': 26.0.8
      '@types/node': 12.12.53
      '@typescript-eslint/eslint-plugin': 3.7.1
      '@typescript-eslint/parser': 3.7.1
      eslint: 7.6.0
      eslint-config-prettier: 6.11.0
      eslint-plugin-eslint-comments: 3.2.0
      eslint-plugin-jest: 23.20.0
      eslint-plugin-prettier: 3.1.4
      husky: 4.2.5
      jest: 26.2.2
      lint-staged: 10.2.11
      ts-jest: 26.1.4
      typescript: 3.9.7
  packages/ink-components:
    dependencies:
      '@prisma/debug': 'link:../debug'
      chalk: 4.1.0
      cli-truncate: 2.1.0
      figures: 3.2.0
      ink-spinner: 3.0.1_ink@2.7.1+react@16.11.0
      string-width: 4.2.0
      terminal-link: 2.1.1
    devDependencies:
      '@types/node': 12.12.53
      '@types/react': 16.9.11
      ink: 2.7.1_25417382793f8b9d506bef5a668275ff
      react: 16.11.0
      typescript: 3.9.7
    specifiers:
      '@prisma/debug': 'workspace:*'
      '@types/node': 12.12.53
      '@types/react': 16.9.11
      chalk: ^4.0.0
      cli-truncate: 2.1.0
      figures: ^3.2.0
      ink: 2.7.1
      ink-spinner: ^3.0.1
      react: 16.11.0
      string-width: ^4.2.0
      terminal-link: ^2.1.1
      typescript: 3.9.7
  packages/introspection:
    dependencies:
      chalk: 4.1.0
      execa: 4.0.2
      make-dir: 3.1.0
      strip-ansi: 6.0.0
    devDependencies:
      '@prisma/generator-helper': 'link:../generator-helper'
      '@prisma/migrate': 'link:../migrate'
      '@prisma/sdk': 'link:../sdk'
      '@types/jest': 26.0.8
      '@types/node': 12.12.53
      '@typescript-eslint/eslint-plugin': 3.7.1_98f5354ad0bbc327ab4925c12674a6b1
      '@typescript-eslint/parser': 3.7.1_eslint@7.6.0+typescript@3.9.7
      eslint: 7.6.0
      eslint-config-prettier: 6.11.0_eslint@7.6.0
      eslint-plugin-eslint-comments: 3.2.0_eslint@7.6.0
      eslint-plugin-jest: 23.20.0_eslint@7.6.0+typescript@3.9.7
      eslint-plugin-prettier: 3.1.4_eslint@7.6.0+prettier@2.0.5
      husky: 4.2.5
      indent-string: 4.0.0
      jest: 26.2.2
      lint-staged: 10.2.11
      prettier: 2.0.5
      rimraf: 3.0.2
      tempy: 0.6.0
      ts-jest: 26.1.4_jest@26.2.2+typescript@3.9.7
      ts-node: 8.10.2_typescript@3.9.7
      typescript: 3.9.7
    specifiers:
      '@prisma/generator-helper': 'workspace:*'
      '@prisma/migrate': 'workspace:*'
      '@prisma/sdk': 'workspace:*'
      '@types/jest': 26.0.8
      '@types/node': 12.12.53
      '@typescript-eslint/eslint-plugin': 3.7.1
      '@typescript-eslint/parser': 3.7.1
      chalk: ^4.0.0
      eslint: 7.6.0
      eslint-config-prettier: 6.11.0
      eslint-plugin-eslint-comments: 3.2.0
      eslint-plugin-jest: 23.20.0
      eslint-plugin-prettier: 3.1.4
      execa: ^4.0.0
      husky: 4.2.5
      indent-string: 4.0.0
      jest: 26.2.2
      lint-staged: 10.2.11
      make-dir: ^3.0.2
      prettier: 2.0.5
      rimraf: 3.0.2
      strip-ansi: ^6.0.0
      tempy: 0.6.0
      ts-jest: 26.1.4
      ts-node: 8.10.2
      typescript: 3.9.7
  packages/migrate:
    dependencies:
      '@prisma/debug': 'link:../debug'
      '@prisma/fetch-engine': 'link:../fetch-engine'
      '@prisma/get-platform': 'link:../get-platform'
      '@prisma/ink-components': 'link:../ink-components'
      '@prisma/studio-server': 0.246.0
      '@prisma/studio-types': 0.246.0
      ansi-escapes: 4.3.1
      cli-cursor: 3.1.0
      dashify: 2.0.0
      diff: 4.0.2
      execa: 4.0.2
      figures: 3.2.0
      git-user-email: 0.2.2
      git-user-name: 2.0.0
      globby: 11.0.1
      http-proxy-agent: 4.0.1
      https-proxy-agent: 5.0.0
      indent-string: 4.0.0
      ink: 2.7.1_25417382793f8b9d506bef5a668275ff
      ink-link: 1.1.0_ink@2.7.1+react@16.11.0
      ink-spinner: 3.1.0_ink@2.7.1+react@16.11.0
      is-ci: 2.0.0
      log-update: 4.0.0
      open: 7.0.4
      p-map: 4.0.0
      prompts: 2.3.2
      ps-tree: 1.2.0
      rimraf: 3.0.2
      string-width: 4.2.0
      strip-ansi: 6.0.0
      strip-indent: 3.0.0
    devDependencies:
      '@prisma/client': 'link:../client'
      '@prisma/generator-helper': 'link:../generator-helper'
      '@prisma/sdk': 'link:../sdk'
      '@types/charm': 1.0.2
      '@types/debug': 4.1.5
      '@types/diff': 4.0.2
      '@types/fs-extra': 9.0.1
      '@types/jest': 26.0.8
      '@types/node': 12.12.53
      '@types/prompts': 2.0.8
      '@types/react': 16.9.11
      '@typescript-eslint/eslint-plugin': 3.7.1_98f5354ad0bbc327ab4925c12674a6b1
      '@typescript-eslint/parser': 3.7.1_eslint@7.6.0+typescript@3.9.7
      '@zeit/ncc': 0.22.3
      better-sqlite3: 7.1.0
      chalk: 4.1.0
      del: 5.1.0
      eslint: 7.6.0
      eslint-config-prettier: 6.11.0_eslint@7.6.0
      eslint-plugin-eslint-comments: 3.2.0_eslint@7.6.0
      eslint-plugin-jest: 23.20.0_eslint@7.6.0+typescript@3.9.7
      eslint-plugin-prettier: 3.1.4_eslint@7.6.0+prettier@2.0.5
      husky: 4.2.5
      jest: 26.2.2
      lint-staged: 10.2.11
      make-dir: 3.1.0
      prettier: 2.0.5
      react: 16.11.0
      tempy: 0.5.0
      ts-jest: 26.1.4_jest@26.2.2+typescript@3.9.7
      typescript: 3.9.7
    specifiers:
      '@prisma/client': 'workspace:*'
      '@prisma/debug': 'workspace:*'
      '@prisma/fetch-engine': 'workspace:*'
      '@prisma/generator-helper': 'workspace:*'
      '@prisma/get-platform': 'workspace:*'
      '@prisma/ink-components': 'workspace:*'
      '@prisma/sdk': 'workspace:*'
      '@prisma/studio-server': 0.246.0
      '@prisma/studio-types': 0.246.0
      '@types/charm': 1.0.2
      '@types/debug': 4.1.5
      '@types/diff': 4.0.2
      '@types/fs-extra': 9.0.1
      '@types/jest': 26.0.8
      '@types/node': 12.12.53
      '@types/prompts': 2.0.8
      '@types/react': 16.9.11
      '@typescript-eslint/eslint-plugin': 3.7.1
      '@typescript-eslint/parser': 3.7.1
      '@zeit/ncc': 0.22.3
      ansi-escapes: ^4.3.1
      better-sqlite3: 7.1.0
      chalk: 4.1.0
      cli-cursor: 3.1.0
      dashify: 2.0.0
      del: 5.1.0
      diff: 4.0.2
      eslint: 7.6.0
      eslint-config-prettier: 6.11.0
      eslint-plugin-eslint-comments: 3.2.0
      eslint-plugin-jest: 23.20.0
      eslint-plugin-prettier: 3.1.4
      execa: ^4.0.0
      figures: ^3.2.0
      git-user-email: ^0.2.2
      git-user-name: ^2.0.0
      globby: ^11.0.0
      http-proxy-agent: ^4.0.1
      https-proxy-agent: ^5.0.0
      husky: 4.2.5
      indent-string: ^4.0.0
      ink: 2.7.1
      ink-link: 1.1.0
      ink-spinner: 3.1.0
      is-ci: ^2.0.0
      jest: 26.2.2
      lint-staged: 10.2.11
      log-update: ^4.0.0
      make-dir: 3.1.0
      open: ^7.0.3
      p-map: ^4.0.0
      prettier: 2.0.5
      prompts: ^2.3.2
      ps-tree: 1.2.0
      react: 16.11.0
      rimraf: ^3.0.2
      string-width: ^4.2.0
      strip-ansi: ^6.0.0
      strip-indent: ^3.0.0
<<<<<<< HEAD
      tempy: 0.5.0
=======
>>>>>>> e5115e43
      ts-jest: 26.1.4
      typescript: 3.9.7
  packages/sdk:
    dependencies:
      '@apexearth/copy': 1.4.5
      '@prisma/debug': 'link:../debug'
      '@prisma/engine-core': 'link:../engine-core'
      '@prisma/fetch-engine': 'link:../fetch-engine'
      '@prisma/generator-helper': 'link:../generator-helper'
      '@prisma/get-platform': 'link:../get-platform'
      archiver: 4.0.1
      arg: 4.1.3
      chalk: 4.1.0
      checkpoint-client: 1.1.7
      cli-truncate: 2.1.0
      execa: 4.0.2
      globby: 11.0.1
      has-yarn: 2.1.0
      make-dir: 3.1.0
      node-fetch: 2.6.0
      p-map: 4.0.0
      read-pkg-up: 7.0.1
      resolve-pkg: 2.0.0
      rimraf: 3.0.2
      string-width: 4.2.0
      strip-ansi: 6.0.0
      strip-indent: 3.0.0
      tar: 6.0.2
      temp-dir: 2.0.0
      temp-write: 4.0.0
      tempy: 0.5.0
      terminal-link: 2.1.1
      tmp: 0.2.1
      url-parse: 1.4.7
    devDependencies:
      '@types/jest': 26.0.8
      '@types/node': 12.12.53
      '@types/tar': 4.0.3
      '@typescript-eslint/eslint-plugin': 3.7.1_98f5354ad0bbc327ab4925c12674a6b1
      '@typescript-eslint/parser': 3.7.1_eslint@7.6.0+typescript@3.9.7
      eslint: 7.6.0
      eslint-config-prettier: 6.11.0_eslint@7.6.0
      eslint-plugin-eslint-comments: 3.2.0_eslint@7.6.0
      eslint-plugin-jest: 23.20.0_eslint@7.6.0+typescript@3.9.7
      eslint-plugin-prettier: 3.1.4_eslint@7.6.0+prettier@2.0.5
      husky: 4.2.5
      jest: 26.2.2
      lint-staged: 10.2.11
      prettier: 2.0.5
      ts-jest: 26.1.4_jest@26.2.2+typescript@3.9.7
      ts-node: 8.10.2_typescript@3.9.7
      typescript: 3.9.7
    specifiers:
      '@apexearth/copy': ^1.4.5
      '@prisma/debug': 'workspace:*'
      '@prisma/engine-core': 'workspace:*'
      '@prisma/fetch-engine': 'workspace:*'
      '@prisma/generator-helper': 'workspace:*'
      '@prisma/get-platform': 'workspace:*'
      '@types/jest': 26.0.8
      '@types/node': 12.12.53
      '@types/tar': 4.0.3
      '@typescript-eslint/eslint-plugin': 3.7.1
      '@typescript-eslint/parser': 3.7.1
      archiver: ^4.0.0
      arg: ^4.1.3
      chalk: 4.1.0
      checkpoint-client: 1.1.7
      cli-truncate: ^2.1.0
      eslint: 7.6.0
      eslint-config-prettier: 6.11.0
      eslint-plugin-eslint-comments: 3.2.0
      eslint-plugin-jest: 23.20.0
      eslint-plugin-prettier: 3.1.4
      execa: ^4.0.0
      globby: ^11.0.0
      has-yarn: ^2.1.0
      husky: 4.2.5
      jest: 26.2.2
      lint-staged: 10.2.11
      make-dir: ^3.0.2
      node-fetch: 2.6.0
      p-map: ^4.0.0
      prettier: 2.0.5
      read-pkg-up: ^7.0.1
      resolve-pkg: ^2.0.0
      rimraf: ^3.0.2
      string-width: ^4.2.0
      strip-ansi: 6.0.0
      strip-indent: 3.0.0
      tar: ^6.0.1
      temp-dir: ^2.0.0
      temp-write: ^4.0.0
      tempy: ^0.5.0
      terminal-link: ^2.1.1
      tmp: 0.2.1
      ts-jest: 26.1.4
      ts-node: 8.10.2
      typescript: 3.9.7
      url-parse: ^1.4.7
lockfileVersion: 5.1
packages:
  /@apexearth/copy/1.4.5:
    dependencies:
      commander: 2.20.3
      mkdirp: 1.0.4
      prettysize: 2.0.0
      sleep-promise: 8.0.1
    hasBin: true
    resolution:
      integrity: sha512-Zws+jNVT54YUjBuNfDKje2uyoTQRYpIPMHDf6v6EI019ZqXnwYxb4/gZMlDjv+O+LnZbBn2Sc8DC5KAbcBNiaQ==
  /@babel/code-frame/7.10.4:
    dependencies:
      '@babel/highlight': 7.10.4
    resolution:
      integrity: sha512-vG6SvB6oYEhvgisZNFRmRCUkLz11c7rp+tbNTynGqc6mS1d5ATd/sGyV6W0KZZnXRKMTzZDRgQT3Ou9jhpAfUg==
  /@babel/core/7.10.2:
    dependencies:
      '@babel/code-frame': 7.10.4
      '@babel/generator': 7.10.2
      '@babel/helper-module-transforms': 7.10.1
      '@babel/helpers': 7.10.1
      '@babel/parser': 7.10.2
      '@babel/template': 7.10.1
      '@babel/traverse': 7.10.1
      '@babel/types': 7.10.2
      convert-source-map: 1.7.0
      debug: 4.1.1
      gensync: 1.0.0-beta.1
      json5: 2.1.3
      lodash: 4.17.19
      resolve: 1.17.0
      semver: 5.7.1
      source-map: 0.5.7
    dev: true
    engines:
      node: '>=6.9.0'
    resolution:
      integrity: sha512-KQmV9yguEjQsXqyOUGKjS4+3K8/DlOCE2pZcq4augdQmtTy5iv5EHtmMSJ7V4c1BIPjuwtZYqYLCq9Ga+hGBRQ==
  /@babel/generator/7.10.2:
    dependencies:
      '@babel/types': 7.10.2
      jsesc: 2.5.2
      lodash: 4.17.19
      source-map: 0.5.7
    dev: true
    resolution:
      integrity: sha512-AxfBNHNu99DTMvlUPlt1h2+Hn7knPpH5ayJ8OqDWSeLld+Fi2AYBTC/IejWDM9Edcii4UzZRCsbUt0WlSDsDsA==
  /@babel/helper-function-name/7.10.1:
    dependencies:
      '@babel/helper-get-function-arity': 7.10.1
      '@babel/template': 7.10.1
      '@babel/types': 7.10.2
    dev: true
    resolution:
      integrity: sha512-fcpumwhs3YyZ/ttd5Rz0xn0TpIwVkN7X0V38B9TWNfVF42KEkhkAAuPCQ3oXmtTRtiPJrmZ0TrfS0GKF0eMaRQ==
  /@babel/helper-get-function-arity/7.10.1:
    dependencies:
      '@babel/types': 7.10.2
    dev: true
    resolution:
      integrity: sha512-F5qdXkYGOQUb0hpRaPoetF9AnsXknKjWMZ+wmsIRsp5ge5sFh4c3h1eH2pRTTuy9KKAA2+TTYomGXAtEL2fQEw==
  /@babel/helper-member-expression-to-functions/7.10.1:
    dependencies:
      '@babel/types': 7.10.2
    dev: true
    resolution:
      integrity: sha512-u7XLXeM2n50gb6PWJ9hoO5oO7JFPaZtrh35t8RqKLT1jFKj9IWeD1zrcrYp1q1qiZTdEarfDWfTIP8nGsu0h5g==
  /@babel/helper-module-imports/7.10.1:
    dependencies:
      '@babel/types': 7.10.2
    dev: true
    resolution:
      integrity: sha512-SFxgwYmZ3HZPyZwJRiVNLRHWuW2OgE5k2nrVs6D9Iv4PPnXVffuEHy83Sfx/l4SqF+5kyJXjAyUmrG7tNm+qVg==
  /@babel/helper-module-transforms/7.10.1:
    dependencies:
      '@babel/helper-module-imports': 7.10.1
      '@babel/helper-replace-supers': 7.10.1
      '@babel/helper-simple-access': 7.10.1
      '@babel/helper-split-export-declaration': 7.10.1
      '@babel/template': 7.10.1
      '@babel/types': 7.10.2
      lodash: 4.17.19
    dev: true
    resolution:
      integrity: sha512-RLHRCAzyJe7Q7sF4oy2cB+kRnU4wDZY/H2xJFGof+M+SJEGhZsb+GFj5j1AD8NiSaVBJ+Pf0/WObiXu/zxWpFg==
  /@babel/helper-optimise-call-expression/7.10.1:
    dependencies:
      '@babel/types': 7.10.2
    dev: true
    resolution:
      integrity: sha512-a0DjNS1prnBsoKx83dP2falChcs7p3i8VMzdrSbfLhuQra/2ENC4sbri34dz/rWmDADsmF1q5GbfaXydh0Jbjg==
  /@babel/helper-plugin-utils/7.10.1:
    dev: true
    resolution:
      integrity: sha512-fvoGeXt0bJc7VMWZGCAEBEMo/HAjW2mP8apF5eXK0wSqwLAVHAISCWRoLMBMUs2kqeaG77jltVqu4Hn8Egl3nA==
  /@babel/helper-replace-supers/7.10.1:
    dependencies:
      '@babel/helper-member-expression-to-functions': 7.10.1
      '@babel/helper-optimise-call-expression': 7.10.1
      '@babel/traverse': 7.10.1
      '@babel/types': 7.10.2
    dev: true
    resolution:
      integrity: sha512-SOwJzEfpuQwInzzQJGjGaiG578UYmyi2Xw668klPWV5n07B73S0a9btjLk/52Mlcxa+5AdIYqws1KyXRfMoB7A==
  /@babel/helper-simple-access/7.10.1:
    dependencies:
      '@babel/template': 7.10.1
      '@babel/types': 7.10.2
    dev: true
    resolution:
      integrity: sha512-VSWpWzRzn9VtgMJBIWTZ+GP107kZdQ4YplJlCmIrjoLVSi/0upixezHCDG8kpPVTBJpKfxTH01wDhh+jS2zKbw==
  /@babel/helper-split-export-declaration/7.10.1:
    dependencies:
      '@babel/types': 7.10.2
    dev: true
    resolution:
      integrity: sha512-UQ1LVBPrYdbchNhLwj6fetj46BcFwfS4NllJo/1aJsT+1dLTEnXJL0qHqtY7gPzF8S2fXBJamf1biAXV3X077g==
  /@babel/helper-validator-identifier/7.10.4:
    resolution:
      integrity: sha512-3U9y+43hz7ZM+rzG24Qe2mufW5KhvFg/NhnNph+i9mgCtdTCtMJuI1TMkrIUiK7Ix4PYlRF9I5dhqaLYA/ADXw==
  /@babel/helpers/7.10.1:
    dependencies:
      '@babel/template': 7.10.1
      '@babel/traverse': 7.10.1
      '@babel/types': 7.10.2
    dev: true
    resolution:
      integrity: sha512-muQNHF+IdU6wGgkaJyhhEmI54MOZBKsFfsXFhboz1ybwJ1Kl7IHlbm2a++4jwrmY5UYsgitt5lfqo1wMFcHmyw==
  /@babel/highlight/7.10.4:
    dependencies:
      '@babel/helper-validator-identifier': 7.10.4
      chalk: 2.4.2
      js-tokens: 4.0.0
    resolution:
      integrity: sha512-i6rgnR/YgPEQzZZnbTHHuZdlE8qyoBNalD6F+q4vAFlcMEcqmkoG+mPqJYJCo63qPf74+Y1UZsl3l6f7/RIkmA==
  /@babel/parser/7.10.2:
    dev: true
    engines:
      node: '>=6.0.0'
    hasBin: true
    resolution:
      integrity: sha512-PApSXlNMJyB4JiGVhCOlzKIif+TKFTvu0aQAhnTvfP/z3vVSN6ZypH5bfUNwFXXjRQtUEBNFd2PtmCmG2Py3qQ==
  /@babel/plugin-syntax-async-generators/7.8.4_@babel+core@7.10.2:
    dependencies:
      '@babel/core': 7.10.2
      '@babel/helper-plugin-utils': 7.10.1
    dev: true
    peerDependencies:
      '@babel/core': ^7.0.0-0
    resolution:
      integrity: sha512-tycmZxkGfZaxhMRbXlPXuVFpdWlXpir2W4AMhSJgRKzk/eDlIXOhb2LHWoLpDF7TEHylV5zNhykX6KAgHJmTNw==
  /@babel/plugin-syntax-bigint/7.8.3_@babel+core@7.10.2:
    dependencies:
      '@babel/core': 7.10.2
      '@babel/helper-plugin-utils': 7.10.1
    dev: true
    peerDependencies:
      '@babel/core': ^7.0.0-0
    resolution:
      integrity: sha512-wnTnFlG+YxQm3vDxpGE57Pj0srRU4sHE/mDkt1qv2YJJSeUAec2ma4WLUnUPeKjyrfntVwe/N6dCXpU+zL3Npg==
  /@babel/plugin-syntax-class-properties/7.10.1_@babel+core@7.10.2:
    dependencies:
      '@babel/core': 7.10.2
      '@babel/helper-plugin-utils': 7.10.1
    dev: true
    peerDependencies:
      '@babel/core': ^7.0.0-0
    resolution:
      integrity: sha512-Gf2Yx/iRs1JREDtVZ56OrjjgFHCaldpTnuy9BHla10qyVT3YkIIGEtoDWhyop0ksu1GvNjHIoYRBqm3zoR1jyQ==
  /@babel/plugin-syntax-import-meta/7.10.1_@babel+core@7.10.2:
    dependencies:
      '@babel/core': 7.10.2
      '@babel/helper-plugin-utils': 7.10.1
    dev: true
    peerDependencies:
      '@babel/core': ^7.0.0-0
    resolution:
      integrity: sha512-ypC4jwfIVF72og0dgvEcFRdOM2V9Qm1tu7RGmdZOlhsccyK0wisXmMObGuWEOd5jQ+K9wcIgSNftCpk2vkjUfQ==
  /@babel/plugin-syntax-json-strings/7.8.3_@babel+core@7.10.2:
    dependencies:
      '@babel/core': 7.10.2
      '@babel/helper-plugin-utils': 7.10.1
    dev: true
    peerDependencies:
      '@babel/core': ^7.0.0-0
    resolution:
      integrity: sha512-lY6kdGpWHvjoe2vk4WrAapEuBR69EMxZl+RoGRhrFGNYVK8mOPAW8VfbT/ZgrFbXlDNiiaxQnAtgVCZ6jv30EA==
  /@babel/plugin-syntax-logical-assignment-operators/7.10.1_@babel+core@7.10.2:
    dependencies:
      '@babel/core': 7.10.2
      '@babel/helper-plugin-utils': 7.10.1
    dev: true
    peerDependencies:
      '@babel/core': ^7.0.0-0
    resolution:
      integrity: sha512-XyHIFa9kdrgJS91CUH+ccPVTnJShr8nLGc5bG2IhGXv5p1Rd+8BleGE5yzIg2Nc1QZAdHDa0Qp4m6066OL96Iw==
  /@babel/plugin-syntax-nullish-coalescing-operator/7.8.3_@babel+core@7.10.2:
    dependencies:
      '@babel/core': 7.10.2
      '@babel/helper-plugin-utils': 7.10.1
    dev: true
    peerDependencies:
      '@babel/core': ^7.0.0-0
    resolution:
      integrity: sha512-aSff4zPII1u2QD7y+F8oDsz19ew4IGEJg9SVW+bqwpwtfFleiQDMdzA/R+UlWDzfnHFCxxleFT0PMIrR36XLNQ==
  /@babel/plugin-syntax-numeric-separator/7.10.1_@babel+core@7.10.2:
    dependencies:
      '@babel/core': 7.10.2
      '@babel/helper-plugin-utils': 7.10.1
    dev: true
    peerDependencies:
      '@babel/core': ^7.0.0-0
    resolution:
      integrity: sha512-uTd0OsHrpe3tH5gRPTxG8Voh99/WCU78vIm5NMRYPAqC8lR4vajt6KkCAknCHrx24vkPdd/05yfdGSB4EIY2mg==
  /@babel/plugin-syntax-object-rest-spread/7.8.3_@babel+core@7.10.2:
    dependencies:
      '@babel/core': 7.10.2
      '@babel/helper-plugin-utils': 7.10.1
    dev: true
    peerDependencies:
      '@babel/core': ^7.0.0-0
    resolution:
      integrity: sha512-XoqMijGZb9y3y2XskN+P1wUGiVwWZ5JmoDRwx5+3GmEplNyVM2s2Dg8ILFQm8rWM48orGy5YpI5Bl8U1y7ydlA==
  /@babel/plugin-syntax-optional-catch-binding/7.8.3_@babel+core@7.10.2:
    dependencies:
      '@babel/core': 7.10.2
      '@babel/helper-plugin-utils': 7.10.1
    dev: true
    peerDependencies:
      '@babel/core': ^7.0.0-0
    resolution:
      integrity: sha512-6VPD0Pc1lpTqw0aKoeRTMiB+kWhAoT24PA+ksWSBrFtl5SIRVpZlwN3NNPQjehA2E/91FV3RjLWoVTglWcSV3Q==
  /@babel/plugin-syntax-optional-chaining/7.8.3_@babel+core@7.10.2:
    dependencies:
      '@babel/core': 7.10.2
      '@babel/helper-plugin-utils': 7.10.1
    dev: true
    peerDependencies:
      '@babel/core': ^7.0.0-0
    resolution:
      integrity: sha512-KoK9ErH1MBlCPxV0VANkXW2/dw4vlbGDrFgz8bmUsBGYkFRcbRwMh6cIJubdPrkxRwuGdtCk0v/wPTKbQgBjkg==
  /@babel/runtime/7.10.2:
    dependencies:
      regenerator-runtime: 0.13.5
    dev: true
    resolution:
      integrity: sha512-6sF3uQw2ivImfVIl62RZ7MXhO2tap69WeWK57vAaimT6AZbE4FbqjdEJIN1UqoD6wI6B+1n9UiagafH1sxjOtg==
  /@babel/template/7.10.1:
    dependencies:
      '@babel/code-frame': 7.10.4
      '@babel/parser': 7.10.2
      '@babel/types': 7.10.2
    dev: true
    resolution:
      integrity: sha512-OQDg6SqvFSsc9A0ej6SKINWrpJiNonRIniYondK2ViKhB06i3c0s+76XUft71iqBEe9S1OKsHwPAjfHnuvnCig==
  /@babel/traverse/7.10.1:
    dependencies:
      '@babel/code-frame': 7.10.4
      '@babel/generator': 7.10.2
      '@babel/helper-function-name': 7.10.1
      '@babel/helper-split-export-declaration': 7.10.1
      '@babel/parser': 7.10.2
      '@babel/types': 7.10.2
      debug: 4.1.1
      globals: 11.12.0
      lodash: 4.17.19
    dev: true
    resolution:
      integrity: sha512-C/cTuXeKt85K+p08jN6vMDz8vSV0vZcI0wmQ36o6mjbuo++kPMdpOYw23W2XH04dbRt9/nMEfA4W3eR21CD+TQ==
  /@babel/types/7.10.2:
    dependencies:
      '@babel/helper-validator-identifier': 7.10.4
      lodash: 4.17.19
      to-fast-properties: 2.0.0
    dev: true
    resolution:
      integrity: sha512-AD3AwWBSz0AWF0AkCN9VPiWrvldXq+/e3cHa4J89vo4ymjz1XwrBFFVZmkJTsQIPNk+ZVomPSXUJqq8yyjZsng==
  /@bahmutov/data-driven/1.0.0:
    dependencies:
      check-more-types: 2.24.0
      lazy-ass: 1.6.0
    dev: true
    engines:
      node: '>=6'
    resolution:
      integrity: sha512-YqW3hPS0RXriqjcCrLOTJj+LWe3c8JpwlL83k1ka1Q8U05ZjAKbGQZYeTzUd0NFEnnfPtsUiKGpFEBJG6kFuvg==
  /@bcoe/v8-coverage/0.2.3:
    dev: true
    resolution:
      integrity: sha512-0hYQ8SB4Db5zvZB4axdMHGwEaQjkZzFjQiN9LVYvIFB2nSUHW9tYpxWriPrWDASIxiaXax83REcLxuSdnGPZtw==
  /@cnakazawa/watch/1.0.4:
    dependencies:
      exec-sh: 0.3.4
      minimist: 1.2.5
    dev: true
    engines:
      node: '>=0.1.95'
    hasBin: true
    resolution:
      integrity: sha512-v9kIhKwjeZThiWrLmj0y17CWoyddASLj9O2yvbZkbvw/N3rWOYy9zkV66ursAoVr0mV15bL8g0c4QZUE6cdDoQ==
  /@istanbuljs/load-nyc-config/1.1.0:
    dependencies:
      camelcase: 5.3.1
      find-up: 4.1.0
      get-package-type: 0.1.0
      js-yaml: 3.14.0
      resolve-from: 5.0.0
    dev: true
    engines:
      node: '>=8'
    resolution:
      integrity: sha512-VjeHSlIzpv/NyD3N0YuHfXOPDIixcA1q2ZV98wsMqcYlPmv2n3Yb2lYP9XMElnaFVXg5A7YLTeLu6V84uQDjmQ==
  /@istanbuljs/schema/0.1.2:
    dev: true
    engines:
      node: '>=8'
    resolution:
      integrity: sha512-tsAQNx32a8CoFhjhijUIhI4kccIAgmGhy8LZMZgGfmXcpMbPRUqn5LWmgRttILi6yeGmBJd2xsPkFMs0PzgPCw==
  /@jest/console/26.2.0:
    dependencies:
      '@jest/types': 26.2.0
      '@types/node': 14.0.13
      chalk: 4.1.0
      jest-message-util: 26.2.0
      jest-util: 26.2.0
      slash: 3.0.0
    dev: true
    engines:
      node: '>= 10.14.2'
    resolution:
      integrity: sha512-mXQfx3nSLwiHm1i7jbu+uvi+vvpVjNGzIQYLCfsat9rapC+MJkS4zBseNrgJE0vU921b3P67bQzhduphjY3Tig==
  /@jest/core/26.2.2:
    dependencies:
      '@jest/console': 26.2.0
      '@jest/reporters': 26.2.2
      '@jest/test-result': 26.2.0
      '@jest/transform': 26.2.2
      '@jest/types': 26.2.0
      '@types/node': 14.0.13
      ansi-escapes: 4.3.1
      chalk: 4.1.0
      exit: 0.1.2
      graceful-fs: 4.2.4
      jest-changed-files: 26.2.0
      jest-config: 26.2.2
      jest-haste-map: 26.2.2
      jest-message-util: 26.2.0
      jest-regex-util: 26.0.0
      jest-resolve: 26.2.2_jest-resolve@26.2.2
      jest-resolve-dependencies: 26.2.2
      jest-runner: 26.2.2
      jest-runtime: 26.2.2
      jest-snapshot: 26.2.2
      jest-util: 26.2.0
      jest-validate: 26.2.0
      jest-watcher: 26.2.0
      micromatch: 4.0.2
      p-each-series: 2.1.0
      rimraf: 3.0.2
      slash: 3.0.0
      strip-ansi: 6.0.0
    dev: true
    engines:
      node: '>= 10.14.2'
    resolution:
      integrity: sha512-UwA8gNI8aeV4FHGfGAUfO/DHjrFVvlBravF1Tm9Kt6qFE+6YHR47kFhgdepOFpADEKstyO+MVdPvkV6/dyt9sA==
  /@jest/environment/26.2.0:
    dependencies:
      '@jest/fake-timers': 26.2.0
      '@jest/types': 26.2.0
      '@types/node': 14.0.13
      jest-mock: 26.2.0
    dev: true
    engines:
      node: '>= 10.14.2'
    resolution:
      integrity: sha512-oCgp9NmEiJ5rbq9VI/v/yYLDpladAAVvFxZgNsnJxOETuzPZ0ZcKKHYjKYwCtPOP1WCrM5nmyuOhMStXFGHn+g==
  /@jest/fake-timers/26.2.0:
    dependencies:
      '@jest/types': 26.2.0
      '@sinonjs/fake-timers': 6.0.1
      '@types/node': 14.0.13
      jest-message-util: 26.2.0
      jest-mock: 26.2.0
      jest-util: 26.2.0
    dev: true
    engines:
      node: '>= 10.14.2'
    resolution:
      integrity: sha512-45Gfe7YzYTKqTayBrEdAF0qYyAsNRBzfkV0IyVUm3cx7AsCWlnjilBM4T40w7IXT5VspOgMPikQlV0M6gHwy/g==
  /@jest/globals/26.2.0:
    dependencies:
      '@jest/environment': 26.2.0
      '@jest/types': 26.2.0
      expect: 26.2.0
    dev: true
    engines:
      node: '>= 10.14.2'
    resolution:
      integrity: sha512-Hoc6ScEIPaym7RNytIL2ILSUWIGKlwEv+JNFof9dGYOdvPjb2evEURSslvCMkNuNg1ECEClTE8PH7ULlMJntYA==
  /@jest/reporters/26.2.2:
    dependencies:
      '@bcoe/v8-coverage': 0.2.3
      '@jest/console': 26.2.0
      '@jest/test-result': 26.2.0
      '@jest/transform': 26.2.2
      '@jest/types': 26.2.0
      chalk: 4.1.0
      collect-v8-coverage: 1.0.1
      exit: 0.1.2
      glob: 7.1.6
      graceful-fs: 4.2.4
      istanbul-lib-coverage: 3.0.0
      istanbul-lib-instrument: 4.0.3
      istanbul-lib-report: 3.0.0
      istanbul-lib-source-maps: 4.0.0
      istanbul-reports: 3.0.2
      jest-haste-map: 26.2.2
      jest-resolve: 26.2.2_jest-resolve@26.2.2
      jest-util: 26.2.0
      jest-worker: 26.2.1
      slash: 3.0.0
      source-map: 0.6.1
      string-length: 4.0.1
      terminal-link: 2.1.1
      v8-to-istanbul: 4.1.4
    dev: true
    engines:
      node: '>= 10.14.2'
    optionalDependencies:
      node-notifier: 7.0.1
    resolution:
      integrity: sha512-7854GPbdFTAorWVh+RNHyPO9waRIN6TcvCezKVxI1khvFq9YjINTW7J3WU+tbR038Ynn6WjYred6vtT0YmIWVQ==
  /@jest/source-map/26.1.0:
    dependencies:
      callsites: 3.1.0
      graceful-fs: 4.2.4
      source-map: 0.6.1
    dev: true
    engines:
      node: '>= 10.14.2'
    resolution:
      integrity: sha512-XYRPYx4eEVX15cMT9mstnO7hkHP3krNtKfxUYd8L7gbtia8JvZZ6bMzSwa6IQJENbudTwKMw5R1BePRD+bkEmA==
  /@jest/test-result/26.2.0:
    dependencies:
      '@jest/console': 26.2.0
      '@jest/types': 26.2.0
      '@types/istanbul-lib-coverage': 2.0.3
      collect-v8-coverage: 1.0.1
    dev: true
    engines:
      node: '>= 10.14.2'
    resolution:
      integrity: sha512-kgPlmcVafpmfyQEu36HClK+CWI6wIaAWDHNxfQtGuKsgoa2uQAYdlxjMDBEa3CvI40+2U3v36gQF6oZBkoKatw==
  /@jest/test-sequencer/26.2.2:
    dependencies:
      '@jest/test-result': 26.2.0
      graceful-fs: 4.2.4
      jest-haste-map: 26.2.2
      jest-runner: 26.2.2
      jest-runtime: 26.2.2
    dev: true
    engines:
      node: '>= 10.14.2'
    resolution:
      integrity: sha512-SliZWon5LNqV/lVXkeowSU6L8++FGOu3f43T01L1Gv6wnFDP00ER0utV9jyK9dVNdXqfMNCN66sfcyar/o7BNw==
  /@jest/transform/26.2.2:
    dependencies:
      '@babel/core': 7.10.2
      '@jest/types': 26.2.0
      babel-plugin-istanbul: 6.0.0
      chalk: 4.1.0
      convert-source-map: 1.7.0
      fast-json-stable-stringify: 2.1.0
      graceful-fs: 4.2.4
      jest-haste-map: 26.2.2
      jest-regex-util: 26.0.0
      jest-util: 26.2.0
      micromatch: 4.0.2
      pirates: 4.0.1
      slash: 3.0.0
      source-map: 0.6.1
      write-file-atomic: 3.0.3
    dev: true
    engines:
      node: '>= 10.14.2'
    resolution:
      integrity: sha512-c1snhvi5wRVre1XyoO3Eef5SEWpuBCH/cEbntBUd9tI5sNYiBDmO0My/lc5IuuGYKp/HFIHV1eZpSx5yjdkhKw==
  /@jest/types/25.5.0:
    dependencies:
      '@types/istanbul-lib-coverage': 2.0.3
      '@types/istanbul-reports': 1.1.2
      '@types/yargs': 15.0.5
      chalk: 3.0.0
    dev: true
    engines:
      node: '>= 8.3'
    resolution:
      integrity: sha512-OXD0RgQ86Tu3MazKo8bnrkDRaDXXMGUqd+kTtLtK1Zb7CRzQcaSRPPPV37SvYTdevXEBVxe0HXylEjs8ibkmCw==
  /@jest/types/26.1.0:
    dependencies:
      '@types/istanbul-lib-coverage': 2.0.3
      '@types/istanbul-reports': 1.1.2
      '@types/yargs': 15.0.5
      chalk: 4.1.0
    dev: true
    engines:
      node: '>= 10.14.2'
    resolution:
      integrity: sha512-GXigDDsp6ZlNMhXQDeuy/iYCDsRIHJabWtDzvnn36+aqFfG14JmFV0e/iXxY4SP9vbXSiPNOWdehU5MeqrYHBQ==
  /@jest/types/26.2.0:
    dependencies:
      '@types/istanbul-lib-coverage': 2.0.3
      '@types/istanbul-reports': 1.1.2
      '@types/node': 14.0.13
      '@types/yargs': 15.0.5
      chalk: 4.1.0
    dev: true
    engines:
      node: '>= 10.14.2'
    resolution:
      integrity: sha512-lvm3rJvctxd7+wxKSxxbzpDbr4FXDLaC57WEKdUIZ2cjTYuxYSc0zlyD7Z4Uqr5VdKxRUrtwIkiqBuvgf8uKJA==
  /@nodelib/fs.scandir/2.1.3:
    dependencies:
      '@nodelib/fs.stat': 2.0.3
      run-parallel: 1.1.9
    engines:
      node: '>= 8'
    resolution:
      integrity: sha512-eGmwYQn3gxo4r7jdQnkrrN6bY478C3P+a/y72IJukF8LjB6ZHeB3c+Ehacj3sYeSmUXGlnA67/PmbM9CVwL7Dw==
  /@nodelib/fs.stat/2.0.3:
    engines:
      node: '>= 8'
    resolution:
      integrity: sha512-bQBFruR2TAwoevBEd/NWMoAAtNGzTRgdrqnYCc7dhzfoNvqPzLyqlEQnzZ3kVnNrSp25iyxE00/3h2fqGAGArA==
  /@nodelib/fs.walk/1.2.4:
    dependencies:
      '@nodelib/fs.scandir': 2.1.3
      fastq: 1.8.0
    engines:
      node: '>= 8'
    resolution:
      integrity: sha512-1V9XOY4rDW0rehzbrcqAmHnz8e7SKvX27gh8Gt2WgB0+pdzdiLV83p72kZPU+jvMbS1qU5mauP2iOvO8rhmurQ==
  /@prisma/ci-info/2.1.2:
    resolution:
      integrity: sha512-RhAHY+wp6Nqu89Tp3zfUVkpGfqk4TfngeOWaMGgmhP7mB2ASDtOl8dkwxHmI8eN4edo+luyjPmbJBC4kST321A==
  /@prisma/debug/2.4.1:
    dependencies:
      debug: 4.1.1
    resolution:
      integrity: sha512-E/6sftkwtrTGfTj/UFRnwJoYoybZe9zi1F9NS1O3hLeNcQEpQNkmHDaH6bRNdmTMGmZH+q2162VrDFSQufSFEw==
  /@prisma/engine-core/2.4.1:
    dependencies:
      '@prisma/debug': 2.4.1
      '@prisma/generator-helper': 2.4.1
      '@prisma/get-platform': 2.4.1
      bent: 7.3.9
      chalk: 4.1.0
      cross-fetch: 3.0.5
      execa: 4.0.3
      fast-json-stringify: 2.2.3
      get-stream: 5.1.0
      indent-string: 4.0.0
      new-github-issue-url: 0.2.1
      p-retry: 4.2.0
      terminal-link: 2.1.1
      undici: 1.1.0
    resolution:
      integrity: sha512-arJCq6JN85lWCgLC8iGF4FrttpsoaZAN8GH44p4+6NnpFHY5s3bEqMLWvXNznzsigIJMgkNyD7yVAT5+xunApg==
  /@prisma/fetch-engine/2.4.1:
    dependencies:
      '@prisma/debug': 2.4.1
      '@prisma/get-platform': 2.4.1
      chalk: 4.1.0
      execa: 4.0.2
      find-cache-dir: 3.3.1
      hasha: 5.2.0
      http-proxy-agent: 4.0.1
      https-proxy-agent: 5.0.0
      make-dir: 3.1.0
      node-fetch: 2.6.0
      p-filter: 2.1.0
      p-map: 4.0.0
      p-queue: 6.6.0
      p-retry: 4.2.0
      progress: 2.0.3
      rimraf: 3.0.2
      temp-dir: 2.0.0
      tempy: 0.5.0
    resolution:
      integrity: sha512-s3mArSB7q1Wi8xQX3+yPcfA8UFoegmsNSNTkqCGvykvjSI5/kJNsMs1WGFTfmR7+FxTcmMwGmS/XUOElF5UmJA==
  /@prisma/generator-helper/2.4.1:
    dependencies:
      '@prisma/debug': 2.4.1
      '@types/cross-spawn': 6.0.2
      chalk: 4.1.0
      cross-spawn: 7.0.3
    resolution:
      integrity: sha512-p63Ds8oaew3cTPHFY6LAPOwEg5keO+HdGlZXTHbg4QkXw4lbqK1LAt161dwqu1WyMh9oTPzVg98YIPXfrQ+0Jg==
  /@prisma/get-platform/2.4.1:
    dependencies:
      '@prisma/debug': 2.4.1
    resolution:
      integrity: sha512-5V2RAg4+os7/w2DYnnskymfJpqFIWP7VgRL369db31rSRYktK2TWEhHxZXBZ0PWa6ic3G4u09j8PRhFiX95bQw==
  /@prisma/sdk/2.4.1:
    dependencies:
      '@apexearth/copy': 1.4.5
      '@prisma/debug': 2.4.1
      '@prisma/engine-core': 2.4.1
      '@prisma/fetch-engine': 2.4.1
      '@prisma/generator-helper': 2.4.1
      '@prisma/get-platform': 2.4.1
      archiver: 4.0.2
      arg: 4.1.3
      chalk: 4.1.0
      checkpoint-client: 1.1.6
      cli-truncate: 2.1.0
      execa: 4.0.2
      globby: 11.0.1
      has-yarn: 2.1.0
      make-dir: 3.1.0
      node-fetch: 2.6.0
      p-map: 4.0.0
      read-pkg-up: 7.0.1
      resolve-pkg: 2.0.0
      rimraf: 3.0.2
      string-width: 4.2.0
      strip-ansi: 6.0.0
      strip-indent: 3.0.0
      tar: 6.0.2
      temp-dir: 2.0.0
      temp-write: 4.0.0
      tempy: 0.5.0
      terminal-link: 2.1.1
      tmp: 0.2.1
      url-parse: 1.4.7
    requiresBuild: true
    resolution:
      integrity: sha512-UInXGjGedl7fve0OTSnQLEFoXneWlORcQ1Orms2wnJiV4gCSWYbHPwyzS4Y0QF9PCJCqUcnZFqfz0I2oJmzXyQ==
  /@prisma/studio-server/0.246.0:
    dependencies:
      '@prisma/get-platform': 2.4.1
      '@prisma/sdk': 2.4.1
      '@prisma/studio': 0.246.0
      '@prisma/studio-transports': 0.246.0
      '@prisma/studio-types': 0.246.0
      '@sentry/node': 5.15.5
      express: 4.17.1
      express-ws: 4.0.0_express@4.17.1
    resolution:
      integrity: sha512-6cp37l/O9rAH0WdKOChSxpU9SpRZNBKPEEB8GgGDaJoH6RY+gm0QFOHbyZjuuK8s+Mdri3PFd/9RUV2b7FAmKw==
  /@prisma/studio-transports/0.246.0:
    dependencies:
      '@prisma/sdk': 2.4.1
      '@prisma/studio-types': 0.246.0
      '@sentry/node': 5.15.5
    resolution:
      integrity: sha512-ClKIqOL0Qeosszi7CJ53ERWBg4QponB896mKsCfN6lHVvrUuqdiDCLOn6whKZdJUEbyCagXXWV0Wg1hdR1TUYw==
  /@prisma/studio-types/0.246.0:
    resolution:
      integrity: sha512-JxDWCc6sspp7Nj5Y0mj2XFQhhB3lO4nmURDUPrigRRZH2atPJnyYK6qeXAuWji0M62heHcOYp0OKCWKkTIVcYQ==
  /@prisma/studio/0.246.0:
    resolution:
      integrity: sha512-ZkpzbUV2uGjGKHdr5P37LaX8VYMTU53enSQuhOX1T3McFD9gw/1+/SPa7Cm3GG9ojmUWW2lQ+RNCLM2GcsDxtQ==
  /@sentry/apm/5.15.5:
    dependencies:
      '@sentry/browser': 5.15.5
      '@sentry/hub': 5.15.5
      '@sentry/minimal': 5.15.5
      '@sentry/types': 5.15.5
      '@sentry/utils': 5.15.5
      tslib: 1.13.0
    engines:
      node: '>=6'
    resolution:
      integrity: sha512-2PyifsiQdvFEQhbL7tQnCKGLOO1JtZeqso3bc6ARJBvKxM77mtyMo/D0C2Uzt9sXCYiALhQ1rbB1aY8iYyglpg==
  /@sentry/browser/5.15.5:
    dependencies:
      '@sentry/core': 5.15.5
      '@sentry/types': 5.15.5
      '@sentry/utils': 5.15.5
      tslib: 1.13.0
    engines:
      node: '>=6'
    resolution:
      integrity: sha512-rqDvjk/EvogfdbZ4TiEpxM/lwpPKmq23z9YKEO4q81+1SwJNua53H60dOk9HpRU8nOJ1g84TMKT2Ov8H7sqDWA==
  /@sentry/core/5.15.5:
    dependencies:
      '@sentry/hub': 5.15.5
      '@sentry/minimal': 5.15.5
      '@sentry/types': 5.15.5
      '@sentry/utils': 5.15.5
      tslib: 1.13.0
    engines:
      node: '>=6'
    resolution:
      integrity: sha512-enxBLv5eibBMqcWyr+vApqeix8uqkfn0iGsD3piKvoMXCgKsrfMwlb/qo9Ox0lKr71qIlZVt+9/A2vZohdgnlg==
  /@sentry/hub/5.15.5:
    dependencies:
      '@sentry/types': 5.15.5
      '@sentry/utils': 5.15.5
      tslib: 1.13.0
    engines:
      node: '>=6'
    resolution:
      integrity: sha512-zX9o49PcNIVMA4BZHe//GkbQ4Jx+nVofqU/Il32/IbwKhcpPlhGX3c1sOVQo4uag3cqd/JuQsk+DML9TKkN0Lw==
  /@sentry/minimal/5.15.5:
    dependencies:
      '@sentry/hub': 5.15.5
      '@sentry/types': 5.15.5
      tslib: 1.13.0
    engines:
      node: '>=6'
    resolution:
      integrity: sha512-zQkkJ1l9AjmU/Us5IrOTzu7bic4sTPKCatptXvLSTfyKW7N6K9MPIIFeSpZf9o1yM2sRYdK7GV08wS2eCT3JYw==
  /@sentry/node/5.15.5:
    dependencies:
      '@sentry/apm': 5.15.5
      '@sentry/core': 5.15.5
      '@sentry/hub': 5.15.5
      '@sentry/types': 5.15.5
      '@sentry/utils': 5.15.5
      cookie: 0.3.1
      https-proxy-agent: 4.0.0
      lru_map: 0.3.3
      tslib: 1.13.0
    engines:
      node: '>=6'
    resolution:
      integrity: sha512-BK0iTOiiIM0UnydLeT/uUBY1o1Sp85aqwaQRMfZbjMCsgXERLNGvzzV68FDH1cyC1nR6dREK3Gs8bxS4S54aLQ==
  /@sentry/types/5.15.5:
    engines:
      node: '>=6'
    resolution:
      integrity: sha512-F9A5W7ucgQLJUG4LXw1ZIy4iLevrYZzbeZ7GJ09aMlmXH9PqGThm1t5LSZlVpZvUfQ2rYA8NU6BdKJSt7B5LPw==
  /@sentry/utils/5.15.5:
    dependencies:
      '@sentry/types': 5.15.5
      tslib: 1.13.0
    engines:
      node: '>=6'
    resolution:
      integrity: sha512-Nl9gl/MGnzSkuKeo3QaefoD/OJrFLB8HmwQ7HUbTXb6E7yyEzNKAQMHXGkwNAjbdYyYbd42iABP6Y5F/h39NtA==
  /@sinonjs/commons/1.8.0:
    dependencies:
      type-detect: 4.0.8
    dev: true
    resolution:
      integrity: sha512-wEj54PfsZ5jGSwMX68G8ZXFawcSglQSXqCftWX3ec8MDUzQdHgcKvw97awHbY0efQEL5iKUOAmmVtoYgmrSG4Q==
  /@sinonjs/fake-timers/6.0.1:
    dependencies:
      '@sinonjs/commons': 1.8.0
    dev: true
    resolution:
      integrity: sha512-MZPUxrmFubI36XS1DI3qmI0YdN1gks62JtFZvxR67ljjSNCeK6U08Zx4msEWOXuofgqUt6zPHSi1H9fbjR/NRA==
  /@tootallnate/once/1.1.2:
    engines:
      node: '>= 6'
    resolution:
      integrity: sha512-RbzJvlNzmRq5c3O09UipeuXno4tA1FE6ikOjxZK0tuxVv3412l64l5t1W5pj4+rJq9vpkm/kwiR07aZXnsKPxw==
  /@types/babel__core/7.1.8:
    dependencies:
      '@babel/parser': 7.10.2
      '@babel/types': 7.10.2
      '@types/babel__generator': 7.6.1
      '@types/babel__template': 7.0.2
      '@types/babel__traverse': 7.0.12
    dev: true
    resolution:
      integrity: sha512-KXBiQG2OXvaPWFPDS1rD8yV9vO0OuWIqAEqLsbfX0oU2REN5KuoMnZ1gClWcBhO5I3n6oTVAmrMufOvRqdmFTQ==
  /@types/babel__generator/7.6.1:
    dependencies:
      '@babel/types': 7.10.2
    dev: true
    resolution:
      integrity: sha512-bBKm+2VPJcMRVwNhxKu8W+5/zT7pwNEqeokFOmbvVSqGzFneNxYcEBro9Ac7/N9tlsaPYnZLK8J1LWKkMsLAew==
  /@types/babel__template/7.0.2:
    dependencies:
      '@babel/parser': 7.10.2
      '@babel/types': 7.10.2
    dev: true
    resolution:
      integrity: sha512-/K6zCpeW7Imzgab2bLkLEbz0+1JlFSrUMdw7KoIIu+IUdu51GWaBZpd3y1VXGVXzynvGa4DaIaxNZHiON3GXUg==
  /@types/babel__traverse/7.0.12:
    dependencies:
      '@babel/types': 7.10.2
    dev: true
    resolution:
      integrity: sha512-t4CoEokHTfcyfb4hUaF9oOHu9RmmNWnm1CP0YmMqOOfClKascOmvlEM736vlqeScuGvBDsHkf8R2INd4DWreQA==
  /@types/charm/1.0.2:
    dependencies:
      '@types/node': 12.12.47
    dev: true
    resolution:
      integrity: sha512-8nrGGRpu/OZKpDxpuloLlZ6g9t4+DZW057RgpWrzOHiqt/1kbPvSiMDJa5G8Z635By9fMXEoGvWZ5bO/A6dv/w==
  /@types/color-name/1.1.1:
    resolution:
      integrity: sha512-rr+OQyAjxze7GgWrSaJwydHStIhHq2lvY3BOC2Mj7KnzI7XK0Uw1TOOdI9lDoajEbSWLiYgoo4f1R51erQfhPQ==
  /@types/cross-spawn/6.0.2:
    dependencies:
      '@types/node': 12.12.53
    resolution:
      integrity: sha512-KuwNhp3eza+Rhu8IFI5HUXRP0LIhqH5cAjubUvGXXthh4YYBuP2ntwEX+Cz8GJoZUHlKo247wPWOfA9LYEq4cw==
  /@types/debug/4.1.5:
    dev: true
    resolution:
      integrity: sha512-Q1y515GcOdTHgagaVFhHnIFQ38ygs/kmxdNpvpou+raI9UO3YZcHDngBSYKQklcKlvA7iuQlmIKbzvmxcOE9CQ==
  /@types/diff/4.0.2:
    dev: true
    resolution:
      integrity: sha512-mIenTfsIe586/yzsyfql69KRnA75S8SVXQbTLpDejRrjH0QSJcpu3AUOi/Vjnt9IOsXKxPhJfGpQUNMueIU1fQ==
  /@types/eslint-visitor-keys/1.0.0:
    dev: true
    resolution:
      integrity: sha512-OCutwjDZ4aFS6PB1UZ988C4YgwlBHJd6wCeQqaLdmadZ/7e+w79+hbMUFC1QXDNCmdyoRfAFdm0RypzwR+Qpag==
  /@types/fs-extra/9.0.1:
    dependencies:
      '@types/node': 14.0.13
    dev: true
    resolution:
      integrity: sha512-B42Sxuaz09MhC3DDeW5kubRcQ5by4iuVQ0cRRWM2lggLzAa/KVom0Aft/208NgMvNQQZ86s5rVcqDdn/SH0/mg==
  /@types/geojson/7946.0.7:
    dev: true
    resolution:
      integrity: sha512-wE2v81i4C4Ol09RtsWFAqg3BUitWbHSpSlIo+bNdsCJijO9sjme+zm+73ZMCa/qMC8UEERxzGbvmr1cffo2SiQ==
  /@types/glob/7.1.2:
    dependencies:
      '@types/minimatch': 3.0.3
      '@types/node': 12.12.47
    dev: true
    resolution:
      integrity: sha512-VgNIkxK+j7Nz5P7jvUZlRvhuPSmsEfS03b0alKcq5V/STUKAa3Plemsn5mrQUO7am6OErJ4rhGEGJbACclrtRA==
  /@types/graceful-fs/4.1.3:
    dependencies:
      '@types/node': 14.0.13
    dev: true
    resolution:
      integrity: sha512-AiHRaEB50LQg0pZmm659vNBb9f4SJ0qrAnteuzhSeAUcJKxoYgEnprg/83kppCnc2zvtCKbdZry1a5pVY3lOTQ==
  /@types/istanbul-lib-coverage/2.0.3:
    dev: true
    resolution:
      integrity: sha512-sz7iLqvVUg1gIedBOvlkxPlc8/uVzyS5OwGz1cKjXzkl3FpL3al0crU8YGU1WoHkxn0Wxbw5tyi6hvzJKNzFsw==
  /@types/istanbul-lib-report/3.0.0:
    dependencies:
      '@types/istanbul-lib-coverage': 2.0.3
    dev: true
    resolution:
      integrity: sha512-plGgXAPfVKFoYfa9NpYDAkseG+g6Jr294RqeqcqDixSbU34MZVJRi/P+7Y8GDpzkEwLaGZZOpKIEmeVZNtKsrg==
  /@types/istanbul-reports/1.1.2:
    dependencies:
      '@types/istanbul-lib-coverage': 2.0.3
      '@types/istanbul-lib-report': 3.0.0
    dev: true
    resolution:
      integrity: sha512-P/W9yOX/3oPZSpaYOCQzGqgCQRXn0FFO/V8bWrCQs+wLmvVVxk6CRBXALEvNs9OHIatlnlFokfhuDo2ug01ciw==
  /@types/jest/26.0.8:
    dependencies:
      jest-diff: 25.5.0
      pretty-format: 25.5.0
    dev: true
    resolution:
      integrity: sha512-eo3VX9jGASSuv680D4VQ89UmuLZneNxv2MCZjfwlInav05zXVJTzfc//lavdV0GPwSxsXJTy2jALscB7Acqg0g==
  /@types/js-levenshtein/1.1.0:
    dev: true
    resolution:
      integrity: sha512-14t0v1ICYRtRVcHASzes0v/O+TIeASb8aD55cWF1PidtInhFWSXcmhzhHqGjUWf9SUq1w70cvd1cWKUULubAfQ==
  /@types/json-schema/7.0.5:
    dev: true
    resolution:
      integrity: sha512-7+2BITlgjgDhH0vvwZU/HZJVyk+2XUlvxXe8dFMedNX/aMkaOq++rMAFXc0tM7ij15QaWlbdQASBR9dihi+bDQ==
  /@types/json5/0.0.29:
    dev: true
    optional: true
    resolution:
      integrity: sha1-7ihweulOEdK4J7y+UnC86n8+ce4=
  /@types/minimatch/3.0.3:
    dev: true
    resolution:
      integrity: sha512-tHq6qdbT9U1IRSGf14CL0pUlULksvY9OZ+5eEgl1N7t+OA3tGvNpxJCzuKQlsNgCVwbAs670L1vcVQi8j9HjnA==
  /@types/minimist/1.2.0:
    dev: true
    resolution:
      integrity: sha1-aaI6OtKcrwCX8G7aWbNh7i8GOfY=
  /@types/minipass/2.2.0:
    dependencies:
      '@types/node': 12.12.47
    dev: true
    resolution:
      integrity: sha512-wuzZksN4w4kyfoOv/dlpov4NOunwutLA/q7uc00xU02ZyUY+aoM5PWIXEKBMnm0NHd4a+N71BMjq+x7+2Af1fg==
  /@types/mocha/8.0.1:
    dev: true
    resolution:
      integrity: sha512-TBZ6YdX7IZz4U9/mBoB8zCMRN1vXw8QdihRcZxD3I0Cv/r8XF8RggZ8WiXFws4aj5atzRR5hJrYer7g8nXwpnQ==
  /@types/node-fetch/2.5.7:
    dependencies:
      '@types/node': 12.12.47
      form-data: 3.0.0
    dev: true
    resolution:
      integrity: sha512-o2WVNf5UhWRkxlf6eq+jMZDu7kjgpgJfl4xVNlvryc95O/6F2ld8ztKX+qu+Rjyet93WAWm5LjeX9H5FGkODvw==
  /@types/node/12.12.47:
    dev: true
    resolution:
      integrity: sha512-yzBInQFhdY8kaZmqoL2+3U5dSTMrKaYcb561VU+lDzAYvqt+2lojvBEy+hmpSNuXnPTx7m9+04CzWYOUqWME2A==
  /@types/node/12.12.53:
    resolution:
      integrity: sha512-51MYTDTyCziHb70wtGNFRwB4l+5JNvdqzFSkbDvpbftEgVUBEE+T5f7pROhWMp/fxp07oNIEQZd5bbfAH22ohQ==
  /@types/node/13.13.15:
    dev: true
    resolution:
      integrity: sha512-kwbcs0jySLxzLsa2nWUAGOd/s21WU1jebrEdtzhsj1D4Yps1EOuyI1Qcu+FD56dL7NRNIJtDDjcqIG22NwkgLw==
  /@types/node/14.0.13:
    dev: true
    resolution:
      integrity: sha512-rouEWBImiRaSJsVA+ITTFM6ZxibuAlTuNOCyxVbwreu6k6+ujs7DfnU9o+PShFhET78pMBl3eH+AGSI5eOTkPA==
  /@types/node/14.0.27:
    dev: true
    resolution:
      integrity: sha512-kVrqXhbclHNHGu9ztnAwSncIgJv/FaxmzXJvGXNdcCpV1b8u1/Mi6z6m0vwy0LzKeXFTPLH0NzwmoJ3fNCIq0g==
  /@types/normalize-package-data/2.4.0:
    resolution:
      integrity: sha512-f5j5b/Gf71L+dbqxIpQ4Z2WlmI/mPJ0fOkGGmFgtb6sAu97EPczzbS3/tJKxmcYDj55OX6ssqwDAWOHIYDRDGA==
  /@types/parse-json/4.0.0:
    dev: true
    resolution:
      integrity: sha512-//oorEZjL6sbPcKUaCdIGlIUeH26mgzimjBB77G6XRgnDl/L5wOnpyBGRe/Mmf5CVW3PwEBE1NjiMZ/ssFh4wA==
  /@types/pg-types/1.11.5:
    dev: true
    resolution:
      integrity: sha512-L8ogeT6vDzT1vxlW3KITTCt+BVXXVkLXfZ/XNm6UqbcJgxf+KPO7yjWx7dQQE8RW07KopL10x2gNMs41+IkMGQ==
  /@types/pg/7.14.4:
    dependencies:
      '@types/node': 14.0.13
      '@types/pg-types': 1.11.5
    dev: true
    resolution:
      integrity: sha512-yCKVMCcFPZSFHGg+8qjY368uf3ruyDBPjxvOU2ZcGa/vRFo5Ti5Y6z6vl+2hxtwm9VMWUGb6TWkIk3cIV8C0Cw==
  /@types/prettier/2.0.2:
    dev: true
    resolution:
      integrity: sha512-IkVfat549ggtkZUthUzEX49562eGikhSYeVGX97SkMFn+sTZrgRewXjQ4tPKFPCykZHkX1Zfd9OoELGqKU2jJA==
  /@types/progress/2.0.3:
    dependencies:
      '@types/node': 12.12.47
    dev: true
    resolution:
      integrity: sha512-bPOsfCZ4tsTlKiBjBhKnM8jpY5nmIll166IPD58D92hR7G7kZDfx5iB9wGF4NfZrdKolebjeAr3GouYkSGoJ/A==
  /@types/prompts/2.0.8:
    dependencies:
      '@types/node': 12.12.47
    dev: true
    resolution:
      integrity: sha512-lXXAa8c8ASoA61Tj9H5E5V2mRUTvNZ/dpJ5KxghI+O5geWMHt73NLZ9kEBBDK7zUUfMsMY3ZH4Sqeqh3SjSyfg==
  /@types/prop-types/15.7.3:
    resolution:
      integrity: sha512-KfRL3PuHmqQLOG+2tGpRO26Ctg+Cq1E01D2DMriKEATHgWLfeNDmq9e29Q9WIky0dQ3NPkd1mzYH8Lm936Z9qw==
  /@types/react/16.9.11:
    dependencies:
      '@types/prop-types': 15.7.3
      csstype: 2.6.10
    resolution:
      integrity: sha512-UBT4GZ3PokTXSWmdgC/GeCGEJXE5ofWyibCcecRLUVN2ZBpXQGVgQGtG2foS7CrTKFKlQVVswLvf7Js6XA/CVQ==
  /@types/redis/2.8.25:
    dependencies:
      '@types/node': 14.0.13
    dev: true
    resolution:
      integrity: sha512-e5N5Dg712aZ1CPi1Li0XalukPSWd2RTLYzmrMsQ84NkYQ7cqKHC+HroXM1WP65O1zRGfzld72/u9ikumEe+ylA==
  /@types/retry/0.12.0:
    resolution:
      integrity: sha512-wWKOClTTiizcZhXnPY4wikVAwmdYHp8q6DmC+EJUzAMsycb7HB32Kh9RN4+0gExjmPmZSAQjgURXIGATPegAvA==
  /@types/sqlite3/3.1.6:
    dependencies:
      '@types/node': 14.0.13
    dev: true
    resolution:
      integrity: sha512-OBsK0KIGUICExQ/ZvnPY4cKx5Kz4NcrVyGTIvOL5y4ajXu7r++RfBajfpGfGDmDVCKcoCDX1dO84/oeyeITnxA==
  /@types/stack-utils/1.0.1:
    dev: true
    resolution:
      integrity: sha512-l42BggppR6zLmpfU6fq9HEa2oGPEI8yrSPL3GITjfRInppYFahObbIQOQK3UGxEnyQpltZLaPe75046NOZQikw==
  /@types/tar/4.0.3:
    dependencies:
      '@types/minipass': 2.2.0
      '@types/node': 12.12.47
    dev: true
    resolution:
      integrity: sha512-Z7AVMMlkI8NTWF0qGhC4QIX0zkV/+y0J8x7b/RsHrN0310+YNjoJd8UrApCiGBCWtKjxS9QhNqLi2UJNToh5hA==
  /@types/ws/7.2.6:
    dependencies:
      '@types/node': 14.0.27
    dev: true
    resolution:
      integrity: sha512-Q07IrQUSNpr+cXU4E4LtkSIBPie5GLZyyMC1QtQYRLWz701+XcoVygGUZgvLqElq1nU4ICldMYPnexlBsg3dqQ==
  /@types/yargs-parser/15.0.0:
    dev: true
    resolution:
      integrity: sha512-FA/BWv8t8ZWJ+gEOnLLd8ygxH/2UFbAvgEonyfN6yWGLKc7zVjbpl2Y4CTjid9h2RfgPP6SEt6uHwEOply00yw==
  /@types/yargs/15.0.5:
    dependencies:
      '@types/yargs-parser': 15.0.0
    dev: true
    resolution:
      integrity: sha512-Dk/IDOPtOgubt/IaevIUbTgV7doaKkoorvOyYM2CMwuDyP89bekI7H4xLIwunNYiK9jhCkmc6pUrJk3cj2AB9w==
  /@types/yoga-layout/1.9.2:
    resolution:
      integrity: sha512-S9q47ByT2pPvD65IvrWp7qppVMpk9WGMbVq9wbWZOHg6tnXSD4vyhao6nOSBwwfDdV2p3Kx9evA9vI+XWTfDvw==
  /@typescript-eslint/eslint-plugin/3.7.1_98f5354ad0bbc327ab4925c12674a6b1:
    dependencies:
      '@typescript-eslint/experimental-utils': 3.7.1_eslint@7.6.0+typescript@3.9.7
      '@typescript-eslint/parser': 3.7.1_eslint@7.6.0+typescript@3.9.7
      debug: 4.1.1
      eslint: 7.6.0
      functional-red-black-tree: 1.0.1
      regexpp: 3.1.0
      semver: 7.3.2
      tsutils: 3.17.1_typescript@3.9.7
      typescript: 3.9.7
    dev: true
    engines:
      node: ^10.12.0 || >=12.0.0
    peerDependencies:
      '@typescript-eslint/parser': ^3.0.0
      eslint: ^5.0.0 || ^6.0.0 || ^7.0.0
      typescript: '*'
    peerDependenciesMeta:
      typescript:
        optional: true
    resolution:
      integrity: sha512-3DB9JDYkMrc8Au00rGFiJLK2Ja9CoMP6Ut0sHsXp3ZtSugjNxvSSHTnKLfo4o+QmjYBJqEznDqsG1zj4F2xnsg==
  /@typescript-eslint/experimental-utils/2.34.0_eslint@7.6.0+typescript@3.9.7:
    dependencies:
      '@types/json-schema': 7.0.5
      '@typescript-eslint/typescript-estree': 2.34.0_typescript@3.9.7
      eslint: 7.6.0
      eslint-scope: 5.1.0
      eslint-utils: 2.1.0
    dev: true
    engines:
      node: ^8.10.0 || ^10.13.0 || >=11.10.1
    peerDependencies:
      eslint: '*'
      typescript: '*'
    resolution:
      integrity: sha512-eS6FTkq+wuMJ+sgtuNTtcqavWXqsflWcfBnlYhg/nS4aZ1leewkXGbvBhaapn1q6qf4M71bsR1tez5JTRMuqwA==
  /@typescript-eslint/experimental-utils/3.7.1_eslint@7.6.0+typescript@3.9.7:
    dependencies:
      '@types/json-schema': 7.0.5
      '@typescript-eslint/types': 3.7.1
      '@typescript-eslint/typescript-estree': 3.7.1_typescript@3.9.7
      eslint: 7.6.0
      eslint-scope: 5.1.0
      eslint-utils: 2.1.0
    dev: true
    engines:
      node: ^10.12.0 || >=12.0.0
    peerDependencies:
      eslint: '*'
      typescript: '*'
    resolution:
      integrity: sha512-TqE97pv7HrqWcGJbLbZt1v59tcqsSVpWTOf1AqrWK7n8nok2sGgVtYRuGXeNeLw3wXlLEbY1MKP3saB2HsO/Ng==
  /@typescript-eslint/parser/3.7.1_eslint@7.6.0+typescript@3.9.7:
    dependencies:
      '@types/eslint-visitor-keys': 1.0.0
      '@typescript-eslint/experimental-utils': 3.7.1_eslint@7.6.0+typescript@3.9.7
      '@typescript-eslint/types': 3.7.1
      '@typescript-eslint/typescript-estree': 3.7.1_typescript@3.9.7
      eslint: 7.6.0
      eslint-visitor-keys: 1.3.0
      typescript: 3.9.7
    dev: true
    engines:
      node: ^10.12.0 || >=12.0.0
    peerDependencies:
      eslint: ^5.0.0 || ^6.0.0 || ^7.0.0
      typescript: '*'
    peerDependenciesMeta:
      typescript:
        optional: true
    resolution:
      integrity: sha512-W4QV/gXvfIsccN8225784LNOorcm7ch68Fi3V4Wg7gmkWSQRKevO4RrRqWo6N/Z/myK1QAiGgeaXN57m+R/8iQ==
  /@typescript-eslint/types/3.7.1:
    dev: true
    engines:
      node: ^8.10.0 || ^10.13.0 || >=11.10.1
    resolution:
      integrity: sha512-PZe8twm5Z4b61jt7GAQDor6KiMhgPgf4XmUb9zdrwTbgtC/Sj29gXP1dws9yEn4+aJeyXrjsD9XN7AWFhmnUfg==
  /@typescript-eslint/typescript-estree/2.34.0_typescript@3.9.7:
    dependencies:
      debug: 4.1.1
      eslint-visitor-keys: 1.3.0
      glob: 7.1.6
      is-glob: 4.0.1
      lodash: 4.17.19
      semver: 7.3.2
      tsutils: 3.17.1_typescript@3.9.7
      typescript: 3.9.7
    dev: true
    engines:
      node: ^8.10.0 || ^10.13.0 || >=11.10.1
    peerDependencies:
      typescript: '*'
    peerDependenciesMeta:
      typescript:
        optional: true
    resolution:
      integrity: sha512-OMAr+nJWKdlVM9LOqCqh3pQQPwxHAN7Du8DR6dmwCrAmxtiXQnhHJ6tBNtf+cggqfo51SG/FCwnKhXCIM7hnVg==
  /@typescript-eslint/typescript-estree/3.7.1_typescript@3.9.7:
    dependencies:
      '@typescript-eslint/types': 3.7.1
      '@typescript-eslint/visitor-keys': 3.7.1
      debug: 4.1.1
      glob: 7.1.6
      is-glob: 4.0.1
      lodash: 4.17.19
      semver: 7.3.2
      tsutils: 3.17.1_typescript@3.9.7
      typescript: 3.9.7
    dev: true
    engines:
      node: ^10.12.0 || >=12.0.0
    peerDependencies:
      typescript: '*'
    peerDependenciesMeta:
      typescript:
        optional: true
    resolution:
      integrity: sha512-m97vNZkI08dunYOr2lVZOHoyfpqRs0KDpd6qkGaIcLGhQ2WPtgHOd/eVbsJZ0VYCQvupKrObAGTOvk3tfpybYA==
  /@typescript-eslint/visitor-keys/3.7.1:
    dependencies:
      eslint-visitor-keys: 1.3.0
    dev: true
    engines:
      node: ^8.10.0 || ^10.13.0 || >=11.10.1
    resolution:
      integrity: sha512-xn22sQbEya+Utj2IqJHGLA3i1jDzR43RzWupxojbSWnj3nnPLavaQmWe5utw03CwYao3r00qzXfgJMGNkrzrAA==
  /@zeit/ncc/0.22.3:
    dev: true
    hasBin: true
    resolution:
      integrity: sha512-jnCLpLXWuw/PAiJiVbLjA8WBC0IJQbFeUwF4I9M+23MvIxTxk5pD4Q8byQBSPmHQjz5aBoA7AKAElQxMpjrCLQ==
  /abab/2.0.3:
    dev: true
    resolution:
      integrity: sha512-tsFzPpcttalNjFBCFMqsKYQcWxxen1pgJR56by//QwvJc4/OUS3kPOOttx2tSIfjsylB0pYu7f5D3K1RCxUnUg==
  /abbrev/1.1.1:
    dev: true
    resolution:
      integrity: sha512-nne9/IiQ/hzIhY6pdDnbBtz7DjPTKrY00P/zvPSm5pOFkl6xuGrGnXn/VtTNNfNtAfZ9/1RtehkszU9qcTii0Q==
  /accepts/1.3.7:
    dependencies:
      mime-types: 2.1.27
      negotiator: 0.6.2
    engines:
      node: '>= 0.6'
    resolution:
      integrity: sha512-Il80Qs2WjYlJIBNzNkK6KYqlVMTbZLXgHx2oT0pU/fjRHyEp+PEfEPY0R3WCwAGVOtauxh1hOxNgIf5bv7dQpA==
  /acorn-globals/6.0.0:
    dependencies:
      acorn: 7.3.1
      acorn-walk: 7.2.0
    dev: true
    resolution:
      integrity: sha512-ZQl7LOWaF5ePqqcX4hLuv/bLXYQNfNWw2c0/yX/TsPRKamzHcTGQnlCjHT3TsmkOUVEPS3crCxiPfdzE/Trlhg==
  /acorn-jsx/5.2.0_acorn@7.3.1:
    dependencies:
      acorn: 7.3.1
    dev: true
    peerDependencies:
      acorn: ^6.0.0 || ^7.0.0
    resolution:
      integrity: sha512-HiUX/+K2YpkpJ+SzBffkM/AQ2YE03S0U1kjTLVpoJdhZMOWy8qvXVN9JdLqv2QsaQ6MPYQIuNmwD8zOiYUofLQ==
  /acorn-walk/7.2.0:
    dev: true
    engines:
      node: '>=0.4.0'
    resolution:
      integrity: sha512-OPdCF6GsMIP+Az+aWfAAOEt2/+iVDKE7oy6lJ098aoe59oAmK76qV6Gw60SbZ8jHuG2wH058GF4pLFbYamYrVA==
  /acorn/7.3.1:
    dev: true
    engines:
      node: '>=0.4.0'
    hasBin: true
    resolution:
      integrity: sha512-tLc0wSnatxAQHVHUapaHdz72pi9KUyHjq5KyHjGg9Y8Ifdc79pTh2XvI6I1/chZbnM7QtNKzh66ooDogPZSleA==
  /agent-base/5.1.1:
    engines:
      node: '>= 6.0.0'
    resolution:
      integrity: sha512-TMeqbNl2fMW0nMjTEPOwe3J/PRFP4vqeoNuQMG0HlMrtm5QxKqdvAkZ1pRBQ/ulIyDD5Yq0nJ7YbdD8ey0TO3g==
  /agent-base/6.0.0:
    dependencies:
      debug: 4.1.1
    engines:
      node: '>= 6.0.0'
    resolution:
      integrity: sha512-j1Q7cSCqN+AwrmDd+pzgqc0/NpC655x2bUf5ZjRIO77DcNBFmh+OgRNzF6OKdCC9RSCb19fGd99+bhXFdkRNqw==
  /aggregate-error/3.0.1:
    dependencies:
      clean-stack: 2.2.0
      indent-string: 4.0.0
    engines:
      node: '>=8'
    resolution:
      integrity: sha512-quoaXsZ9/BLNae5yiNoUz+Nhkwz83GhWwtYFglcjEQB2NDHCIpApbqXxIFnm4Pq/Nvhrsq5sYJFyohrrxnTGAA==
  /ajv/6.12.2:
    dependencies:
      fast-deep-equal: 3.1.3
      fast-json-stable-stringify: 2.1.0
      json-schema-traverse: 0.4.1
      uri-js: 4.2.2
    dev: false
    resolution:
      integrity: sha512-k+V+hzjm5q/Mr8ef/1Y9goCmlsK4I6Sm74teeyGvFk1XrOsbsKLjEdrvny42CZ+a8sXbk8KWpY/bDwS+FLL2UQ==
  /ajv/6.12.3:
    dependencies:
      fast-deep-equal: 3.1.3
      fast-json-stable-stringify: 2.1.0
      json-schema-traverse: 0.4.1
      uri-js: 4.2.2
    resolution:
      integrity: sha512-4K0cK3L1hsqk9xIb2z9vs/XU+PGJZ9PNpJRDS9YLzmNdX6jmVPfamLvTJr0aDAusnHyCHO6MjzlkAsgtqp9teA==
  /ansi-colors/3.2.4:
    dev: true
    engines:
      node: '>=6'
    resolution:
      integrity: sha512-hHUXGagefjN2iRrID63xckIvotOXOojhQKWIPUZ4mNUZ9nLZW+7FMNoE1lOkEhNWYsx/7ysGIuJYCiMAA9FnrA==
  /ansi-colors/4.1.1:
    dev: true
    engines:
      node: '>=6'
    resolution:
      integrity: sha512-JoX0apGbHaUJBNl6yF+p6JAFYZ666/hhCGKN5t9QFjbJQKUU/g8MNbFDbvfrgKXvI1QpZplPOnwIo99lX/AAmA==
  /ansi-escapes/3.2.0:
    engines:
      node: '>=4'
    resolution:
      integrity: sha512-cBhpre4ma+U0T1oM5fXg7Dy1Jw7zzwv7lt/GoCpr+hDQJoYnKVPLL4dCvSEFMmQurOQvSrwT7SL/DAlhBI97RQ==
  /ansi-escapes/4.3.1:
    dependencies:
      type-fest: 0.11.0
    engines:
      node: '>=8'
    resolution:
      integrity: sha512-JWF7ocqNrp8u9oqpgV+wH5ftbt+cfvv+PTjOvKLT3AdYly/LmORARfEVT1iyjwN+4MqE5UmVKoAdIBqeoCHgLA==
  /ansi-regex/2.1.1:
    dev: true
    engines:
      node: '>=0.10.0'
    resolution:
      integrity: sha1-w7M6te42DYbg5ijwRorn7yfWVN8=
  /ansi-regex/4.1.0:
    engines:
      node: '>=6'
    resolution:
      integrity: sha512-1apePfXM1UOSqw0o9IiFAovVz9M5S1Dg+4TrDwfMewQ6p/rmMueb7tWZjQ1rx4Loy1ArBggoqGpfqqdI4rondg==
  /ansi-regex/5.0.0:
    engines:
      node: '>=8'
    resolution:
      integrity: sha512-bY6fj56OUQ0hU1KjFNDQuJFezqKdrAyFdIevADiqrWHwSlbmBNMHp5ak2f40Pm8JTFyM2mqxkG6ngkHO11f/lg==
  /ansi-styles/2.2.1:
    dev: true
    engines:
      node: '>=0.10.0'
    resolution:
      integrity: sha1-tDLdM1i2NM914eRmQ2gkBTPB3b4=
  /ansi-styles/3.2.1:
    dependencies:
      color-convert: 1.9.3
    engines:
      node: '>=4'
    resolution:
      integrity: sha512-VT0ZI6kZRdTh8YyJw3SMbYm/u+NqfsAxEpWO0Pf9sq8/e94WxxOpPKx9FR1FlyCtOVDNOQ+8ntlqFxiRc+r5qA==
  /ansi-styles/4.2.1:
    dependencies:
      '@types/color-name': 1.1.1
      color-convert: 2.0.1
    engines:
      node: '>=8'
    resolution:
      integrity: sha512-9VGjrMsG1vePxcSweQsN20KY/c4zN0h9fLjqAbwbPfahM3t+NL+M9HC8xeXG2I8pX5NoamTGNuomEUFI7fcUjA==
  /any-promise/1.3.0:
    dev: true
    resolution:
      integrity: sha1-q8av7tzqUugJzcA3au0845Y10X8=
  /anymatch/2.0.0:
    dependencies:
      micromatch: 3.1.10
      normalize-path: 2.1.1
    dev: true
    resolution:
      integrity: sha512-5teOsQWABXHHBFP9y3skS5P3d/WfWXpv3FUpy+LorMrNYaT9pI4oLMQX7jzQ2KklNpGpWHzdCXTDT2Y3XGlZBw==
  /anymatch/3.1.1:
    dependencies:
      normalize-path: 3.0.0
      picomatch: 2.2.2
    dev: true
    engines:
      node: '>= 8'
    resolution:
      integrity: sha512-mM8522psRCqzV+6LhomX5wgp25YVibjh8Wj23I5RPkPppSVSjyKD2A2mBJmWGa+KN7f2D6LNh9jkBCeyLktzjg==
  /aproba/1.2.0:
    dev: true
    resolution:
      integrity: sha512-Y9J6ZjXtoYh8RnXVCMOU/ttDmk1aBjunq9vO0ta5x85WDQiQfUF9sIPBITdbiiIVcBo03Hi3jMxigBtsddlXRw==
  /archiver-utils/2.1.0:
    dependencies:
      glob: 7.1.6
      graceful-fs: 4.2.4
      lazystream: 1.0.0
      lodash.defaults: 4.2.0
      lodash.difference: 4.5.0
      lodash.flatten: 4.4.0
      lodash.isplainobject: 4.0.6
      lodash.union: 4.6.0
      normalize-path: 3.0.0
      readable-stream: 2.3.7
    engines:
      node: '>= 6'
    resolution:
      integrity: sha512-bEL/yUb/fNNiNTuUz979Z0Yg5L+LzLxGJz8x79lYmR54fmTIb6ob/hNQgkQnIUDWIFjZVQwl9Xs356I6BAMHfw==
  /archiver/4.0.1:
    dependencies:
      archiver-utils: 2.1.0
      async: 2.6.3
      buffer-crc32: 0.2.13
      glob: 7.1.6
      readable-stream: 3.6.0
      tar-stream: 2.1.3
      zip-stream: 3.0.1
    dev: false
    engines:
      node: '>= 8'
    resolution:
      integrity: sha512-/YV1pU4Nhpf/rJArM23W6GTUjT0l++VbjykrCRua1TSXrn+yM8Qs7XvtwSiRse0iCe49EPNf7ktXnPsWuSb91Q==
  /archiver/4.0.2:
    dependencies:
      archiver-utils: 2.1.0
      async: 3.2.0
      buffer-crc32: 0.2.13
      glob: 7.1.6
      readable-stream: 3.6.0
      tar-stream: 2.1.3
      zip-stream: 3.0.1
    engines:
      node: '>= 8'
    resolution:
      integrity: sha512-B9IZjlGwaxF33UN4oPbfBkyA4V1SxNLeIhR1qY8sRXSsbdUkEHrrOvwlYFPx+8uQeCe9M+FG6KgO+imDmQ79CQ==
  /are-we-there-yet/1.1.5:
    dependencies:
      delegates: 1.0.0
      readable-stream: 2.3.7
    dev: true
    resolution:
      integrity: sha512-5hYdAkZlcG8tOLujVDTgCT+uPX0VnpAH28gWsLfzpXYm7wP6mp5Q/gYyR7YQ0cKVJcXJnl3j2kpBan13PtQf6w==
  /arg/4.1.0:
    dev: true
    resolution:
      integrity: sha512-ZWc51jO3qegGkVh8Hwpv636EkbesNV5ZNQPCtRa+0qytRYPEs9IYT9qITY9buezqUH5uqyzlWLcufrzU2rffdg==
  /arg/4.1.3:
    resolution:
      integrity: sha512-58S9QDqG0Xx27YwPSt9fJxivjYl432YCwfDMfZ+71RAqUrZef7LrKQZ3LHLOwCS4FLNBplP533Zx895SeOCHvA==
  /argparse/1.0.10:
    dependencies:
      sprintf-js: 1.0.3
    dev: true
    resolution:
      integrity: sha512-o5Roy6tNG4SL/FOkCAN6RzjiakZS25RLYFrcMttJqbdd8BWrnA+fGz57iN5Pb06pvBGvl5gQ0B48dJlslXvoTg==
  /arr-diff/4.0.0:
    dev: true
    engines:
      node: '>=0.10.0'
    resolution:
      integrity: sha1-1kYQdP6/7HHn4VI1dhoyml3HxSA=
  /arr-flatten/1.1.0:
    dev: true
    engines:
      node: '>=0.10.0'
    resolution:
      integrity: sha512-L3hKV5R/p5o81R7O02IGnwpDmkp6E982XhtbuwSe3O4qOtMMMtodicASA1Cny2U+aCXcNpml+m4dPsvsJ3jatg==
  /arr-union/3.1.0:
    dev: true
    engines:
      node: '>=0.10.0'
    resolution:
      integrity: sha1-45sJrqne+Gao8gbiiK9jkZuuOcQ=
  /array-flatten/1.1.1:
    resolution:
      integrity: sha1-ml9pkFGx5wczKPKgCJaLZOopVdI=
  /array-union/2.1.0:
    engines:
      node: '>=8'
    resolution:
      integrity: sha512-HGyxoOTYUyCM6stUe6EJgnd4EoewAI7zMdfqO+kGjnlZmBDz/cR5pf8r/cR4Wq60sL/p0IkcjUEEPwS3GFrIyw==
  /array-unique/0.3.2:
    dev: true
    engines:
      node: '>=0.10.0'
    resolution:
      integrity: sha1-qJS3XUvE9s1nnvMkSp/Y9Gri1Cg=
  /array.prototype.map/1.0.2:
    dependencies:
      define-properties: 1.1.3
      es-abstract: 1.17.6
      es-array-method-boxes-properly: 1.0.0
      is-string: 1.0.5
    dev: true
    engines:
      node: '>= 0.4'
    resolution:
      integrity: sha512-Az3OYxgsa1g7xDYp86l0nnN4bcmuEITGe1rbdEBVkrqkzMgDcbdQ2R7r41pNzti+4NMces3H8gMmuioZUilLgw==
  /arrify/1.0.1:
    dev: true
    engines:
      node: '>=0.10.0'
    resolution:
      integrity: sha1-iYUI2iIm84DfkEcoRWhJwVAaSw0=
  /arrify/2.0.1:
    engines:
      node: '>=8'
    resolution:
      integrity: sha512-3duEwti880xqi4eAMN8AyR4a0ByT90zoYdLlevfrvU43vb0YZwZVfxOgxWrLXXXpyugL0hNZc9G6BiB5B3nUug==
  /asn1/0.2.4:
    dependencies:
      safer-buffer: 2.1.2
    dev: true
    resolution:
      integrity: sha512-jxwzQpLQjSmWXgwaCZE9Nz+glAG01yF1QnWgbhGwHI5A6FRIEY6IVqtHhIepHqI7/kyEyQEagBC5mBEFlIYvdg==
  /assert-plus/1.0.0:
    dev: true
    engines:
      node: '>=0.8'
    resolution:
      integrity: sha1-8S4PPF13sLHN2RRpQuTpbB5N1SU=
  /assign-symbols/1.0.0:
    dev: true
    engines:
      node: '>=0.10.0'
    resolution:
      integrity: sha1-WWZ/QfrdTyDMvCu5a41Pf3jsA2c=
  /astral-regex/1.0.0:
    engines:
      node: '>=4'
    resolution:
      integrity: sha512-+Ryf6g3BKoRc7jfp7ad8tM4TtMiaWvbF/1/sQcZPkkS7ag3D5nMBCe2UfOTONtAkaG0tO0ij3C5Lwmf1EiyjHg==
  /astral-regex/2.0.0:
    engines:
      node: '>=8'
    resolution:
      integrity: sha512-Z7tMw1ytTXt5jqMcOP+OQteU1VuNK9Y02uuJtKQ1Sv69jXQKKg5cibLwGJow8yzZP+eAc18EmLGPal0bp36rvQ==
  /async-limiter/1.0.1:
    resolution:
      integrity: sha512-csOlWGAcRFJaI6m+F2WKdnMKr4HhdhFVBk0H/QbJFMCr+uO2kwohwXQPxw/9OCxp05r5ghVBFSyioixx3gfkNQ==
  /async/2.6.3:
    dependencies:
      lodash: 4.17.15
    dev: false
    resolution:
      integrity: sha512-zflvls11DCy+dQWzTW2dzuilv8Z5X/pjfmZOWba6TNIVDm+2UDaJmXSOXlasHKfNBs8oo3M0aT50fDEWfKZjXg==
  /async/3.2.0:
    resolution:
      integrity: sha512-TR2mEZFVOj2pLStYxLht7TyfuRzaydfpxr3k9RpHIzMgw7A64dzsdqCxH1WJyQdoe8T10nDXd9wnEigmiuHIZw==
  /asynckit/0.4.0:
    dev: true
    resolution:
      integrity: sha1-x57Zf380y48robyXkLzDZkdLS3k=
  /atob/2.1.2:
    dev: true
    engines:
      node: '>= 4.5.0'
    hasBin: true
    resolution:
      integrity: sha512-Wm6ukoaOGJi/73p/cl2GvLjTI5JM1k/O14isD73YML8StrH/7/lRFgmg8nICZgD3bZZvjwCGxtMOD3wWNAu8cg==
  /auto-bind/4.0.0:
    engines:
      node: '>=8'
    resolution:
      integrity: sha512-Hdw8qdNiqdJ8LqT0iK0sVzkFbzg6fhnQqqfWhBDxcHZvU75+B+ayzTy8x+k5Ix0Y92XOhOUlx74ps+bA6BeYMQ==
  /aws-sign2/0.7.0:
    dev: true
    resolution:
      integrity: sha1-tG6JCTSpWR8tL2+G1+ap8bP+dqg=
  /aws4/1.10.0:
    dev: true
    resolution:
      integrity: sha512-3YDiu347mtVtjpyV3u5kVqQLP242c06zwDOgpeRnybmXlYYsLbtTrUBUm8i8srONt+FWobl5aibnU1030PeeuA==
  /babel-jest/26.2.2_@babel+core@7.10.2:
    dependencies:
      '@babel/core': 7.10.2
      '@jest/transform': 26.2.2
      '@jest/types': 26.2.0
      '@types/babel__core': 7.1.8
      babel-plugin-istanbul: 6.0.0
      babel-preset-jest: 26.2.0_@babel+core@7.10.2
      chalk: 4.1.0
      graceful-fs: 4.2.4
      slash: 3.0.0
    dev: true
    engines:
      node: '>= 10.14.2'
    peerDependencies:
      '@babel/core': ^7.0.0
    resolution:
      integrity: sha512-JmLuePHgA+DSOdOL8lPxCgD2LhPPm+rdw1vnxR73PpIrnmKCS2/aBhtkAcxQWuUcW2hBrH8MJ3LKXE7aWpNZyA==
  /babel-plugin-istanbul/6.0.0:
    dependencies:
      '@babel/helper-plugin-utils': 7.10.1
      '@istanbuljs/load-nyc-config': 1.1.0
      '@istanbuljs/schema': 0.1.2
      istanbul-lib-instrument: 4.0.3
      test-exclude: 6.0.0
    dev: true
    engines:
      node: '>=8'
    resolution:
      integrity: sha512-AF55rZXpe7trmEylbaE1Gv54wn6rwU03aptvRoVIGP8YykoSxqdVLV1TfwflBCE/QtHmqtP8SWlTENqbK8GCSQ==
  /babel-plugin-jest-hoist/26.2.0:
    dependencies:
      '@babel/template': 7.10.1
      '@babel/types': 7.10.2
      '@types/babel__core': 7.1.8
      '@types/babel__traverse': 7.0.12
    dev: true
    engines:
      node: '>= 10.14.2'
    resolution:
      integrity: sha512-B/hVMRv8Nh1sQ1a3EY8I0n4Y1Wty3NrR5ebOyVT302op+DOAau+xNEImGMsUWOC3++ZlMooCytKz+NgN8aKGbA==
  /babel-preset-current-node-syntax/0.1.3_@babel+core@7.10.2:
    dependencies:
      '@babel/core': 7.10.2
      '@babel/plugin-syntax-async-generators': 7.8.4_@babel+core@7.10.2
      '@babel/plugin-syntax-bigint': 7.8.3_@babel+core@7.10.2
      '@babel/plugin-syntax-class-properties': 7.10.1_@babel+core@7.10.2
      '@babel/plugin-syntax-import-meta': 7.10.1_@babel+core@7.10.2
      '@babel/plugin-syntax-json-strings': 7.8.3_@babel+core@7.10.2
      '@babel/plugin-syntax-logical-assignment-operators': 7.10.1_@babel+core@7.10.2
      '@babel/plugin-syntax-nullish-coalescing-operator': 7.8.3_@babel+core@7.10.2
      '@babel/plugin-syntax-numeric-separator': 7.10.1_@babel+core@7.10.2
      '@babel/plugin-syntax-object-rest-spread': 7.8.3_@babel+core@7.10.2
      '@babel/plugin-syntax-optional-catch-binding': 7.8.3_@babel+core@7.10.2
      '@babel/plugin-syntax-optional-chaining': 7.8.3_@babel+core@7.10.2
    dev: true
    peerDependencies:
      '@babel/core': ^7.0.0
    resolution:
      integrity: sha512-uyexu1sVwcdFnyq9o8UQYsXwXflIh8LvrF5+cKrYam93ned1CStffB3+BEcsxGSgagoA3GEyjDqO4a/58hyPYQ==
  /babel-preset-jest/26.2.0_@babel+core@7.10.2:
    dependencies:
      '@babel/core': 7.10.2
      babel-plugin-jest-hoist: 26.2.0
      babel-preset-current-node-syntax: 0.1.3_@babel+core@7.10.2
    dev: true
    engines:
      node: '>= 10.14.2'
    peerDependencies:
      '@babel/core': ^7.0.0
    resolution:
      integrity: sha512-R1k8kdP3R9phYQugXeNnK/nvCGlBzG4m3EoIIukC80GXb6wCv2XiwPhK6K9MAkQcMszWBYvl2Wm+yigyXFQqXg==
  /balanced-match/1.0.0:
    resolution:
      integrity: sha1-ibTRmasr7kneFk6gK4nORi1xt2c=
  /base/0.11.2:
    dependencies:
      cache-base: 1.0.1
      class-utils: 0.3.6
      component-emitter: 1.3.0
      define-property: 1.0.0
      isobject: 3.0.1
      mixin-deep: 1.3.2
      pascalcase: 0.1.1
    dev: true
    engines:
      node: '>=0.10.0'
    resolution:
      integrity: sha512-5T6P4xPgpp0YDFvSWwEZ4NoE3aM4QBQXDzmVbraCkFj8zHM+mba8SyqB5DbZWyR7mYHo6Y7BdQo3MoA4m0TeQg==
  /base64-js/1.3.1:
    resolution:
      integrity: sha512-mLQ4i2QO1ytvGWFWmcngKO//JXAQueZvwEKtjgQFM4jIK0kU+ytMfplL8j+n5mspOfjHwoAg+9yhb7BwAHm36g==
  /batching-toposort/1.2.0:
    dev: true
    engines:
      node: '>=8.0.0'
    resolution:
      integrity: sha512-HDf0OOv00dqYGm+M5tJ121RTzX0sK9fxzBMKXYsuQrY0pKSOJjc5qa0DUtzvCGkgIVf1YON2G1e/MHEdHXVaRQ==
  /bcrypt-pbkdf/1.0.2:
    dependencies:
      tweetnacl: 0.14.5
    dev: true
    resolution:
      integrity: sha1-pDAdOJtqQ/m2f/PKEaP2Y342Dp4=
  /benchmark/2.1.4:
    dependencies:
      lodash: 4.17.15
      platform: 1.3.5
    dev: true
    resolution:
      integrity: sha1-CfPeMckWQl1JjMLuVloOvzwqVik=
  /bent/7.3.5:
    dependencies:
      bytesish: 0.4.2
      caseless: 0.12.0
      is-stream: 2.0.0
    dev: false
    resolution:
      integrity: sha512-AzYb6pBGbmfi2mpphpGYIn9BO7aQqr31sXOXM1hwevjr4Ss2QOpy+lk8OnEOHmB/SCiDy+//+QKaldnayBOttg==
  /bent/7.3.9:
    dependencies:
      bytesish: 0.4.2
      caseless: 0.12.0
      is-stream: 2.0.0
    resolution:
      integrity: sha512-CyuIXgoO6UWJaoMtPHkq6JlzNRjCGQqZQeYuO4W5MxY+P0sO1jM3CMYLf16eoga2ozyhVPzXVUxkPw9rz5VNgA==
  /better-sqlite3/7.1.0:
    dependencies:
      bindings: 1.5.0
      prebuild-install: 5.3.5
      tar: 4.4.10
    dev: true
    requiresBuild: true
    resolution:
      integrity: sha512-FV/snQ8F/kyqhdxsevzbojVtMowDWOfe1A5N3lYu1KJwoho2t7JgITmdlSc7DkOh3Zq65I+ZyeNWXQrkLEDFTg==
  /big.js/5.2.2:
    dev: true
    resolution:
      integrity: sha512-vyL2OymJxmarO8gxMr0mhChsO9QGwhynfuu4+MHTAW6czfq9humCB7rKpUjDd9YUiDPU4mzpyupFSvOClAwbmQ==
  /binary-extensions/2.1.0:
    dev: true
    engines:
      node: '>=8'
    resolution:
      integrity: sha512-1Yj8h9Q+QDF5FzhMs/c9+6UntbD5MkRfRwac8DoEm9ZfUBZ7tZ55YcGVAzEe4bXsdQHEk+s9S5wsOKVdZrw0tQ==
  /bindings/1.5.0:
    dependencies:
      file-uri-to-path: 1.0.0
    dev: true
    resolution:
      integrity: sha512-p2q/t/mhvuOj/UeLlV6566GD/guowlr0hHxClI0W9m7MWYkL1F0hLo+0Aexs9HSPCtR1SXQ0TD3MMKrXZajbiQ==
  /bl/4.0.2:
    dependencies:
      buffer: 5.6.0
      inherits: 2.0.4
      readable-stream: 3.6.0
    resolution:
      integrity: sha512-j4OH8f6Qg2bGuWfRiltT2HYGx0e1QcBTrK9KAHNMwMZdQnDZFk0ZSYIpADjYCB3U12nicC5tVJwSIhwOWjb4RQ==
  /body-parser/1.19.0:
    dependencies:
      bytes: 3.1.0
      content-type: 1.0.4
      debug: 2.6.9
      depd: 1.1.2
      http-errors: 1.7.2
      iconv-lite: 0.4.24
      on-finished: 2.3.0
      qs: 6.7.0
      raw-body: 2.4.0
      type-is: 1.6.18
    engines:
      node: '>= 0.8'
    resolution:
      integrity: sha512-dhEPs72UPbDnAQJ9ZKMNTP6ptJaionhP5cBb541nXPlW60Jepo9RV/a4fX4XWW9CuFNK22krhrj1+rgzifNCsw==
  /brace-expansion/1.1.11:
    dependencies:
      balanced-match: 1.0.0
      concat-map: 0.0.1
    resolution:
      integrity: sha512-iCuPHDFgrHX7H2vEI/5xpz07zSHB00TpugqhmYtVmMO6518mCuRMoOYFldEBl0g187ufozdaHgWKcYFb61qGiA==
  /braces/2.3.2:
    dependencies:
      arr-flatten: 1.1.0
      array-unique: 0.3.2
      extend-shallow: 2.0.1
      fill-range: 4.0.0
      isobject: 3.0.1
      repeat-element: 1.1.3
      snapdragon: 0.8.2
      snapdragon-node: 2.1.1
      split-string: 3.1.0
      to-regex: 3.0.2
    dev: true
    engines:
      node: '>=0.10.0'
    resolution:
      integrity: sha512-aNdbnj9P8PjdXU4ybaWLK2IF3jc/EoDYbC7AazW6to3TRsfXxscC9UXOB5iDiEQrkyIbWp2SLQda4+QAa7nc3w==
  /braces/3.0.2:
    dependencies:
      fill-range: 7.0.1
    engines:
      node: '>=8'
    resolution:
      integrity: sha512-b8um+L1RzM3WDSzvhm6gIz1yfTbBt6YTlcEKAvsmqCZZFw46z626lVj9j1yEPW33H5H+lBQpZMP1k8l+78Ha0A==
  /browser-process-hrtime/1.0.0:
    dev: true
    resolution:
      integrity: sha512-9o5UecI3GhkpM6DrXr69PblIuWxPKk9Y0jHBRhdocZ2y7YECBFCsHm79Pr3OyR2AvjhDkabFJaDJMYRazHgsow==
  /browser-stdout/1.3.1:
    dev: true
    resolution:
      integrity: sha512-qhAVI1+Av2X7qelOfAIYwXONood6XlZE/fXaBSmW/T5SzLAmCgzi+eiWE7fUvbHaeNBQH13UftjpXxsfLkMpgw==
  /bs-logger/0.2.6:
    dependencies:
      fast-json-stable-stringify: 2.1.0
    dev: true
    engines:
      node: '>= 6'
    resolution:
      integrity: sha512-pd8DCoxmbgc7hyPKOvxtqNcjYoOsABPQdcCUjGp3d42VR2CX1ORhk2A87oqqu5R1kk+76nsxZupkmyd+MVtCog==
  /bser/2.1.1:
    dependencies:
      node-int64: 0.4.0
    dev: true
    resolution:
      integrity: sha512-gQxTNE/GAfIIrmHLUE3oJyp5FO6HRBfhjnw4/wMmA63ZGDJnWBmgY/lyQBpnDUkGmAhbSe39tx2d/iTOAfglwQ==
  /buffer-crc32/0.2.13:
    resolution:
      integrity: sha1-DTM+PwDqxQqhRUq9MO+MKl2ackI=
  /buffer-from/1.1.1:
    dev: true
    resolution:
      integrity: sha512-MQcXEUbCKtEo7bhqEs6560Hyd4XaovZlO/k9V3hjVUF/zwW7KBVdSK4gIt/bzwS9MbR5qob+F5jusZsb0YQK2A==
  /buffer-writer/2.0.0:
    dev: true
    engines:
      node: '>=4'
    resolution:
      integrity: sha512-a7ZpuTZU1TRtnwyCNW3I5dc0wWNC3VR9S++Ewyk2HHZdrO3CQJqSpd+95Us590V6AL7JqUAH2IwZ/398PmNFgw==
  /buffer/5.6.0:
    dependencies:
      base64-js: 1.3.1
      ieee754: 1.1.13
    resolution:
      integrity: sha512-/gDYp/UtU0eA1ys8bOs9J6a+E/KWIY+DZ+Q2WESNUA0jFRsJOc0SNUO6xJ5SGA1xueg3NL65W6s+NY5l9cunuw==
  /byline/5.0.0:
    dev: true
    engines:
      node: '>=0.10.0'
    resolution:
      integrity: sha1-dBxSFkaOrcRXsDQQEYrXfejB3bE=
  /bytes/3.1.0:
    engines:
      node: '>= 0.8'
    resolution:
      integrity: sha512-zauLjrfCG+xvoyaqLoV8bLVXXNGC4JqlxFCutSDWA6fJrTo2ZuvLYTqZ7aHBLZSMOopbzwv8f+wZcVzfVTI2Dg==
  /bytesish/0.4.2:
    resolution:
      integrity: sha512-ym4cXhq28K7uhYZUEOl17LuqsqKSphDsZcfAKmEa/HcCsCqHMQXOiFuWx1OnbktJux/qKK1W9Xt9uU5kLIKypQ==
  /cache-base/1.0.1:
    dependencies:
      collection-visit: 1.0.0
      component-emitter: 1.3.0
      get-value: 2.0.6
      has-value: 1.0.0
      isobject: 3.0.1
      set-value: 2.0.1
      to-object-path: 0.3.0
      union-value: 1.0.1
      unset-value: 1.0.0
    dev: true
    engines:
      node: '>=0.10.0'
    resolution:
      integrity: sha512-AKcdTnFSWATd5/GCPRxr2ChwIJ85CeyrEyjRHlKxQ56d4XJMGym0uAiKn0xbLOGOl3+yRpOTi484dVCEc5AUzQ==
  /callsites/3.1.0:
    dev: true
    engines:
      node: '>=6'
    resolution:
      integrity: sha512-P8BjAsXvZS+VIDUI11hHCQEv74YT67YUi5JJFNWIqL235sBmjX4+qx9Muvls5ivyNENctx46xQLQ3aTuE7ssaQ==
  /camelcase-keys/6.2.2:
    dependencies:
      camelcase: 5.3.1
      map-obj: 4.1.0
      quick-lru: 4.0.1
    dev: true
    engines:
      node: '>=8'
    resolution:
      integrity: sha512-YrwaA0vEKazPBkn0ipTiMpSajYDSe+KjQfrjhcBMxJt/znbvlHd8Pw/Vamaz5EB4Wfhs3SUR3Z9mwRu/P3s3Yg==
  /camelcase/5.3.1:
    dev: true
    engines:
      node: '>=6'
    resolution:
      integrity: sha512-L28STB170nwWS63UjtlEOE3dldQApaJXZkOI1uMFfzf3rRuPegHaHesyee+YxQ+W6SvRDQV6UrdOdRiR153wJg==
  /camelcase/6.0.0:
    dev: true
    engines:
      node: '>=10'
    resolution:
      integrity: sha512-8KMDF1Vz2gzOq54ONPJS65IvTUaB1cHJ2DMM7MbPmLZljDH1qpzzLsWdiN9pHh6qvkRVDTi/07+eNGch/oLU4w==
  /capture-exit/2.0.0:
    dependencies:
      rsvp: 4.8.5
    dev: true
    engines:
      node: 6.* || 8.* || >= 10.*
    resolution:
      integrity: sha512-PiT/hQmTonHhl/HFGN+Lx3JJUznrVYJ3+AQsnthneZbvW7x+f08Tk7yLJTLEOUvBTbduLeeBkxEaYXUOUrRq6g==
  /caseless/0.12.0:
    resolution:
      integrity: sha1-G2gcIf+EAzyCZUMJBolCDRhxUdw=
  /chalk/1.1.3:
    dependencies:
      ansi-styles: 2.2.1
      escape-string-regexp: 1.0.5
      has-ansi: 2.0.0
      strip-ansi: 3.0.1
      supports-color: 2.0.0
    dev: true
    engines:
      node: '>=0.10.0'
    resolution:
      integrity: sha1-qBFcVeSnAv5NFQq9OHKCKn4J/Jg=
  /chalk/2.4.2:
    dependencies:
      ansi-styles: 3.2.1
      escape-string-regexp: 1.0.5
      supports-color: 5.5.0
    engines:
      node: '>=4'
    resolution:
      integrity: sha512-Mti+f9lpJNcwF4tWV8/OrTTtF1gZi+f8FqlyAdouralcFWFQWF2+NgCHShjkCb+IFBLq9buZwE1xckQU4peSuQ==
  /chalk/3.0.0:
    dependencies:
      ansi-styles: 4.2.1
      supports-color: 7.1.0
    engines:
      node: '>=8'
    resolution:
      integrity: sha512-4D3B6Wf41KOYRFdszmDqMCGq5VV/uMAB273JILmO+3jAlh8X4qDtdtgCR3fxtbLEMzSx22QdhnDcJvu2u1fVwg==
  /chalk/4.1.0:
    dependencies:
      ansi-styles: 4.2.1
      supports-color: 7.1.0
    engines:
      node: '>=10'
    resolution:
      integrity: sha512-qwx12AxXe2Q5xQ43Ac//I6v5aXTipYrSESdOgzrN+9XjgEpyjpKuvSGaN4qE93f7TQTlerQQ8S+EQ0EyDoVL1A==
  /char-regex/1.0.2:
    dev: true
    engines:
      node: '>=10'
    resolution:
      integrity: sha512-kWWXztvZ5SBQV+eRgKFeh8q5sLuZY2+8WUIzlxWVTg+oGwY14qylx1KbKzHd8P6ZYkAg0xyIDU9JMHhyJMZ1jw==
  /check-more-types/2.24.0:
    dev: true
    engines:
      node: '>= 0.8.0'
    resolution:
      integrity: sha1-FCD/sQ/URNz8ebQ4kbv//TKoRgA=
  /checkpoint-client/1.1.6:
    dependencies:
      '@prisma/ci-info': 2.1.2
      cross-spawn: 7.0.3
      env-paths: 2.2.0
      fast-write-atomic: 0.2.1
      make-dir: 3.1.0
      ms: 2.1.2
      node-fetch: 2.6.0
      uuid: 8.1.0
    resolution:
      integrity: sha512-/sl6b1CJq/eKarfO/bi5f1akpZzJemn9bQqzDGjSo0ZdN9KI2hpqJyd19YA4w/oalEsJ915jhOkCtYnoYwE0Jg==
  /checkpoint-client/1.1.7:
    dependencies:
      '@prisma/ci-info': 2.1.2
      cross-spawn: 7.0.3
      env-paths: 2.2.0
      fast-write-atomic: 0.2.1
      make-dir: 3.1.0
      ms: 2.1.2
      node-fetch: 2.6.0
      uuid: 8.1.0
    resolution:
      integrity: sha512-FvYyctPuTvwJJQX0qy6gtuABIHCOlqlL4RpV7KvKIRHexPzs8AgopPeX6W9KGtadGvouCES+c7XcH2QpbA1+Lg==
  /chokidar/3.3.1:
    dependencies:
      anymatch: 3.1.1
      braces: 3.0.2
      glob-parent: 5.1.1
      is-binary-path: 2.1.0
      is-glob: 4.0.1
      normalize-path: 3.0.0
      readdirp: 3.3.0
    dev: true
    engines:
      node: '>= 8.10.0'
    optionalDependencies:
      fsevents: 2.1.3
    resolution:
      integrity: sha512-4QYCEWOcK3OJrxwvyyAOxFuhpvOVCYkr33LPfFNBjAD/w3sEzWsp2BUOkI4l9bHvWioAd0rc6NlHUOEaWkTeqg==
  /chownr/1.1.4:
    dev: true
    resolution:
      integrity: sha512-jJ0bqzaylmJtVnNgzTeSOs8DPavpbYgEr/b0YL8/2GO3xJEhInFmhKMUnEJQjZumK7KXGFhUy89PrsJWlakBVg==
  /chownr/2.0.0:
    engines:
      node: '>=10'
    resolution:
      integrity: sha512-bIomtDF5KGpdogkLd9VspvFzk9KfpyyGlS8YFVZl7TGPBHL5snIOnxeshwVgPteQ9b4Eydl+pVbIyE1DcvCWgQ==
  /ci-info/2.0.0:
    resolution:
      integrity: sha512-5tK7EtrZ0N+OLFMthtqOj4fI2Jeb88C4CAZPu25LDVUgXJ0A3Js4PMGqrn0JU1W0Mh1/Z8wZzYPxqUrXeBboCQ==
  /class-utils/0.3.6:
    dependencies:
      arr-union: 3.1.0
      define-property: 0.2.5
      isobject: 3.0.1
      static-extend: 0.1.2
    dev: true
    engines:
      node: '>=0.10.0'
    resolution:
      integrity: sha512-qOhPa/Fj7s6TY8H8esGu5QNpMMQxz79h+urzrNYN6mn+9BnxlDGf5QZ+XeCDsxSjPqsSR56XOZOJmpeurnLMeg==
  /clean-stack/2.2.0:
    engines:
      node: '>=6'
    resolution:
      integrity: sha512-4diC9HaTE+KRAMWhDhrGOECgWZxoevMc5TlkObMqNSsVU62PYzXZ/SMTjzyGAFF1YusgxGcSWTEXBhp0CPwQ1A==
  /cli-cursor/2.1.0:
    dependencies:
      restore-cursor: 2.0.0
    engines:
      node: '>=4'
    resolution:
      integrity: sha1-s12sN2R5+sw+lHR9QdDQ9SOP/LU=
  /cli-cursor/3.1.0:
    dependencies:
      restore-cursor: 3.1.0
    engines:
      node: '>=8'
    resolution:
      integrity: sha512-I/zHAwsKf9FqGoXM4WWRACob9+SNukZTd94DWF57E4toouRulbCxcUh6RKUEOQlYTHJnzkPMySvPNaaSLNfLZw==
  /cli-spinners/1.3.1:
    dev: false
    engines:
      node: '>=4'
    resolution:
      integrity: sha512-1QL4544moEsDVH9T/l6Cemov/37iv1RtoKf7NJ04A60+4MREXNfx/QvavbH6QoGdsD4N4Mwy49cmaINR/o2mdg==
  /cli-truncate/2.1.0:
    dependencies:
      slice-ansi: 3.0.0
      string-width: 4.2.0
    engines:
      node: '>=8'
    resolution:
      integrity: sha512-n8fOixwDD6b/ObinzTrp1ZKFzbgvKZvuz/TvejnLn1aQfC6r52XEx85FmuC+3HI+JM7coBRXUvNqEU2PHVrHpg==
  /cliui/5.0.0:
    dependencies:
      string-width: 3.1.0
      strip-ansi: 5.2.0
      wrap-ansi: 5.1.0
    dev: true
    resolution:
      integrity: sha512-PYeGSEmmHM6zvoef2w8TPzlrnNpXIjTipYK780YswmIP9vjxmd6Y2a3CB2Ks6/AU8NHjZugXvo8w3oWM2qnwXA==
  /cliui/6.0.0:
    dependencies:
      string-width: 4.2.0
      strip-ansi: 6.0.0
      wrap-ansi: 6.2.0
    dev: true
    resolution:
      integrity: sha512-t6wbgtoCXvAzst7QgXxJYqPt0usEfbgQdftEPbLL/cvv6HPE5VgvqCuAIDR0NgU52ds6rFwqrgakNLrHEjCbrQ==
  /co/4.6.0:
    dev: true
    engines:
      iojs: '>= 1.0.0'
      node: '>= 0.12.0'
    resolution:
      integrity: sha1-bqa989hTrlTMuOR7+gvz+QMfsYQ=
  /code-point-at/1.1.0:
    dev: true
    engines:
      node: '>=0.10.0'
    resolution:
      integrity: sha1-DQcLTQQ6W+ozovGkDi7bPZpMz3c=
  /collect-v8-coverage/1.0.1:
    dev: true
    resolution:
      integrity: sha512-iBPtljfCNcTKNAto0KEtDfZ3qzjJvqE3aTGZsbhjSBlorqpXJlaWWtPO35D+ZImoC3KWejX64o+yPGxhWSTzfg==
  /collection-visit/1.0.0:
    dependencies:
      map-visit: 1.0.0
      object-visit: 1.0.1
    dev: true
    engines:
      node: '>=0.10.0'
    resolution:
      integrity: sha1-S8A3PBZLwykbTTaMgpzxqApZ3KA=
  /color-convert/1.9.3:
    dependencies:
      color-name: 1.1.3
    resolution:
      integrity: sha512-QfAUtd+vFdAtFQcC8CCyYt1fYWxSqAiK2cSD6zDB8N3cpsEBAvRxp9zOGg6G/SHHJYAT88/az/IuDGALsNVbGg==
  /color-convert/2.0.1:
    dependencies:
      color-name: 1.1.4
    engines:
      node: '>=7.0.0'
    resolution:
      integrity: sha512-RRECPsj7iu/xb5oKYcsFHSppFNnsj/52OVTRKb4zP5onXwVF3zVmmToNcOfGC+CRDpfK/U584fMg38ZHCaElKQ==
  /color-name/1.1.3:
    resolution:
      integrity: sha1-p9BVi9icQveV3UIyj3QIMcpTvCU=
  /color-name/1.1.4:
    resolution:
      integrity: sha512-dOy+3AuW3a2wNbZHIuMZpTcgjGuLU/uBL/ubcZF9OXbDo8ff4O8yVp5Bf0efS8uEoYo5q4Fx7dY9OgQGXgAsQA==
  /combined-stream/1.0.8:
    dependencies:
      delayed-stream: 1.0.0
    dev: true
    engines:
      node: '>= 0.8'
    resolution:
      integrity: sha512-FQN4MRfuJeHf7cBbBMJFXhKSDq+2kAArBlmRBvcvFE5BB1HZKXtSFASDhdlz9zOYwxh8lDdnvmMOe/+5cdoEdg==
  /commander/2.20.3:
    resolution:
      integrity: sha512-GpVkmM8vF2vQUkj2LvZmD35JxeJOLCwJ9cUkugyk2nuhbv3+mJvpLYYt+0+USMxE+oj+ey/lJEnhZw75x/OMcQ==
  /commander/5.1.0:
    dev: true
    engines:
      node: '>= 6'
    resolution:
      integrity: sha512-P0CysNDQ7rtVw4QIQtm+MRxV66vKFSvlsQvGYXZWR3qFU0jlMKHZZZgw8e+8DSah4UDKMqnknRDQz+xuQXQ/Zg==
  /common-tags/1.8.0:
    dev: true
    engines:
      node: '>=4.0.0'
    resolution:
      integrity: sha512-6P6g0uetGpW/sdyUy/iQQCbFF0kWVMSIVSyYz7Zgjcgh8mgw8PQzDNZeyZ5DQ2gM7LBoZPHmnjz8rUthkBG5tw==
  /commondir/1.0.1:
    resolution:
      integrity: sha1-3dgA2gxmEnOTzKWVDqloo6rxJTs=
  /compare-versions/3.6.0:
    dev: true
    resolution:
      integrity: sha512-W6Af2Iw1z4CB7q4uU4hv646dW9GQuBM+YpC0UvUCWSD8w90SJjp+ujJuXaEMtAXBtSqGfMPuFOVn4/+FlaqfBA==
  /component-emitter/1.3.0:
    dev: true
    resolution:
      integrity: sha512-Rd3se6QB+sO1TwqZjscQrurpEPIfO0/yYnSin6Q/rD3mOutHvUrCAhJub3r90uNb+SESBuE0QYoB90YdfatsRg==
  /compress-commons/3.0.0:
    dependencies:
      buffer-crc32: 0.2.13
      crc32-stream: 3.0.1
      normalize-path: 3.0.0
      readable-stream: 2.3.7
    engines:
      node: '>= 8'
    resolution:
      integrity: sha512-FyDqr8TKX5/X0qo+aVfaZ+PVmNJHJeckFBlq8jZGSJOgnynhfifoyl24qaqdUdDIBe0EVTHByN6NAkqYvE/2Xg==
  /concat-map/0.0.1:
    resolution:
      integrity: sha1-2Klr13/Wjfd5OnMDajug1UBdR3s=
  /console-control-strings/1.1.0:
    dev: true
    resolution:
      integrity: sha1-PXz0Rk22RG6mRL9LOVB/mFEAjo4=
  /content-disposition/0.5.3:
    dependencies:
      safe-buffer: 5.1.2
    engines:
      node: '>= 0.6'
    resolution:
      integrity: sha512-ExO0774ikEObIAEV9kDo50o+79VCUdEB6n6lzKgGwupcVeRlhrj3qGAfwq8G6uBJjkqLrhT0qEYFcWng8z1z0g==
  /content-type/1.0.4:
    engines:
      node: '>= 0.6'
    resolution:
      integrity: sha512-hIP3EEPs8tB9AT1L+NUqtwOAps4mk2Zob89MWXMHjHWg9milF/j4osnnQLXBCBFBk/tvIG/tUc9mOUJiPBhPXA==
  /convert-source-map/1.7.0:
    dependencies:
      safe-buffer: 5.1.2
    dev: true
    resolution:
      integrity: sha512-4FJkXzKXEDB1snCFZlLP4gpC3JILicCpGbzG9f9G7tGqGCzETQ2hWPrcinA9oU4wtf2biUaEH5065UnMeR33oA==
  /cookie-signature/1.0.6:
    resolution:
      integrity: sha1-4wOogrNCzD7oylE6eZmXNNqzriw=
  /cookie/0.3.1:
    engines:
      node: '>= 0.6'
    resolution:
      integrity: sha1-5+Ch+e9DtMi6klxcWpboBtFoc7s=
  /cookie/0.4.0:
    engines:
      node: '>= 0.6'
    resolution:
      integrity: sha512-+Hp8fLp57wnUSt0tY0tHEXh4voZRDnoIrZPqlo3DPiI4y9lwg/jqx+1Om94/W6ZaPDOUbnjOt/99w66zk+l1Xg==
  /copy-descriptor/0.1.1:
    dev: true
    engines:
      node: '>=0.10.0'
    resolution:
      integrity: sha1-Z29us8OZl8LuGsOpJP1hJHSPV40=
  /core-util-is/1.0.2:
    resolution:
      integrity: sha1-tf1UIgqivFq1eqtxQMlAdUUDwac=
  /cosmiconfig/6.0.0:
    dependencies:
      '@types/parse-json': 4.0.0
      import-fresh: 3.2.1
      parse-json: 5.0.0
      path-type: 4.0.0
      yaml: 1.10.0
    dev: true
    engines:
      node: '>=8'
    resolution:
      integrity: sha512-xb3ZL6+L8b9JLLCx3ZdoZy4+2ECphCMo2PwqgP1tlfVq6M6YReyzBJtvWWtbDSpNr9hn96pkCiZqUcFEc+54Qg==
  /crc/3.8.0:
    dependencies:
      buffer: 5.6.0
    resolution:
      integrity: sha512-iX3mfgcTMIq3ZKLIsVFAbv7+Mc10kxabAGQb8HvjA1o3T1PIYprbakQ65d3I+2HGHt6nSKkM9PYjgoJO2KcFBQ==
  /crc32-stream/3.0.1:
    dependencies:
      crc: 3.8.0
      readable-stream: 3.6.0
    engines:
      node: '>= 6.9.0'
    resolution:
      integrity: sha512-mctvpXlbzsvK+6z8kJwSJ5crm7yBwrQMTybJzMw1O4lLGJqjlDCXY2Zw7KheiA6XBEcBmfLx1D88mjRGVJtY9w==
  /cross-fetch/3.0.5:
    dependencies:
      node-fetch: 2.6.0
    resolution:
      integrity: sha512-FFLcLtraisj5eteosnX1gf01qYDCOc4fDy0+euOt8Kn9YBY2NtXL/pCoYPavw24NIQkQqm5ZOLsGD5Zzj0gyew==
  /cross-spawn/6.0.5:
    dependencies:
      nice-try: 1.0.5
      path-key: 2.0.1
      semver: 5.7.1
      shebang-command: 1.2.0
      which: 1.3.1
    dev: true
    engines:
      node: '>=4.8'
    resolution:
      integrity: sha512-eTVLrBSt7fjbDygz805pMnstIs2VTBNkRm0qxZd+M7A5XDdxVRWO5MxGBXZhjY4cqLYLdtrGqRf8mBPmzwSpWQ==
  /cross-spawn/7.0.3:
    dependencies:
      path-key: 3.1.1
      shebang-command: 2.0.0
      which: 2.0.2
    engines:
      node: '>= 8'
    resolution:
      integrity: sha512-iRDPJKUPVEND7dHPO8rkbOnPpyDygcDFtWjpeWNCgy8WP2rXcxXL8TskReQl6OrB2G7+UJrags1q15Fudc7G6w==
  /crypto-random-string/2.0.0:
    engines:
      node: '>=8'
    resolution:
      integrity: sha512-v1plID3y9r/lPhviJ1wrXpLeyUIGAZ2SHNYTEapm7/8A9nLPoyvVp3RK/EPFqn5kEznyWgYZNsRtYYIWbuG8KA==
  /cssom/0.3.8:
    dev: true
    resolution:
      integrity: sha512-b0tGHbfegbhPJpxpiBPU2sCkigAqtM9O121le6bbOlgyV+NyGyCmVfJ6QW9eRjz8CpNfWEOYBIMIGRYkLwsIYg==
  /cssom/0.4.4:
    dev: true
    resolution:
      integrity: sha512-p3pvU7r1MyyqbTk+WbNJIgJjG2VmTIaB10rI93LzVPrmDJKkzKYMtxxyAvQXR/NS6otuzveI7+7BBq3SjBS2mw==
  /cssstyle/2.3.0:
    dependencies:
      cssom: 0.3.8
    dev: true
    engines:
      node: '>=8'
    resolution:
      integrity: sha512-AZL67abkUzIuvcHqk7c09cezpGNcxUxU4Ioi/05xHk4DQeTkWmGYftIE6ctU6AEt+Gn4n1lDStOtj7FKycP71A==
  /csstype/2.6.10:
    resolution:
      integrity: sha512-D34BqZU4cIlMCY93rZHbrq9pjTAQJ3U8S8rfBqjwHxkGPThWFjzZDQpgMJY0QViLxth6ZKYiwFBo14RdN44U/w==
  /dashdash/1.14.1:
    dependencies:
      assert-plus: 1.0.0
    dev: true
    engines:
      node: '>=0.10'
    resolution:
      integrity: sha1-hTz6D3y+L+1d4gMmuN1YEDX24vA=
  /dashify/2.0.0:
    dev: false
    engines:
      node: '>=4'
    resolution:
      integrity: sha512-hpA5C/YrPjucXypHPPc0oJ1l9Hf6wWbiOL7Ik42cxnsUOhWiCB/fylKbKqqJalW9FgkNQCw16YO8uW9Hs0Iy1A==
  /data-urls/2.0.0:
    dependencies:
      abab: 2.0.3
      whatwg-mimetype: 2.3.0
      whatwg-url: 8.1.0
    dev: true
    engines:
      node: '>=10'
    resolution:
      integrity: sha512-X5eWTSXO/BJmpdIKCRuKUgSCgAN0OwliVK3yPKbwIWU1Tdw5BRajxlzMidvh+gwko9AfQ9zIj52pzF91Q3YAvQ==
  /debug/2.6.9:
    dependencies:
      ms: 2.0.0
    resolution:
      integrity: sha512-bC7ElrdJaJnPbAP+1EotYvqZsb3ecl5wi6Bfi6BJTUcNowp6cvspg0jXznRTKDjm/E7AdgFBVeAPVMNcKGsHMA==
  /debug/3.2.6:
    dependencies:
      ms: 2.1.2
    dev: true
    resolution:
      integrity: sha512-mel+jf7nrtEl5Pn1Qx46zARXKDpBbvzezse7p7LqINmdoIk8PYP5SySaxEmYv6TZ0JyEKA1hsCId6DIhgITtWQ==
  /debug/4.1.1:
    dependencies:
      ms: 2.1.2
    resolution:
      integrity: sha512-pYAIzeRo8J6KPEaJ0VWOh5Pzkbw/RetuzehGM7QRRX5he4fPHx2rdKMB256ehJCkX+XRQm16eZLqLNS8RSZXZw==
  /decamelize-keys/1.1.0:
    dependencies:
      decamelize: 1.2.0
      map-obj: 1.0.1
    dev: true
    engines:
      node: '>=0.10.0'
    resolution:
      integrity: sha1-0XGoeTMlKAfrPLYdwcFEXQeN8tk=
  /decamelize/1.2.0:
    dev: true
    engines:
      node: '>=0.10.0'
    resolution:
      integrity: sha1-9lNNFRSCabIDUue+4m9QH5oZEpA=
  /decimal.js/10.2.0:
    dev: true
    resolution:
      integrity: sha512-vDPw+rDgn3bZe1+F/pyEwb1oMG2XTlRVgAa6B4KccTEpYgF8w6eQllVbQcfIJnZyvzFtFpxnpGtx8dd7DJp/Rw==
  /decode-uri-component/0.2.0:
    dev: true
    engines:
      node: '>=0.10'
    resolution:
      integrity: sha1-6zkTMzRYd1y4TNGh+uBiEGu4dUU=
  /decompress-response/4.2.1:
    dependencies:
      mimic-response: 2.1.0
    dev: true
    engines:
      node: '>=8'
    resolution:
      integrity: sha512-jOSne2qbyE+/r8G1VU+G/82LBs2Fs4LAsTiLSHOCOMZQl2OKZ6i8i4IyHemTe+/yIXOtTcRQMzPcgyhoFlqPkw==
  /decorator-cache-getter/1.0.0:
    dev: true
    resolution:
      integrity: sha512-yB49c5qi0govRjpe18vutEkkKzosIt2XggYSs1Qyev1TJYTh2WmLgDp0dV6VJ/6yNBRlKG+qMG80Vy4Bg0mLJw==
  /dedent/0.7.0:
    dev: true
    resolution:
      integrity: sha1-JJXduvbrh0q7Dhvp3yLS5aVEMmw=
  /deep-extend/0.6.0:
    dev: true
    engines:
      node: '>=4.0.0'
    resolution:
      integrity: sha512-LOHxIOaPYdHlJRtCQfDIVZtfw/ufM8+rVj649RIHzcm/vGwQRXFt6OPqIFWsm2XEMrNIEtWR64sY1LEKD2vAOA==
  /deep-is/0.1.3:
    dev: true
    resolution:
      integrity: sha1-s2nW+128E+7PUk+RsHD+7cNXzzQ=
  /deepmerge/4.2.2:
    engines:
      node: '>=0.10.0'
    resolution:
      integrity: sha512-FJ3UgI4gIl+PHZm53knsuSFpE+nESMr7M4v9QcgB7S63Kj/6WqMiFQJpBBYz1Pt+66bZpP3Q7Lye0Oo9MPKEdg==
  /define-properties/1.1.3:
    dependencies:
      object-keys: 1.1.1
    dev: true
    engines:
      node: '>= 0.4'
    resolution:
      integrity: sha512-3MqfYKj2lLzdMSf8ZIZE/V+Zuy+BgD6f164e8K2w7dgnpKArBDerGYpM46IYYcjnkdPNMjPk9A6VFB8+3SKlXQ==
  /define-property/0.2.5:
    dependencies:
      is-descriptor: 0.1.6
    dev: true
    engines:
      node: '>=0.10.0'
    resolution:
      integrity: sha1-w1se+RjsPJkPmlvFe+BKrOxcgRY=
  /define-property/1.0.0:
    dependencies:
      is-descriptor: 1.0.2
    dev: true
    engines:
      node: '>=0.10.0'
    resolution:
      integrity: sha1-dp66rz9KY6rTr56NMEybvnm/sOY=
  /define-property/2.0.2:
    dependencies:
      is-descriptor: 1.0.2
      isobject: 3.0.1
    dev: true
    engines:
      node: '>=0.10.0'
    resolution:
      integrity: sha512-jwK2UV4cnPpbcG7+VRARKTZPUWowwXA8bzH5NP6ud0oeAxyYPuGZUAC7hMugpCdz4BeSZl2Dl9k66CHJ/46ZYQ==
  /del-cli/3.0.1:
    dependencies:
      del: 5.1.0
      meow: 6.1.1
    dev: true
    engines:
      node: '>=8'
    hasBin: true
    resolution:
      integrity: sha512-BLHItGr82rUbHhjMu41d+vw9Md49i81jmZSV00HdTq4t+RTHywmEht/23mNFpUl2YeLYJZJyGz4rdlMAyOxNeg==
  /del/5.1.0:
    dependencies:
      globby: 10.0.2
      graceful-fs: 4.2.4
      is-glob: 4.0.1
      is-path-cwd: 2.2.0
      is-path-inside: 3.0.2
      p-map: 3.0.0
      rimraf: 3.0.2
      slash: 3.0.0
    dev: true
    engines:
      node: '>=8'
    resolution:
      integrity: sha512-wH9xOVHnczo9jN2IW68BabcecVPxacIA3g/7z6vhSU/4stOKQzeCRK0yD0A24WiAAUJmmVpWqrERcTxnLo3AnA==
  /delayed-stream/1.0.0:
    dev: true
    engines:
      node: '>=0.4.0'
    resolution:
      integrity: sha1-3zrhmayt+31ECqrgsp4icrJOxhk=
  /delegates/1.0.0:
    dev: true
    resolution:
      integrity: sha1-hMbhWbgZBP3KWaDvRM2HDTElD5o=
  /denque/1.4.1:
    dev: true
    engines:
      node: '>=0.10'
    resolution:
      integrity: sha512-OfzPuSZKGcgr96rf1oODnfjqBFmr1DVoc/TrItj3Ohe0Ah1C5WX5Baquw/9U9KovnQ88EqmJbD66rKYUQYN1tQ==
  /depd/1.1.2:
    engines:
      node: '>= 0.6'
    resolution:
      integrity: sha1-m81S4UwJd2PnSbJ0xDRu0uVgtak=
  /destroy/1.0.4:
    resolution:
      integrity: sha1-l4hXRCxEdJ5CBmE+N5RiBYJqvYA=
  /detect-libc/1.0.3:
    dev: true
    engines:
      node: '>=0.10'
    hasBin: true
    resolution:
      integrity: sha1-+hN8S9aY7fVc1c0CrFWfkaTEups=
  /detect-newline/3.1.0:
    dev: true
    engines:
      node: '>=8'
    resolution:
      integrity: sha512-TLz+x/vEXm/Y7P7wn1EJFNLxYpUD4TgMosxY6fAVJUnJMbupHBOncxyWUG9OpTaH9EBD7uFI5LfEgmMOc54DsA==
  /diff-sequences/25.2.6:
    dev: true
    engines:
      node: '>= 8.3'
    resolution:
      integrity: sha512-Hq8o7+6GaZeoFjtpgvRBUknSXNeJiCx7V9Fr94ZMljNiCr9n9L8H8aJqgWOQiDDGdyn29fRNcDdRVJ5fdyihfg==
  /diff-sequences/26.0.0:
    dev: true
    engines:
      node: '>= 10.14.2'
    resolution:
      integrity: sha512-JC/eHYEC3aSS0vZGjuoc4vHA0yAQTzhQQldXMeMF+JlxLGJlCO38Gma82NV9gk1jGFz8mDzUMeaKXvjRRdJ2dg==
  /diff/3.5.0:
    dev: true
    engines:
      node: '>=0.3.1'
    resolution:
      integrity: sha512-A46qtFgd+g7pDZinpnwiRJtxbC1hpgf0uzP3iG89scHk0AUC7A1TGxf5OiiOUv/JMZR8GOt8hL900hV0bOy5xA==
  /diff/4.0.2:
    engines:
      node: '>=0.3.1'
    resolution:
      integrity: sha512-58lmxKSA4BNyLz+HHMUzlOEpg09FV+ev6ZMe3vJihgdxzgcwZ8VoEEPmALCZG9LmqfVoNMMKpttIYTVG6uDY7A==
  /dir-glob/3.0.1:
    dependencies:
      path-type: 4.0.0
    engines:
      node: '>=8'
    resolution:
      integrity: sha512-WkrWp9GR4KXfKGYzOLmTuGVi1UWFfws377n9cc55/tb6DuqyF6pcQ5AbiHEshaDpY9v6oaSr2XCDidGmMwdzIA==
  /disparity/3.0.0:
    dependencies:
      ansi-styles: 4.2.1
      diff: 4.0.2
    dev: true
    engines:
      node: '>=8'
    hasBin: true
    resolution:
      integrity: sha512-n94Rzbv2ambRaFzrnBf34IEiyOdIci7maRpMkoQWB6xFYGA7Nbs0Z5YQzMfTeyQeelv23nayqOcssBoc6rKrgw==
  /doctrine/3.0.0:
    dependencies:
      esutils: 2.0.3
    dev: true
    engines:
      node: '>=6.0.0'
    resolution:
      integrity: sha512-yS+Q5i3hBf7GBkd4KG8a7eBNNWNGLTaEwwYWUijIYM7zrlYDM0BFXHjjPWlWZ1Rg7UaddZeIDmi9jF3HmqiQ2w==
  /domexception/2.0.1:
    dependencies:
      webidl-conversions: 5.0.0
    dev: true
    engines:
      node: '>=8'
    resolution:
      integrity: sha512-yxJ2mFy/sibVQlu5qHjOkf9J3K6zgmCxgJ94u2EdvDOV09H+32LtRswEcUsmUWN72pVLOEnTSRaIVVzVQgS0dg==
  /dotenv/8.2.0:
    dev: true
    engines:
      node: '>=8'
    resolution:
      integrity: sha512-8sJ78ElpbDJBHNeBzUbUVLsqKdccaa/BXF1uPTw3GrvQTBgrQrtObr2mUrE38vzYd8cEv+m/JBfDLioYcfXoaw==
  /duplexer/0.1.1:
    dev: false
    resolution:
      integrity: sha1-rOb/gIwc5mtX0ev5eXessCM0z8E=
  /ecc-jsbn/0.1.2:
    dependencies:
      jsbn: 0.1.1
      safer-buffer: 2.1.2
    dev: true
    resolution:
      integrity: sha1-OoOpBOVDUyh4dMVkt1SThoSamMk=
  /ee-first/1.1.1:
    resolution:
      integrity: sha1-WQxhFWsK4vTwJVcyoViyZrxWsh0=
  /emittery/0.7.1:
    dev: true
    engines:
      node: '>=10'
    resolution:
      integrity: sha512-d34LN4L6h18Bzz9xpoku2nPwKxCPlPMr3EEKTkoEBi+1/+b0lcRkRJ1UVyyZaKNeqGR3swcGl6s390DNO4YVgQ==
  /emoji-regex/7.0.3:
    resolution:
      integrity: sha512-CwBLREIQ7LvYFB0WyRvwhq5N5qPhc6PMjD6bYggFlI5YyDgl+0vxq5VHbMOFqLg7hfWzmu8T5Z1QofhmTIhItA==
  /emoji-regex/8.0.0:
    resolution:
      integrity: sha512-MSjYzcWNOA0ewAHpz0MxpYFvwg6yjy1NG3xteoqz644VCo/RPgnr1/GGt+ic3iJTzQ8Eu3TdM14SawnVUmGE6A==
  /emojis-list/3.0.0:
    dev: true
    engines:
      node: '>= 4'
    resolution:
      integrity: sha512-/kyM18EfinwXZbno9FyUGeFh87KC8HRQBQGildHZbEuRyWFOmv1U10o9BBp8XVZDVNNuQKyIGIu5ZYAAXJ0V2Q==
  /encodeurl/1.0.2:
    engines:
      node: '>= 0.8'
    resolution:
      integrity: sha1-rT/0yG7C0CkyL1oCw6mmBslbP1k=
  /end-of-stream/1.4.4:
    dependencies:
      once: 1.4.0
    resolution:
      integrity: sha512-+uw1inIHVPQoaVuHzRyXd21icM+cnt4CzD5rW+NC1wjOUSTOs+Te7FOv7AhN7vS9x/oIyhLP5PR1H+phQAHu5Q==
  /enhanced-resolve/4.2.0:
    dependencies:
      graceful-fs: 4.2.4
      memory-fs: 0.5.0
      tapable: 1.1.3
    dev: true
    engines:
      node: '>=6.9.0'
    resolution:
      integrity: sha512-S7eiFb/erugyd1rLb6mQ3Vuq+EXHv5cpCkNqqIkYkBgN2QdFnyCZzFBleqwGEx4lgNGYij81BWnCrFNK7vxvjQ==
  /enquirer/2.3.5:
    dependencies:
      ansi-colors: 3.2.4
    dev: true
    engines:
      node: '>=8.6'
    resolution:
      integrity: sha512-BNT1C08P9XD0vNg3J475yIUG+mVdp9T6towYFHUv897X0KoHBjB1shyrNmhmtHWKP17iSWgo7Gqh7BBuzLZMSA==
  /env-paths/2.2.0:
    engines:
      node: '>=6'
    resolution:
      integrity: sha512-6u0VYSCo/OW6IoD5WCLLy9JUGARbamfSavcNXry/eu8aHVFei6CD3Sw+VGX5alea1i9pgPHW0mbu6Xj0uBh7gA==
  /errno/0.1.7:
    dependencies:
      prr: 1.0.1
    dev: true
    hasBin: true
    resolution:
      integrity: sha512-MfrRBDWzIWifgq6tJj60gkAwtLNb6sQPlcFrSOflcP1aFmmruKQ2wRnze/8V6kgyz7H3FF8Npzv78mZ7XLLflg==
  /error-ex/1.3.2:
    dependencies:
      is-arrayish: 0.2.1
    resolution:
      integrity: sha512-7dFHNmqeFSEt2ZBsCriorKnn3Z2pj+fd9kmI6QoWw4//DL+icEBfc0U7qJCisqrTsKTjw4fNFy2pW9OqStD84g==
  /es-abstract/1.17.6:
    dependencies:
      es-to-primitive: 1.2.1
      function-bind: 1.1.1
      has: 1.0.3
      has-symbols: 1.0.1
      is-callable: 1.2.0
      is-regex: 1.1.0
      object-inspect: 1.7.0
      object-keys: 1.1.1
      object.assign: 4.1.0
      string.prototype.trimend: 1.0.1
      string.prototype.trimstart: 1.0.1
    dev: true
    engines:
      node: '>= 0.4'
    resolution:
      integrity: sha512-Fr89bON3WFyUi5EvAeI48QTWX0AyekGgLA8H+c+7fbfCkJwRWRMLd8CQedNEyJuoYYhmtEqY92pgte1FAhBlhw==
  /es-array-method-boxes-properly/1.0.0:
    dev: true
    resolution:
      integrity: sha512-wd6JXUmyHmt8T5a2xreUwKcGPq6f1f+WwIJkijUqiGcJz1qqnZgP6XIK+QyIWU5lT7imeNxUll48bziG+TSYcA==
  /es-get-iterator/1.1.0:
    dependencies:
      es-abstract: 1.17.6
      has-symbols: 1.0.1
      is-arguments: 1.0.4
      is-map: 2.0.1
      is-set: 2.0.1
      is-string: 1.0.5
      isarray: 2.0.5
    dev: true
    resolution:
      integrity: sha512-UfrmHuWQlNMTs35e1ypnvikg6jCz3SK8v8ImvmDsh36fCVUR1MqoFDiyn0/k52C8NqO3YsO8Oe0azeesNuqSsQ==
  /es-to-primitive/1.2.1:
    dependencies:
      is-callable: 1.2.0
      is-date-object: 1.0.2
      is-symbol: 1.0.3
    dev: true
    engines:
      node: '>= 0.4'
    resolution:
      integrity: sha512-QCOllgZJtaUo9miYBcLChTUaHNjJF3PYs1VidD7AwiEj1kYxKeQTctLAezAOH5ZKRH0g2IgPn6KwB4IT8iRpvA==
  /escape-html/1.0.3:
    resolution:
      integrity: sha1-Aljq5NPQwJdN4cFpGI7wBR0dGYg=
  /escape-quotes/1.0.2:
    dependencies:
      escape-string-regexp: 1.0.5
    dev: true
    resolution:
      integrity: sha1-tIltSmz4LdWzP0m3E0CMY4D2zZc=
  /escape-string-regexp/1.0.5:
    engines:
      node: '>=0.8.0'
    resolution:
      integrity: sha1-G2HAViGQqN/2rjuyzwIAyhMLhtQ=
  /escape-string-regexp/2.0.0:
    dev: true
    engines:
      node: '>=8'
    resolution:
      integrity: sha512-UpzcLCXolUWcNu5HtVMHYdXJjArjsF9C0aNnquZYY4uW/Vu0miy5YoWvbV345HauVvcAUnpRuhMMcqTcGOY2+w==
  /escodegen/1.14.2:
    dependencies:
      esprima: 4.0.1
      estraverse: 4.3.0
      esutils: 2.0.3
      optionator: 0.8.3
    dev: true
    engines:
      node: '>=4.0'
    hasBin: true
    optionalDependencies:
      source-map: 0.6.1
    resolution:
      integrity: sha512-InuOIiKk8wwuOFg6x9BQXbzjrQhtyXh46K9bqVTPzSo2FnyMBaYGBMC6PhQy7yxxil9vIedFBweQBMK74/7o8A==
  /eslint-config-prettier/6.11.0_eslint@7.6.0:
    dependencies:
      eslint: 7.6.0
      get-stdin: 6.0.0
    dev: true
    hasBin: true
    peerDependencies:
      eslint: '>=3.14.1'
    resolution:
      integrity: sha512-oB8cpLWSAjOVFEJhhyMZh6NOEOtBVziaqdDQ86+qhDHFbZXoRTM7pNSvFRfW/W/L/LrQ38C99J5CGuRBBzBsdA==
  /eslint-plugin-eslint-comments/3.2.0_eslint@7.6.0:
    dependencies:
      escape-string-regexp: 1.0.5
      eslint: 7.6.0
      ignore: 5.1.8
    dev: true
    engines:
      node: '>=6.5.0'
    peerDependencies:
      eslint: '>=4.19.1'
    resolution:
      integrity: sha512-0jkOl0hfojIHHmEHgmNdqv4fmh7300NdpA9FFpF7zaoLvB/QeXOGNLIo86oAveJFrfB1p05kC8hpEMHM8DwWVQ==
  /eslint-plugin-jest/23.20.0_eslint@7.6.0+typescript@3.9.7:
    dependencies:
      '@typescript-eslint/experimental-utils': 2.34.0_eslint@7.6.0+typescript@3.9.7
      eslint: 7.6.0
    dev: true
    engines:
      node: '>=8'
    peerDependencies:
      eslint: '>=5'
      typescript: '*'
    resolution:
      integrity: sha512-+6BGQt85OREevBDWCvhqj1yYA4+BFK4XnRZSGJionuEYmcglMZYLNNBBemwzbqUAckURaHdJSBcjHPyrtypZOw==
  /eslint-plugin-prettier/3.1.4_eslint@7.6.0:
    dependencies:
      eslint: 7.6.0
      prettier-linter-helpers: 1.0.0
    dev: true
    engines:
      node: '>=6.0.0'
    peerDependencies:
      eslint: '>=5.0.0'
      prettier: '>=1.13.0'
    resolution:
      integrity: sha512-jZDa8z76klRqo+TdGDTFJSavwbnWK2ZpqGKNZ+VvweMW516pDUMmQ2koXvxEE4JhzNvTv+radye/bWGBmA6jmg==
  /eslint-plugin-prettier/3.1.4_eslint@7.6.0+prettier@2.0.5:
    dependencies:
      eslint: 7.6.0
      prettier: 2.0.5
      prettier-linter-helpers: 1.0.0
    dev: true
    engines:
      node: '>=6.0.0'
    peerDependencies:
      eslint: '>=5.0.0'
      prettier: '>=1.13.0'
    resolution:
      integrity: sha512-jZDa8z76klRqo+TdGDTFJSavwbnWK2ZpqGKNZ+VvweMW516pDUMmQ2koXvxEE4JhzNvTv+radye/bWGBmA6jmg==
  /eslint-scope/5.1.0:
    dependencies:
      esrecurse: 4.2.1
      estraverse: 4.3.0
    dev: true
    engines:
      node: '>=8.0.0'
    resolution:
      integrity: sha512-iiGRvtxWqgtx5m8EyQUJihBloE4EnYeGE/bz1wSPwJE6tZuJUtHlhqDM4Xj2ukE8Dyy1+HCZ4hE0fzIVMzb58w==
  /eslint-utils/2.1.0:
    dependencies:
      eslint-visitor-keys: 1.3.0
    dev: true
    engines:
      node: '>=6'
    resolution:
      integrity: sha512-w94dQYoauyvlDc43XnGB8lU3Zt713vNChgt4EWwhXAP2XkBvndfxF0AgIqKOOasjPIPzj9JqgwkwbCYD0/V3Zg==
  /eslint-visitor-keys/1.3.0:
    dev: true
    engines:
      node: '>=4'
    resolution:
      integrity: sha512-6J72N8UNa462wa/KFODt/PJ3IU60SDpC3QXC1Hjc1BXXpfL2C9R5+AU7jhe0F6GREqVMh4Juu+NY7xn+6dipUQ==
  /eslint/7.6.0:
    dependencies:
      '@babel/code-frame': 7.10.4
      ajv: 6.12.3
      chalk: 4.1.0
      cross-spawn: 7.0.3
      debug: 4.1.1
      doctrine: 3.0.0
      enquirer: 2.3.5
      eslint-scope: 5.1.0
      eslint-utils: 2.1.0
      eslint-visitor-keys: 1.3.0
      espree: 7.2.0
      esquery: 1.3.1
      esutils: 2.0.3
      file-entry-cache: 5.0.1
      functional-red-black-tree: 1.0.1
      glob-parent: 5.1.1
      globals: 12.4.0
      ignore: 4.0.6
      import-fresh: 3.2.1
      imurmurhash: 0.1.4
      is-glob: 4.0.1
      js-yaml: 3.14.0
      json-stable-stringify-without-jsonify: 1.0.1
      levn: 0.4.1
      lodash: 4.17.19
      minimatch: 3.0.4
      natural-compare: 1.4.0
      optionator: 0.9.1
      progress: 2.0.3
      regexpp: 3.1.0
      semver: 7.3.2
      strip-ansi: 6.0.0
      strip-json-comments: 3.1.0
      table: 5.4.6
      text-table: 0.2.0
      v8-compile-cache: 2.1.1
    dev: true
    engines:
      node: ^10.12.0 || >=12.0.0
    hasBin: true
    resolution:
      integrity: sha512-QlAManNtqr7sozWm5TF4wIH9gmUm2hE3vNRUvyoYAa4y1l5/jxD/PQStEjBMQtCqZmSep8UxrcecI60hOpe61w==
  /espree/7.2.0:
    dependencies:
      acorn: 7.3.1
      acorn-jsx: 5.2.0_acorn@7.3.1
      eslint-visitor-keys: 1.3.0
    dev: true
    engines:
      node: ^10.12.0 || >=12.0.0
    resolution:
      integrity: sha512-H+cQ3+3JYRMEIOl87e7QdHX70ocly5iW4+dttuR8iYSPr/hXKFb+7dBsZ7+u1adC4VrnPlTkv0+OwuPnDop19g==
  /esprima/4.0.1:
    dev: true
    engines:
      node: '>=4'
    hasBin: true
    resolution:
      integrity: sha512-eGuFFw7Upda+g4p+QHvnW0RyTX/SVeJBDM/gCtMARO0cLuT2HcEKnTPvhjV6aGeqrCB/sbNop0Kszm0jsaWU4A==
  /esquery/1.3.1:
    dependencies:
      estraverse: 5.1.0
    dev: true
    engines:
      node: '>=0.10'
    resolution:
      integrity: sha512-olpvt9QG0vniUBZspVRN6lwB7hOZoTRtT+jzR+tS4ffYx2mzbw+z0XCOk44aaLYKApNX5nMm+E+P6o25ip/DHQ==
  /esrecurse/4.2.1:
    dependencies:
      estraverse: 4.3.0
    dev: true
    engines:
      node: '>=4.0'
    resolution:
      integrity: sha512-64RBB++fIOAXPw3P9cy89qfMlvZEXZkqqJkjqqXIvzP5ezRZjW+lPWjw35UX/3EhUPFYbg5ER4JYgDw4007/DQ==
  /estraverse/4.3.0:
    dev: true
    engines:
      node: '>=4.0'
    resolution:
      integrity: sha512-39nnKffWz8xN1BU/2c79n9nB9HDzo0niYUqx6xyqUnyoAnQyyWpOTdZEeiCch8BBu515t4wp9ZmgVfVhn9EBpw==
  /estraverse/5.1.0:
    dev: true
    engines:
      node: '>=4.0'
    resolution:
      integrity: sha512-FyohXK+R0vE+y1nHLoBM7ZTyqRpqAlhdZHCWIWEviFLiGB8b04H6bQs8G+XTthacvT8VuwvteiP7RJSxMs8UEw==
  /esutils/2.0.3:
    dev: true
    engines:
      node: '>=0.10.0'
    resolution:
      integrity: sha512-kVscqXk4OCp68SZ0dkgEKVi6/8ij300KBWTJq32P/dYeWTSwK41WyTxalN1eRmA5Z9UU/LX9D7FWSmV9SAYx6g==
  /etag/1.8.1:
    engines:
      node: '>= 0.6'
    resolution:
      integrity: sha1-Qa4u62XvpiJorr/qg6x9eSmbCIc=
  /event-stream/3.3.4:
    dependencies:
      duplexer: 0.1.1
      from: 0.1.7
      map-stream: 0.1.0
      pause-stream: 0.0.11
      split: 0.3.3
      stream-combiner: 0.0.4
      through: 2.3.8
    dev: false
    resolution:
      integrity: sha1-SrTJoPWlTbkzi0w02Gv86PSzVXE=
  /eventemitter3/4.0.4:
    resolution:
      integrity: sha512-rlaVLnVxtxvoyLsQQFBx53YmXHDxRIzzTLbdfxqi4yocpSjAxXwkU0cScM5JgSKMqEhrZpnvQ2D9gjylR0AimQ==
  /exec-sh/0.3.4:
    dev: true
    resolution:
      integrity: sha512-sEFIkc61v75sWeOe72qyrqg2Qg0OuLESziUDk/O/z2qgS15y2gWVFrI6f2Qn/qw/0/NCfCEsmNA4zOjkwEZT1A==
  /execa/1.0.0:
    dependencies:
      cross-spawn: 6.0.5
      get-stream: 4.1.0
      is-stream: 1.1.0
      npm-run-path: 2.0.2
      p-finally: 1.0.0
      signal-exit: 3.0.3
      strip-eof: 1.0.0
    dev: true
    engines:
      node: '>=6'
    resolution:
      integrity: sha512-adbxcyWV46qiHyvSp50TKt05tB4tK3HcmF7/nxfAdhnox83seTDbwnaqKO4sXRy7roHAIFqJP/Rw/AuEbX61LA==
  /execa/4.0.2:
    dependencies:
      cross-spawn: 7.0.3
      get-stream: 5.1.0
      human-signals: 1.1.1
      is-stream: 2.0.0
      merge-stream: 2.0.0
      npm-run-path: 4.0.1
      onetime: 5.1.0
      signal-exit: 3.0.3
      strip-final-newline: 2.0.0
    engines:
      node: '>=10'
    resolution:
      integrity: sha512-QI2zLa6CjGWdiQsmSkZoGtDx2N+cQIGb3yNolGTdjSQzydzLgYYf8LRuagp7S7fPimjcrzUDSUFd/MgzELMi4Q==
  /execa/4.0.3:
    dependencies:
      cross-spawn: 7.0.3
      get-stream: 5.1.0
      human-signals: 1.1.1
      is-stream: 2.0.0
      merge-stream: 2.0.0
      npm-run-path: 4.0.1
      onetime: 5.1.0
      signal-exit: 3.0.3
      strip-final-newline: 2.0.0
    engines:
      node: '>=10'
    resolution:
      integrity: sha512-WFDXGHckXPWZX19t1kCsXzOpqX9LWYNqn4C+HqZlk/V0imTkzJZqf87ZBhvpHaftERYknpk0fjSylnXVlVgI0A==
  /exit/0.1.2:
    dev: true
    engines:
      node: '>= 0.8.0'
    resolution:
      integrity: sha1-BjJjj42HfMghB9MKD/8aF8uhzQw=
  /expand-brackets/2.1.4:
    dependencies:
      debug: 2.6.9
      define-property: 0.2.5
      extend-shallow: 2.0.1
      posix-character-classes: 0.1.1
      regex-not: 1.0.2
      snapdragon: 0.8.2
      to-regex: 3.0.2
    dev: true
    engines:
      node: '>=0.10.0'
    resolution:
      integrity: sha1-t3c14xXOMPa27/D4OwQVGiJEliI=
  /expand-template/2.0.3:
    dev: true
    engines:
      node: '>=6'
    resolution:
      integrity: sha512-XYfuKMvj4O35f/pOXLObndIRvyQ+/+6AhODh+OKWj9S9498pHHn/IMszH+gt0fBCRWMNfk1ZSp5x3AifmnI2vg==
  /expect/26.2.0:
    dependencies:
      '@jest/types': 26.2.0
      ansi-styles: 4.2.1
      jest-get-type: 26.0.0
      jest-matcher-utils: 26.2.0
      jest-message-util: 26.2.0
      jest-regex-util: 26.0.0
    dev: true
    engines:
      node: '>= 10.14.2'
    resolution:
      integrity: sha512-8AMBQ9UVcoUXt0B7v+5/U5H6yiUR87L6eKCfjE3spx7Ya5lF+ebUo37MCFBML2OiLfkX1sxmQOZhIDonyVTkcw==
  /express-ws/4.0.0_express@4.17.1:
    dependencies:
      express: 4.17.1
      ws: 5.2.2
    engines:
      node: '>=4.5.0'
    peerDependencies:
      express: ^4.0.0 || ^5.0.0-alpha.1
    resolution:
      integrity: sha512-KEyUw8AwRET2iFjFsI1EJQrJ/fHeGiJtgpYgEWG3yDv4l/To/m3a2GaYfeGyB3lsWdvbesjF5XCMx+SVBgAAYw==
  /express/4.17.1:
    dependencies:
      accepts: 1.3.7
      array-flatten: 1.1.1
      body-parser: 1.19.0
      content-disposition: 0.5.3
      content-type: 1.0.4
      cookie: 0.4.0
      cookie-signature: 1.0.6
      debug: 2.6.9
      depd: 1.1.2
      encodeurl: 1.0.2
      escape-html: 1.0.3
      etag: 1.8.1
      finalhandler: 1.1.2
      fresh: 0.5.2
      merge-descriptors: 1.0.1
      methods: 1.1.2
      on-finished: 2.3.0
      parseurl: 1.3.3
      path-to-regexp: 0.1.7
      proxy-addr: 2.0.6
      qs: 6.7.0
      range-parser: 1.2.1
      safe-buffer: 5.1.2
      send: 0.17.1
      serve-static: 1.14.1
      setprototypeof: 1.1.1
      statuses: 1.5.0
      type-is: 1.6.18
      utils-merge: 1.0.1
      vary: 1.1.2
    engines:
      node: '>= 0.10.0'
    resolution:
      integrity: sha512-mHJ9O79RqluphRrcw2X/GTh3k9tVv8YcoyY4Kkh4WDMUYKRZUq0h1o0w2rrrxBqM7VoeUVqgb27xlEMXTnYt4g==
  /extend-shallow/2.0.1:
    dependencies:
      is-extendable: 0.1.1
    engines:
      node: '>=0.10.0'
    resolution:
      integrity: sha1-Ua99YUrZqfYQ6huvu5idaxxWiQ8=
  /extend-shallow/3.0.2:
    dependencies:
      assign-symbols: 1.0.0
      is-extendable: 1.0.1
    dev: true
    engines:
      node: '>=0.10.0'
    resolution:
      integrity: sha1-Jqcarwc7OfshJxcnRhMcJwQCjbg=
  /extend/3.0.2:
    dev: true
    resolution:
      integrity: sha512-fjquC59cD7CyW6urNXK0FBufkZcoiGG80wTuPujX590cB5Ttln20E2UB4S/WARVqhXffZl2LNgS+gQdPIIim/g==
  /extglob/2.0.4:
    dependencies:
      array-unique: 0.3.2
      define-property: 1.0.0
      expand-brackets: 2.1.4
      extend-shallow: 2.0.1
      fragment-cache: 0.2.1
      regex-not: 1.0.2
      snapdragon: 0.8.2
      to-regex: 3.0.2
    dev: true
    engines:
      node: '>=0.10.0'
    resolution:
      integrity: sha512-Nmb6QXkELsuBr24CJSkilo6UHHgbekK5UiZgfE6UHD3Eb27YC6oD+bhcT+tJ6cl8dmsgdQxnWlcry8ksBIBLpw==
  /extsprintf/1.3.0:
    dev: true
    engines:
      '0': node >=0.6.0
    resolution:
      integrity: sha1-lpGEQOMEGnpBT4xS48V06zw+HgU=
  /fast-clone/1.5.13:
    dev: true
    resolution:
      integrity: sha512-0ez7coyFBQFjZtId+RJqJ+EQs61w9xARfqjqK0AD9vIUkSxWD4HvPt80+5evebZ1tTnv1GYKrPTipx7kOW5ipA==
  /fast-copy/2.1.0:
    dev: true
    resolution:
      integrity: sha512-j4VxAVJsu9NHveYrIj0+nJxXe2lOlibKTlyy0jH8DBwcuV6QyXTy0zTqZhmMKo7EYvuaUk/BFj/o6NU6grE5ag==
  /fast-deep-equal/3.1.3:
    resolution:
      integrity: sha512-f3qQ9oQy9j2AhBe/H9VC91wLmKBCCU/gDOnKNAYG5hswO7BLKj09Hc5HYNz9cGI++xlpDCIgDaitVs03ATR84Q==
  /fast-diff/1.2.0:
    dev: true
    resolution:
      integrity: sha512-xJuoT5+L99XlZ8twedaRf6Ax2TgQVxvgZOYoPKqZufmJib0tL2tegPBOZb1pVNgIhlqDlA0eO0c3wBvQcmzx4w==
  /fast-glob/3.2.4:
    dependencies:
      '@nodelib/fs.stat': 2.0.3
      '@nodelib/fs.walk': 1.2.4
      glob-parent: 5.1.1
      merge2: 1.4.1
      micromatch: 4.0.2
      picomatch: 2.2.2
    engines:
      node: '>=8'
    resolution:
      integrity: sha512-kr/Oo6PX51265qeuCYsyGypiO5uJFgBS0jksyG7FUeCyQzNwYnzrNIMR1NXfkZXsMYXYLRAHgISHBz8gQcxKHQ==
  /fast-json-stable-stringify/2.1.0:
    resolution:
      integrity: sha512-lhd/wF+Lk98HZoTCtlVraHtfh5XYijIjalXck7saUtuanSDyLMxnHhSXEDJqHxD7msR8D0uCmqlkwjCV8xvwHw==
  /fast-json-stringify/2.1.0:
    dependencies:
      ajv: 6.12.2
      deepmerge: 4.2.2
      string-similarity: 4.0.1
    dev: false
    engines:
      node: '>= 10.0.0'
    resolution:
      integrity: sha512-fXHU/VG0QmGzV4IRCKzyuctb5qCXyk8OVARmDpV0u5wZHXwRGU2TFFVT2+UD8+mo24siVAmTygVF2IzfXSzK2w==
  /fast-json-stringify/2.2.3:
    dependencies:
      ajv: 6.12.3
      deepmerge: 4.2.2
      string-similarity: 4.0.2
    engines:
      node: '>= 10.0.0'
    resolution:
      integrity: sha512-5VT2l3XUORCxkeVCvrcUqfoEIIzuop1lxwwT/THlOkAfrhlIuriWXdFGKU2hZQxz0KOiWSYoZTatumGYCXfAlA==
  /fast-levenshtein/2.0.6:
    dev: true
    resolution:
      integrity: sha1-PYpcZog6FqMMqGQ+hR8Zuqd5eRc=
  /fast-write-atomic/0.2.1:
    resolution:
      integrity: sha512-WvJe06IfNYlr+6cO3uQkdKdy3Cb1LlCJSF8zRs2eT8yuhdbSlR9nIt+TgQ92RUxiRrQm+/S7RARnMfCs5iuAjw==
  /fastq/1.8.0:
    dependencies:
      reusify: 1.0.4
    resolution:
      integrity: sha512-SMIZoZdLh/fgofivvIkmknUXyPnvxRE3DhtZ5Me3Mrsk5gyPL42F0xr51TdRXskBxHfMp+07bcYzfsYEsSQA9Q==
  /fb-watchman/2.0.1:
    dependencies:
      bser: 2.1.1
    dev: true
    resolution:
      integrity: sha512-DkPJKQeY6kKwmuMretBhr7G6Vodr7bFwDYTXIkfG1gjvNpaxBTQV3PbXg6bR1c1UP4jPOX0jHUbbHANL9vRjVg==
  /figures/3.2.0:
    dependencies:
      escape-string-regexp: 1.0.5
    engines:
      node: '>=8'
    resolution:
      integrity: sha512-yaduQFRKLXYOGgEn6AZau90j3ggSOyiqXU0F9JZfeXYhNa+Jk4X+s45A2zg5jns87GAFa34BBm2kXw4XpNcbdg==
  /file-entry-cache/5.0.1:
    dependencies:
      flat-cache: 2.0.1
    dev: true
    engines:
      node: '>=4'
    resolution:
      integrity: sha512-bCg29ictuBaKUwwArK4ouCaqDgLZcysCFLmM/Yn/FDoqndh/9vNuQfXRDvTuXKLxfD/JtZQGKFT8MGcJBK644g==
  /file-uri-to-path/1.0.0:
    dev: true
    resolution:
      integrity: sha512-0Zt+s3L7Vf1biwWZ29aARiVYLx7iMGnEUl9x33fbB/j3jR81u/O2LbqK+Bm1CDSNDKVtJ/YjwY7TUd5SkeLQLw==
  /fill-range/4.0.0:
    dependencies:
      extend-shallow: 2.0.1
      is-number: 3.0.0
      repeat-string: 1.6.1
      to-regex-range: 2.1.1
    dev: true
    engines:
      node: '>=0.10.0'
    resolution:
      integrity: sha1-1USBHUKPmOsGpj3EAtJAPDKMOPc=
  /fill-range/7.0.1:
    dependencies:
      to-regex-range: 5.0.1
    engines:
      node: '>=8'
    resolution:
      integrity: sha512-qOo9F+dMUmC2Lcb4BbVvnKJxTPjCm+RRpe4gDuGrzkL7mEVl/djYSu2OdQ2Pa302N4oqkSg9ir6jaLWJ2USVpQ==
  /finalhandler/1.1.2:
    dependencies:
      debug: 2.6.9
      encodeurl: 1.0.2
      escape-html: 1.0.3
      on-finished: 2.3.0
      parseurl: 1.3.3
      statuses: 1.5.0
      unpipe: 1.0.0
    engines:
      node: '>= 0.8'
    resolution:
      integrity: sha512-aAWcW57uxVNrQZqFXjITpW3sIUQmHGG3qSb9mUah9MgMC4NeWhNOlNjXEYq3HjRAvL6arUviZGGJsBg6z0zsWA==
  /find-cache-dir/3.3.1:
    dependencies:
      commondir: 1.0.1
      make-dir: 3.1.0
      pkg-dir: 4.2.0
    engines:
      node: '>=8'
    resolution:
      integrity: sha512-t2GDMt3oGC/v+BMwzmllWDuJF/xcDtE5j/fCGbqDD7OLuJkj0cfh1YSA5VKPvwMeLFLNDBkwOKZ2X85jGLVftQ==
  /find-up/3.0.0:
    dependencies:
      locate-path: 3.0.0
    engines:
      node: '>=6'
    resolution:
      integrity: sha512-1yD6RmLI1XBfxugvORwlck6f75tYL+iR0jqwsOrOxMZyGYqUuDhJ0l4AXdO1iX/FTs9cBAMEk1gWSEx1kSbylg==
  /find-up/4.1.0:
    dependencies:
      locate-path: 5.0.0
      path-exists: 4.0.0
    engines:
      node: '>=8'
    resolution:
      integrity: sha512-PpOwAdQ/YlXQ2vj8a3h8IipDuYRi3wceVQQGYWxNINccq40Anw7BlsEXCMbt1Zt+OLA6Fq9suIpIWD0OsnISlw==
  /find-versions/3.2.0:
    dependencies:
      semver-regex: 2.0.0
    dev: true
    engines:
      node: '>=6'
    resolution:
      integrity: sha512-P8WRou2S+oe222TOCHitLy8zj+SIsVJh52VP4lvXkaFVnOFFdoWv1H1Jjvel1aI6NCFOAaeAVm8qrI0odiLcww==
  /flat-cache/2.0.1:
    dependencies:
      flatted: 2.0.2
      rimraf: 2.6.3
      write: 1.0.3
    dev: true
    engines:
      node: '>=4'
    resolution:
      integrity: sha512-LoQe6yDuUMDzQAEH8sgmh4Md6oZnc/7PjtwjNFSzveXqSHt6ka9fPBuso7IGf9Rz4uqnSnWiFH2B/zj24a5ReA==
  /flat-map-polyfill/0.3.8:
    dev: true
    resolution:
      integrity: sha512-ZfmD5MnU7GglUEhiky9C7yEPaNq1/wh36RDohe+Xr3nJVdccwHbdTkFIYvetcdsoAckUKT51fuf44g7Ni5Doyg==
  /flat/4.1.0:
    dependencies:
      is-buffer: 2.0.4
    dev: true
    hasBin: true
    resolution:
      integrity: sha512-Px/TiLIznH7gEDlPXcUD4KnBusa6kR6ayRUVcnEAbreRIuhkqow/mun59BuRXwoYk7ZQOLW1ZM05ilIvK38hFw==
  /flatted/2.0.2:
    dev: true
    resolution:
      integrity: sha512-r5wGx7YeOwNWNlCA0wQ86zKyDLMQr+/RB8xy74M4hTphfmjlijTSSXGuH8rnvKZnfT9i+75zmd8jcKdMR4O6jA==
  /folktale/2.3.2:
    dev: true
    resolution:
      integrity: sha512-+8GbtQBwEqutP0v3uajDDoN64K2ehmHd0cjlghhxh0WpcfPzAIjPA03e1VvHlxL02FVGR0A6lwXsNQKn3H1RNQ==
  /for-in/1.0.2:
    dev: true
    engines:
      node: '>=0.10.0'
    resolution:
      integrity: sha1-gQaNKVqBQuwKxybG4iAMMPttXoA=
  /forever-agent/0.6.1:
    dev: true
    resolution:
      integrity: sha1-+8cfDEGt6zf5bFd60e1C2P2sypE=
  /form-data/2.3.3:
    dependencies:
      asynckit: 0.4.0
      combined-stream: 1.0.8
      mime-types: 2.1.27
    dev: true
    engines:
      node: '>= 0.12'
    resolution:
      integrity: sha512-1lLKB2Mu3aGP1Q/2eCOx0fNbRMe7XdwktwOruhfqqd0rIJWwN4Dh+E3hrPSlDCXnSR7UtZ1N38rVXm+6+MEhJQ==
  /form-data/3.0.0:
    dependencies:
      asynckit: 0.4.0
      combined-stream: 1.0.8
      mime-types: 2.1.27
    dev: true
    engines:
      node: '>= 6'
    resolution:
      integrity: sha512-CKMFDglpbMi6PyN+brwB9Q/GOw0eAnsrEZDgcsH5Krhz5Od/haKHAX0NmQfha2zPPz0JpWzA7GJHGSnvCRLWsg==
  /forwarded/0.1.2:
    engines:
      node: '>= 0.6'
    resolution:
      integrity: sha1-mMI9qxF1ZXuMBXPozszZGw/xjIQ=
  /fragment-cache/0.2.1:
    dependencies:
      map-cache: 0.2.2
    dev: true
    engines:
      node: '>=0.10.0'
    resolution:
      integrity: sha1-QpD60n8T6Jvn8zeZxrxaCr//DRk=
  /fresh/0.5.2:
    engines:
      node: '>= 0.6'
    resolution:
      integrity: sha1-PYyt2Q2XZWn6g1qx+OSyOhBWBac=
  /from/0.1.7:
    dev: false
    resolution:
      integrity: sha1-g8YK/Fi5xWmXAH7Rp2izqzA6RP4=
  /from2/2.3.0:
    dependencies:
      inherits: 2.0.4
      readable-stream: 2.3.7
    dev: true
    resolution:
      integrity: sha1-i/tVAr3kpNNs/e6gB/zKIdfjgq8=
  /fs-constants/1.0.0:
    resolution:
      integrity: sha512-y6OAwoSIf7FyjMIv94u+b5rdheZEjzR63GTyZJm5qh4Bi+2YgwLCcI/fPFZkL5PSixOt6ZNKm+w+Hfp/Bciwow==
  /fs-exists-sync/0.1.0:
    dev: false
    engines:
      node: '>=0.10.0'
    resolution:
      integrity: sha1-mC1ok6+RjnLQjeyehnP/K1qNat0=
  /fs-extra/8.1.0:
    dependencies:
      graceful-fs: 4.2.4
      jsonfile: 4.0.0
      universalify: 0.1.2
    dev: true
    engines:
      node: '>=6 <7 || >=8'
    resolution:
      integrity: sha512-yhlQgA6mnOJUKOsRUFsgJdQCvkKhcz8tlZG5HBQfReYZy46OwLcY+Zia0mtdHsOo9y/hP+CxMN0TU9QxoOtG4g==
  /fs-minipass/1.2.7:
    dependencies:
      minipass: 2.9.0
    dev: true
    resolution:
      integrity: sha512-GWSSJGFy4e9GUeCcbIkED+bgAoFyj7XF1mV8rma3QW4NIqX9Kyx79N/PF61H5udOV3aY1IaMLs6pGbH71nlCTA==
  /fs-minipass/2.1.0:
    dependencies:
      minipass: 3.1.3
    engines:
      node: '>= 8'
    resolution:
      integrity: sha512-V/JgOLFCS+R6Vcq0slCuaeWEdNC3ouDlJMNIsacH2VtALiu9mV4LPrHc5cDl8k5aw6J8jwgWWpiTo5RYhmIzvg==
  /fs-monkey/1.0.1:
    dev: true
    resolution:
      integrity: sha512-fcSa+wyTqZa46iWweI7/ZiUfegOZl0SG8+dltIwFXo7+zYU9J9kpS3NB6pZcSlJdhvIwp81Adx2XhZorncxiaA==
  /fs.realpath/1.0.0:
    resolution:
      integrity: sha1-FQStJSMVjKpA20onh8sBQRmU6k8=
  /fsevents/2.1.3:
    dev: true
    engines:
      node: ^8.16.0 || ^10.6.0 || >=11.0.0
    optional: true
    os:
      - darwin
    resolution:
      integrity: sha512-Auw9a4AxqWpa9GUfj370BMPzzyncfBABW8Mab7BGWBYDj4Isgq+cDKtx0i6u9jcX9pQDnswsaaOTgTmA5pEjuQ==
  /function-bind/1.1.1:
    dev: true
    resolution:
      integrity: sha512-yIovAzMX49sF8Yl58fSCWJ5svSLuaibPxXQJFLmBObTuCr0Mf1KiPopGM9NiFjiYBCbfaa2Fh6breQ6ANVTI0A==
  /functional-red-black-tree/1.0.1:
    dev: true
    resolution:
      integrity: sha1-GwqzvVU7Kg1jmdKcDj6gslIHgyc=
  /gauge/2.7.4:
    dependencies:
      aproba: 1.2.0
      console-control-strings: 1.1.0
      has-unicode: 2.0.1
      object-assign: 4.1.1
      signal-exit: 3.0.3
      string-width: 1.0.2
      strip-ansi: 3.0.1
      wide-align: 1.1.3
    dev: true
    resolution:
      integrity: sha1-LANAXHU4w51+s3sxcCLjJfsBi/c=
  /gensync/1.0.0-beta.1:
    dev: true
    engines:
      node: '>=6.9.0'
    resolution:
      integrity: sha512-r8EC6NO1sngH/zdD9fiRDLdcgnbayXah+mLgManTaIZJqEC1MZstmnox8KpnI2/fxQwrp5OpCOYWLp4rBl4Jcg==
  /get-caller-file/2.0.5:
    dev: true
    engines:
      node: 6.* || 8.* || >= 10.*
    resolution:
      integrity: sha512-DyFP3BM/3YHTQOCUL/w0OZHR0lpKeGrxotcHWcqNEdnltqFwXVfhEBQ94eIo34AfQpo0rGki4cyIiftY06h2Fg==
  /get-own-enumerable-property-symbols/3.0.2:
    dev: true
    resolution:
      integrity: sha512-I0UBV/XOz1XkIJHEUDMZAbzCThU/H8DxmSfmdGcKPnVhu2VfFqr34jr9777IyaTYvxjedWhqVIilEDsCdP5G6g==
  /get-package-type/0.1.0:
    dev: true
    engines:
      node: '>=8.0.0'
    resolution:
      integrity: sha512-pjzuKtY64GYfWizNAJ0fr9VqttZkNiK2iS430LtIHzjBEr6bX8Am2zm4sW4Ro5wjWW5cAlRL1qAMTcXbjNAO2Q==
  /get-port/5.1.1:
    dev: true
    engines:
      node: '>=8'
    resolution:
      integrity: sha512-g/Q1aTSDOxFpchXC4i8ZWvxA1lnPqx/JHqcpIw0/LX9T8x/GBbi6YnlN5nhaKIFkT8oFsscUKgDJYxfwfS6QsQ==
  /get-stdin/6.0.0:
    dev: true
    engines:
      node: '>=4'
    resolution:
      integrity: sha512-jp4tHawyV7+fkkSKyvjuLZswblUtz+SQKzSWnBbii16BuZksJlU1wuBYXY75r+duh/llF1ur6oNwi+2ZzjKZ7g==
  /get-stream/4.1.0:
    dependencies:
      pump: 3.0.0
    dev: true
    engines:
      node: '>=6'
    resolution:
      integrity: sha512-GMat4EJ5161kIy2HevLlr4luNjBgvmj413KaQA7jt4V8B4RDsfpHk7WQ9GVqfYyyx8OS/L66Kox+rJRNklLK7w==
  /get-stream/5.1.0:
    dependencies:
      pump: 3.0.0
    engines:
      node: '>=8'
    resolution:
      integrity: sha512-EXr1FOzrzTfGeL0gQdeFEvOMm2mzMOglyiOXSTpPC+iAjAKftbr3jpCMWynogwYnM+eSj9sHGc6wjIcDvYiygw==
  /get-value/2.0.6:
    dev: true
    engines:
      node: '>=0.10.0'
    resolution:
      integrity: sha1-3BXKHGcjh8p2vTesCjlbogQqLCg=
  /getpass/0.1.7:
    dependencies:
      assert-plus: 1.0.0
    dev: true
    resolution:
      integrity: sha1-Xv+OPmhNVprkyysSgmBOi6YhSfo=
  /git-config-path/1.0.1:
    dependencies:
      extend-shallow: 2.0.1
      fs-exists-sync: 0.1.0
      homedir-polyfill: 1.0.3
    dev: false
    engines:
      node: '>=0.10.0'
    resolution:
      integrity: sha1-bTP37WPbDQ4RgTFQO6s6ykfVRmQ=
  /git-user-email/0.2.2:
    dependencies:
      extend-shallow: 2.0.1
      git-config-path: 1.0.1
      parse-git-config: 1.1.1
    dev: false
    engines:
      node: '>=0.8'
    resolution:
      integrity: sha1-R9Qse4nMypQtZQ6/JVX4eognd1Q=
  /git-user-name/2.0.0:
    dependencies:
      extend-shallow: 2.0.1
      git-config-path: 1.0.1
      parse-git-config: 1.1.1
    dev: false
    engines:
      node: '>=0.8'
    resolution:
      integrity: sha512-1DC8rUNm2I5V9v4eIpK6PSjKCp9bI0t6Wl05WSk+xEMS8GhR8GWzxM3aGZfPrfuqEfWxSbui5/pQJryJFXqCzQ==
  /github-from-package/0.0.0:
    dev: true
    resolution:
      integrity: sha1-l/tdlr/eiXMxPyDoKI75oWf6ZM4=
  /glob-parent/5.1.1:
    dependencies:
      is-glob: 4.0.1
    engines:
      node: '>= 6'
    resolution:
      integrity: sha512-FnI+VGOpnlGHWZxthPGR+QhR78fuiK0sNLkHQv+bL9fQi57lNNdquIbna/WrfROrolq8GK5Ek6BiMwqL/voRYQ==
  /glob/7.1.6:
    dependencies:
      fs.realpath: 1.0.0
      inflight: 1.0.6
      inherits: 2.0.4
      minimatch: 3.0.4
      once: 1.4.0
      path-is-absolute: 1.0.1
    resolution:
      integrity: sha512-LwaxwyZ72Lk7vZINtNNrywX0ZuLyStrdDtabefZKAY5ZGJhVtgdznluResxNmPitE0SAO+O26sWTHeKSI2wMBA==
  /global-dirs/2.0.1:
    dependencies:
      ini: 1.3.5
    dev: true
    engines:
      node: '>=8'
    resolution:
      integrity: sha512-5HqUqdhkEovj2Of/ms3IeS/EekcO54ytHRLV4PEY2rhRwrHXLQjeVEES0Lhka0xwNDtGYn58wyC4s5+MHsOO6A==
  /globals/11.12.0:
    dev: true
    engines:
      node: '>=4'
    resolution:
      integrity: sha512-WOBp/EEGUiIsJSp7wcv/y6MO+lV9UoncWqxuFfm8eBwzWNgyfBd6Gz+IeKQ9jCmyhoH99g15M3T+QaVHFjizVA==
  /globals/12.4.0:
    dependencies:
      type-fest: 0.8.1
    dev: true
    engines:
      node: '>=8'
    resolution:
      integrity: sha512-BWICuzzDvDoH54NHKCseDanAhE3CeDorgDL5MT6LMXXj2WCnd9UC2szdk4AWLfjdgNBCXLUanXYcpBBKOSWGwg==
  /globby/10.0.2:
    dependencies:
      '@types/glob': 7.1.2
      array-union: 2.1.0
      dir-glob: 3.0.1
      fast-glob: 3.2.4
      glob: 7.1.6
      ignore: 5.1.8
      merge2: 1.4.1
      slash: 3.0.0
    dev: true
    engines:
      node: '>=8'
    resolution:
      integrity: sha512-7dUi7RvCoT/xast/o/dLN53oqND4yk0nsHkhRgn9w65C4PofCLOoJ39iSOg+qVDdWQPIEj+eszMHQ+aLVwwQSg==
  /globby/11.0.1:
    dependencies:
      array-union: 2.1.0
      dir-glob: 3.0.1
      fast-glob: 3.2.4
      ignore: 5.1.8
      merge2: 1.4.1
      slash: 3.0.0
    engines:
      node: '>=10'
    resolution:
      integrity: sha512-iH9RmgwCmUJHi2z5o2l3eTtGBtXek1OYlHrbcxOYugyHLmAsZrPj43OtHThd62Buh/Vv6VyCBD2bdyWcGNQqoQ==
  /graceful-fs/4.2.4:
    resolution:
      integrity: sha512-WjKPNJF79dtJAVniUlGGWHYGz2jWxT6VhN/4m1NdkbZ2nOsEF+cI1Edgql5zCRhs/VsQYRvrXctxktVXZUkixw==
  /growl/1.10.5:
    dev: true
    engines:
      node: '>=4.x'
    resolution:
      integrity: sha512-qBr4OuELkhPenW6goKVXiv47US3clb3/IbuWF9KNKEijAy9oeHxU9IgzjvJhHkUzhaj7rOUD7+YGWqUjLp5oSA==
  /growly/1.3.0:
    dev: true
    optional: true
    resolution:
      integrity: sha1-8QdIy+dq+WS3yWyTxrzCivEgwIE=
  /har-schema/2.0.0:
    dev: true
    engines:
      node: '>=4'
    resolution:
      integrity: sha1-qUwiJOvKwEeCoNkDVSHyRzW37JI=
  /har-validator/5.1.5:
    dependencies:
      ajv: 6.12.3
      har-schema: 2.0.0
    deprecated: this library is no longer supported
    dev: true
    engines:
      node: '>=6'
    resolution:
      integrity: sha512-nmT2T0lljbxdQZfspsno9hgrG3Uir6Ks5afism62poxqBM6sDnMEuPmzTq8XN0OEwqKLLdh1jQI3qyE66Nzb3w==
  /hard-rejection/2.1.0:
    dev: true
    engines:
      node: '>=6'
    resolution:
      integrity: sha512-VIZB+ibDhx7ObhAe7OVtoEbuP4h/MuOTHJ+J8h/eBXotJYl0fBgR72xDFCKgIh22OJZIOVNxBMWuhAr10r8HdA==
  /has-ansi/2.0.0:
    dependencies:
      ansi-regex: 2.1.1
    dev: true
    engines:
      node: '>=0.10.0'
    resolution:
      integrity: sha1-NPUEnOHs3ysGSa8+8k5F7TVBbZE=
  /has-flag/3.0.0:
    engines:
      node: '>=4'
    resolution:
      integrity: sha1-tdRU3CGZriJWmfNGfloH87lVuv0=
  /has-flag/4.0.0:
    engines:
      node: '>=8'
    resolution:
      integrity: sha512-EykJT/Q1KjTWctppgIAgfSO0tKVuZUjhgMr17kqTumMl6Afv3EISleU7qZUzoXDFTAHTDC4NOoG/ZxU3EvlMPQ==
  /has-only/1.1.1:
    dev: true
    engines:
      node: '>=6'
    resolution:
      integrity: sha512-3GuFy9rDw0xvovCHb4SOKiRImbZ+a8boFBUyGNRPVd2mRyQOzYdau5G9nodUXC1ZKYN59hrHFkW1lgBQscYfTg==
  /has-symbols/1.0.1:
    dev: true
    engines:
      node: '>= 0.4'
    resolution:
      integrity: sha512-PLcsoqu++dmEIZB+6totNFKq/7Do+Z0u4oT0zKOJNl3lYK6vGwwu2hjHs+68OEZbTjiUE9bgOABXbP/GvrS0Kg==
  /has-unicode/2.0.1:
    dev: true
    resolution:
      integrity: sha1-4Ob+aijPUROIVeCG0Wkedx3iqLk=
  /has-value/0.3.1:
    dependencies:
      get-value: 2.0.6
      has-values: 0.1.4
      isobject: 2.1.0
    dev: true
    engines:
      node: '>=0.10.0'
    resolution:
      integrity: sha1-ex9YutpiyoJ+wKIHgCVlSEWZXh8=
  /has-value/1.0.0:
    dependencies:
      get-value: 2.0.6
      has-values: 1.0.0
      isobject: 3.0.1
    dev: true
    engines:
      node: '>=0.10.0'
    resolution:
      integrity: sha1-GLKB2lhbHFxR3vJMkw7SmgvmsXc=
  /has-values/0.1.4:
    dev: true
    engines:
      node: '>=0.10.0'
    resolution:
      integrity: sha1-bWHeldkd/Km5oCCJrThL/49it3E=
  /has-values/1.0.0:
    dependencies:
      is-number: 3.0.0
      kind-of: 4.0.0
    dev: true
    engines:
      node: '>=0.10.0'
    resolution:
      integrity: sha1-lbC2P+whRmGab+V/51Yo1aOe/k8=
  /has-yarn/2.1.0:
    engines:
      node: '>=8'
    resolution:
      integrity: sha512-UqBRqi4ju7T+TqGNdqAO0PaSVGsDGJUBQvk9eUWNGRY1CFGDzYhLWoM7JQEemnlvVcv/YEmc2wNW8BC24EnUsw==
  /has/1.0.3:
    dependencies:
      function-bind: 1.1.1
    dev: true
    engines:
      node: '>= 0.4.0'
    resolution:
      integrity: sha512-f2dvO0VU6Oej7RkWJGrehjbzMAjFp5/VKPp5tTpWIV4JHHZK1/BxbFRtf/siA2SWTe09caDmVtYYzWEIbBS4zw==
  /hasha/5.2.0:
    dependencies:
      is-stream: 2.0.0
      type-fest: 0.8.1
    engines:
      node: '>=8'
    resolution:
      integrity: sha512-2W+jKdQbAdSIrggA8Q35Br8qKadTrqCTC8+XZvBWepKDK6m9XkX6Iz1a2yh2KP01kzAR/dpuMeUnocoLYDcskw==
  /he/1.2.0:
    dev: true
    hasBin: true
    resolution:
      integrity: sha512-F/1DnUGPopORZi0ni+CvrCgHQ5FyEAHRLSApuYWMmrbSwoN2Mn/7k+Gl38gJnR7yyDZk6WLXwiGod1JOWNDKGw==
  /homedir-polyfill/1.0.3:
    dependencies:
      parse-passwd: 1.0.0
    dev: false
    engines:
      node: '>=0.10.0'
    resolution:
      integrity: sha512-eSmmWE5bZTK2Nou4g0AI3zZ9rswp7GRKoKXS1BLUkvPviOqs4YTN1djQIqrXy9k5gEtdLPy86JjRwsNM9tnDcA==
  /hosted-git-info/2.8.8:
    resolution:
      integrity: sha512-f/wzC2QaWBs7t9IYqB4T3sR1xviIViXJRJTWBlx2Gf3g0Xi5vI7Yy4koXQ1c9OYDGHN9sBy1DQ2AB8fqZBWhUg==
  /html-encoding-sniffer/2.0.1:
    dependencies:
      whatwg-encoding: 1.0.5
    dev: true
    engines:
      node: '>=10'
    resolution:
      integrity: sha512-D5JbOMBIR/TVZkubHT+OyT2705QvogUW4IBn6nHd756OwieSF9aDYFj4dv6HHEVGYbHaLETa3WggZYWWMyy3ZQ==
  /html-escaper/2.0.2:
    dev: true
    resolution:
      integrity: sha512-H2iMtd0I4Mt5eYiapRdIDjp+XzelXQ0tFE4JS7YFwFevXXMmOp9myNrUvCg0D6ws8iqkRPBfKHgbwig1SmlLfg==
  /http-errors/1.7.2:
    dependencies:
      depd: 1.1.2
      inherits: 2.0.3
      setprototypeof: 1.1.1
      statuses: 1.5.0
      toidentifier: 1.0.0
    engines:
      node: '>= 0.6'
    resolution:
      integrity: sha512-uUQBt3H/cSIVfch6i1EuPNy/YsRSOUBXTVfZ+yR7Zjez3qjBz6i9+i4zjNaoqcoFVI4lQJ5plg63TvGfRSDCRg==
  /http-errors/1.7.3:
    dependencies:
      depd: 1.1.2
      inherits: 2.0.4
      setprototypeof: 1.1.1
      statuses: 1.5.0
      toidentifier: 1.0.0
    engines:
      node: '>= 0.6'
    resolution:
      integrity: sha512-ZTTX0MWrsQ2ZAhA1cejAwDLycFsd7I7nVtnkT3Ol0aqodaKW+0CTZDQ1uBv5whptCnc8e8HeRRJxRs0kmm/Qfw==
  /http-proxy-agent/4.0.1:
    dependencies:
      '@tootallnate/once': 1.1.2
      agent-base: 6.0.0
      debug: 4.1.1
    engines:
      node: '>= 6'
    resolution:
      integrity: sha512-k0zdNgqWTGA6aeIRVpvfVob4fL52dTfaehylg0Y4UvSySvOq/Y+BOyPrgpUrA7HylqvU8vIZGsRuXmspskV0Tg==
  /http-signature/1.2.0:
    dependencies:
      assert-plus: 1.0.0
      jsprim: 1.4.1
      sshpk: 1.16.1
    dev: true
    engines:
      node: '>=0.8'
      npm: '>=1.3.7'
    resolution:
      integrity: sha1-muzZJRFHcvPZW2WmCruPfBj7rOE=
  /https-proxy-agent/4.0.0:
    dependencies:
      agent-base: 5.1.1
      debug: 4.1.1
    engines:
      node: '>= 6.0.0'
    resolution:
      integrity: sha512-zoDhWrkR3of1l9QAL8/scJZyLu8j/gBkcwcaQOZh7Gyh/+uJQzGVETdgT30akuwkpL8HTRfssqI3BZuV18teDg==
  /https-proxy-agent/5.0.0:
    dependencies:
      agent-base: 6.0.0
      debug: 4.1.1
    engines:
      node: '>= 6'
    resolution:
      integrity: sha512-EkYm5BcKUGiduxzSt3Eppko+PiNWNEpa4ySk9vTC6wDsQJW9rHSa+UhGNJoRYp7bz6Ht1eaRIa6QaJqO5rCFbA==
  /human-signals/1.1.1:
    engines:
      node: '>=8.12.0'
    resolution:
      integrity: sha512-SEQu7vl8KjNL2eoGBLF3+wAjpsNfA9XMlXAYj/3EdaNfAlxKthD1xjEQfGOUhllCGGJVNY34bRr6lPINhNjyZw==
  /husky/4.2.5:
    dependencies:
      chalk: 4.1.0
      ci-info: 2.0.0
      compare-versions: 3.6.0
      cosmiconfig: 6.0.0
      find-versions: 3.2.0
      opencollective-postinstall: 2.0.3
      pkg-dir: 4.2.0
      please-upgrade-node: 3.2.0
      slash: 3.0.0
      which-pm-runs: 1.0.0
    dev: true
    engines:
      node: '>=10'
    hasBin: true
    requiresBuild: true
    resolution:
      integrity: sha512-SYZ95AjKcX7goYVZtVZF2i6XiZcHknw50iXvY7b0MiGoj5RwdgRQNEHdb+gPDPCXKlzwrybjFjkL6FOj8uRhZQ==
  /iconv-lite/0.4.24:
    dependencies:
      safer-buffer: 2.1.2
    engines:
      node: '>=0.10.0'
    resolution:
      integrity: sha512-v3MXnZAcvnywkTUEZomIActle7RXXeedOR31wwl7VlyoXO4Qi9arvSenNQWne1TcRwhCL1HwLI21bEqdpj8/rA==
  /iconv-lite/0.5.2:
    dependencies:
      safer-buffer: 2.1.2
    dev: true
    engines:
      node: '>=0.10.0'
    resolution:
      integrity: sha512-kERHXvpSaB4aU3eANwidg79K8FlrN77m8G9V+0vOR3HYaRifrlwMEpT7ZBJqLSEIHnEgJTHcWK82wwLwwKwtag==
  /ieee754/1.1.13:
    resolution:
      integrity: sha512-4vf7I2LYV/HaWerSo3XmlMkp5eZ83i+/CDluXi/IGTs/O1sejBNhTtnxzmRZfvOUqj7lZjqHkeTvpgSFDlWZTg==
  /ignore-walk/3.0.3:
    dependencies:
      minimatch: 3.0.4
    dev: true
    resolution:
      integrity: sha512-m7o6xuOaT1aqheYHKf8W6J5pYH85ZI9w077erOzLje3JsB1gkafkAhHHY19dqjulgIZHFm32Cp5uNZgcQqdJKw==
  /ignore/4.0.6:
    dev: true
    engines:
      node: '>= 4'
    resolution:
      integrity: sha512-cyFDKrqc/YdcWFniJhzI42+AzS+gNwmUzOSFcRCQYwySuBBBy/KjuxWLZ/FHEH6Moq1NizMOBWyTcv8O4OZIMg==
  /ignore/5.1.8:
    engines:
      node: '>= 4'
    resolution:
      integrity: sha512-BMpfD7PpiETpBl/A6S498BaIJ6Y/ABT93ETbby2fP00v4EbvPBXWEoaR1UBPKs3iR53pJY7EtZk5KACI57i1Uw==
  /import-fresh/3.2.1:
    dependencies:
      parent-module: 1.0.1
      resolve-from: 4.0.0
    dev: true
    engines:
      node: '>=6'
    resolution:
      integrity: sha512-6e1q1cnWP2RXD9/keSkxHScg508CdXqXWgWBaETNhyuBFz+kUZlKboh+ISK+bU++DmbHimVBrOz/zzPe0sZ3sQ==
  /import-local/3.0.2:
    dependencies:
      pkg-dir: 4.2.0
      resolve-cwd: 3.0.0
    dev: true
    engines:
      node: '>=8'
    hasBin: true
    resolution:
      integrity: sha512-vjL3+w0oulAVZ0hBHnxa/Nm5TAurf9YLQJDhqRZyqb+VKGOB6LU8t9H1Nr5CIo16vh9XfJTOoHwU0B71S557gA==
  /imurmurhash/0.1.4:
    dev: true
    engines:
      node: '>=0.8.19'
    resolution:
      integrity: sha1-khi5srkoojixPcT7a21XbyMUU+o=
  /indent-string/4.0.0:
    engines:
      node: '>=8'
    resolution:
      integrity: sha512-EdDDZu4A2OyIK7Lr/2zG+w5jmbuk1DVBnEwREQvBzspBJkCEbRa8GxU1lghYcaGJCnRWibjDXlq779X1/y5xwg==
  /inflight/1.0.6:
    dependencies:
      once: 1.4.0
      wrappy: 1.0.2
    resolution:
      integrity: sha1-Sb1jMdfQLQwJvJEKEHW6gWW1bfk=
  /inherits/2.0.3:
    resolution:
      integrity: sha1-Yzwsg+PaQqUC9SRmAiSA9CCCYd4=
  /inherits/2.0.4:
    resolution:
      integrity: sha512-k/vGaX4/Yla3WzyMCvTQOXYeIHvqOKtnqBduzTHpzpQZzAskKMhZ2K+EnBiSM9zGSoIFeMpXKxa4dYeZIQqewQ==
  /ini/1.3.5:
    resolution:
      integrity: sha512-RZY5huIKCMRWDUqZlEi72f/lmXKMvuszcMBduliQ3nnWbx9X/ZBQO7DijMEYS9EhHBb2qacRUMtC7svLwe0lcw==
  /ink-link/1.1.0_ink@2.7.1+react@16.11.0:
    dependencies:
      ink: 2.7.1_25417382793f8b9d506bef5a668275ff
      prop-types: 15.7.2
      react: 16.11.0
      terminal-link: 2.1.1
    dev: false
    engines:
      node: '>=8'
    peerDependencies:
      ink: '>=2.0.0'
      react: '>=16.8.0'
    resolution:
      integrity: sha512-a716nYz4YDPu8UOA2PwabTZgTvZa3SYB/70yeXVmTOKFAEdMbJyGSVeNuB7P+aM2olzDj9AGVchA7W5QytF9uA==
  /ink-spinner/3.0.1_ink@2.7.1+react@16.11.0:
    dependencies:
      cli-spinners: 1.3.1
      ink: 2.7.1_25417382793f8b9d506bef5a668275ff
      prop-types: 15.7.2
      react: 16.11.0
    dev: false
    engines:
      node: '>=8'
    peerDependencies:
      ink: ^2.0.0
      react: ^16.8.2
    resolution:
      integrity: sha512-AVR4Z/NXDQ7dT5ltWcCzFS9Dd4T8eaO//E2UO8VYNiJcZpPCSJ11o5A0UVPcMlZxGbGD6ikUFDR3ZgPUQk5haQ==
  /ink-spinner/3.1.0_ink@2.7.1+react@16.11.0:
    dependencies:
      cli-spinners: 1.3.1
      ink: 2.7.1_25417382793f8b9d506bef5a668275ff
      prop-types: 15.7.2
      react: 16.11.0
    dev: false
    engines:
      node: '>=8'
    peerDependencies:
      ink: ^2.0.0
      react: ^16.8.2
    resolution:
      integrity: sha512-sPqmE4qeJ43vJFk9DGLd0wIqhMBAr3129ZqHPt7b847fVl+YTZ3g96khI82Db+FYE7v/Fc5B3lp4ZNtJfqpRUg==
  /ink/2.7.1_25417382793f8b9d506bef5a668275ff:
    dependencies:
      '@types/react': 16.9.11
      ansi-escapes: 4.3.1
      arrify: 2.0.1
      auto-bind: 4.0.0
      chalk: 3.0.0
      cli-cursor: 3.1.0
      cli-truncate: 2.1.0
      is-ci: 2.0.0
      lodash.throttle: 4.1.1
      log-update: 3.4.0
      prop-types: 15.7.2
      react: 16.11.0
      react-reconciler: 0.24.0_react@16.11.0
      scheduler: 0.18.0
      signal-exit: 3.0.3
      slice-ansi: 3.0.0
      string-length: 3.1.0
      widest-line: 3.1.0
      wrap-ansi: 6.2.0
      yoga-layout-prebuilt: 1.9.6
    engines:
      node: '>=8'
    peerDependencies:
      '@types/react': '>=16.8.0'
      react: '>=16.8.0'
    peerDependenciesMeta:
      '@types/react':
        optional: true
    resolution:
      integrity: sha512-s7lJuQDJEdjqtaIWhp3KYHl6WV3J04U9zoQ6wVc+Xoa06XM27SXUY57qC5DO46xkF0CfgXMKkKNcgvSu/SAEpA==
  /into-stream/5.1.1:
    dependencies:
      from2: 2.3.0
      p-is-promise: 3.0.0
    dev: true
    engines:
      node: '>=8'
    resolution:
      integrity: sha512-krrAJ7McQxGGmvaYbB7Q1mcA+cRwg9Ij2RfWIeVesNBgVDZmzY/Fa4IpZUT3bmdRzMzdf/mzltCG2Dq99IZGBA==
  /ip-regex/2.1.0:
    dev: true
    engines:
      node: '>=4'
    resolution:
      integrity: sha1-+ni/XS5pE8kRzp+BnuUUa7bYROk=
  /ipaddr.js/1.9.1:
    engines:
      node: '>= 0.10'
    resolution:
      integrity: sha512-0KI/607xoxSToH7GjN1FfSbLoU0+btTicjsQSWQlh/hZykN8KpmMf7uYwPW3R+akZ6R/w18ZlXSHBYXiYUPO3g==
  /is-accessor-descriptor/0.1.6:
    dependencies:
      kind-of: 3.2.2
    dev: true
    engines:
      node: '>=0.10.0'
    resolution:
      integrity: sha1-qeEss66Nh2cn7u84Q/igiXtcmNY=
  /is-accessor-descriptor/1.0.0:
    dependencies:
      kind-of: 6.0.3
    dev: true
    engines:
      node: '>=0.10.0'
    resolution:
      integrity: sha512-m5hnHTkcVsPfqx3AKlyttIPb7J+XykHvJP2B9bZDjlhLIoEq4XoK64Vg7boZlVWYK6LUY94dYPEE7Lh0ZkZKcQ==
  /is-arguments/1.0.4:
    dev: true
    engines:
      node: '>= 0.4'
    resolution:
      integrity: sha512-xPh0Rmt8NE65sNzvyUmWgI1tz3mKq74lGA0mL8LYZcoIzKOzDh6HmrYm3d18k60nHerC8A9Km8kYu87zfSFnLA==
  /is-arrayish/0.2.1:
    resolution:
      integrity: sha1-d8mYQFJ6qOyxqLppe4BkWnqSap0=
  /is-binary-path/2.1.0:
    dependencies:
      binary-extensions: 2.1.0
    dev: true
    engines:
      node: '>=8'
    resolution:
      integrity: sha512-ZMERYes6pDydyuGidse7OsHxtbI7WVeUEozgR/g7rd0xUimYNlvZRE/K2MgZTjWy725IfelLeVcEM97mmtRGXw==
  /is-buffer/1.1.6:
    dev: true
    resolution:
      integrity: sha512-NcdALwpXkTm5Zvvbk7owOUSvVvBKDgKP5/ewfXEznmQFfs4ZRmanOeKBTjRVjka3QFoN6XJ+9F3USqfHqTaU5w==
  /is-buffer/2.0.4:
    dev: true
    engines:
      node: '>=4'
    resolution:
      integrity: sha512-Kq1rokWXOPXWuaMAqZiJW4XxsmD9zGx9q4aePabbn3qCRGedtH7Cm+zV8WETitMfu1wdh+Rvd6w5egwSngUX2A==
  /is-callable/1.2.0:
    dev: true
    engines:
      node: '>= 0.4'
    resolution:
      integrity: sha512-pyVD9AaGLxtg6srb2Ng6ynWJqkHU9bEM087AKck0w8QwDarTfNcpIYoU8x8Hv2Icm8u6kFJM18Dag8lyqGkviw==
  /is-ci/2.0.0:
    dependencies:
      ci-info: 2.0.0
    hasBin: true
    resolution:
      integrity: sha512-YfJT7rkpQB0updsdHLGWrvhBJfcfzNNawYDNIyQXJz0IViGf75O8EBPKSdvw2rF+LGCsX4FZ8tcr3b19LcZq4w==
  /is-data-descriptor/0.1.4:
    dependencies:
      kind-of: 3.2.2
    dev: true
    engines:
      node: '>=0.10.0'
    resolution:
      integrity: sha1-C17mSDiOLIYCgueT8YVv7D8wG1Y=
  /is-data-descriptor/1.0.0:
    dependencies:
      kind-of: 6.0.3
    dev: true
    engines:
      node: '>=0.10.0'
    resolution:
      integrity: sha512-jbRXy1FmtAoCjQkVmIVYwuuqDFUbaOeDjmed1tOGPrsMhtJA4rD9tkgA0F1qJ3gRFRXcHYVkdeaP50Q5rE/jLQ==
  /is-date-object/1.0.2:
    dev: true
    engines:
      node: '>= 0.4'
    resolution:
      integrity: sha512-USlDT524woQ08aoZFzh3/Z6ch9Y/EWXEHQ/AaRN0SkKq4t2Jw2R2339tSXmwuVoY7LLlBCbOIlx2myP/L5zk0g==
  /is-descriptor/0.1.6:
    dependencies:
      is-accessor-descriptor: 0.1.6
      is-data-descriptor: 0.1.4
      kind-of: 5.1.0
    dev: true
    engines:
      node: '>=0.10.0'
    resolution:
      integrity: sha512-avDYr0SB3DwO9zsMov0gKCESFYqCnE4hq/4z3TdUlukEy5t9C0YRq7HLrsN52NAcqXKaepeCD0n+B0arnVG3Hg==
  /is-descriptor/1.0.2:
    dependencies:
      is-accessor-descriptor: 1.0.0
      is-data-descriptor: 1.0.0
      kind-of: 6.0.3
    dev: true
    engines:
      node: '>=0.10.0'
    resolution:
      integrity: sha512-2eis5WqQGV7peooDyLmNEPUrps9+SXX5c9pL3xEB+4e9HnGuDa7mB7kHxHw4CbqS9k1T2hOH3miL8n8WtiYVtg==
  /is-docker/2.0.0:
    engines:
      node: '>=8'
    resolution:
      integrity: sha512-pJEdRugimx4fBMra5z2/5iRdZ63OhYV0vr0Dwm5+xtW4D1FvRkB8hamMIhnWfyJeDdyr/aa7BDyNbtG38VxgoQ==
  /is-extendable/0.1.1:
    engines:
      node: '>=0.10.0'
    resolution:
      integrity: sha1-YrEQ4omkcUGOPsNqYX1HLjAd/Ik=
  /is-extendable/1.0.1:
    dependencies:
      is-plain-object: 2.0.4
    dev: true
    engines:
      node: '>=0.10.0'
    resolution:
      integrity: sha512-arnXMxT1hhoKo9k1LZdmlNyJdDDfy2v0fXjFlmok4+i8ul/6WlbVge9bhM74OpNPQPMGUToDtz+KXa1PneJxOA==
  /is-extglob/2.1.1:
    engines:
      node: '>=0.10.0'
    resolution:
      integrity: sha1-qIwCU1eR8C7TfHahueqXc8gz+MI=
  /is-fullwidth-code-point/1.0.0:
    dependencies:
      number-is-nan: 1.0.1
    dev: true
    engines:
      node: '>=0.10.0'
    resolution:
      integrity: sha1-754xOG8DGn8NZDr4L95QxFfvAMs=
  /is-fullwidth-code-point/2.0.0:
    engines:
      node: '>=4'
    resolution:
      integrity: sha1-o7MKXE8ZkYMWeqq5O+764937ZU8=
  /is-fullwidth-code-point/3.0.0:
    engines:
      node: '>=8'
    resolution:
      integrity: sha512-zymm5+u+sCsSWyD9qNaejV3DFvhCKclKdizYaJUuHA83RLjb7nSuGnddCHGv0hk+KY7BMAlsWeK4Ueg6EV6XQg==
  /is-generator-fn/2.1.0:
    dev: true
    engines:
      node: '>=6'
    resolution:
      integrity: sha512-cTIB4yPYL/Grw0EaSzASzg6bBy9gqCofvWN8okThAYIxKJZC+udlRAmGbM0XLeniEJSs8uEgHPGuHSe1XsOLSQ==
  /is-glob/4.0.1:
    dependencies:
      is-extglob: 2.1.1
    engines:
      node: '>=0.10.0'
    resolution:
      integrity: sha512-5G0tKtBTFImOqDnLB2hG6Bp2qcKEFduo4tZu9MT/H6NQv/ghhy30o55ufafxJ/LdH79LLs2Kfrn85TLKyA7BUg==
  /is-installed-globally/0.3.2:
    dependencies:
      global-dirs: 2.0.1
      is-path-inside: 3.0.2
    dev: true
    engines:
      node: '>=8'
    resolution:
      integrity: sha512-wZ8x1js7Ia0kecP/CHM/3ABkAmujX7WPvQk6uu3Fly/Mk44pySulQpnHG46OMjHGXApINnV4QhY3SWnECO2z5g==
  /is-map/2.0.1:
    dev: true
    resolution:
      integrity: sha512-T/S49scO8plUiAOA2DBTBG3JHpn1yiw0kRp6dgiZ0v2/6twi5eiB0rHtHFH9ZIrvlWc6+4O+m4zg5+Z833aXgw==
  /is-number/3.0.0:
    dependencies:
      kind-of: 3.2.2
    dev: true
    engines:
      node: '>=0.10.0'
    resolution:
      integrity: sha1-JP1iAaR4LPUFYcgQJ2r8fRLXEZU=
  /is-number/7.0.0:
    engines:
      node: '>=0.12.0'
    resolution:
      integrity: sha512-41Cifkg6e8TylSpdtTpeLVMqvSBEVzTttHvERD741+pnZ8ANv0004MRL43QKPDlK9cGvNp6NZWZUBlbGXYxxng==
  /is-obj/1.0.1:
    dev: true
    engines:
      node: '>=0.10.0'
    resolution:
      integrity: sha1-PkcprB9f3gJc19g6iW2rn09n2w8=
  /is-obj/2.0.0:
    dev: true
    engines:
      node: '>=8'
    resolution:
      integrity: sha512-drqDG3cbczxxEJRoOXcOjtdp1J/lyp1mNn0xaznRs8+muBhgQcrnbspox5X5fOw0HnMnbfDzvnEMEtqDEJEo8w==
  /is-path-cwd/2.2.0:
    dev: true
    engines:
      node: '>=6'
    resolution:
      integrity: sha512-w942bTcih8fdJPJmQHFzkS76NEP8Kzzvmw92cXsazb8intwLqPibPPdXf4ANdKV3rYMuuQYGIWtvz9JilB3NFQ==
  /is-path-inside/3.0.2:
    dev: true
    engines:
      node: '>=8'
    resolution:
      integrity: sha512-/2UGPSgmtqwo1ktx8NDHjuPwZWmHhO+gj0f93EkhLB5RgW9RZevWYYlIkS6zePc6U2WpOdQYIwHe9YC4DWEBVg==
  /is-plain-obj/1.1.0:
    dev: true
    engines:
      node: '>=0.10.0'
    resolution:
      integrity: sha1-caUMhCnfync8kqOQpKA7OfzVHT4=
  /is-plain-object/2.0.4:
    dependencies:
      isobject: 3.0.1
    dev: true
    engines:
      node: '>=0.10.0'
    resolution:
      integrity: sha512-h5PpgXkWitc38BBMYawTYMWJHFZJVnBquFE57xFpjB8pJFiF6gZ+bU+WyI/yqXiFR5mdLsgYNaPe8uao6Uv9Og==
  /is-potential-custom-element-name/1.0.0:
    dev: true
    resolution:
      integrity: sha1-DFLlS8yjkbssSUsh6GJtczbG45c=
  /is-regex/1.1.0:
    dependencies:
      has-symbols: 1.0.1
    dev: true
    engines:
      node: '>= 0.4'
    resolution:
      integrity: sha512-iI97M8KTWID2la5uYXlkbSDQIg4F6o1sYboZKKTDpnDQMLtUL86zxhgDet3Q2SriaYsyGqZ6Mn2SjbRKeLHdqw==
  /is-regexp/1.0.0:
    dev: true
    engines:
      node: '>=0.10.0'
    resolution:
      integrity: sha1-/S2INUXEa6xaYz57mgnof6LLUGk=
  /is-regexp/2.1.0:
    dev: true
    engines:
      node: '>=6'
    resolution:
      integrity: sha512-OZ4IlER3zmRIoB9AqNhEggVxqIH4ofDns5nRrPS6yQxXE1TPCUpFznBfRQmQa8uC+pXqjMnukiJBxCisIxiLGA==
  /is-set/2.0.1:
    dev: true
    resolution:
      integrity: sha512-eJEzOtVyenDs1TMzSQ3kU3K+E0GUS9sno+F0OBT97xsgcJsF9nXMBtkT9/kut5JEpM7oL7X/0qxR17K3mcwIAA==
  /is-stream/1.1.0:
    dev: true
    engines:
      node: '>=0.10.0'
    resolution:
      integrity: sha1-EtSj3U5o4Lec6428hBc66A2RykQ=
  /is-stream/2.0.0:
    engines:
      node: '>=8'
    resolution:
      integrity: sha512-XCoy+WlUr7d1+Z8GgSuXmpuUFC9fOhRXglJMx+dwLKTkL44Cjd4W1Z5P+BQZpr+cR93aGP4S/s7Ftw6Nd/kiEw==
  /is-string/1.0.5:
    dev: true
    engines:
      node: '>= 0.4'
    resolution:
      integrity: sha512-buY6VNRjhQMiF1qWDouloZlQbRhDPCebwxSjxMjxgemYT46YMd2NR0/H+fBhEfWX4A/w9TBJ+ol+okqJKFE6vQ==
  /is-symbol/1.0.3:
    dependencies:
      has-symbols: 1.0.1
    dev: true
    engines:
      node: '>= 0.4'
    resolution:
      integrity: sha512-OwijhaRSgqvhm/0ZdAcXNZt9lYdKFpcRDT5ULUuYXPoT794UNOdU+gpT6Rzo7b4V2HUl/op6GqY894AZwv9faQ==
  /is-typedarray/1.0.0:
    dev: true
    resolution:
      integrity: sha1-5HnICFjfDBsR3dppQPlgEfzaSpo=
  /is-windows/1.0.2:
    dev: true
    engines:
      node: '>=0.10.0'
    resolution:
      integrity: sha512-eXK1UInq2bPmjyX6e3VHIzMLobc4J94i4AWn+Hpq3OU5KkrRC96OAcR3PRJ/pGu6m8TRnBHP9dkXQVsT/COVIA==
  /is-wsl/2.2.0:
    dependencies:
      is-docker: 2.0.0
    engines:
      node: '>=8'
    resolution:
      integrity: sha512-fKzAra0rGJUUBwGBgNkHZuToZcn+TtXHpeCgmkMJMMYx1sQDYaCSyjJBSCa2nH1DGm7s3n1oBnohoVTBaN7Lww==
  /isarray/1.0.0:
    resolution:
      integrity: sha1-u5NdSFgsuhaMBoNJV6VKPgcSTxE=
  /isarray/2.0.5:
    dev: true
    resolution:
      integrity: sha512-xHjhDr3cNBK0BzdUJSPXZntQUx/mwMS5Rw4A7lPJ90XGAO6ISP/ePDNuo0vhqOZU+UD5JoodwCAAoZQd3FeAKw==
  /isexe/2.0.0:
    resolution:
      integrity: sha1-6PvzdNxVb/iUehDcsFctYz8s+hA=
  /isobject/2.1.0:
    dependencies:
      isarray: 1.0.0
    dev: true
    engines:
      node: '>=0.10.0'
    resolution:
      integrity: sha1-8GVWEJaj8dou9GJy+BXIQNh+DIk=
  /isobject/3.0.1:
    dev: true
    engines:
      node: '>=0.10.0'
    resolution:
      integrity: sha1-TkMekrEalzFjaqH5yNHMvP2reN8=
  /isstream/0.1.2:
    dev: true
    resolution:
      integrity: sha1-R+Y/evVa+m+S4VAOaQ64uFKcCZo=
  /istanbul-lib-coverage/3.0.0:
    dev: true
    engines:
      node: '>=8'
    resolution:
      integrity: sha512-UiUIqxMgRDET6eR+o5HbfRYP1l0hqkWOs7vNxC/mggutCMUIhWMm8gAHb8tHlyfD3/l6rlgNA5cKdDzEAf6hEg==
  /istanbul-lib-instrument/4.0.3:
    dependencies:
      '@babel/core': 7.10.2
      '@istanbuljs/schema': 0.1.2
      istanbul-lib-coverage: 3.0.0
      semver: 6.3.0
    dev: true
    engines:
      node: '>=8'
    resolution:
      integrity: sha512-BXgQl9kf4WTCPCCpmFGoJkz/+uhvm7h7PFKUYxh7qarQd3ER33vHG//qaE8eN25l07YqZPpHXU9I09l/RD5aGQ==
  /istanbul-lib-report/3.0.0:
    dependencies:
      istanbul-lib-coverage: 3.0.0
      make-dir: 3.1.0
      supports-color: 7.1.0
    dev: true
    engines:
      node: '>=8'
    resolution:
      integrity: sha512-wcdi+uAKzfiGT2abPpKZ0hSU1rGQjUQnLvtY5MpQ7QCTahD3VODhcu4wcfY1YtkGaDD5yuydOLINXsfbus9ROw==
  /istanbul-lib-source-maps/4.0.0:
    dependencies:
      debug: 4.1.1
      istanbul-lib-coverage: 3.0.0
      source-map: 0.6.1
    dev: true
    engines:
      node: '>=8'
    resolution:
      integrity: sha512-c16LpFRkR8vQXyHZ5nLpY35JZtzj1PQY1iZmesUbf1FZHbIupcWfjgOXBY9YHkLEQ6puz1u4Dgj6qmU/DisrZg==
  /istanbul-reports/3.0.2:
    dependencies:
      html-escaper: 2.0.2
      istanbul-lib-report: 3.0.0
    dev: true
    engines:
      node: '>=8'
    resolution:
      integrity: sha512-9tZvz7AiR3PEDNGiV9vIouQ/EAcqMXFmkcA1CDFTwOB98OZVDL0PH9glHotf5Ugp6GCOTypfzGWI/OqjWNCRUw==
  /iterate-iterator/1.0.1:
    dev: true
    resolution:
      integrity: sha512-3Q6tudGN05kbkDQDI4CqjaBf4qf85w6W6GnuZDtUVYwKgtC1q8yxYX7CZed7N+tLzQqS6roujWvszf13T+n9aw==
  /iterate-value/1.0.2:
    dependencies:
      es-get-iterator: 1.1.0
      iterate-iterator: 1.0.1
    dev: true
    resolution:
      integrity: sha512-A6fMAio4D2ot2r/TYzr4yUWrmwNdsN5xL7+HUiyACE4DXm+q8HtPcnFTp+NnW3k4N05tZ7FVYFFb2CR13NxyHQ==
  /its-name/1.0.0:
    dev: true
    engines:
      node: '>=6'
    resolution:
      integrity: sha1-IGXxiD7LVoxl9xEt2/EjQB+uSvA=
  /jest-changed-files/26.2.0:
    dependencies:
      '@jest/types': 26.2.0
      execa: 4.0.3
      throat: 5.0.0
    dev: true
    engines:
      node: '>= 10.14.2'
    resolution:
      integrity: sha512-+RyJb+F1K/XBLIYiL449vo5D+CvlHv29QveJUWNPXuUicyZcq+tf1wNxmmFeRvAU1+TzhwqczSjxnCCFt7+8iA==
  /jest-cli/26.2.2:
    dependencies:
      '@jest/core': 26.2.2
      '@jest/test-result': 26.2.0
      '@jest/types': 26.2.0
      chalk: 4.1.0
      exit: 0.1.2
      graceful-fs: 4.2.4
      import-local: 3.0.2
      is-ci: 2.0.0
      jest-config: 26.2.2
      jest-util: 26.2.0
      jest-validate: 26.2.0
      prompts: 2.3.2
      yargs: 15.3.1
    dev: true
    engines:
      node: '>= 10.14.2'
    hasBin: true
    resolution:
      integrity: sha512-vVcly0n/ijZvdy6gPQiQt0YANwX2hLTPQZHtW7Vi3gcFdKTtif7YpI85F8R8JYy5DFSWz4x1OW0arnxlziu5Lw==
  /jest-config/26.2.2:
    dependencies:
      '@babel/core': 7.10.2
      '@jest/test-sequencer': 26.2.2
      '@jest/types': 26.2.0
      babel-jest: 26.2.2_@babel+core@7.10.2
      chalk: 4.1.0
      deepmerge: 4.2.2
      glob: 7.1.6
      graceful-fs: 4.2.4
      jest-environment-jsdom: 26.2.0
      jest-environment-node: 26.2.0
      jest-get-type: 26.0.0
      jest-jasmine2: 26.2.2
      jest-regex-util: 26.0.0
      jest-resolve: 26.2.2_jest-resolve@26.2.2
      jest-util: 26.2.0
      jest-validate: 26.2.0
      micromatch: 4.0.2
      pretty-format: 26.2.0
    dev: true
    engines:
      node: '>= 10.14.2'
    resolution:
      integrity: sha512-2lhxH0y4YFOijMJ65usuf78m7+9/8+hAb1PZQtdRdgnQpAb4zP6KcVDDktpHEkspBKnc2lmFu+RQdHukUUbiTg==
  /jest-diff/25.5.0:
    dependencies:
      chalk: 3.0.0
      diff-sequences: 25.2.6
      jest-get-type: 25.2.6
      pretty-format: 25.5.0
    dev: true
    engines:
      node: '>= 8.3'
    resolution:
      integrity: sha512-z1kygetuPiREYdNIumRpAHY6RXiGmp70YHptjdaxTWGmA085W3iCnXNx0DhflK3vwrKmrRWyY1wUpkPMVxMK7A==
  /jest-diff/26.2.0:
    dependencies:
      chalk: 4.1.0
      diff-sequences: 26.0.0
      jest-get-type: 26.0.0
      pretty-format: 26.2.0
    dev: true
    engines:
      node: '>= 10.14.2'
    resolution:
      integrity: sha512-Wu4Aopi2nzCsHWLBlD48TgRy3Z7OsxlwvHNd1YSnHc7q1NJfrmyCPoUXrTIrydQOG5ApaYpsAsdfnMbJqV1/wQ==
  /jest-docblock/26.0.0:
    dependencies:
      detect-newline: 3.1.0
    dev: true
    engines:
      node: '>= 10.14.2'
    resolution:
      integrity: sha512-RDZ4Iz3QbtRWycd8bUEPxQsTlYazfYn/h5R65Fc6gOfwozFhoImx+affzky/FFBuqISPTqjXomoIGJVKBWoo0w==
  /jest-each/26.2.0:
    dependencies:
      '@jest/types': 26.2.0
      chalk: 4.1.0
      jest-get-type: 26.0.0
      jest-util: 26.2.0
      pretty-format: 26.2.0
    dev: true
    engines:
      node: '>= 10.14.2'
    resolution:
      integrity: sha512-gHPCaho1twWHB5bpcfnozlc6mrMi+VAewVPNgmwf81x2Gzr6XO4dl+eOrwPWxbkYlgjgrYjWK2xgKnixbzH3Ew==
  /jest-environment-jsdom/26.2.0:
    dependencies:
      '@jest/environment': 26.2.0
      '@jest/fake-timers': 26.2.0
      '@jest/types': 26.2.0
      '@types/node': 14.0.13
      jest-mock: 26.2.0
      jest-util: 26.2.0
      jsdom: 16.3.0
    dev: true
    engines:
      node: '>= 10.14.2'
    resolution:
      integrity: sha512-sDG24+5M4NuIGzkI3rJW8XUlrpkvIdE9Zz4jhD8OBnVxAw+Y1jUk9X+lAOD48nlfUTlnt3lbAI3k2Ox+WF3S0g==
  /jest-environment-node/26.2.0:
    dependencies:
      '@jest/environment': 26.2.0
      '@jest/fake-timers': 26.2.0
      '@jest/types': 26.2.0
      '@types/node': 14.0.13
      jest-mock: 26.2.0
      jest-util: 26.2.0
    dev: true
    engines:
      node: '>= 10.14.2'
    resolution:
      integrity: sha512-4M5ExTYkJ19efBzkiXtBi74JqKLDciEk4CEsp5tTjWGYMrlKFQFtwIVG3tW1OGE0AlXhZjuHPwubuRYY4j4uOw==
  /jest-get-type/25.2.6:
    dev: true
    engines:
      node: '>= 8.3'
    resolution:
      integrity: sha512-DxjtyzOHjObRM+sM1knti6or+eOgcGU4xVSb2HNP1TqO4ahsT+rqZg+nyqHWJSvWgKC5cG3QjGFBqxLghiF/Ig==
  /jest-get-type/26.0.0:
    dev: true
    engines:
      node: '>= 10.14.2'
    resolution:
      integrity: sha512-zRc1OAPnnws1EVfykXOj19zo2EMw5Hi6HLbFCSjpuJiXtOWAYIjNsHVSbpQ8bDX7L5BGYGI8m+HmKdjHYFF0kg==
  /jest-haste-map/26.2.2:
    dependencies:
      '@jest/types': 26.2.0
      '@types/graceful-fs': 4.1.3
      '@types/node': 14.0.13
      anymatch: 3.1.1
      fb-watchman: 2.0.1
      graceful-fs: 4.2.4
      jest-regex-util: 26.0.0
      jest-serializer: 26.2.0
      jest-util: 26.2.0
      jest-worker: 26.2.1
      micromatch: 4.0.2
      sane: 4.1.0
      walker: 1.0.7
    dev: true
    engines:
      node: '>= 10.14.2'
    optionalDependencies:
      fsevents: 2.1.3
    resolution:
      integrity: sha512-3sJlMSt+NHnzCB+0KhJ1Ut4zKJBiJOlbrqEYNdRQGlXTv8kqzZWjUKQRY3pkjmlf+7rYjAV++MQ4D6g4DhAyOg==
  /jest-jasmine2/26.2.2:
    dependencies:
      '@babel/traverse': 7.10.1
      '@jest/environment': 26.2.0
      '@jest/source-map': 26.1.0
      '@jest/test-result': 26.2.0
      '@jest/types': 26.2.0
      '@types/node': 14.0.13
      chalk: 4.1.0
      co: 4.6.0
      expect: 26.2.0
      is-generator-fn: 2.1.0
      jest-each: 26.2.0
      jest-matcher-utils: 26.2.0
      jest-message-util: 26.2.0
      jest-runtime: 26.2.2
      jest-snapshot: 26.2.2
      jest-util: 26.2.0
      pretty-format: 26.2.0
      throat: 5.0.0
    dev: true
    engines:
      node: '>= 10.14.2'
    resolution:
      integrity: sha512-Q8AAHpbiZMVMy4Hz9j1j1bg2yUmPa1W9StBvcHqRaKa9PHaDUMwds8LwaDyzP/2fkybcTQE4+pTMDOG9826tEw==
  /jest-leak-detector/26.2.0:
    dependencies:
      jest-get-type: 26.0.0
      pretty-format: 26.2.0
    dev: true
    engines:
      node: '>= 10.14.2'
    resolution:
      integrity: sha512-aQdzTX1YiufkXA1teXZu5xXOJgy7wZQw6OJ0iH5CtQlOETe6gTSocaYKUNui1SzQ91xmqEUZ/WRavg9FD82rtQ==
  /jest-matcher-utils/26.2.0:
    dependencies:
      chalk: 4.1.0
      jest-diff: 26.2.0
      jest-get-type: 26.0.0
      pretty-format: 26.2.0
    dev: true
    engines:
      node: '>= 10.14.2'
    resolution:
      integrity: sha512-2cf/LW2VFb3ayPHrH36ZDjp9+CAeAe/pWBAwsV8t3dKcrINzXPVxq8qMWOxwt5BaeBCx4ZupVGH7VIgB8v66vQ==
  /jest-message-util/26.2.0:
    dependencies:
      '@babel/code-frame': 7.10.4
      '@jest/types': 26.2.0
      '@types/stack-utils': 1.0.1
      chalk: 4.1.0
      graceful-fs: 4.2.4
      micromatch: 4.0.2
      slash: 3.0.0
      stack-utils: 2.0.2
    dev: true
    engines:
      node: '>= 10.14.2'
    resolution:
      integrity: sha512-g362RhZaJuqeqG108n1sthz5vNpzTNy926eNDszo4ncRbmmcMRIUAZibnd6s5v2XSBCChAxQtCoN25gnzp7JbQ==
  /jest-mock/26.2.0:
    dependencies:
      '@jest/types': 26.2.0
      '@types/node': 14.0.13
    dev: true
    engines:
      node: '>= 10.14.2'
    resolution:
      integrity: sha512-XeC7yWtWmWByoyVOHSsE7NYsbXJLtJNgmhD7z4MKumKm6ET0si81bsSLbQ64L5saK3TgsHo2B/UqG5KNZ1Sp/Q==
  /jest-pnp-resolver/1.2.2_jest-resolve@26.2.2:
    dependencies:
      jest-resolve: 26.2.2_jest-resolve@26.2.2
    dev: true
    engines:
      node: '>=6'
    peerDependencies:
      jest-resolve: '*'
    peerDependenciesMeta:
      jest-resolve:
        optional: true
    resolution:
      integrity: sha512-olV41bKSMm8BdnuMsewT4jqlZ8+3TCARAXjZGT9jcoSnrfUnRCqnMoF9XEeoWjbzObpqF9dRhHQj0Xb9QdF6/w==
  /jest-regex-util/26.0.0:
    dev: true
    engines:
      node: '>= 10.14.2'
    resolution:
      integrity: sha512-Gv3ZIs/nA48/Zvjrl34bf+oD76JHiGDUxNOVgUjh3j890sblXryjY4rss71fPtD/njchl6PSE2hIhvyWa1eT0A==
  /jest-resolve-dependencies/26.2.2:
    dependencies:
      '@jest/types': 26.2.0
      jest-regex-util: 26.0.0
      jest-snapshot: 26.2.2
    dev: true
    engines:
      node: '>= 10.14.2'
    resolution:
      integrity: sha512-S5vufDmVbQXnpP7435gr710xeBGUFcKNpNswke7RmFvDQtmqPjPVU/rCeMlEU0p6vfpnjhwMYeaVjKZAy5QYJA==
  /jest-resolve/26.2.2_jest-resolve@26.2.2:
    dependencies:
      '@jest/types': 26.2.0
      chalk: 4.1.0
      graceful-fs: 4.2.4
      jest-pnp-resolver: 1.2.2_jest-resolve@26.2.2
      jest-util: 26.2.0
      read-pkg-up: 7.0.1
      resolve: 1.17.0
      slash: 3.0.0
    dev: true
    engines:
      node: '>= 10.14.2'
    peerDependencies:
      jest-resolve: '*'
    resolution:
      integrity: sha512-ye9Tj/ILn/0OgFPE/3dGpQPUqt4dHwIocxt5qSBkyzxQD8PbL0bVxBogX2FHxsd3zJA7V2H/cHXnBnNyyT9YoQ==
  /jest-runner/26.2.2:
    dependencies:
      '@jest/console': 26.2.0
      '@jest/environment': 26.2.0
      '@jest/test-result': 26.2.0
      '@jest/types': 26.2.0
      '@types/node': 14.0.13
      chalk: 4.1.0
      emittery: 0.7.1
      exit: 0.1.2
      graceful-fs: 4.2.4
      jest-config: 26.2.2
      jest-docblock: 26.0.0
      jest-haste-map: 26.2.2
      jest-leak-detector: 26.2.0
      jest-message-util: 26.2.0
      jest-resolve: 26.2.2_jest-resolve@26.2.2
      jest-runtime: 26.2.2
      jest-util: 26.2.0
      jest-worker: 26.2.1
      source-map-support: 0.5.19
      throat: 5.0.0
    dev: true
    engines:
      node: '>= 10.14.2'
    resolution:
      integrity: sha512-/qb6ptgX+KQ+aNMohJf1We695kaAfuu3u3ouh66TWfhTpLd9WbqcF6163d/tMoEY8GqPztXPLuyG0rHRVDLxCA==
  /jest-runtime/26.2.2:
    dependencies:
      '@jest/console': 26.2.0
      '@jest/environment': 26.2.0
      '@jest/fake-timers': 26.2.0
      '@jest/globals': 26.2.0
      '@jest/source-map': 26.1.0
      '@jest/test-result': 26.2.0
      '@jest/transform': 26.2.2
      '@jest/types': 26.2.0
      '@types/yargs': 15.0.5
      chalk: 4.1.0
      collect-v8-coverage: 1.0.1
      exit: 0.1.2
      glob: 7.1.6
      graceful-fs: 4.2.4
      jest-config: 26.2.2
      jest-haste-map: 26.2.2
      jest-message-util: 26.2.0
      jest-mock: 26.2.0
      jest-regex-util: 26.0.0
      jest-resolve: 26.2.2_jest-resolve@26.2.2
      jest-snapshot: 26.2.2
      jest-util: 26.2.0
      jest-validate: 26.2.0
      slash: 3.0.0
      strip-bom: 4.0.0
      yargs: 15.3.1
    dev: true
    engines:
      node: '>= 10.14.2'
    hasBin: true
    resolution:
      integrity: sha512-a8VXM3DxCDnCIdl9+QucWFfQ28KdqmyVFqeKLigHdErtsx56O2ZIdQkhFSuP1XtVrG9nTNHbKxjh5XL1UaFDVQ==
  /jest-serializer/26.2.0:
    dependencies:
      '@types/node': 14.0.13
      graceful-fs: 4.2.4
    dev: true
    engines:
      node: '>= 10.14.2'
    resolution:
      integrity: sha512-V7snZI9IVmyJEu0Qy0inmuXgnMWDtrsbV2p9CRAcmlmPVwpC2ZM8wXyYpiugDQnwLHx0V4+Pnog9Exb3UO8M6Q==
  /jest-snapshot/26.2.2:
    dependencies:
      '@babel/types': 7.10.2
      '@jest/types': 26.2.0
      '@types/prettier': 2.0.2
      chalk: 4.1.0
      expect: 26.2.0
      graceful-fs: 4.2.4
      jest-diff: 26.2.0
      jest-get-type: 26.0.0
      jest-haste-map: 26.2.2
      jest-matcher-utils: 26.2.0
      jest-message-util: 26.2.0
      jest-resolve: 26.2.2_jest-resolve@26.2.2
      natural-compare: 1.4.0
      pretty-format: 26.2.0
      semver: 7.3.2
    dev: true
    engines:
      node: '>= 10.14.2'
    resolution:
      integrity: sha512-NdjD8aJS7ePu268Wy/n/aR1TUisG0BOY+QOW4f6h46UHEKOgYmmkvJhh2BqdVZQ0BHSxTMt04WpCf9njzx8KtA==
  /jest-util/26.1.0:
    dependencies:
      '@jest/types': 26.1.0
      chalk: 4.1.0
      graceful-fs: 4.2.4
      is-ci: 2.0.0
      micromatch: 4.0.2
    dev: true
    engines:
      node: '>= 10.14.2'
    resolution:
      integrity: sha512-rNMOwFQevljfNGvbzNQAxdmXQ+NawW/J72dmddsK0E8vgxXCMtwQ/EH0BiWEIxh0hhMcTsxwAxINt7Lh46Uzbg==
  /jest-util/26.2.0:
    dependencies:
      '@jest/types': 26.2.0
      '@types/node': 14.0.13
      chalk: 4.1.0
      graceful-fs: 4.2.4
      is-ci: 2.0.0
      micromatch: 4.0.2
    dev: true
    engines:
      node: '>= 10.14.2'
    resolution:
      integrity: sha512-YmDwJxLZ1kFxpxPfhSJ0rIkiZOM0PQbRcfH0TzJOhqCisCAsI1WcmoQqO83My9xeVA2k4n+rzg2UuexVKzPpig==
  /jest-validate/26.2.0:
    dependencies:
      '@jest/types': 26.2.0
      camelcase: 6.0.0
      chalk: 4.1.0
      jest-get-type: 26.0.0
      leven: 3.1.0
      pretty-format: 26.2.0
    dev: true
    engines:
      node: '>= 10.14.2'
    resolution:
      integrity: sha512-8XKn3hM6VIVmLNuyzYLCPsRCT83o8jMZYhbieh4dAyKLc4Ypr36rVKC+c8WMpWkfHHpGnEkvWUjjIAyobEIY/Q==
  /jest-watcher/26.2.0:
    dependencies:
      '@jest/test-result': 26.2.0
      '@jest/types': 26.2.0
      '@types/node': 14.0.13
      ansi-escapes: 4.3.1
      chalk: 4.1.0
      jest-util: 26.2.0
      string-length: 4.0.1
    dev: true
    engines:
      node: '>= 10.14.2'
    resolution:
      integrity: sha512-674Boco4Joe0CzgKPL6K4Z9LgyLx+ZvW2GilbpYb8rFEUkmDGgsZdv1Hv5rxsRpb1HLgKUOL/JfbttRCuFdZXQ==
  /jest-worker/26.2.1:
    dependencies:
      '@types/node': 14.0.13
      merge-stream: 2.0.0
      supports-color: 7.1.0
    dev: true
    engines:
      node: '>= 10.14.2'
    resolution:
      integrity: sha512-+XcGMMJDTeEGncRb5M5Zq9P7K4sQ1sirhjdOxsN1462h6lFo9w59bl2LVQmdGEEeU3m+maZCkS2Tcc9SfCHO4A==
  /jest/26.2.2:
    dependencies:
      '@jest/core': 26.2.2
      import-local: 3.0.2
      jest-cli: 26.2.2
    dev: true
    engines:
      node: '>= 10.14.2'
    hasBin: true
    resolution:
      integrity: sha512-EkJNyHiAG1+A8pqSz7cXttoVa34hOEzN/MrnJhYnfp5VHxflVcf2pu3oJSrhiy6LfIutLdWo+n6q63tjcoIeig==
  /js-levenshtein/1.1.6:
    dev: true
    engines:
      node: '>=0.10.0'
    resolution:
      integrity: sha512-X2BB11YZtrRqY4EnQcLX5Rh373zbK4alC1FW7D7MBhL2gtcC17cTnr6DmfHZeS0s2rTHjUTMMHfG7gO8SSdw+g==
  /js-tokens/4.0.0:
    resolution:
      integrity: sha512-RdJUflcE3cUzKiMqQgsCu06FPu9UdIJO0beYbPhHN4k6apgJtifcoCtT9bcxOpYBtpD2kCM6Sbzg4CausW/PKQ==
  /js-yaml/3.13.1:
    dependencies:
      argparse: 1.0.10
      esprima: 4.0.1
    dev: true
    hasBin: true
    resolution:
      integrity: sha512-YfbcO7jXDdyj0DGxYVSlSeQNHbD7XPWvrVWeVUujrQEoZzWJIRrCPoyk6kL6IAjAG2IolMK4T0hNUe0HOUs5Jw==
  /js-yaml/3.14.0:
    dependencies:
      argparse: 1.0.10
      esprima: 4.0.1
    dev: true
    hasBin: true
    resolution:
      integrity: sha512-/4IbIeHcD9VMHFqDR/gQ7EdZdLimOvW2DdcxFjdyyZ9NsbS+ccrXqVWDtab/lRl5AlUqmpBx8EhPaWR+OtY17A==
  /jsbn/0.1.1:
    dev: true
    resolution:
      integrity: sha1-peZUwuWi3rXyAdls77yoDA7y9RM=
  /jsdom/16.3.0:
    dependencies:
      abab: 2.0.3
      acorn: 7.3.1
      acorn-globals: 6.0.0
      cssom: 0.4.4
      cssstyle: 2.3.0
      data-urls: 2.0.0
      decimal.js: 10.2.0
      domexception: 2.0.1
      escodegen: 1.14.2
      html-encoding-sniffer: 2.0.1
      is-potential-custom-element-name: 1.0.0
      nwsapi: 2.2.0
      parse5: 5.1.1
      request: 2.88.2
      request-promise-native: 1.0.8_request@2.88.2
      saxes: 5.0.1
      symbol-tree: 3.2.4
      tough-cookie: 3.0.1
      w3c-hr-time: 1.0.2
      w3c-xmlserializer: 2.0.0
      webidl-conversions: 6.1.0
      whatwg-encoding: 1.0.5
      whatwg-mimetype: 2.3.0
      whatwg-url: 8.1.0
      ws: 7.3.1
      xml-name-validator: 3.0.0
    dev: true
    engines:
      node: '>=10'
    peerDependencies:
      canvas: ^2.5.0
    peerDependenciesMeta:
      canvas:
        optional: true
    resolution:
      integrity: sha512-zggeX5UuEknpdZzv15+MS1dPYG0J/TftiiNunOeNxSl3qr8Z6cIlQpN0IdJa44z9aFxZRIVqRncvEhQ7X5DtZg==
  /jsesc/2.5.2:
    dev: true
    engines:
      node: '>=4'
    hasBin: true
    resolution:
      integrity: sha512-OYu7XEzjkCQ3C5Ps3QIZsQfNpqoJyZZA99wd9aWd05NCtC5pWOkShK2mkL6HXQR6/Cy2lbNdPlZBpuQHXE63gA==
  /json-parse-better-errors/1.0.2:
    resolution:
      integrity: sha512-mrqyZKfX5EhL7hvqcV6WG1yYjnjeuYDzDhhcAAUrq8Po85NBQBJP+ZDUT75qZQ98IkUoBqdkExkukOU7Ts2wrw==
  /json-schema-traverse/0.4.1:
    resolution:
      integrity: sha512-xbbCH5dCYU5T8LcEhhuh7HJ88HXuW3qsI3Y0zOZFKfZEHcpWiHU/Jxzk629Brsab/mMiHQti9wMP+845RPe3Vg==
  /json-schema/0.2.3:
    dev: true
    resolution:
      integrity: sha1-tIDIkuWaLwWVTOcnvT8qTogvnhM=
  /json-stable-stringify-without-jsonify/1.0.1:
    dev: true
    resolution:
      integrity: sha1-nbe1lJatPzz+8wp1FC0tkwrXJlE=
  /json-stringify-safe/5.0.1:
    dev: true
    resolution:
      integrity: sha1-Epai1Y/UXxmg9s4B1lcB4sc1tus=
  /json5/1.0.1:
    dependencies:
      minimist: 1.2.5
    dev: true
    hasBin: true
    resolution:
      integrity: sha512-aKS4WQjPenRxiQsC93MNfjx+nbF4PAdYzmd/1JIj8HYzqfbu86beTuNgXDzPknWk0n0uARlyewZo4s++ES36Ow==
  /json5/2.1.3:
    dependencies:
      minimist: 1.2.5
    dev: true
    engines:
      node: '>=6'
    hasBin: true
    resolution:
      integrity: sha512-KXPvOm8K9IJKFM0bmdn8QXh7udDh1g/giieX0NLCaMnb4hEiVFqnop2ImTXCc5e0/oHz3LTqmHGtExn5hfMkOA==
  /jsonfile/4.0.0:
    dev: true
    optionalDependencies:
      graceful-fs: 4.2.4
    resolution:
      integrity: sha1-h3Gq4HmbZAdrdmQPygWPnBDjPss=
  /jsprim/1.4.1:
    dependencies:
      assert-plus: 1.0.0
      extsprintf: 1.3.0
      json-schema: 0.2.3
      verror: 1.10.0
    dev: true
    engines:
      '0': node >=0.6.0
    resolution:
      integrity: sha1-MT5mvB5cwG5Di8G3SZwuXFastqI=
  /kind-of/3.2.2:
    dependencies:
      is-buffer: 1.1.6
    dev: true
    engines:
      node: '>=0.10.0'
    resolution:
      integrity: sha1-MeohpzS6ubuw8yRm2JOupR5KPGQ=
  /kind-of/4.0.0:
    dependencies:
      is-buffer: 1.1.6
    dev: true
    engines:
      node: '>=0.10.0'
    resolution:
      integrity: sha1-IIE989cSkosgc3hpGkUGb65y3Vc=
  /kind-of/5.1.0:
    dev: true
    engines:
      node: '>=0.10.0'
    resolution:
      integrity: sha512-NGEErnH6F2vUuXDh+OlbcKW7/wOcfdRHaZ7VWtqCztfHri/++YKmP51OdWeGPuqCOba6kk2OTe5d02VmTB80Pw==
  /kind-of/6.0.3:
    dev: true
    engines:
      node: '>=0.10.0'
    resolution:
      integrity: sha512-dcS1ul+9tmeD95T+x28/ehLgd9mENa3LsvDTtzm3vyBEO7RPptvAD+t44WVXaUjTBRcrpFeFlC8WCruUR456hw==
  /kleur/3.0.3:
    engines:
      node: '>=6'
    resolution:
      integrity: sha512-eTIzlVOSUR+JxdDFepEYcBMtZ9Qqdef+rnzWdRZuMbOywu5tO2w2N7rqjoANZ5k9vywhL6Br1VRjUIgTQx4E8w==
  /klona/1.1.2:
    dev: true
    engines:
      node: '>= 8'
    resolution:
      integrity: sha512-xf88rTeHiXk+XE2Vhi6yj8Wm3gMZrygGdKjJqN8HkV+PwF/t50/LdAKHoHpPcxFAlmQszTZ1CugrK25S7qDRLA==
  /lazy-ass/1.6.0:
    dev: true
    engines:
      node: '> 0.8'
    resolution:
      integrity: sha1-eZllXoZGwX8In90YfRUNMyTVRRM=
  /lazystream/1.0.0:
    dependencies:
      readable-stream: 2.3.7
    engines:
      node: '>= 0.6.3'
    resolution:
      integrity: sha1-9plf4PggOS9hOWvolGJAe7dxaOQ=
  /leven/3.1.0:
    dev: true
    engines:
      node: '>=6'
    resolution:
      integrity: sha512-qsda+H8jTaUaN/x5vzW2rzc+8Rw4TAQ/4KjB46IwK5VH+IlVeeeje/EoZRpiXvIqjFgK84QffqPztGI3VBLG1A==
  /levn/0.3.0:
    dependencies:
      prelude-ls: 1.1.2
      type-check: 0.3.2
    dev: true
    engines:
      node: '>= 0.8.0'
    resolution:
      integrity: sha1-OwmSTt+fCDwEkP3UwLxEIeBHZO4=
  /levn/0.4.1:
    dependencies:
      prelude-ls: 1.2.1
      type-check: 0.4.0
    dev: true
    engines:
      node: '>= 0.8.0'
    resolution:
      integrity: sha512-+bT2uH4E5LGE7h/n3evcS/sQlJXCpIp6ym8OWJ5eV6+67Dsql/LaaT7qJBAt2rzfoa/5QBGBhxDix1dMt2kQKQ==
  /lines-and-columns/1.1.6:
    resolution:
      integrity: sha1-HADHQ7QzzQpOgHWPe2SldEDZ/wA=
  /lint-staged/10.2.11:
    dependencies:
      chalk: 4.1.0
      cli-truncate: 2.1.0
      commander: 5.1.0
      cosmiconfig: 6.0.0
      debug: 4.1.1
      dedent: 0.7.0
      enquirer: 2.3.5
      execa: 4.0.3
      listr2: 2.1.8_enquirer@2.3.5
      log-symbols: 4.0.0
      micromatch: 4.0.2
      normalize-path: 3.0.0
      please-upgrade-node: 3.2.0
      string-argv: 0.3.1
      stringify-object: 3.3.0
    dev: true
    hasBin: true
    resolution:
      integrity: sha512-LRRrSogzbixYaZItE2APaS4l2eJMjjf5MbclRZpLJtcQJShcvUzKXsNeZgsLIZ0H0+fg2tL4B59fU9wHIHtFIA==
  /listr2/2.1.8_enquirer@2.3.5:
    dependencies:
      chalk: 4.1.0
      cli-truncate: 2.1.0
      enquirer: 2.3.5
      figures: 3.2.0
      indent-string: 4.0.0
      log-update: 4.0.0
      p-map: 4.0.0
      rxjs: 6.5.5
      through: 2.3.8
    dev: true
    engines:
      node: '>=10.0.0'
    peerDependencies:
      enquirer: '>= 2.3.0 < 3'
    resolution:
      integrity: sha512-Op+hheiChfAphkJ5qUxZtHgyjlX9iNnAeFS/S134xw7mVSg0YVrQo1IY4/K+ElY6XgOPg2Ij4z07urUXR+YEew==
  /loader-utils/1.4.0:
    dependencies:
      big.js: 5.2.2
      emojis-list: 3.0.0
      json5: 1.0.1
    dev: true
    engines:
      node: '>=4.0.0'
    resolution:
      integrity: sha512-qH0WSMBtn/oHuwjy/NucEgbx5dbxxnxup9s4PVXJUDHZBQY+s0NWA9rJf53RBnQZxfch7euUui7hpoAPvALZdA==
  /locate-path/3.0.0:
    dependencies:
      p-locate: 3.0.0
      path-exists: 3.0.0
    engines:
      node: '>=6'
    resolution:
      integrity: sha512-7AO748wWnIhNqAuaty2ZWHkQHRSNfPVIsPIfwEOWO22AmaoVrWavlOcMR5nzTLNYvp36X220/maaRsrec1G65A==
  /locate-path/5.0.0:
    dependencies:
      p-locate: 4.1.0
    engines:
      node: '>=8'
    resolution:
      integrity: sha512-t7hw9pI+WvuwNJXwk5zVHpyhIqzg2qTlklJOf0mVxGSbe3Fp2VieZcduNYjaLDoy6p9uGpQEGWG87WpMKlNq8g==
  /lodash.defaults/4.2.0:
    resolution:
      integrity: sha1-0JF4cW/+pN3p5ft7N/bwgCJ0WAw=
  /lodash.difference/4.5.0:
    resolution:
      integrity: sha1-nMtOUF1Ia5FlE0V3KIWi3yf9AXw=
  /lodash.flatten/4.4.0:
    resolution:
      integrity: sha1-8xwiIlqWMtK7+OSt2+8kCqdlph8=
  /lodash.isplainobject/4.0.6:
    resolution:
      integrity: sha1-fFJqUtibRcRcxpC4gWO+BJf1UMs=
  /lodash.memoize/4.1.2:
    dev: true
    resolution:
      integrity: sha1-vMbEmkKihA7Zl/Mj6tpezRguC/4=
  /lodash.sortby/4.7.0:
    dev: true
    resolution:
      integrity: sha1-7dFMgk4sycHgsKG0K7UhBRakJDg=
  /lodash.throttle/4.1.1:
    resolution:
      integrity: sha1-wj6RtxAkKscMN/HhzaknTMOb8vQ=
  /lodash.union/4.6.0:
    resolution:
      integrity: sha1-SLtQiECfFvGCFmZkHETdGqrjzYg=
  /lodash/4.17.15:
    resolution:
      integrity: sha512-8xOcRHvCjnocdS5cpwXQXVzmmh5e5+saE2QGoeQmbKmRS6J3VQppPOIt0MnmE+4xlZoumy0GPG0D0MVIQbNA1A==
  /lodash/4.17.19:
    dev: true
    resolution:
      integrity: sha512-JNvd8XER9GQX0v2qJgsaN/mzFCNA5BRe/j8JN9d+tWyGLSodKQHKFicdwNYzWwI3wjRnaKPsGj1XkBjx/F96DQ==
  /log-symbols/3.0.0:
    dependencies:
      chalk: 2.4.2
    dev: true
    engines:
      node: '>=8'
    resolution:
      integrity: sha512-dSkNGuI7iG3mfvDzUuYZyvk5dD9ocYCYzNU6CYDE6+Xqd+gwme6Z00NS3dUh8mq/73HaEtT7m6W+yUPtU6BZnQ==
  /log-symbols/4.0.0:
    dependencies:
      chalk: 4.1.0
    dev: true
    engines:
      node: '>=10'
    resolution:
      integrity: sha512-FN8JBzLx6CzeMrB0tg6pqlGU1wCrXW+ZXGH481kfsBqer0hToTIiHdjH4Mq8xJUbvATujKCvaREGWpGUionraA==
  /log-update/3.4.0:
    dependencies:
      ansi-escapes: 3.2.0
      cli-cursor: 2.1.0
      wrap-ansi: 5.1.0
    engines:
      node: '>=6'
    resolution:
      integrity: sha512-ILKe88NeMt4gmDvk/eb615U/IVn7K9KWGkoYbdatQ69Z65nj1ZzjM6fHXfcs0Uge+e+EGnMW7DY4T9yko8vWFg==
  /log-update/4.0.0:
    dependencies:
      ansi-escapes: 4.3.1
      cli-cursor: 3.1.0
      slice-ansi: 4.0.0
      wrap-ansi: 6.2.0
    engines:
      node: '>=10'
    resolution:
      integrity: sha512-9fkkDevMefjg0mmzWFBW8YkFP91OrizzkW3diF7CpG+S2EYdy4+TVfGwz1zeF8x7hCx1ovSPTOE9Ngib74qqUg==
  /long/4.0.0:
    dev: true
    resolution:
      integrity: sha512-XsP+KhQif4bjX1kbuSiySJFNAehNxgLb6hPRGJ9QsUr8ajHkuXGdrHmFUTUUXhDwVX2R5bY4JNZEwbUiMhV+MA==
  /loose-envify/1.4.0:
    dependencies:
      js-tokens: 4.0.0
    hasBin: true
    resolution:
      integrity: sha512-lyuxPGr/Wfhrlem2CL/UcnUc1zcqKAImBDzukY7Y5F/yQiNdko6+fRLevlw1HgMySw7f611UIY408EtxRSoK3Q==
  /lru_map/0.3.3:
    resolution:
      integrity: sha1-tcg1G5Rky9dQM1p5ZQoOwOVhGN0=
  /make-dir/3.1.0:
    dependencies:
      semver: 6.3.0
    engines:
      node: '>=8'
    resolution:
      integrity: sha512-g3FeP20LNwhALb/6Cz6Dd4F2ngze0jz7tbzrD2wAV+o9FeNHe4rL+yK2md0J/fiSf1sa1ADhXqi5+oVwOM/eGw==
  /make-error/1.3.6:
    dev: true
    resolution:
      integrity: sha512-s8UhlNe7vPKomQhC1qFelMokr/Sc3AgNbso3n74mVPA5LTZwkB9NlXf4XPamLxJE8h0gh73rM94xvwRT2CVInw==
  /makeerror/1.0.11:
    dependencies:
      tmpl: 1.0.4
    dev: true
    resolution:
      integrity: sha1-4BpckQnyr3lmDk6LlYd5AYT1qWw=
  /map-cache/0.2.2:
    dev: true
    engines:
      node: '>=0.10.0'
    resolution:
      integrity: sha1-wyq9C9ZSXZsFFkW7TyasXcmKDb8=
  /map-obj/1.0.1:
    dev: true
    engines:
      node: '>=0.10.0'
    resolution:
      integrity: sha1-2TPOuSBdgr3PSIb2dCvcK03qFG0=
  /map-obj/4.1.0:
    dev: true
    engines:
      node: '>=8'
    resolution:
      integrity: sha512-glc9y00wgtwcDmp7GaE/0b0OnxpNJsVf3ael/An6Fe2Q51LLwN1er6sdomLRzz5h0+yMpiYLhWYF5R7HeqVd4g==
  /map-stream/0.1.0:
    dev: false
    resolution:
      integrity: sha1-5WqpTEyAVaFkBKBnS3jyFffI4ZQ=
  /map-visit/1.0.0:
    dependencies:
      object-visit: 1.0.1
    dev: true
    engines:
      node: '>=0.10.0'
    resolution:
      integrity: sha1-7Nyo8TFE5mDxtb1B8S80edmN+48=
  /mariadb/2.4.2:
    dependencies:
      '@types/geojson': 7946.0.7
      '@types/node': 13.13.15
      denque: 1.4.1
      iconv-lite: 0.5.2
      long: 4.0.0
      moment-timezone: 0.5.31
      please-upgrade-node: 3.2.0
    dev: true
    engines:
      node: '>= 10.13'
    resolution:
      integrity: sha512-ybK520CO/8Z74MNJ77dEwXjRMhxMbQdpPia+/uJakJWiZoLEmuwSHqs51qWr4FE5WcgHQfL5KCmOiHErR/LpTg==
  /media-typer/0.3.0:
    engines:
      node: '>= 0.6'
    resolution:
      integrity: sha1-hxDXrwqmJvj/+hzgAWhUUmMlV0g=
  /memory-fs/0.5.0:
    dependencies:
      errno: 0.1.7
      readable-stream: 2.3.7
    dev: true
    engines:
      node: '>=4.3.0 <5.0.0 || >=5.10'
    resolution:
      integrity: sha512-jA0rdU5KoQMC0e6ppoNRtpp6vjFq6+NY7r8hywnC7V+1Xj/MtHwGIbB1QaK/dunyjWteJzmkpd7ooeWg10T7GA==
  /meow/6.1.1:
    dependencies:
      '@types/minimist': 1.2.0
      camelcase-keys: 6.2.2
      decamelize-keys: 1.1.0
      hard-rejection: 2.1.0
      minimist-options: 4.1.0
      normalize-package-data: 2.5.0
      read-pkg-up: 7.0.1
      redent: 3.0.0
      trim-newlines: 3.0.0
      type-fest: 0.13.1
      yargs-parser: 18.1.3
    dev: true
    engines:
      node: '>=8'
    resolution:
      integrity: sha512-3YffViIt2QWgTy6Pale5QpopX/IvU3LPL03jOTqp6pGj3VjesdO/U8CuHMKpnQr4shCNCM5fd5XFFvIIl6JBHg==
  /merge-descriptors/1.0.1:
    resolution:
      integrity: sha1-sAqqVW3YtEVoFQ7J0blT8/kMu2E=
  /merge-stream/2.0.0:
    resolution:
      integrity: sha512-abv/qOcuPfk3URPfDzmZU1LKmuw8kT+0nIHvKrKgFrwifol/doWcdA4ZqsWQ8ENrFKkd67Mfpo/LovbIUsbt3w==
  /merge2/1.4.1:
    engines:
      node: '>= 8'
    resolution:
      integrity: sha512-8q7VEgMJW4J8tcfVPy8g09NcQwZdbwFEqhe/WZkoIzjn/3TGDwtOCYtXGxA3O8tPzpczCCDgv+P2P5y00ZJOOg==
  /methods/1.1.2:
    engines:
      node: '>= 0.6'
    resolution:
      integrity: sha1-VSmk1nZUE07cxSZmVoNbD4Ua/O4=
  /micromatch/3.1.10:
    dependencies:
      arr-diff: 4.0.0
      array-unique: 0.3.2
      braces: 2.3.2
      define-property: 2.0.2
      extend-shallow: 3.0.2
      extglob: 2.0.4
      fragment-cache: 0.2.1
      kind-of: 6.0.3
      nanomatch: 1.2.13
      object.pick: 1.3.0
      regex-not: 1.0.2
      snapdragon: 0.8.2
      to-regex: 3.0.2
    dev: true
    engines:
      node: '>=0.10.0'
    resolution:
      integrity: sha512-MWikgl9n9M3w+bpsY3He8L+w9eF9338xRl8IAO5viDizwSzziFEyUzo2xrrloB64ADbTf8uA8vRqqttDTOmccg==
  /micromatch/4.0.2:
    dependencies:
      braces: 3.0.2
      picomatch: 2.2.2
    engines:
      node: '>=8'
    resolution:
      integrity: sha512-y7FpHSbMUMoyPbYUSzO6PaZ6FyRnQOpHuKwbo1G+Knck95XVU4QAiKdGEnj5wwoS7PlOgthX/09u5iFJ+aYf5Q==
  /mime-db/1.44.0:
    engines:
      node: '>= 0.6'
    resolution:
      integrity: sha512-/NOTfLrsPBVeH7YtFPgsVWveuL+4SjjYxaQ1xtM1KMFj7HdxlBlxeyNLzhyJVx7r4rZGJAZ/6lkKCitSc/Nmpg==
  /mime-types/2.1.27:
    dependencies:
      mime-db: 1.44.0
    engines:
      node: '>= 0.6'
    resolution:
      integrity: sha512-JIhqnCasI9yD+SsmkquHBxTSEuZdQX5BuQnS2Vc7puQQQ+8yiP5AY5uWhpdv4YL4VM5c6iliiYWPgJ/nJQLp7w==
  /mime/1.6.0:
    engines:
      node: '>=4'
    hasBin: true
    resolution:
      integrity: sha512-x0Vn8spI+wuJ1O6S7gnbaQg8Pxh4NNHb7KSINmEWKiPE4RKOplvijn+NkmYmmRgP68mc70j2EbeTFRsrswaQeg==
  /mimic-fn/1.2.0:
    engines:
      node: '>=4'
    resolution:
      integrity: sha512-jf84uxzwiuiIVKiOLpfYk7N46TSy8ubTonmneY9vrpHNAnp0QBt2BxWV9dO3/j+BoVAb+a5G6YDPW3M5HOdMWQ==
  /mimic-fn/2.1.0:
    engines:
      node: '>=6'
    resolution:
      integrity: sha512-OqbOk5oEQeAZ8WXWydlu9HJjz9WVdEIvamMCcXmuqUYjTknH/sqsWvhQ3vgwKFRR1HpjvNBKQ37nbJgYzGqGcg==
  /mimic-response/2.1.0:
    dev: true
    engines:
      node: '>=8'
    resolution:
      integrity: sha512-wXqjST+SLt7R009ySCglWBCFpjUygmCIfD790/kVbiGmUgfYGuB14PiTd5DwVxSV4NcYHjzMkoj5LjQZwTQLEA==
  /min-indent/1.0.1:
    engines:
      node: '>=4'
    resolution:
      integrity: sha512-I9jwMn07Sy/IwOj3zVkVik2JTvgpaykDZEigL6Rx6N9LbMywwUSMtxET+7lVoDLLd3O3IXwJwvuuns8UB/HeAg==
  /minimatch/3.0.4:
    dependencies:
      brace-expansion: 1.1.11
    resolution:
      integrity: sha512-yJHVQEhyqPLUTgt9B83PXu6W3rx4MvvHvSUvToogpwoGDOUQ+yDrR0HRot+yOCdCO7u4hX3pWft6kWBBcqh0UA==
  /minimist-options/4.1.0:
    dependencies:
      arrify: 1.0.1
      is-plain-obj: 1.1.0
      kind-of: 6.0.3
    dev: true
    engines:
      node: '>= 6'
    resolution:
      integrity: sha512-Q4r8ghd80yhO/0j1O3B2BjweX3fiHg9cdOwjJd2J76Q135c+NDxGCqdYKQ1SKBuFfgWbAUzBfvYjPUEeNgqN1A==
  /minimist/0.0.8:
    dev: true
    resolution:
      integrity: sha1-hX/Kv8M5fSYluCKCYuhqp6ARsF0=
  /minimist/1.2.5:
    dev: true
    resolution:
      integrity: sha512-FM9nNUYrRBAELZQT3xeZQ7fmMOBg6nWNmJKTcgsJeaLstP/UODVpGsr5OhXhhXg6f+qtJ8uiZ+PUxkDWcgIXLw==
  /minipass/2.9.0:
    dependencies:
      safe-buffer: 5.2.1
      yallist: 3.1.1
    dev: true
    resolution:
      integrity: sha512-wxfUjg9WebH+CUDX/CdbRlh5SmfZiy/hpkxaRI16Y9W56Pa75sWgd/rvFilSgrauD9NyFymP/+JFV3KwzIsJeg==
  /minipass/3.1.3:
    dependencies:
      yallist: 4.0.0
    engines:
      node: '>=8'
    resolution:
      integrity: sha512-Mgd2GdMVzY+x3IJ+oHnVM+KG3lA5c8tnabyJKmHSaG2kAGpudxuOf8ToDkhumF7UzME7DecbQE9uOZhNm7PuJg==
  /minizlib/1.3.3:
    dependencies:
      minipass: 2.9.0
    dev: true
    resolution:
      integrity: sha512-6ZYMOEnmVsdCeTJVE0W9ZD+pVnE8h9Hma/iOwwRDsdQoePpoX56/8B6z3P9VNwppJuBKNRuFDRNRqRWexT9G9Q==
  /minizlib/2.1.0:
    dependencies:
      minipass: 3.1.3
      yallist: 4.0.0
    engines:
      node: '>= 8'
    resolution:
      integrity: sha512-EzTZN/fjSvifSX0SlqUERCN39o6T40AMarPbv0MrarSFtIITCBh7bi+dU8nxGFHuqs9jdIAeoYoKuQAAASsPPA==
  /mixin-deep/1.3.2:
    dependencies:
      for-in: 1.0.2
      is-extendable: 1.0.1
    dev: true
    engines:
      node: '>=0.10.0'
    resolution:
      integrity: sha512-WRoDn//mXBiJ1H40rqa3vH0toePwSsGb45iInWlTySa+Uu4k3tYUSxa2v1KqAiLtvlrSzaExqS1gtk96A9zvEA==
  /mkdirp-classic/0.5.3:
    dev: true
    resolution:
      integrity: sha512-gKLcREMhtuZRwRAfqP3RFW+TK4JqApVBtOIftVgjuABpAtpxhPGaDcfvbhNvD0B8iD1oUr/txX35NjcaY6Ns/A==
  /mkdirp/0.5.1:
    dependencies:
      minimist: 0.0.8
    deprecated: Legacy versions of mkdirp are no longer supported. Please update to mkdirp 1.x. (Note that the API surface has changed to use Promises in 1.x.)
    dev: true
    hasBin: true
    resolution:
      integrity: sha1-MAV0OOrGz3+MR2fzhkjWaX11yQM=
  /mkdirp/0.5.5:
    dependencies:
      minimist: 1.2.5
    dev: true
    hasBin: true
    resolution:
      integrity: sha512-NKmAlESf6jMGym1++R0Ra7wvhV+wFW63FaSOFPwRahvea0gMUcGUhVeAg/0BC0wiv9ih5NYPB1Wn1UEI1/L+xQ==
  /mkdirp/1.0.4:
    engines:
      node: '>=10'
    hasBin: true
    resolution:
      integrity: sha512-vVqVZQyf3WLx2Shd0qJ9xuvqgAyKPLAiqITEtqW0oIUjzo3PePDd6fW9iFz30ef7Ysp/oiWqbhszeGWW2T6Gzw==
  /mocha/8.1.0:
    dependencies:
      ansi-colors: 4.1.1
      browser-stdout: 1.3.1
      chokidar: 3.3.1
      debug: 3.2.6
      diff: 4.0.2
      escape-string-regexp: 1.0.5
      find-up: 4.1.0
      glob: 7.1.6
      growl: 1.10.5
      he: 1.2.0
      js-yaml: 3.13.1
      log-symbols: 3.0.0
      minimatch: 3.0.4
      ms: 2.1.2
      object.assign: 4.1.0
      promise.allsettled: 1.0.2
      serialize-javascript: 4.0.0
      strip-json-comments: 3.0.1
      supports-color: 7.1.0
      which: 2.0.2
      wide-align: 1.1.3
      workerpool: 6.0.0
      yargs: 13.3.2
      yargs-parser: 13.1.2
      yargs-unparser: 1.6.1
    dev: true
    engines:
      node: '>= 10.12.0'
    hasBin: true
    resolution:
      integrity: sha512-sI0gaI1I/jPVu3KFpnveWGadfe3JNBAENqgTUPgLZAUppu725zS2mrVztzAgIR8DUscuS4doEBTx9LATC+HSeA==
  /moment-timezone/0.5.31:
    dependencies:
      moment: 2.26.0
    dev: true
    resolution:
      integrity: sha512-+GgHNg8xRhMXfEbv81iDtrVeTcWt0kWmTEY1XQK14dICTXnWJnT0dxdlPspwqF3keKMVPXwayEsk1DI0AA/jdA==
  /moment/2.26.0:
    dev: true
    resolution:
      integrity: sha512-oIixUO+OamkUkwjhAVE18rAMfRJNsNe/Stid/gwHSOfHrOtw9EhAY2AHvdKZ/k/MggcYELFCJz/Sn2pL8b8JMw==
  /ms/2.0.0:
    resolution:
      integrity: sha1-VgiurfwAvmwpAd9fmGF4jeDVl8g=
  /ms/2.1.1:
    resolution:
      integrity: sha512-tgp+dl5cGk28utYktBsrFqA7HKgrhgPsg6Z/EfhWI4gl1Hwq8B/GmY/0oXZ6nF8hDVesS/FpnYaD/kOWhYQvyg==
  /ms/2.1.2:
    resolution:
      integrity: sha512-sGkPx+VjMtmA6MX27oA4FBFELFCZZ4S4XqeGOXCv68tT+jb3vk/RyaKWP0PTKyWtmLSM0b+adUTEvbs1PEaH2w==
  /multistream/2.1.1:
    dependencies:
      inherits: 2.0.4
      readable-stream: 2.3.7
    dev: true
    resolution:
      integrity: sha512-xasv76hl6nr1dEy3lPvy7Ej7K/Lx3O/FCvwge8PeVJpciPPoNCbaANcNiBug3IpdvTveZUcAV0DJzdnUDMesNQ==
  /mz/2.7.0:
    dependencies:
      any-promise: 1.3.0
      object-assign: 4.1.1
      thenify-all: 1.6.0
    dev: true
    resolution:
      integrity: sha512-z81GNO7nnYMEhrGh9LeymoE4+Yr0Wn5McHIZMK5cfQCl+NDX08sCZgUc9/6MHni9IWuFLm1Z3HTCXu2z9fN62Q==
  /nan/2.14.1:
    dev: true
    resolution:
      integrity: sha512-isWHgVjnFjh2x2yuJ/tj3JbwoHu3UC2dX5G/88Cm24yB6YopVgxvBObDY7n5xW6ExmFhJpSEQqFPvq9zaXc8Jw==
  /nanomatch/1.2.13:
    dependencies:
      arr-diff: 4.0.0
      array-unique: 0.3.2
      define-property: 2.0.2
      extend-shallow: 3.0.2
      fragment-cache: 0.2.1
      is-windows: 1.0.2
      kind-of: 6.0.3
      object.pick: 1.3.0
      regex-not: 1.0.2
      snapdragon: 0.8.2
      to-regex: 3.0.2
    dev: true
    engines:
      node: '>=0.10.0'
    resolution:
      integrity: sha512-fpoe2T0RbHwBTBUOftAfBPaDEi06ufaUai0mE6Yn1kacc3SnTErfb/h+X94VXzI64rKFHYImXSvdwGGCmwOqCA==
  /napi-build-utils/1.0.2:
    dev: true
    resolution:
      integrity: sha512-ONmRUqK7zj7DWX0D9ADe03wbwOBZxNAfF20PlGfCWQcD3+/MakShIHrMqx9YwPTfxDdF1zLeL+RGZiR9kGMLdg==
  /natural-compare/1.4.0:
    dev: true
    resolution:
      integrity: sha1-Sr6/7tdUHywnrPspvbvRXI1bpPc=
  /needle/2.5.0:
    dependencies:
      debug: 3.2.6
      iconv-lite: 0.4.24
      sax: 1.2.4
    dev: true
    engines:
      node: '>= 4.4.x'
    hasBin: true
    resolution:
      integrity: sha512-o/qITSDR0JCyCKEQ1/1bnUXMmznxabbwi/Y4WwJElf+evwJNFNwIDMCCt5IigFVxgeGBJESLohGtIS9gEzo1fA==
  /negotiator/0.6.2:
    engines:
      node: '>= 0.6'
    resolution:
      integrity: sha512-hZXc7K2e+PgeI1eDBe/10Ard4ekbfrrqG8Ep+8Jmf4JID2bNg7NvCPOZN+kfF574pFQI7mum2AUqDidoKqcTOw==
  /new-github-issue-url/0.2.1:
    engines:
      node: '>=10'
    resolution:
      integrity: sha512-md4cGoxuT4T4d/HDOXbrUHkTKrp/vp+m3aOA7XXVYwNsUNMK49g3SQicTSeV5GIz/5QVGAeYRAOlyp9OvlgsYA==
  /nice-try/1.0.5:
    dev: true
    resolution:
      integrity: sha512-1nh45deeb5olNY7eX82BkPO7SSxR5SSYJiPTrTdFUVYwAl8CKMA5N9PjTYkHiRjisVcxcQ1HXdLhx2qxxJzLNQ==
  /node-abi/2.18.0:
    dependencies:
      semver: 5.7.1
    dev: true
    resolution:
      integrity: sha512-yi05ZoiuNNEbyT/xXfSySZE+yVnQW6fxPZuFbLyS1s6b5Kw3HzV2PHOM4XR+nsjzkHxByK+2Wg+yCQbe35l8dw==
  /node-fetch/2.6.0:
    engines:
      node: 4.x || >=6.0.0
    resolution:
      integrity: sha512-8dG4H5ujfvFiqDmVu9fQ5bOHUC15JMjMY/Zumv26oOvvVJjM67KF8koCWIabKQ1GJIa9r2mMZscBq/TbdOcmNA==
  /node-int64/0.4.0:
    dev: true
    resolution:
      integrity: sha1-h6kGXNs1XTGC2PlM4RGIuCXGijs=
  /node-modules-regexp/1.0.0:
    dev: true
    engines:
      node: '>=0.10.0'
    resolution:
      integrity: sha1-jZ2+KJZKSsVxLpExZCEHxx6Q7EA=
  /node-notifier/7.0.1:
    dependencies:
      growly: 1.3.0
      is-wsl: 2.2.0
      semver: 7.3.2
      shellwords: 0.1.1
      uuid: 7.0.3
      which: 2.0.2
    dev: true
    optional: true
    resolution:
      integrity: sha512-VkzhierE7DBmQEElhTGJIoiZa1oqRijOtgOlsXg32KrJRXsPy0NXFBqWGW/wTswnJlDCs5viRYaqWguqzsKcmg==
  /node-pre-gyp/0.11.0:
    dependencies:
      detect-libc: 1.0.3
      mkdirp: 0.5.5
      needle: 2.5.0
      nopt: 4.0.3
      npm-packlist: 1.4.8
      npmlog: 4.1.2
      rc: 1.2.8
      rimraf: 2.7.1
      semver: 5.7.1
      tar: 4.4.13
    dev: true
    hasBin: true
    resolution:
      integrity: sha512-TwWAOZb0j7e9eGaf9esRx3ZcLaE5tQ2lvYy1pb5IAaG1a2e2Kv5Lms1Y4hpj+ciXJRofIxxlt5haeQ/2ANeE0Q==
  /node-tcp-proxy/0.0.15:
    dependencies:
      commander: 2.20.3
    dev: true
    hasBin: true
    resolution:
      integrity: sha512-HMZkAXYsMt2uFGQaU0RyiDtrqwSroAQf0O++bj1ceCmiXEnLh8ri0jcF+2Ont4pMylQdQp1QFVwhrtP2i/fchg==
  /noop-logger/0.1.1:
    dev: true
    resolution:
      integrity: sha1-lKKxYzxPExdVMAfYlm/Q6EG2pMI=
  /nopt/4.0.3:
    dependencies:
      abbrev: 1.1.1
      osenv: 0.1.5
    dev: true
    hasBin: true
    resolution:
      integrity: sha512-CvaGwVMztSMJLOeXPrez7fyfObdZqNUK1cPAEzLHrTybIua9pMdmmPR5YwtfNftIOMv3DPUhFaxsZMNTQO20Kg==
  /normalize-package-data/2.5.0:
    dependencies:
      hosted-git-info: 2.8.8
      resolve: 1.17.0
      semver: 5.7.1
      validate-npm-package-license: 3.0.4
    resolution:
      integrity: sha512-/5CMN3T0R4XTj4DcGaexo+roZSdSFW/0AOOTROrjxzCG1wrWXEsGbRKevjlIL+ZDE4sZlJr5ED4YW0yqmkK+eA==
  /normalize-path/2.1.1:
    dependencies:
      remove-trailing-separator: 1.1.0
    dev: true
    engines:
      node: '>=0.10.0'
    resolution:
      integrity: sha1-GrKLVW4Zg2Oowab35vogE3/mrtk=
  /normalize-path/3.0.0:
    engines:
      node: '>=0.10.0'
    resolution:
      integrity: sha512-6eZs5Ls3WtCisHWp9S2GUy8dqkpGi4BVSz3GaqiE6ezub0512ESztXUwUB6C6IKbQkY2Pnb/mD4WYojCRwcwLA==
  /npm-bundled/1.1.1:
    dependencies:
      npm-normalize-package-bin: 1.0.1
    dev: true
    resolution:
      integrity: sha512-gqkfgGePhTpAEgUsGEgcq1rqPXA+tv/aVBlgEzfXwA1yiUJF7xtEt3CtVwOjNYQOVknDk0F20w58Fnm3EtG0fA==
  /npm-normalize-package-bin/1.0.1:
    dev: true
    resolution:
      integrity: sha512-EPfafl6JL5/rU+ot6P3gRSCpPDW5VmIzX959Ob1+ySFUuuYHWHekXpwdUZcKP5C+DS4GEtdJluwBjnsNDl+fSA==
  /npm-packlist/1.4.8:
    dependencies:
      ignore-walk: 3.0.3
      npm-bundled: 1.1.1
      npm-normalize-package-bin: 1.0.1
    dev: true
    resolution:
      integrity: sha512-5+AZgwru5IevF5ZdnFglB5wNlHG1AOOuw28WhUq8/8emhBmLv6jX5by4WJCh7lW0uSYZYS6DXqIsyZVIXRZU9A==
  /npm-run-path/2.0.2:
    dependencies:
      path-key: 2.0.1
    dev: true
    engines:
      node: '>=4'
    resolution:
      integrity: sha1-NakjLfo11wZ7TLLd8jV7GHFTbF8=
  /npm-run-path/4.0.1:
    dependencies:
      path-key: 3.1.1
    engines:
      node: '>=8'
    resolution:
      integrity: sha512-S48WzZW777zhNIrn7gxOlISNAqi9ZC/uQFnRdbeIHhZhCA6UqpkOT8T1G7BvfdgP4Er8gF4sUbaS0i7QvIfCWw==
  /npmlog/4.1.2:
    dependencies:
      are-we-there-yet: 1.1.5
      console-control-strings: 1.1.0
      gauge: 2.7.4
      set-blocking: 2.0.0
    dev: true
    resolution:
      integrity: sha512-2uUqazuKlTaSI/dC8AzicUck7+IrEaOnN/e0jd3Xtt1KcGpwx30v50mL7oPyr/h9bL3E4aZccVwpwP+5W9Vjkg==
  /number-is-nan/1.0.1:
    dev: true
    engines:
      node: '>=0.10.0'
    resolution:
      integrity: sha1-CXtgK1NCKlIsGvuHkDGDNpQaAR0=
  /nwsapi/2.2.0:
    dev: true
    resolution:
      integrity: sha512-h2AatdwYH+JHiZpv7pt/gSX1XoRGb7L/qSIeuqA6GwYoF9w1vP1cw42TO0aI2pNyshRK5893hNSl+1//vHK7hQ==
  /oauth-sign/0.9.0:
    dev: true
    resolution:
      integrity: sha512-fexhUFFPTGV8ybAtSIGbV6gOkSv8UtRbDBnAyLQw4QPKkgNlsH2ByPGtMUqdWkos6YCRmAqViwgZrJc/mRDzZQ==
  /object-assign/4.1.1:
    engines:
      node: '>=0.10.0'
    resolution:
      integrity: sha1-IQmtx5ZYh8/AXLvUQsrIv7s2CGM=
  /object-copy/0.1.0:
    dependencies:
      copy-descriptor: 0.1.1
      define-property: 0.2.5
      kind-of: 3.2.2
    dev: true
    engines:
      node: '>=0.10.0'
    resolution:
      integrity: sha1-fn2Fi3gb18mRpBupde04EnVOmYw=
  /object-inspect/1.7.0:
    dev: true
    resolution:
      integrity: sha512-a7pEHdh1xKIAgTySUGgLMx/xwDZskN1Ud6egYYN3EdRW4ZMPNEDUTF+hwy2LUC+Bl+SyLXANnwz/jyh/qutKUw==
  /object-keys/1.1.1:
    dev: true
    engines:
      node: '>= 0.4'
    resolution:
      integrity: sha512-NuAESUOUMrlIXOfHKzD6bpPu3tYt3xvjNdRIQ+FeT0lNb4K8WR70CaDxhuNguS2XG+GjkyMwOzsN5ZktImfhLA==
  /object-visit/1.0.1:
    dependencies:
      isobject: 3.0.1
    dev: true
    engines:
      node: '>=0.10.0'
    resolution:
      integrity: sha1-95xEk68MU3e1n+OdOV5BBC3QRbs=
  /object.assign/4.1.0:
    dependencies:
      define-properties: 1.1.3
      function-bind: 1.1.1
      has-symbols: 1.0.1
      object-keys: 1.1.1
    dev: true
    engines:
      node: '>= 0.4'
    resolution:
      integrity: sha512-exHJeq6kBKj58mqGyTQ9DFvrZC/eR6OwxzoM9YRoGBqrXYonaFyGiFMuc9VZrXf7DarreEwMpurG3dd+CNyW5w==
  /object.pick/1.3.0:
    dependencies:
      isobject: 3.0.1
    dev: true
    engines:
      node: '>=0.10.0'
    resolution:
      integrity: sha1-h6EKxMFpS9Lhy/U1kaZhQftd10c=
  /on-finished/2.3.0:
    dependencies:
      ee-first: 1.1.1
    engines:
      node: '>= 0.8'
    resolution:
      integrity: sha1-IPEzZIGwg811M3mSoWlxqi2QaUc=
  /once/1.4.0:
    dependencies:
      wrappy: 1.0.2
    resolution:
      integrity: sha1-WDsap3WWHUsROsF9nFC6753Xa9E=
  /onetime/2.0.1:
    dependencies:
      mimic-fn: 1.2.0
    engines:
      node: '>=4'
    resolution:
      integrity: sha1-BnQoIw/WdEOyeUsiu6UotoZ5YtQ=
  /onetime/5.1.0:
    dependencies:
      mimic-fn: 2.1.0
    engines:
      node: '>=6'
    resolution:
      integrity: sha512-5NcSkPHhwTVFIQN+TUqXoS5+dlElHXdpAWu9I0HP20YOtIi+aZ0Ct82jdlILDxjLEAWwvm+qj1m6aEtsDVmm6Q==
  /open/7.0.4:
    dependencies:
      is-docker: 2.0.0
      is-wsl: 2.2.0
    dev: false
    engines:
      node: '>=8'
    resolution:
      integrity: sha512-brSA+/yq+b08Hsr4c8fsEW2CRzk1BmfN3SAK/5VCHQ9bdoZJ4qa/+AfR0xHjlbbZUyPkUHs1b8x1RqdyZdkVqQ==
  /open/7.1.0:
    dependencies:
      is-docker: 2.0.0
      is-wsl: 2.2.0
    dev: true
    engines:
      node: '>=8'
    resolution:
      integrity: sha512-lLPI5KgOwEYCDKXf4np7y1PBEkj7HYIyP2DY8mVDRnx0VIIu6bNrRB0R66TuO7Mack6EnTNLm4uvcl1UoklTpA==
  /opencollective-postinstall/2.0.3:
    dev: true
    hasBin: true
    resolution:
      integrity: sha512-8AV/sCtuzUeTo8gQK5qDZzARrulB3egtLzFgteqB2tcT4Mw7B8Kt7JcDHmltjz6FOAHsvTevk70gZEbhM4ZS9Q==
  /optionator/0.8.3:
    dependencies:
      deep-is: 0.1.3
      fast-levenshtein: 2.0.6
      levn: 0.3.0
      prelude-ls: 1.1.2
      type-check: 0.3.2
      word-wrap: 1.2.3
    dev: true
    engines:
      node: '>= 0.8.0'
    resolution:
      integrity: sha512-+IW9pACdk3XWmmTXG8m3upGUJst5XRGzxMRjXzAuJ1XnIFNvfhjjIuYkDvysnPQ7qzqVzLt78BCruntqRhWQbA==
  /optionator/0.9.1:
    dependencies:
      deep-is: 0.1.3
      fast-levenshtein: 2.0.6
      levn: 0.4.1
      prelude-ls: 1.2.1
      type-check: 0.4.0
      word-wrap: 1.2.3
    dev: true
    engines:
      node: '>= 0.8.0'
    resolution:
      integrity: sha512-74RlY5FCnhq4jRxVUPKDaRwrVNXMqsGsiW6AJw4XK8hmtm10wC0ypZBLw5IIp85NZMr91+qd1RvvENwg7jjRFw==
  /os-homedir/1.0.2:
    dev: true
    engines:
      node: '>=0.10.0'
    resolution:
      integrity: sha1-/7xJiDNuDoM94MFox+8VISGqf7M=
  /os-tmpdir/1.0.2:
    dev: true
    engines:
      node: '>=0.10.0'
    resolution:
      integrity: sha1-u+Z0BseaqFxc/sdm/lc0VV36EnQ=
  /osenv/0.1.5:
    dependencies:
      os-homedir: 1.0.2
      os-tmpdir: 1.0.2
    dev: true
    resolution:
      integrity: sha512-0CWcCECdMVc2Rw3U5w9ZjqX6ga6ubk1xDVKxtBQPK7wis/0F2r9T6k4ydGYhecl7YUBxBVxhL5oisPsNxAPe2g==
  /p-each-series/2.1.0:
    dev: true
    engines:
      node: '>=8'
    resolution:
      integrity: sha512-ZuRs1miPT4HrjFa+9fRfOFXxGJfORgelKV9f9nNOWw2gl6gVsRaVDOQP0+MI0G0wGKns1Yacsu0GjOFbTK0JFQ==
  /p-filter/2.1.0:
    dependencies:
      p-map: 2.1.0
    engines:
      node: '>=8'
    resolution:
      integrity: sha512-ZBxxZ5sL2HghephhpGAQdoskxplTwr7ICaehZwLIlfL6acuVgZPm8yBNuRAFBGEqtD/hmUeq9eqLg2ys9Xr/yw==
  /p-finally/1.0.0:
    engines:
      node: '>=4'
    resolution:
      integrity: sha1-P7z7FbiZpEEjs0ttzBi3JDNqLK4=
  /p-is-promise/3.0.0:
    dev: true
    engines:
      node: '>=8'
    resolution:
      integrity: sha512-Wo8VsW4IRQSKVXsJCn7TomUaVtyfjVDn3nUP7kE967BQk0CwFpdbZs0X0uk5sW9mkBa9eNM7hCMaG93WUAwxYQ==
  /p-limit/2.3.0:
    dependencies:
      p-try: 2.2.0
    engines:
      node: '>=6'
    resolution:
      integrity: sha512-//88mFWSJx8lxCzwdAABTJL2MyWB12+eIY7MDL2SqLmAkeKU9qxRvWuSyTjm3FUmpBEMuFfckAIqEaVGUDxb6w==
  /p-locate/3.0.0:
    dependencies:
      p-limit: 2.3.0
    engines:
      node: '>=6'
    resolution:
      integrity: sha512-x+12w/To+4GFfgJhBEpiDcLozRJGegY+Ei7/z0tSLkMmxGZNybVMSfWj9aJn8Z5Fc7dBUNJOOVgPv2H7IwulSQ==
  /p-locate/4.1.0:
    dependencies:
      p-limit: 2.3.0
    engines:
      node: '>=8'
    resolution:
      integrity: sha512-R79ZZ/0wAxKGu3oYMlz8jy/kbhsNrS7SKZ7PxEHBgJ5+F2mtFW2fK2cOtBh1cHYkQsbzFV7I+EoRKe6Yt0oK7A==
  /p-map/2.1.0:
    engines:
      node: '>=6'
    resolution:
      integrity: sha512-y3b8Kpd8OAN444hxfBbFfj1FY/RjtTd8tzYwhUqNYXx0fXx2iX4maP4Qr6qhIKbQXI02wTLAda4fYUbDagTUFw==
  /p-map/3.0.0:
    dependencies:
      aggregate-error: 3.0.1
    dev: true
    engines:
      node: '>=8'
    resolution:
      integrity: sha512-d3qXVTF/s+W+CdJ5A29wywV2n8CQQYahlgz2bFiA+4eVNJbHJodPZ+/gXwPGh0bOqA+j8S+6+ckmvLGPk1QpxQ==
  /p-map/4.0.0:
    dependencies:
      aggregate-error: 3.0.1
    engines:
      node: '>=10'
    resolution:
      integrity: sha512-/bjOqmgETBYB5BoEeGVea8dmvHb2m9GLy1E9W43yeyfP6QQCZGFNa+XRceJEuDB6zqr+gKpIAmlLebMpykw/MQ==
  /p-queue/6.4.0:
    dependencies:
      eventemitter3: 4.0.4
      p-timeout: 3.2.0
    dev: false
    engines:
      node: '>=8'
    resolution:
      integrity: sha512-X7ddxxiQ+bLR/CUt3/BVKrGcJDNxBr0pEEFKHHB6vTPWNUhgDv36GpIH18RmGM3YGPpBT+JWGjDDqsVGuF0ERw==
  /p-queue/6.6.0:
    dependencies:
      eventemitter3: 4.0.4
      p-timeout: 3.2.0
    engines:
      node: '>=8'
    resolution:
      integrity: sha512-zPHXPNy9jZsiym0PpJjvnHQysx1fSd/QdaNVwiDRLU2KFChD6h9CkCB6b8i3U8lBwJyA+mHgNZCzcy77glUssQ==
  /p-reduce/2.1.0:
    dev: true
    engines:
      node: '>=8'
    resolution:
      integrity: sha512-2USApvnsutq8uoxZBGbbWM0JIYLiEMJ9RlaN7fAzVNb9OZN0SHjjTTfIcb667XynS5Y1VhwDJVDa72TnPzAYWw==
  /p-retry/4.2.0:
    dependencies:
      '@types/retry': 0.12.0
      retry: 0.12.0
    engines:
      node: '>=8'
    resolution:
      integrity: sha512-jPH38/MRh263KKcq0wBNOGFJbm+U6784RilTmHjB/HM9kH9V8WlCpVUcdOmip9cjXOh6MxZ5yk1z2SjDUJfWmA==
  /p-timeout/3.2.0:
    dependencies:
      p-finally: 1.0.0
    engines:
      node: '>=8'
    resolution:
      integrity: sha512-rhIwUycgwwKcP9yTOOFK/AKsAopjjCakVqLHePO3CC6Mir1Z99xT+R63jZxAT5lFZLa2inS5h+ZS2GvR99/FBg==
  /p-try/2.2.0:
    engines:
      node: '>=6'
    resolution:
      integrity: sha512-R4nPAVTAU0B9D35/Gk3uJf/7XYbQcyohSKdvAxIRSNghFl4e71hVoGnBNQz9cWaXxO2I10KTC+3jMdvvoKw6dQ==
  /packet-reader/1.0.0:
    dev: true
    resolution:
      integrity: sha512-HAKu/fG3HpHFO0AA8WE8q2g+gBJaZ9MG7fcKk+IJPLTGAD6Psw4443l+9DGRbOIh3/aXr7Phy0TjilYivJo5XQ==
  /packwatch/2.0.0:
    dev: true
    hasBin: true
    resolution:
      integrity: sha512-44f/FnFB4/J+91jexax5moI1rse6cQqr+q38ObaraBIFBzOBYf0O6sx6ZV3jpr/l8Zi+Vt555ra+erONGpngMQ==
  /parent-module/1.0.1:
    dependencies:
      callsites: 3.1.0
    dev: true
    engines:
      node: '>=6'
    resolution:
      integrity: sha512-GQ2EWRpQV8/o+Aw8YqtfZZPfNRWZYkbidE9k5rpl/hC3vtHHBfGm2Ifi6qWV+coDGkrUKZAxE3Lot5kcsRlh+g==
  /parse-git-config/1.1.1:
    dependencies:
      extend-shallow: 2.0.1
      fs-exists-sync: 0.1.0
      git-config-path: 1.0.1
      ini: 1.3.5
    dev: false
    engines:
      node: '>=0.10.0'
    resolution:
      integrity: sha1-06mYQxcTL1c5hxK7pDjhKVkN34w=
  /parse-json/5.0.0:
    dependencies:
      '@babel/code-frame': 7.10.4
      error-ex: 1.3.2
      json-parse-better-errors: 1.0.2
      lines-and-columns: 1.1.6
    dev: true
    engines:
      node: '>=8'
    resolution:
      integrity: sha512-OOY5b7PAEFV0E2Fir1KOkxchnZNCdowAJgQ5NuxjpBKTRP3pQhwkrkxqQjeoKJ+fO7bCpmIZaogI4eZGDMEGOw==
  /parse-json/5.0.1:
    dependencies:
      '@babel/code-frame': 7.10.4
      error-ex: 1.3.2
      json-parse-better-errors: 1.0.2
      lines-and-columns: 1.1.6
    engines:
      node: '>=8'
    resolution:
      integrity: sha512-ztoZ4/DYeXQq4E21v169sC8qWINGpcosGv9XhTDvg9/hWvx/zrFkc9BiWxR58OJLHGk28j5BL0SDLeV2WmFZlQ==
  /parse-passwd/1.0.0:
    dev: false
    engines:
      node: '>=0.10.0'
    resolution:
      integrity: sha1-bVuTSkVpk7I9N/QKOC1vFmao5cY=
  /parse5/5.1.1:
    dev: true
    resolution:
      integrity: sha512-ugq4DFI0Ptb+WWjAdOK16+u/nHfiIrcE+sh8kZMaM0WllQKLI9rOUq6c2b7cwPkXdzfQESqvoqK6ug7U/Yyzug==
  /parseurl/1.3.3:
    engines:
      node: '>= 0.8'
    resolution:
      integrity: sha512-CiyeOxFT/JZyN5m0z9PfXw4SCBJ6Sygz1Dpl0wqjlhDEGGBP1GnsUVEL0p63hoG1fcj3fHynXi9NYO4nWOL+qQ==
  /pascalcase/0.1.1:
    dev: true
    engines:
      node: '>=0.10.0'
    resolution:
      integrity: sha1-s2PlXoAGym/iF4TS2yK9FdeRfxQ=
  /path-exists/3.0.0:
    engines:
      node: '>=4'
    resolution:
      integrity: sha1-zg6+ql94yxiSXqfYENe1mwEP1RU=
  /path-exists/4.0.0:
    engines:
      node: '>=8'
    resolution:
      integrity: sha512-ak9Qy5Q7jYb2Wwcey5Fpvg2KoAc/ZIhLSLOSBmRmygPsGwkVVt0fZa0qrtMz+m6tJTAHfZQ8FnmB4MG4LWy7/w==
  /path-is-absolute/1.0.1:
    engines:
      node: '>=0.10.0'
    resolution:
      integrity: sha1-F0uSaHNVNP+8es5r9TpanhtcX18=
  /path-key/2.0.1:
    dev: true
    engines:
      node: '>=4'
    resolution:
      integrity: sha1-QRyttXTFoUDTpLGRDUDYDMn0C0A=
  /path-key/3.1.1:
    engines:
      node: '>=8'
    resolution:
      integrity: sha512-ojmeN0qd+y0jszEtoY48r0Peq5dwMEkIlCOu6Q5f41lfkswXuKtYrhgoTpLnyIcHm24Uhqx+5Tqm2InSwLhE6Q==
  /path-parse/1.0.6:
    resolution:
      integrity: sha512-GSmOT2EbHrINBf9SR7CDELwlJ8AENk3Qn7OikK4nFYAu3Ote2+JYNVvkpAEQm3/TLNEJFD/xZJjzyxg3KBWOzw==
  /path-to-regexp/0.1.7:
    resolution:
      integrity: sha1-32BBeABfUi8V60SQ5yR6G/qmf4w=
  /path-type/4.0.0:
    engines:
      node: '>=8'
    resolution:
      integrity: sha512-gDKb8aZMDeD/tZWs9P6+q0J9Mwkdl6xMV8TjnGP3qJVJ06bdMgkbBlLU8IdfOsIsFz2BW1rNVT3XuNEl8zPAvw==
  /pause-stream/0.0.11:
    dependencies:
      through: 2.3.8
    dev: false
    resolution:
      integrity: sha1-/lo0sMvOErWqaitAPuLnO2AvFEU=
  /performance-now/2.1.0:
    dev: true
    resolution:
      integrity: sha1-Ywn04OX6kT7BxpMHrjZLSzd8nns=
  /pg-connection-string/2.3.0:
    dev: true
    resolution:
      integrity: sha512-ukMTJXLI7/hZIwTW7hGMZJ0Lj0S2XQBCJ4Shv4y1zgQ/vqVea+FLhzywvPj0ujSuofu+yA4MYHGZPTsgjBgJ+w==
  /pg-int8/1.0.1:
    dev: true
    engines:
      node: '>=4.0.0'
    resolution:
      integrity: sha512-WCtabS6t3c8SkpDBUlb1kjOs7l66xsGdKpIPZsg4wR+B3+u9UAum2odSsF9tnvxg80h4ZxLWMy4pRjOsFIqQpw==
  /pg-pool/3.2.1_pg@8.3.0:
    dependencies:
      pg: 8.3.0_pg@8.3.0
    dev: true
    peerDependencies:
      pg: '>=8.0'
    resolution:
      integrity: sha512-BQDPWUeKenVrMMDN9opfns/kZo4lxmSWhIqo+cSAF7+lfi9ZclQbr9vfnlNaPr8wYF3UYjm5X0yPAhbcgqNOdA==
  /pg-protocol/1.2.5:
    dev: true
    resolution:
      integrity: sha512-1uYCckkuTfzz/FCefvavRywkowa6M5FohNMF5OjKrqo9PSR8gYc8poVmwwYQaBxhmQdBjhtP514eXy9/Us2xKg==
  /pg-types/2.2.0:
    dependencies:
      pg-int8: 1.0.1
      postgres-array: 2.0.0
      postgres-bytea: 1.0.0
      postgres-date: 1.0.5
      postgres-interval: 1.2.0
    dev: true
    engines:
      node: '>=4'
    resolution:
      integrity: sha512-qTAAlrEsl8s4OiEQY69wDvcMIdQN6wdz5ojQiOy6YRMuynxenON0O5oCpJI6lshc6scgAY8qvJ2On/p+CXY0GA==
  /pg/8.3.0_pg@8.3.0:
    dependencies:
      buffer-writer: 2.0.0
      packet-reader: 1.0.0
      pg-connection-string: 2.3.0
      pg-pool: 3.2.1_pg@8.3.0
      pg-protocol: 1.2.5
      pg-types: 2.2.0
      pgpass: 1.0.2
      semver: 4.3.2
    dev: true
    engines:
      node: '>= 8.0.0'
    peerDependencies:
      pg: '*'
    resolution:
      integrity: sha512-jQPKWHWxbI09s/Z9aUvoTbvGgoj98AU7FDCcQ7kdejupn/TcNpx56v2gaOTzXkzOajmOEJEdi9eTh9cA2RVAjQ==
  /pgpass/1.0.2:
    dependencies:
      split: 1.0.1
    dev: true
    resolution:
      integrity: sha1-Knu0G2BltnkH6R2hsHwYR8h3swY=
  /picomatch/2.2.2:
    engines:
      node: '>=8.6'
    resolution:
      integrity: sha512-q0M/9eZHzmr0AulXyPwNfZjtwZ/RBZlbN3K3CErVrk50T2ASYI7Bye0EvekFY3IP1Nt2DHu0re+V2ZHIpMkuWg==
  /pirates/4.0.1:
    dependencies:
      node-modules-regexp: 1.0.0
    dev: true
    engines:
      node: '>= 6'
    resolution:
      integrity: sha512-WuNqLTbMI3tmfef2TKxlQmAiLHKtFhlsCZnPIpuv2Ow0RDVO8lfy1Opf4NUzlMXLjPl+Men7AuVdX6TA+s+uGA==
  /pkg-dir/4.2.0:
    dependencies:
      find-up: 4.1.0
    engines:
      node: '>=8'
    resolution:
      integrity: sha512-HRDzbaKjC+AOWVXxAU/x54COGeIv9eb+6CkDSQoNTt4XyWoIJvuPsXizxu/Fr23EiekbtZwmh1IcIG/l/a10GQ==
  /pkg-fetch/2.6.9:
    dependencies:
      '@babel/runtime': 7.10.2
      byline: 5.0.0
      chalk: 3.0.0
      expand-template: 2.0.3
      fs-extra: 8.1.0
      minimist: 1.2.5
      progress: 2.0.3
      request: 2.88.2
      request-progress: 3.0.0
      semver: 6.3.0
      unique-temp-dir: 1.0.0
    dev: true
    hasBin: true
    resolution:
      integrity: sha512-EnVR8LRILXBvaNP+wJOSY02c3+qDDfyEyR+aqAHLhcc9PBnbxFT9UZ1+If49goPQzQPn26TzF//fc6KXZ0aXEg==
  /pkg-up/3.1.0:
    dependencies:
      find-up: 3.0.0
    engines:
      node: '>=8'
    resolution:
      integrity: sha512-nDywThFk1i4BQK4twPQ6TA4RT8bDY96yeuCVBWL3ePARCiEKDRSrNGbFIgUJpLp+XeIR65v8ra7WuJOFUBtkMA==
  /pkg/4.4.9:
    dependencies:
      '@babel/parser': 7.10.2
      '@babel/runtime': 7.10.2
      chalk: 3.0.0
      escodegen: 1.14.2
      fs-extra: 8.1.0
      globby: 11.0.1
      into-stream: 5.1.1
      minimist: 1.2.5
      multistream: 2.1.1
      pkg-fetch: 2.6.9
      progress: 2.0.3
      resolve: 1.17.0
      stream-meter: 1.0.4
    dev: true
    hasBin: true
    resolution:
      integrity: sha512-FK4GqHtcCY2PPPVaKViU0NyRzpo6gCS7tPKN5b7AkElqjAOCH1bsRKgohEnxThr6DWfTGByGqba2YHGR/BqbmA==
  /platform/1.3.5:
    dev: true
    resolution:
      integrity: sha512-TuvHS8AOIZNAlE77WUDiR4rySV/VMptyMfcfeoMgs4P8apaZM3JrnbzBiixKUv+XR6i+BXrQh8WAnjaSPFO65Q==
  /please-upgrade-node/3.2.0:
    dependencies:
      semver-compare: 1.0.0
    dev: true
    resolution:
      integrity: sha512-gQR3WpIgNIKwBMVLkpMUeR3e1/E1y42bqDQZfql+kDeXd8COYfM8PQA4X6y7a8u9Ua9FHmsrrmirW2vHs45hWg==
  /pluralize/8.0.0:
    dev: true
    engines:
      node: '>=4'
    resolution:
      integrity: sha512-Nc3IT5yHzflTfbjgqWcCPpo7DaKy4FnpB0l/zCAW0Tc7jxAiuqSxHasntB3D7887LSrA93kDJ9IXovxJYxyLCA==
  /posix-character-classes/0.1.1:
    dev: true
    engines:
      node: '>=0.10.0'
    resolution:
      integrity: sha1-AerA/jta9xoqbAL+q7jB/vfgDqs=
  /postgres-array/2.0.0:
    dev: true
    engines:
      node: '>=4'
    resolution:
      integrity: sha512-VpZrUqU5A69eQyW2c5CA1jtLecCsN2U/bD6VilrFDWq5+5UIEVO7nazS3TEcHf1zuPYO/sqGvUvW62g86RXZuA==
  /postgres-bytea/1.0.0:
    dev: true
    engines:
      node: '>=0.10.0'
    resolution:
      integrity: sha1-AntTPAqokOJtFy1Hz5zOzFIazTU=
  /postgres-date/1.0.5:
    dev: true
    engines:
      node: '>=0.10.0'
    resolution:
      integrity: sha512-pdau6GRPERdAYUQwkBnGKxEfPyhVZXG/JiS44iZWiNdSOWE09N2lUgN6yshuq6fVSon4Pm0VMXd1srUUkLe9iA==
  /postgres-interval/1.2.0:
    dependencies:
      xtend: 4.0.2
    dev: true
    engines:
      node: '>=0.10.0'
    resolution:
      integrity: sha512-9ZhXKM/rw350N1ovuWHbGxnGh/SNJ4cnxHiM0rxE4VN41wsg8P8zWn9hv/buK00RP4WvlOyr/RBDiptyxVbkZQ==
  /prebuild-install/5.3.5:
    dependencies:
      detect-libc: 1.0.3
      expand-template: 2.0.3
      github-from-package: 0.0.0
      minimist: 1.2.5
      mkdirp: 0.5.5
      napi-build-utils: 1.0.2
      node-abi: 2.18.0
      noop-logger: 0.1.1
      npmlog: 4.1.2
      pump: 3.0.0
      rc: 1.2.8
      simple-get: 3.1.0
      tar-fs: 2.1.0
      tunnel-agent: 0.6.0
      which-pm-runs: 1.0.0
    dev: true
    engines:
      node: '>=6'
    hasBin: true
    resolution:
      integrity: sha512-YmMO7dph9CYKi5IR/BzjOJlRzpxGGVo1EsLSUZ0mt/Mq0HWZIHOKHHcHdT69yG54C9m6i45GpItwRHpk0Py7Uw==
  /prelude-ls/1.1.2:
    dev: true
    engines:
      node: '>= 0.8.0'
    resolution:
      integrity: sha1-IZMqVJ9eUv/ZqCf1cOBL5iqX2lQ=
  /prelude-ls/1.2.1:
    dev: true
    engines:
      node: '>= 0.8.0'
    resolution:
      integrity: sha512-vkcDPrRZo1QZLbn5RLGPpg/WmIQ65qoWWhcGKf/b5eplkkarX0m9z8ppCat4mlOqUsWpyNuYgO3VRyrYHSzX5g==
  /prettier-linter-helpers/1.0.0:
    dependencies:
      fast-diff: 1.2.0
    dev: true
    engines:
      node: '>=6.0.0'
    resolution:
      integrity: sha512-GbK2cP9nraSSUF9N2XwUwqfzlAFlMNYYl+ShE/V+H8a9uNl/oUqB1w2EL54Jh0OlyRSd8RfWYJ3coVS4TROP2w==
  /prettier/2.0.5:
    dev: true
    engines:
      node: '>=10.13.0'
    hasBin: true
    resolution:
      integrity: sha512-7PtVymN48hGcO4fGjybyBSIWDsLU4H4XlvOHfq91pz9kkGlonzwTfYkaIEwiRg/dAJF9YlbsduBAgtYLi+8cFg==
  /pretty-format/25.5.0:
    dependencies:
      '@jest/types': 25.5.0
      ansi-regex: 5.0.0
      ansi-styles: 4.2.1
      react-is: 16.13.1
    dev: true
    engines:
      node: '>= 8.3'
    resolution:
      integrity: sha512-kbo/kq2LQ/A/is0PQwsEHM7Ca6//bGPPvU6UnsdDRSKTWxT/ru/xb88v4BJf6a69H+uTytOEsTusT9ksd/1iWQ==
  /pretty-format/26.2.0:
    dependencies:
      '@jest/types': 26.2.0
      ansi-regex: 5.0.0
      ansi-styles: 4.2.1
      react-is: 16.13.1
    dev: true
    engines:
      node: '>= 10.14.2'
    resolution:
      integrity: sha512-qi/8IuBu2clY9G7qCXgCdD1Bf9w+sXakdHTRToknzMtVy0g7c4MBWaZy7MfB7ndKZovRO6XRwJiAYqq+MC7SDA==
  /prettysize/2.0.0:
    resolution:
      integrity: sha512-VVtxR7sOh0VsG8o06Ttq5TrI1aiZKmC+ClSn4eBPaNf4SHr5lzbYW+kYGX3HocBL/MfpVrRfFZ9V3vCbLaiplg==
  /process-nextick-args/2.0.1:
    resolution:
      integrity: sha512-3ouUOpQhtgrbOa17J7+uxOTpITYWaGP7/AhoR3+A+/1e9skrzelGi/dXzEYyvbxubEF6Wn2ypscTKiKJFFn1ag==
  /progress/2.0.3:
    engines:
      node: '>=0.4.0'
    resolution:
      integrity: sha512-7PiHtLll5LdnKIMw100I+8xJXR5gW2QwWYkT6iJva0bXitZKa/XMrSbdmg3r2Xnaidz9Qumd0VPaMrZlF9V9sA==
  /promise.allsettled/1.0.2:
    dependencies:
      array.prototype.map: 1.0.2
      define-properties: 1.1.3
      es-abstract: 1.17.6
      function-bind: 1.1.1
      iterate-value: 1.0.2
    dev: true
    engines:
      node: '>= 0.4'
    resolution:
      integrity: sha512-UpcYW5S1RaNKT6pd+s9jp9K9rlQge1UXKskec0j6Mmuq7UJCvlS2J2/s/yuPN8ehftf9HXMxWlKiPbGGUzpoRg==
  /prompts/2.3.2:
    dependencies:
      kleur: 3.0.3
      sisteransi: 1.0.5
    engines:
      node: '>= 6'
    resolution:
      integrity: sha512-Q06uKs2CkNYVID0VqwfAl9mipo99zkBv/n2JtWY89Yxa3ZabWSrs0e2KTudKVa3peLUvYXMefDqIleLPVUBZMA==
  /prop-types/15.7.2:
    dependencies:
      loose-envify: 1.4.0
      object-assign: 4.1.1
      react-is: 16.13.1
    resolution:
      integrity: sha512-8QQikdH7//R2vurIJSutZ1smHYTcLpRWEOlHnzcWHmBYrOGUysKwSsrC89BCiFj3CbrfJ/nXFdJepOVrY1GCHQ==
  /proxy-addr/2.0.6:
    dependencies:
      forwarded: 0.1.2
      ipaddr.js: 1.9.1
    engines:
      node: '>= 0.10'
    resolution:
      integrity: sha512-dh/frvCBVmSsDYzw6n926jv974gddhkFPfiN8hPOi30Wax25QZyZEGveluCgliBnqmuM+UJmBErbAUFIoDbjOw==
  /prr/1.0.1:
    dev: true
    resolution:
      integrity: sha1-0/wRS6BplaRexok/SEzrHXj19HY=
  /ps-tree/1.2.0:
    dependencies:
      event-stream: 3.3.4
    dev: false
    engines:
      node: '>= 0.10'
    hasBin: true
    resolution:
      integrity: sha512-0VnamPPYHl4uaU/nSFeZZpR21QAWRz+sRv4iW9+v/GS/J5U5iZB5BNN6J0RMoOvdx2gWM2+ZFMIm58q24e4UYA==
  /psl/1.8.0:
    dev: true
    resolution:
      integrity: sha512-RIdOzyoavK+hA18OGGWDqUTsCLhtA7IcZ/6NCs4fFJaHBDab+pDDmDIByWFRQJq2Cd7r1OoQxBGKOaztq+hjIQ==
  /pump/3.0.0:
    dependencies:
      end-of-stream: 1.4.4
      once: 1.4.0
    resolution:
      integrity: sha512-LwZy+p3SFs1Pytd/jYct4wpv49HiYCqd9Rlc5ZVdk0V+8Yzv6jR5Blk3TRmPL1ft69TxP0IMZGJ+WPFU2BFhww==
  /punycode/2.1.1:
    engines:
      node: '>=6'
    resolution:
      integrity: sha512-XRsRjdf+j5ml+y/6GKHPZbrF/8p2Yga0JPtdqTIY2Xe5ohJPD9saDJJLPvp9+NSBprVvevdXZybnj2cv8OEd0A==
  /qs/6.5.2:
    dev: true
    engines:
      node: '>=0.6'
    resolution:
      integrity: sha512-N5ZAX4/LxJmF+7wN74pUD6qAh9/wnvdQcjq9TZjevvXzSUo7bfmw91saqMjzGS2xq91/odN2dW/WOl7qQHNDGA==
  /qs/6.7.0:
    engines:
      node: '>=0.6'
    resolution:
      integrity: sha512-VCdBRNFTX1fyE7Nb6FYoURo/SPe62QCaAyzJvUjwRaIsc+NePBEniHlvxFmmX56+HZphIGtV0XeCirBtpDrTyQ==
  /querystringify/2.1.1:
    resolution:
      integrity: sha512-w7fLxIRCRT7U8Qu53jQnJyPkYZIaR4n5151KMfcJlO/A9397Wxb1amJvROTK6TOnp7PfoAmg/qXiNHI+08jRfA==
  /quick-lru/4.0.1:
    dev: true
    engines:
      node: '>=8'
    resolution:
      integrity: sha512-ARhCpm70fzdcvNQfPoy49IaanKkTlRWF2JMzqhcJbhSFRZv7nPTvZJdcY7301IPmvW+/p0RgIWnQDLJxifsQ7g==
  /quote/0.4.0:
    dev: true
    resolution:
      integrity: sha1-EIOSF/bBNiuJGUBE0psjP9fzLwE=
  /ramda/0.26.1:
    dev: true
    resolution:
      integrity: sha512-hLWjpy7EnsDBb0p+Z3B7rPi3GDeRG5ZtiI33kJhTt+ORCd38AbAIjB/9zRIUoeTbE/AVX5ZkU7m6bznsvrf8eQ==
  /ramda/0.27.0:
    dev: true
    resolution:
      integrity: sha512-pVzZdDpWwWqEVVLshWUHjNwuVP7SfcmPraYuqocJp1yo2U1R7P+5QAfDhdItkuoGqIBnBYrtPp7rEPqDn9HlZA==
  /randombytes/2.1.0:
    dependencies:
      safe-buffer: 5.2.1
    dev: true
    resolution:
      integrity: sha512-vYl3iOX+4CKUWuxGi9Ukhie6fsqXqS9FE2Zaic4tNFD2N2QQaXOMFbuKK4QmDHC0JO6B1Zp41J0LpT0oR68amQ==
  /range-parser/1.2.1:
    engines:
      node: '>= 0.6'
    resolution:
      integrity: sha512-Hrgsx+orqoygnmhFbKaHE6c296J+HTAQXoxEF6gNupROmmGJRoyzfG3ccAveqCBrwr/2yxQ5BVd/GTl5agOwSg==
  /raw-body/2.4.0:
    dependencies:
      bytes: 3.1.0
      http-errors: 1.7.2
      iconv-lite: 0.4.24
      unpipe: 1.0.0
    engines:
      node: '>= 0.8'
    resolution:
      integrity: sha512-4Oz8DUIwdvoa5qMJelxipzi/iJIi40O5cGV1wNYp5hvZP8ZN0T+jiNkL0QepXs+EsQ9XJ8ipEDoiH70ySUJP3Q==
  /rc/1.2.8:
    dependencies:
      deep-extend: 0.6.0
      ini: 1.3.5
      minimist: 1.2.5
      strip-json-comments: 2.0.1
    dev: true
    hasBin: true
    resolution:
      integrity: sha512-y3bGgqKj3QBdxLbLkomlohkvsA8gdAiUQlSBJnBhfn+BPxg4bc62d8TcBW15wavDfgexCgccckhcZvywyQYPOw==
  /react-is/16.13.1:
    resolution:
      integrity: sha512-24e6ynE2H+OKt4kqsOvNd8kBpV65zoxbA4BVsEOB3ARVWQki/DHzaUoC5KuON/BiccDaCCTZBuOcfZs70kR8bQ==
  /react-reconciler/0.24.0_react@16.11.0:
    dependencies:
      loose-envify: 1.4.0
      object-assign: 4.1.1
      prop-types: 15.7.2
      react: 16.11.0
      scheduler: 0.18.0
    engines:
      node: '>=0.10.0'
    peerDependencies:
      react: ^16.0.0
    resolution:
      integrity: sha512-gAGnwWkf+NOTig9oOowqid9O0HjTDC+XVGBCAmJYYJ2A2cN/O4gDdIuuUQjv8A4v6GDwVfJkagpBBLW5OW9HSw==
  /react/16.11.0:
    dependencies:
      loose-envify: 1.4.0
      object-assign: 4.1.1
      prop-types: 15.7.2
    engines:
      node: '>=0.10.0'
    resolution:
      integrity: sha512-M5Y8yITaLmU0ynd0r1Yvfq98Rmll6q8AxaEe88c8e7LxO8fZ2cNgmFt0aGAS9wzf1Ao32NKXtCl+/tVVtkxq6g==
  /read-pkg-up/7.0.1:
    dependencies:
      find-up: 4.1.0
      read-pkg: 5.2.0
      type-fest: 0.8.1
    engines:
      node: '>=8'
    resolution:
      integrity: sha512-zK0TB7Xd6JpCLmlLmufqykGE+/TlOePD6qKClNW7hHDKFh/J7/7gCWGR7joEQEW1bKq3a3yUZSObOoWLFQ4ohg==
  /read-pkg/5.2.0:
    dependencies:
      '@types/normalize-package-data': 2.4.0
      normalize-package-data: 2.5.0
      parse-json: 5.0.1
      type-fest: 0.6.0
    engines:
      node: '>=8'
    resolution:
      integrity: sha512-Ug69mNOpfvKDAc2Q8DRpMjjzdtrnv9HcSMX+4VsZxD1aZ6ZzrIE7rlzXBtWTyhULSMKg076AW6WR5iZpD0JiOg==
  /readable-stream/2.3.7:
    dependencies:
      core-util-is: 1.0.2
      inherits: 2.0.4
      isarray: 1.0.0
      process-nextick-args: 2.0.1
      safe-buffer: 5.1.2
      string_decoder: 1.1.1
      util-deprecate: 1.0.2
    resolution:
      integrity: sha512-Ebho8K4jIbHAxnuxi7o42OrZgF/ZTNcsZj6nRKyUmkhLFq8CHItp/fy6hQZuZmP/n3yZ9VBUbp4zz/mX8hmYPw==
  /readable-stream/3.6.0:
    dependencies:
      inherits: 2.0.4
      string_decoder: 1.3.0
      util-deprecate: 1.0.2
    engines:
      node: '>= 6'
    resolution:
      integrity: sha512-BViHy7LKeTz4oNnkcLJ+lVSL6vpiFeX6/d3oSH8zCW7UxP2onchk+vTGB143xuFjHS3deTgkKoXXymXqymiIdA==
  /readdirp/3.3.0:
    dependencies:
      picomatch: 2.2.2
    dev: true
    engines:
      node: '>=8.10.0'
    resolution:
      integrity: sha512-zz0pAkSPOXXm1viEwygWIPSPkcBYjW1xU5j/JBh5t9bGCJwa6f9+BJa6VaB2g+b55yVrmXzqkyLf4xaWYM0IkQ==
  /redent/3.0.0:
    dependencies:
      indent-string: 4.0.0
      strip-indent: 3.0.0
    dev: true
    engines:
      node: '>=8'
    resolution:
      integrity: sha512-6tDA8g98We0zd0GvVeMT9arEOnTw9qM03L9cJXaCjrip1OO764RDBLBfrB4cwzNGDj5OA5ioymC9GkizgWJDUg==
  /redis-commands/1.5.0:
    dev: true
    resolution:
      integrity: sha512-6KxamqpZ468MeQC3bkWmCB1fp56XL64D4Kf0zJSwDZbVLLm7KFkoIcHrgRvQ+sk8dnhySs7+yBg94yIkAK7aJg==
  /redis-errors/1.2.0:
    dev: true
    engines:
      node: '>=4'
    resolution:
      integrity: sha1-62LSrbFeTq9GEMBK/hUpOEJQq60=
  /redis-lock/0.1.4:
    dev: true
    engines:
      node: '>=0.6'
    resolution:
      integrity: sha512-7/+zu86XVQfJVx1nHTzux5reglDiyUCDwmW7TSlvVezfhH2YLc/Rc8NE0ejQG+8/0lwKzm29/u/4+ogKeLosiA==
  /redis-parser/3.0.0:
    dependencies:
      redis-errors: 1.2.0
    dev: true
    engines:
      node: '>=4'
    resolution:
      integrity: sha1-tm2CjNyv5rS4pCin3vTGvKwxyLQ=
  /redis/3.0.2:
    dependencies:
      denque: 1.4.1
      redis-commands: 1.5.0
      redis-errors: 1.2.0
      redis-parser: 3.0.0
    dev: true
    engines:
      node: '>=6'
    resolution:
      integrity: sha512-PNhLCrjU6vKVuMOyFu7oSP296mwBkcE6lrAjruBYG5LgdSqtRBoVQIylrMyVZD/lkF24RSNNatzvYag6HRBHjQ==
  /regenerator-runtime/0.13.5:
    dev: true
    resolution:
      integrity: sha512-ZS5w8CpKFinUzOwW3c83oPeVXoNsrLsaCoLtJvAClH135j/R77RuymhiSErhm2lKcwSCIpmvIWSbDkIfAqKQlA==
  /regex-not/1.0.2:
    dependencies:
      extend-shallow: 3.0.2
      safe-regex: 1.1.0
    dev: true
    engines:
      node: '>=0.10.0'
    resolution:
      integrity: sha512-J6SDjUgDxQj5NusnOtdFxDwN/+HWykR8GELwctJ7mdqhcyy1xEc4SRFHUXvxTp661YaVKAjfRLZ9cCqS6tn32A==
  /regexpp/3.1.0:
    dev: true
    engines:
      node: '>=8'
    resolution:
      integrity: sha512-ZOIzd8yVsQQA7j8GCSlPGXwg5PfmA1mrq0JP4nGhh54LaKN3xdai/vHUDu74pKwV8OxseMS65u2NImosQcSD0Q==
  /remove-trailing-separator/1.1.0:
    dev: true
    resolution:
      integrity: sha1-wkvOKig62tW8P1jg1IJJuSN52O8=
  /repeat-element/1.1.3:
    dev: true
    engines:
      node: '>=0.10.0'
    resolution:
      integrity: sha512-ahGq0ZnV5m5XtZLMb+vP76kcAM5nkLqk0lpqAuojSKGgQtn4eRi4ZZGm2olo2zKFH+sMsWaqOCW1dqAnOru72g==
  /repeat-string/1.6.1:
    dev: true
    engines:
      node: '>=0.10'
    resolution:
      integrity: sha1-jcrkcOHIirwtYA//Sndihtp15jc=
  /request-progress/3.0.0:
    dependencies:
      throttleit: 1.0.0
    dev: true
    resolution:
      integrity: sha1-TKdUCBx/7GP1BeT6qCWqBs1mnb4=
  /request-promise-core/1.1.3_request@2.88.2:
    dependencies:
      lodash: 4.17.19
      request: 2.88.2
    dev: true
    engines:
      node: '>=0.10.0'
    peerDependencies:
      request: ^2.34
    resolution:
      integrity: sha512-QIs2+ArIGQVp5ZYbWD5ZLCY29D5CfWizP8eWnm8FoGD1TX61veauETVQbrV60662V0oFBkrDOuaBI8XgtuyYAQ==
  /request-promise-native/1.0.8_request@2.88.2:
    dependencies:
      request: 2.88.2
      request-promise-core: 1.1.3_request@2.88.2
      stealthy-require: 1.1.1
      tough-cookie: 2.5.0
    deprecated: 'request-promise-native has been deprecated because it extends the now deprecated request package, see https://github.com/request/request/issues/3142'
    dev: true
    engines:
      node: '>=0.12.0'
    peerDependencies:
      request: ^2.34
    resolution:
      integrity: sha512-dapwLGqkHtwL5AEbfenuzjTYg35Jd6KPytsC2/TLkVMz8rm+tNt72MGUWT1RP/aYawMpN6HqbNGBQaRcBtjQMQ==
  /request/2.88.2:
    dependencies:
      aws-sign2: 0.7.0
      aws4: 1.10.0
      caseless: 0.12.0
      combined-stream: 1.0.8
      extend: 3.0.2
      forever-agent: 0.6.1
      form-data: 2.3.3
      har-validator: 5.1.5
      http-signature: 1.2.0
      is-typedarray: 1.0.0
      isstream: 0.1.2
      json-stringify-safe: 5.0.1
      mime-types: 2.1.27
      oauth-sign: 0.9.0
      performance-now: 2.1.0
      qs: 6.5.2
      safe-buffer: 5.2.1
      tough-cookie: 2.5.0
      tunnel-agent: 0.6.0
      uuid: 3.4.0
    deprecated: 'request has been deprecated, see https://github.com/request/request/issues/3142'
    dev: true
    engines:
      node: '>= 6'
    resolution:
      integrity: sha512-MsvtOrfG9ZcrOwAW+Qi+F6HbD0CWXEh9ou77uOb7FM2WPhwT7smM833PzanhJLsgXjN89Ir6V2PczXNnMpwKhw==
  /require-directory/2.1.1:
    dev: true
    engines:
      node: '>=0.10.0'
    resolution:
      integrity: sha1-jGStX9MNqxyXbiNE/+f3kqam30I=
  /require-main-filename/2.0.0:
    dev: true
    resolution:
      integrity: sha512-NKN5kMDylKuldxYLSUfrbo5Tuzh4hd+2E8NPPX02mZtn1VuREQToYe/ZdlJy+J3uCpfaiGF05e7B8W0iXbQHmg==
  /requires-port/1.0.0:
    resolution:
      integrity: sha1-kl0mAdOaxIXgkc8NpcbmlNw9yv8=
  /resolve-cwd/3.0.0:
    dependencies:
      resolve-from: 5.0.0
    dev: true
    engines:
      node: '>=8'
    resolution:
      integrity: sha512-OrZaX2Mb+rJCpH/6CpSqt9xFVpN++x01XnN2ie9g6P5/3xelLAkXWVADpdz1IHD/KFfEXyE6V0U01OQ3UO2rEg==
  /resolve-from/4.0.0:
    dev: true
    engines:
      node: '>=4'
    resolution:
      integrity: sha512-pb/MYmXstAkysRFx8piNI1tGFNQIFA3vkE3Gq4EuA1dF6gHp/+vgZqsCGJapvy8N3Q+4o7FwvquPJcnZ7RYy4g==
  /resolve-from/5.0.0:
    engines:
      node: '>=8'
    resolution:
      integrity: sha512-qYg9KP24dD5qka9J47d0aVky0N+b4fTU89LN9iDnjB5waksiC49rvMB0PrUJQGoTmH50XPiqOvAjDfaijGxYZw==
  /resolve-pkg/2.0.0:
    dependencies:
      resolve-from: 5.0.0
    engines:
      node: '>=8'
    resolution:
      integrity: sha512-+1lzwXehGCXSeryaISr6WujZzowloigEofRB+dj75y9RRa/obVcYgbHJd53tdYw8pvZj8GojXaaENws8Ktw/hQ==
  /resolve-url/0.2.1:
    deprecated: 'https://github.com/lydell/resolve-url#deprecated'
    dev: true
    resolution:
      integrity: sha1-LGN/53yJOv0qZj/iGqkIAGjiBSo=
  /resolve/1.17.0:
    dependencies:
      path-parse: 1.0.6
    resolution:
      integrity: sha512-ic+7JYiV8Vi2yzQGFWOkiZD5Z9z7O2Zhm9XMaTxdJExKasieFCr+yXZ/WmXsckHiKl12ar0y6XiXDx3m4RHn1w==
  /restore-cursor/2.0.0:
    dependencies:
      onetime: 2.0.1
      signal-exit: 3.0.3
    engines:
      node: '>=4'
    resolution:
      integrity: sha1-n37ih/gv0ybU/RYpI9YhKe7g368=
  /restore-cursor/3.1.0:
    dependencies:
      onetime: 5.1.0
      signal-exit: 3.0.3
    engines:
      node: '>=8'
    resolution:
      integrity: sha512-l+sSefzHpj5qimhFSE5a8nufZYAM3sBSVMAPtYkmC+4EH2anSGaEMXSD0izRQbu9nfyQ9y5JrVmp7E8oZrUjvA==
  /ret/0.1.15:
    dev: true
    engines:
      node: '>=0.12'
    resolution:
      integrity: sha512-TTlYpa+OL+vMMNG24xSlQGEJ3B/RzEfUlLct7b5G/ytav+wPrplCpVMFuwzXbkecJrb6IYo1iFb0S9v37754mg==
  /retry/0.12.0:
    engines:
      node: '>= 4'
    resolution:
      integrity: sha1-G0KmJmoh8HQh0bC1S33BZ7AcATs=
  /reusify/1.0.4:
    engines:
      iojs: '>=1.0.0'
      node: '>=0.10.0'
    resolution:
      integrity: sha512-U9nH88a3fc/ekCF1l0/UP1IosiuIjyTh7hBvXVMHYgVcfGvt897Xguj2UOLDeI5BG2m7/uwyaLVT6fbtCwTyzw==
  /rimraf/2.6.3:
    dependencies:
      glob: 7.1.6
    dev: true
    hasBin: true
    resolution:
      integrity: sha512-mwqeW5XsA2qAejG46gYdENaxXjx9onRNCfn7L0duuP4hCuTIi/QO7PDK07KJfp1d+izWPrzEJDcSqBa0OZQriA==
  /rimraf/2.7.1:
    dependencies:
      glob: 7.1.6
    dev: true
    hasBin: true
    resolution:
      integrity: sha512-uWjbaKIK3T1OSVptzX7Nl6PvQ3qAGtKEtVRjRuazjfL3Bx5eI409VZSqgND+4UNnmzLVdPj9FqFJNPqBZFve4w==
  /rimraf/3.0.2:
    dependencies:
      glob: 7.1.6
    hasBin: true
    resolution:
      integrity: sha512-JZkJMZkAGFFPP2YqXZXPbMlMBgsxzE8ILs4lMIX/2o0L9UBw9O/Y3o6wFw/i9YLapcUJWwqbi3kdxIPdC62TIA==
  /rsvp/4.8.5:
    dev: true
    engines:
      node: 6.* || >= 7.*
    resolution:
      integrity: sha512-nfMOlASu9OnRJo1mbEk2cz0D56a1MBNrJ7orjRZQG10XDyuvwksKbuXNp6qa+kbn839HwjwhBzhFmdsaEAfauA==
  /run-parallel/1.1.9:
    resolution:
      integrity: sha512-DEqnSRTDw/Tc3FXf49zedI638Z9onwUotBMiUFKmrO2sdFKIbXamXGQ3Axd4qgphxKB4kw/qP1w5kTxnfU1B9Q==
  /rxjs/6.5.5:
    dependencies:
      tslib: 1.13.0
    dev: true
    engines:
      npm: '>=2.0.0'
    resolution:
      integrity: sha512-WfQI+1gohdf0Dai/Bbmk5L5ItH5tYqm3ki2c5GdWhKjalzjg93N3avFjVStyZZz+A2Em+ZxKH5bNghw9UeylGQ==
  /safe-buffer/5.1.2:
    resolution:
      integrity: sha512-Gd2UZBJDkXlY7GbJxfsE8/nvKkUEU1G38c1siN6QP6a9PT9MmHB8GnpscSmMJSoF8LOIrt8ud/wPtojys4G6+g==
  /safe-buffer/5.2.1:
    resolution:
      integrity: sha512-rp3So07KcdmmKbGvgaNxQSJr7bGVSVk5S9Eq1F+ppbRo70+YeaDxkw5Dd8NPN+GD6bjnYm2VuPuCXmpuYvmCXQ==
  /safe-regex/1.1.0:
    dependencies:
      ret: 0.1.15
    dev: true
    resolution:
      integrity: sha1-QKNmnzsHfR6UPURinhV91IAjvy4=
  /safer-buffer/2.1.2:
    resolution:
      integrity: sha512-YZo3K82SD7Riyi0E1EQPojLz7kpepnSQI9IyPbHHg1XXXevb5dJI7tpyN2ADxGcQbHG7vcyRHk0cbwqcQriUtg==
  /sane/4.1.0:
    dependencies:
      '@cnakazawa/watch': 1.0.4
      anymatch: 2.0.0
      capture-exit: 2.0.0
      exec-sh: 0.3.4
      execa: 1.0.0
      fb-watchman: 2.0.1
      micromatch: 3.1.10
      minimist: 1.2.5
      walker: 1.0.7
    dev: true
    engines:
      node: 6.* || 8.* || >= 10.*
    hasBin: true
    resolution:
      integrity: sha512-hhbzAgTIX8O7SHfp2c8/kREfEn4qO/9q8C9beyY6+tvZ87EpoZ3i1RIEvp27YBswnNbY9mWd6paKVmKbAgLfZA==
  /sax/1.2.4:
    dev: true
    resolution:
      integrity: sha512-NqVDv9TpANUjFm0N8uM5GxL36UgKi9/atZw+x7YFnQ8ckwFGKrl4xX4yWtrey3UJm5nP1kUbnYgLopqWNSRhWw==
  /saxes/5.0.1:
    dependencies:
      xmlchars: 2.2.0
    dev: true
    engines:
      node: '>=10'
    resolution:
      integrity: sha512-5LBh1Tls8c9xgGjw3QrMwETmTMVk0oFgvrFSvWx62llR2hcEInrKNZ2GZCCuuy2lvWrdl5jhbpeqc5hRYKFOcw==
  /scheduler/0.18.0:
    dependencies:
      loose-envify: 1.4.0
      object-assign: 4.1.1
    resolution:
      integrity: sha512-agTSHR1Nbfi6ulI0kYNK0203joW2Y5W4po4l+v03tOoiJKpTBbxpNhWDvqc/4IcOw+KLmSiQLTasZ4cab2/UWQ==
  /semver-compare/1.0.0:
    dev: true
    resolution:
      integrity: sha1-De4hahyUGrN+nvsXiPavxf9VN/w=
  /semver-regex/2.0.0:
    dev: true
    engines:
      node: '>=6'
    resolution:
      integrity: sha512-mUdIBBvdn0PLOeP3TEkMH7HHeUP3GjsXCwKarjv/kGmUFOYg1VqEemKhoQpWMu6X2I8kHeuVdGibLGkVK+/5Qw==
  /semver/4.3.2:
    dev: true
    hasBin: true
    resolution:
      integrity: sha1-x6BxWKgL7dBSNVt3DYLWZA+AO+c=
  /semver/5.7.1:
    hasBin: true
    resolution:
      integrity: sha512-sauaDf/PZdVgrLTNYHRtpXa1iRiKcaebiKQ1BJdpQlWH2lCvexQdX55snPFyK7QzpudqbCI0qXFfOasHdyNDGQ==
  /semver/6.3.0:
    hasBin: true
    resolution:
      integrity: sha512-b39TBaTSfV6yBrapU89p5fKekE2m/NwnDocOVruQFS1/veMgdzuPcnOM34M6CwxW8jH/lxEa5rBoDeUwu5HHTw==
  /semver/7.3.2:
    dev: true
    engines:
      node: '>=10'
    hasBin: true
    resolution:
      integrity: sha512-OrOb32TeeambH6UrhtShmF7CRDqhL6/5XpPNp2DuRH6+9QLw/orhp72j87v8Qa1ScDkvrrBNpZcDejAirJmfXQ==
  /send/0.17.1:
    dependencies:
      debug: 2.6.9
      depd: 1.1.2
      destroy: 1.0.4
      encodeurl: 1.0.2
      escape-html: 1.0.3
      etag: 1.8.1
      fresh: 0.5.2
      http-errors: 1.7.3
      mime: 1.6.0
      ms: 2.1.1
      on-finished: 2.3.0
      range-parser: 1.2.1
      statuses: 1.5.0
    engines:
      node: '>= 0.8.0'
    resolution:
      integrity: sha512-BsVKsiGcQMFwT8UxypobUKyv7irCNRHk1T0G680vk88yf6LBByGcZJOTJCrTP2xVN6yI+XjPJcNuE3V4fT9sAg==
  /serialize-javascript/4.0.0:
    dependencies:
      randombytes: 2.1.0
    dev: true
    resolution:
      integrity: sha512-GaNA54380uFefWghODBWEGisLZFj00nS5ACs6yHa9nLqlLpVLO8ChDGeKRjZnV4Nh4n0Qi7nhYZD/9fCPzEqkw==
  /serve-static/1.14.1:
    dependencies:
      encodeurl: 1.0.2
      escape-html: 1.0.3
      parseurl: 1.3.3
      send: 0.17.1
    engines:
      node: '>= 0.8.0'
    resolution:
      integrity: sha512-JMrvUwE54emCYWlTI+hGrGv5I8dEwmco/00EvkzIIsR7MqrHonbD9pO2MOfFnpFntl7ecpZs+3mW+XbQZu9QCg==
  /set-blocking/2.0.0:
    dev: true
    resolution:
      integrity: sha1-BF+XgtARrppoA93TgrJDkrPYkPc=
  /set-value/2.0.1:
    dependencies:
      extend-shallow: 2.0.1
      is-extendable: 0.1.1
      is-plain-object: 2.0.4
      split-string: 3.1.0
    dev: true
    engines:
      node: '>=0.10.0'
    resolution:
      integrity: sha512-JxHc1weCN68wRY0fhCoXpyK55m/XPHafOmK4UWD7m2CI14GMcFypt4w/0+NV5f/ZMby2F6S2wwA7fgynh9gWSw==
  /set-value/3.0.2:
    dependencies:
      is-plain-object: 2.0.4
    dev: true
    engines:
      node: '>=6.0'
    resolution:
      integrity: sha512-npjkVoz+ank0zjlV9F47Fdbjfj/PfXyVhZvGALWsyIYU/qrMzpi6avjKW3/7KeSU2Df3I46BrN1xOI1+6vW0hA==
  /setprototypeof/1.1.1:
    resolution:
      integrity: sha512-JvdAWfbXeIGaZ9cILp38HntZSFSo3mWg6xGcJJsd+d4aRMOqauag1C63dJfDw7OaMYwEbHMOxEZ1lqVRYP2OAw==
  /shebang-command/1.2.0:
    dependencies:
      shebang-regex: 1.0.0
    dev: true
    engines:
      node: '>=0.10.0'
    resolution:
      integrity: sha1-RKrGW2lbAzmJaMOfNj/uXer98eo=
  /shebang-command/2.0.0:
    dependencies:
      shebang-regex: 3.0.0
    engines:
      node: '>=8'
    resolution:
      integrity: sha512-kHxr2zZpYtdmrN1qDjrrX/Z1rR1kG8Dx+gkpK1G4eXmvXswmcE1hTWBWYUzlraYw1/yZp6YuDY77YtvbN0dmDA==
  /shebang-regex/1.0.0:
    dev: true
    engines:
      node: '>=0.10.0'
    resolution:
      integrity: sha1-2kL0l0DAtC2yypcoVxyxkMmO/qM=
  /shebang-regex/3.0.0:
    engines:
      node: '>=8'
    resolution:
      integrity: sha512-7++dFhtcx3353uBaq8DDR4NuxBetBzC7ZQOhmTQInHEd6bSrXdiEyzCvG07Z44UYdLShWUyXt5M/yhz8ekcb1A==
  /shellwords/0.1.1:
    dev: true
    optional: true
    resolution:
      integrity: sha512-vFwSUfQvqybiICwZY5+DAWIPLKsWO31Q91JSKl3UYv+K5c2QRPzn0qzec6QPu1Qc9eHYItiP3NdJqNVqetYAww==
  /signal-exit/3.0.3:
    resolution:
      integrity: sha512-VUJ49FC8U1OxwZLxIbTTrDvLnf/6TDgxZcK8wxR8zs13xpx7xbG60ndBlhNrFi2EMuFRoeDoJO7wthSLq42EjA==
  /simple-concat/1.0.0:
    dev: true
    resolution:
      integrity: sha1-c0TLuLbib7J9ZrL8hvn21Zl1IcY=
  /simple-get/3.1.0:
    dependencies:
      decompress-response: 4.2.1
      once: 1.4.0
      simple-concat: 1.0.0
    dev: true
    resolution:
      integrity: sha512-bCR6cP+aTdScaQCnQKbPKtJOKDp/hj9EDLJo3Nw4y1QksqaovlW/bnptB6/c1e+qmNIDHRK+oXFDdEqBT8WzUA==
  /sisteransi/1.0.5:
    resolution:
      integrity: sha512-bLGGlR1QxBcynn2d5YmDX4MGjlZvy2MRBDRNHLJ8VI6l6+9FUiyTFNJ0IveOSP0bcXgVDPRcfGqA0pjaqUpfVg==
  /slash/3.0.0:
    engines:
      node: '>=8'
    resolution:
      integrity: sha512-g9Q1haeby36OSStwb4ntCGGGaKsaVSjQ68fBxoQcutl5fS1vuY18H3wSt3jFyFtrkx+Kz0V1G85A4MyAdDMi2Q==
  /sleep-promise/8.0.1:
    resolution:
      integrity: sha1-jXlaJ+ojlT32tSuRCB5eImZZk8U=
  /slice-ansi/2.1.0:
    dependencies:
      ansi-styles: 3.2.1
      astral-regex: 1.0.0
      is-fullwidth-code-point: 2.0.0
    dev: true
    engines:
      node: '>=6'
    resolution:
      integrity: sha512-Qu+VC3EwYLldKa1fCxuuvULvSJOKEgk9pi8dZeCVK7TqBfUNTH4sFkk4joj8afVSfAYgJoSOetjx9QWOJ5mYoQ==
  /slice-ansi/3.0.0:
    dependencies:
      ansi-styles: 4.2.1
      astral-regex: 2.0.0
      is-fullwidth-code-point: 3.0.0
    engines:
      node: '>=8'
    resolution:
      integrity: sha512-pSyv7bSTC7ig9Dcgbw9AuRNUb5k5V6oDudjZoMBSr13qpLBG7tB+zgCkARjq7xIUgdz5P1Qe8u+rSGdouOOIyQ==
  /slice-ansi/4.0.0:
    dependencies:
      ansi-styles: 4.2.1
      astral-regex: 2.0.0
      is-fullwidth-code-point: 3.0.0
    engines:
      node: '>=10'
    resolution:
      integrity: sha512-qMCMfhY040cVHT43K9BFygqYbUPFZKHOg7K73mtTWJRb8pyP3fzf4Ixd5SzdEJQ6MRUg/WBnOLxghZtKKurENQ==
  /snap-shot-compare/3.0.0:
    dependencies:
      check-more-types: 2.24.0
      debug: 4.1.1
      disparity: 3.0.0
      folktale: 2.3.2
      lazy-ass: 1.6.0
      strip-ansi: 5.2.0
      variable-diff: 1.1.0
    dev: true
    engines:
      node: '>=6'
    resolution:
      integrity: sha512-bdwNOAGuKwPU+qsn0ASxTv+QfkXU+3VmkcDOkt965tes+JQQc8d6SfoLiEiRVhCey4v+ip2IjNUSbZm5nnkI9g==
  /snap-shot-core/10.2.0:
    dependencies:
      arg: 4.1.0
      check-more-types: 2.24.0
      common-tags: 1.8.0
      debug: 4.1.1
      escape-quotes: 1.0.2
      folktale: 2.3.2
      is-ci: 2.0.0
      jsesc: 2.5.2
      lazy-ass: 1.6.0
      mkdirp: 0.5.1
      pluralize: 8.0.0
      quote: 0.4.0
      ramda: 0.26.1
    dev: true
    engines:
      node: '>=6'
    hasBin: true
    resolution:
      integrity: sha512-FsP+Wd4SCA4bLSm3vi6OVgfmGQcAQkUhwy45zDjZDm/6dZ5SDIgP40ORHg7z6MgMAK2+fj2DmhW7SXyvMU55Vw==
  /snap-shot-it/7.9.3:
    dependencies:
      '@bahmutov/data-driven': 1.0.0
      check-more-types: 2.24.0
      common-tags: 1.8.0
      debug: 4.1.1
      has-only: 1.1.1
      its-name: 1.0.0
      lazy-ass: 1.6.0
      pluralize: 8.0.0
      ramda: 0.27.0
      snap-shot-compare: 3.0.0
      snap-shot-core: 10.2.0
    dev: true
    engines:
      node: '>=6'
    resolution:
      integrity: sha512-S5e59fbbc02AGA94LFWGVl/y/+jLMLr0/aykCtPYBE5rcyV9pSa63Aoik66/L8SkZ9piqqSmBmRAYm46+QvqBA==
  /snapdragon-node/2.1.1:
    dependencies:
      define-property: 1.0.0
      isobject: 3.0.1
      snapdragon-util: 3.0.1
    dev: true
    engines:
      node: '>=0.10.0'
    resolution:
      integrity: sha512-O27l4xaMYt/RSQ5TR3vpWCAB5Kb/czIcqUFOM/C4fYcLnbZUc1PkjTAMjof2pBWaSTwOUd6qUHcFGVGj7aIwnw==
  /snapdragon-util/3.0.1:
    dependencies:
      kind-of: 3.2.2
    dev: true
    engines:
      node: '>=0.10.0'
    resolution:
      integrity: sha512-mbKkMdQKsjX4BAL4bRYTj21edOf8cN7XHdYUJEe+Zn99hVEYcMvKPct1IqNe7+AZPirn8BCDOQBHQZknqmKlZQ==
  /snapdragon/0.8.2:
    dependencies:
      base: 0.11.2
      debug: 2.6.9
      define-property: 0.2.5
      extend-shallow: 2.0.1
      map-cache: 0.2.2
      source-map: 0.5.7
      source-map-resolve: 0.5.3
      use: 3.1.1
    dev: true
    engines:
      node: '>=0.10.0'
    resolution:
      integrity: sha512-FtyOnWN/wCHTVXOMwvSv26d+ko5vWlIDD6zoUJ7LW8vh+ZBC8QdljveRP+crNrtBwioEUWy/4dMtbBjA4ioNlg==
  /source-map-resolve/0.5.3:
    dependencies:
      atob: 2.1.2
      decode-uri-component: 0.2.0
      resolve-url: 0.2.1
      source-map-url: 0.4.0
      urix: 0.1.0
    dev: true
    resolution:
      integrity: sha512-Htz+RnsXWk5+P2slx5Jh3Q66vhQj1Cllm0zvnaY98+NFx+Dv2CF/f5O/t8x+KaNdrdIAsruNzoh/KpialbqAnw==
  /source-map-support/0.5.19:
    dependencies:
      buffer-from: 1.1.1
      source-map: 0.6.1
    dev: true
    resolution:
      integrity: sha512-Wonm7zOCIJzBGQdB+thsPar0kYuCIzYvxZwlBa87yi/Mdjv7Tip2cyVbLj5o0cFPN4EVkuTwb3GDDyUx2DGnGw==
  /source-map-url/0.4.0:
    dev: true
    resolution:
      integrity: sha1-PpNdfd1zYxuXZZlW1VEo6HtQhKM=
  /source-map/0.5.7:
    dev: true
    engines:
      node: '>=0.10.0'
    resolution:
      integrity: sha1-igOdLRAh0i0eoUyA2OpGi6LvP8w=
  /source-map/0.6.1:
    dev: true
    engines:
      node: '>=0.10.0'
    resolution:
      integrity: sha512-UjgapumWlbMhkBgzT7Ykc5YXUT46F0iKu8SGXq0bcwP5dz/h0Plj6enJqjz1Zbq2l5WaqYnrVbwWOWMyF3F47g==
  /source-map/0.7.3:
    dev: true
    engines:
      node: '>= 8'
    resolution:
      integrity: sha512-CkCj6giN3S+n9qrYiBTX5gystlENnRW5jZeNLHpe6aue+SrHcG5VYwujhW9s4dY31mEGsxBDrHR6oI69fTXsaQ==
  /spdx-correct/3.1.1:
    dependencies:
      spdx-expression-parse: 3.0.1
      spdx-license-ids: 3.0.5
    resolution:
      integrity: sha512-cOYcUWwhCuHCXi49RhFRCyJEK3iPj1Ziz9DpViV3tbZOwXD49QzIN3MpOLJNxh2qwq2lJJZaKMVw9qNi4jTC0w==
  /spdx-exceptions/2.3.0:
    resolution:
      integrity: sha512-/tTrYOC7PPI1nUAgx34hUpqXuyJG+DTHJTnIULG4rDygi4xu/tfgmq1e1cIRwRzwZgo4NLySi+ricLkZkw4i5A==
  /spdx-expression-parse/3.0.1:
    dependencies:
      spdx-exceptions: 2.3.0
      spdx-license-ids: 3.0.5
    resolution:
      integrity: sha512-cbqHunsQWnJNE6KhVSMsMeH5H/L9EpymbzqTQ3uLwNCLZ1Q481oWaofqH7nO6V07xlXwY6PhQdQ2IedWx/ZK4Q==
  /spdx-license-ids/3.0.5:
    resolution:
      integrity: sha512-J+FWzZoynJEXGphVIS+XEh3kFSjZX/1i9gFBaWQcB+/tmpe2qUsSBABpcxqxnAxFdiUFEgAX1bjYGQvIZmoz9Q==
  /split-string/3.1.0:
    dependencies:
      extend-shallow: 3.0.2
    dev: true
    engines:
      node: '>=0.10.0'
    resolution:
      integrity: sha512-NzNVhJDYpwceVVii8/Hu6DKfD2G+NrQHlS/V/qgv763EYudVwEcMQNxd2lh+0VrUByXN/oJkl5grOhYWvQUYiw==
  /split/0.3.3:
    dependencies:
      through: 2.3.8
    dev: false
    resolution:
      integrity: sha1-zQ7qXmOiEd//frDwkcQTPi0N0o8=
  /split/1.0.1:
    dependencies:
      through: 2.3.8
    dev: true
    resolution:
      integrity: sha512-mTyOoPbrivtXnwnIxZRFYRrPNtEFKlpB2fvjSnCQUiAA6qAZzqwna5envK4uk6OIeP17CsdF3rSBGYVBsU0Tkg==
  /sprintf-js/1.0.3:
    dev: true
    resolution:
      integrity: sha1-BOaSb2YolTVPPdAVIDYzuFcpfiw=
  /sql-template-tag/3.4.0:
    dependencies:
      decorator-cache-getter: 1.0.0
    dev: true
    engines:
      node: '>=6'
    resolution:
      integrity: sha512-z0OaGSq/CKssb4crRiCT+WheCLBhW7+WineI0ylMHkfXnBJX0BPhUDrHl/slJ31xR1kMxxAOQ/2+7eWXboohPw==
  /sqlite-async/1.1.0:
    dependencies:
      sqlite3: 4.2.0
    dev: true
    resolution:
      integrity: sha512-yPCgZZPkccMcvU8J4Hrt96nSXOEv6UuBLd9KGFdUR9VVkE7voXkWrV2UWODfNbxdDyviS/a+eFWDn86mfBgyJw==
  /sqlite3/4.2.0:
    dependencies:
      nan: 2.14.1
      node-pre-gyp: 0.11.0
    dev: true
    requiresBuild: true
    resolution:
      integrity: sha512-roEOz41hxui2Q7uYnWsjMOTry6TcNUNmp8audCx18gF10P2NknwdpF+E+HKvz/F2NvPKGGBF4NGc+ZPQ+AABwg==
  /sshpk/1.16.1:
    dependencies:
      asn1: 0.2.4
      assert-plus: 1.0.0
      bcrypt-pbkdf: 1.0.2
      dashdash: 1.14.1
      ecc-jsbn: 0.1.2
      getpass: 0.1.7
      jsbn: 0.1.1
      safer-buffer: 2.1.2
      tweetnacl: 0.14.5
    dev: true
    engines:
      node: '>=0.10.0'
    hasBin: true
    resolution:
      integrity: sha512-HXXqVUq7+pcKeLqqZj6mHFUMvXtOJt1uoUx09pFW6011inTMxqI8BA8PM95myrIyyKwdnzjdFjLiE6KBPVtJIg==
  /stack-utils/2.0.2:
    dependencies:
      escape-string-regexp: 2.0.0
    dev: true
    engines:
      node: '>=10'
    resolution:
      integrity: sha512-0H7QK2ECz3fyZMzQ8rH0j2ykpfbnd20BFtfg/SqVC2+sCTtcw0aDTGB7dk+de4U4uUeuz6nOtJcrkFFLG1B0Rg==
  /stacktrace-parser/0.1.10:
    dependencies:
      type-fest: 0.7.1
    dev: true
    engines:
      node: '>=6'
    resolution:
      integrity: sha512-KJP1OCML99+8fhOHxwwzyWrlUuVX5GQ0ZpJTd1DFXhdkrvg1szxfHhawXUZ3g9TkXORQd4/WG68jMlQZ2p8wlg==
  /stat-mode/1.0.0:
    dev: true
    engines:
      node: '>= 6'
    resolution:
      integrity: sha512-jH9EhtKIjuXZ2cWxmXS8ZP80XyC3iasQxMDV8jzhNJpfDb7VbQLVW4Wvsxz9QZvzV+G4YoSfBUVKDOyxLzi/sg==
  /static-extend/0.1.2:
    dependencies:
      define-property: 0.2.5
      object-copy: 0.1.0
    dev: true
    engines:
      node: '>=0.10.0'
    resolution:
      integrity: sha1-YICcOcv/VTNyJv1eC1IPNB8ftcY=
  /statuses/1.5.0:
    engines:
      node: '>= 0.6'
    resolution:
      integrity: sha1-Fhx9rBd2Wf2YEfQ3cfqZOBR4Yow=
  /stealthy-require/1.1.1:
    dev: true
    engines:
      node: '>=0.10.0'
    resolution:
      integrity: sha1-NbCYdbT/SfJqd35QmzCQoyJr8ks=
  /stream-combiner/0.0.4:
    dependencies:
      duplexer: 0.1.1
    dev: false
    resolution:
      integrity: sha1-TV5DPBhSYd3mI8o/RMWGvPXErRQ=
  /stream-meter/1.0.4:
    dependencies:
      readable-stream: 2.3.7
    dev: true
    resolution:
      integrity: sha1-Uq+Vql6nYKJJFxZwTb/5D3Ov3R0=
  /string-argv/0.3.1:
    dev: true
    engines:
      node: '>=0.6.19'
    resolution:
      integrity: sha512-a1uQGz7IyVy9YwhqjZIZu1c8JO8dNIe20xBmSS6qu9kv++k3JGzCVmprbNN5Kn+BgzD5E7YYwg1CcjuJMRNsvg==
  /string-length/3.1.0:
    dependencies:
      astral-regex: 1.0.0
      strip-ansi: 5.2.0
    engines:
      node: '>=8'
    resolution:
      integrity: sha512-Ttp5YvkGm5v9Ijagtaz1BnN+k9ObpvS0eIBblPMp2YWL8FBmi9qblQ9fexc2k/CXFgrTIteU3jAw3payCnwSTA==
  /string-length/4.0.1:
    dependencies:
      char-regex: 1.0.2
      strip-ansi: 6.0.0
    dev: true
    engines:
      node: '>=10'
    resolution:
      integrity: sha512-PKyXUd0LK0ePjSOnWn34V2uD6acUWev9uy0Ft05k0E8xRW+SKcA0F7eMr7h5xlzfn+4O3N+55rduYyet3Jk+jw==
  /string-similarity/4.0.1:
    dev: false
    resolution:
      integrity: sha512-v36MJzloekKVvKAsYi6O/qpn2mIuvwEFIT9Gx3yg4spkNjXYsk7yxc37g4ZTyMVIBvt/9PZGxnqEtme8XHK+Mw==
  /string-similarity/4.0.2:
    resolution:
      integrity: sha512-eCsPPyoQBgY4TMpVD6DVfO7pLrimUONriaO4Xjp3WPUW0YnNLqdHgRj23xotLlqrL90eJhBeq3zdAJf2mQgfBQ==
  /string-width/1.0.2:
    dependencies:
      code-point-at: 1.1.0
      is-fullwidth-code-point: 1.0.0
      strip-ansi: 3.0.1
    dev: true
    engines:
      node: '>=0.10.0'
    resolution:
      integrity: sha1-EYvfW4zcUaKn5w0hHgfisLmxB9M=
  /string-width/3.1.0:
    dependencies:
      emoji-regex: 7.0.3
      is-fullwidth-code-point: 2.0.0
      strip-ansi: 5.2.0
    engines:
      node: '>=6'
    resolution:
      integrity: sha512-vafcv6KjVZKSgz06oM/H6GDBrAtz8vdhQakGjFIvNrHA6y3HCF1CInLy+QLq8dTJPQ1b+KDUqDFctkdRW44e1w==
  /string-width/4.2.0:
    dependencies:
      emoji-regex: 8.0.0
      is-fullwidth-code-point: 3.0.0
      strip-ansi: 6.0.0
    engines:
      node: '>=8'
    resolution:
      integrity: sha512-zUz5JD+tgqtuDjMhwIg5uFVV3dtqZ9yQJlZVfq4I01/K5Paj5UHj7VyrQOJvzawSVlKpObApbfD0Ed6yJc+1eg==
  /string.prototype.trimend/1.0.1:
    dependencies:
      define-properties: 1.1.3
      es-abstract: 1.17.6
    dev: true
    resolution:
      integrity: sha512-LRPxFUaTtpqYsTeNKaFOw3R4bxIzWOnbQ837QfBylo8jIxtcbK/A/sMV7Q+OAV/vWo+7s25pOE10KYSjaSO06g==
  /string.prototype.trimstart/1.0.1:
    dependencies:
      define-properties: 1.1.3
      es-abstract: 1.17.6
    dev: true
    resolution:
      integrity: sha512-XxZn+QpvrBI1FOcg6dIpxUPgWCPuNXvMD72aaRaUQv1eD4e/Qy8i/hFTe0BUmD60p/QA6bh1avmuPTfNjqVWRw==
  /string_decoder/1.1.1:
    dependencies:
      safe-buffer: 5.1.2
    resolution:
      integrity: sha512-n/ShnvDi6FHbbVfviro+WojiFzv+s8MPMHBczVePfUpDJLwoLT0ht1l4YwBCbi8pJAveEEdnkHyPyTP/mzRfwg==
  /string_decoder/1.3.0:
    dependencies:
      safe-buffer: 5.2.1
    resolution:
      integrity: sha512-hkRX8U1WjJFd8LsDJ2yQ/wWWxaopEsABU1XfkM8A+j0+85JAGppt16cr1Whg6KIbb4okU6Mql6BOj+uup/wKeA==
  /stringify-object/3.3.0:
    dependencies:
      get-own-enumerable-property-symbols: 3.0.2
      is-obj: 1.0.1
      is-regexp: 1.0.0
    dev: true
    engines:
      node: '>=4'
    resolution:
      integrity: sha512-rHqiFh1elqCQ9WPLIC8I0Q/g/wj5J1eMkyoiD6eoQApWHP0FtlK7rqnhmabL5VUY9JQCcqwwvlOaSuutekgyrw==
  /strip-ansi/3.0.1:
    dependencies:
      ansi-regex: 2.1.1
    dev: true
    engines:
      node: '>=0.10.0'
    resolution:
      integrity: sha1-ajhfuIU9lS1f8F0Oiq+UJ43GPc8=
  /strip-ansi/5.2.0:
    dependencies:
      ansi-regex: 4.1.0
    engines:
      node: '>=6'
    resolution:
      integrity: sha512-DuRs1gKbBqsMKIZlrffwlug8MHkcnpjs5VPmL1PAh+mA30U0DTotfDZ0d2UUsXpPmPmMMJ6W773MaA3J+lbiWA==
  /strip-ansi/6.0.0:
    dependencies:
      ansi-regex: 5.0.0
    engines:
      node: '>=8'
    resolution:
      integrity: sha512-AuvKTrTfQNYNIctbR1K/YGTR1756GycPsg7b9bdV9Duqur4gv6aKqHXah67Z8ImS7WEz5QVcOtlfW2rZEugt6w==
  /strip-bom/3.0.0:
    dev: true
    engines:
      node: '>=4'
    optional: true
    resolution:
      integrity: sha1-IzTBjpx1n3vdVv3vfprj1YjmjtM=
  /strip-bom/4.0.0:
    dev: true
    engines:
      node: '>=8'
    resolution:
      integrity: sha512-3xurFv5tEgii33Zi8Jtp55wEIILR9eh34FAW00PZf+JnSsTmV/ioewSgQl97JHvgjoRGwPShsWm+IdrxB35d0w==
  /strip-eof/1.0.0:
    dev: true
    engines:
      node: '>=0.10.0'
    resolution:
      integrity: sha1-u0P/VZim6wXYm1n80SnJgzE2Br8=
  /strip-final-newline/2.0.0:
    engines:
      node: '>=6'
    resolution:
      integrity: sha512-BrpvfNAE3dcvq7ll3xVumzjKjZQ5tI1sEUIKr3Uoks0XUl45St3FlatVqef9prk4jRDzhW6WZg+3bk93y6pLjA==
  /strip-indent/3.0.0:
    dependencies:
      min-indent: 1.0.1
    engines:
      node: '>=8'
    resolution:
      integrity: sha512-laJTa3Jb+VQpaC6DseHhF7dXVqHTfJPCRDaEbid/drOhgitgYku/letMUqOXFoWV0zIIUbjpdH2t+tYj4bQMRQ==
  /strip-json-comments/2.0.1:
    dev: true
    engines:
      node: '>=0.10.0'
    resolution:
      integrity: sha1-PFMZQukIwml8DsNEhYwobHygpgo=
  /strip-json-comments/3.0.1:
    dev: true
    engines:
      node: '>=8'
    resolution:
      integrity: sha512-VTyMAUfdm047mwKl+u79WIdrZxtFtn+nBxHeb844XBQ9uMNTuTHdx2hc5RiAJYqwTj3wc/xe5HLSdJSkJ+WfZw==
  /strip-json-comments/3.1.0:
    dev: true
    engines:
      node: '>=8'
    resolution:
      integrity: sha512-e6/d0eBu7gHtdCqFt0xJr642LdToM5/cN4Qb9DbHjVx1CP5RyeM+zH7pbecEmDv/lBqb0QH+6Uqq75rxFPkM0w==
  /supports-color/2.0.0:
    dev: true
    engines:
      node: '>=0.8.0'
    resolution:
      integrity: sha1-U10EXOa2Nj+kARcIRimZXp3zJMc=
  /supports-color/5.5.0:
    dependencies:
      has-flag: 3.0.0
    engines:
      node: '>=4'
    resolution:
      integrity: sha512-QjVjwdXIt408MIiAqCX4oUKsgU2EqAGzs2Ppkm4aQYbjm+ZEWEcW4SfFNTr4uMNZma0ey4f5lgLrkB0aX0QMow==
  /supports-color/7.1.0:
    dependencies:
      has-flag: 4.0.0
    engines:
      node: '>=8'
    resolution:
      integrity: sha512-oRSIpR8pxT1Wr2FquTNnGet79b3BWljqOuoW/h4oBhxJ/HUbX5nX6JSruTkvXDCFMwDPvsaTTbvMLKZWSy0R5g==
  /supports-hyperlinks/2.1.0:
    dependencies:
      has-flag: 4.0.0
      supports-color: 7.1.0
    engines:
      node: '>=8'
    resolution:
      integrity: sha512-zoE5/e+dnEijk6ASB6/qrK+oYdm2do1hjoLWrqUC/8WEIW1gbxFcKuBof7sW8ArN6e+AYvsE8HBGiVRWL/F5CA==
  /symbol-tree/3.2.4:
    dev: true
    resolution:
      integrity: sha512-9QNk5KwDF+Bvz+PyObkmSYjI5ksVUYtjW7AU22r2NKcfLJcXp96hkDWU3+XndOsUb+AQ9QhfzfCT2O+CNWT5Tw==
  /table/5.4.6:
    dependencies:
      ajv: 6.12.3
      lodash: 4.17.19
      slice-ansi: 2.1.0
      string-width: 3.1.0
    dev: true
    engines:
      node: '>=6.0.0'
    resolution:
      integrity: sha512-wmEc8m4fjnob4gt5riFRtTu/6+4rSe12TpAELNSqHMfF3IqnA+CH37USM6/YR3qRZv7e56kAEAtd6nKZaxe0Ug==
  /tapable/1.1.3:
    dev: true
    engines:
      node: '>=6'
    resolution:
      integrity: sha512-4WK/bYZmj8xLr+HUCODHGF1ZFzsYffasLUgEiMBY4fgtltdO6B4WJtlSbPaDTLpYTcGVwM2qLnFTICEcNxs3kA==
  /tar-fs/2.1.0:
    dependencies:
      chownr: 1.1.4
      mkdirp-classic: 0.5.3
      pump: 3.0.0
      tar-stream: 2.1.3
    dev: true
    resolution:
      integrity: sha512-9uW5iDvrIMCVpvasdFHW0wJPez0K4JnMZtsuIeDI7HyMGJNxmDZDOCQROr7lXyS+iL/QMpj07qcjGYTSdRFXUg==
  /tar-stream/2.1.3:
    dependencies:
      bl: 4.0.2
      end-of-stream: 1.4.4
      fs-constants: 1.0.0
      inherits: 2.0.4
      readable-stream: 3.6.0
    engines:
      node: '>=6'
    resolution:
      integrity: sha512-Z9yri56Dih8IaK8gncVPx4Wqt86NDmQTSh49XLZgjWpGZL9GK9HKParS2scqHCC4w6X9Gh2jwaU45V47XTKwVA==
  /tar/4.4.10:
    dependencies:
      chownr: 1.1.4
      fs-minipass: 1.2.7
      minipass: 2.9.0
      minizlib: 1.3.3
      mkdirp: 0.5.5
      safe-buffer: 5.2.1
      yallist: 3.1.1
    dev: true
    engines:
      node: '>=4.5'
    resolution:
      integrity: sha512-g2SVs5QIxvo6OLp0GudTqEf05maawKUxXru104iaayWA09551tFCTI8f1Asb4lPfkBr91k07iL4c11XO3/b0tA==
  /tar/4.4.13:
    dependencies:
      chownr: 1.1.4
      fs-minipass: 1.2.7
      minipass: 2.9.0
      minizlib: 1.3.3
      mkdirp: 0.5.5
      safe-buffer: 5.2.1
      yallist: 3.1.1
    dev: true
    engines:
      node: '>=4.5'
    resolution:
      integrity: sha512-w2VwSrBoHa5BsSyH+KxEqeQBAllHhccyMFVHtGtdMpF4W7IRWfZjFiQceJPChOeTsSDVUpER2T8FA93pr0L+QA==
  /tar/6.0.2:
    dependencies:
      chownr: 2.0.0
      fs-minipass: 2.1.0
      minipass: 3.1.3
      minizlib: 2.1.0
      mkdirp: 1.0.4
      yallist: 4.0.0
    engines:
      node: '>= 10'
    resolution:
      integrity: sha512-Glo3jkRtPcvpDlAs/0+hozav78yoXKFr+c4wgw62NNMO3oo4AaJdCo21Uu7lcwr55h39W2XD1LMERc64wtbItg==
  /temp-dir/1.0.0:
    engines:
      node: '>=4'
    resolution:
      integrity: sha1-CnwOom06Oa+n4OvqnB/AvE2qAR0=
  /temp-dir/2.0.0:
    engines:
      node: '>=8'
    resolution:
      integrity: sha512-aoBAniQmmwtcKp/7BzsH8Cxzv8OL736p7v1ihGb5e9DJ9kTwGWHrQrVB5+lfVDzfGrdRzXch+ig7LHaY1JTOrg==
  /temp-write/4.0.0:
    dependencies:
      graceful-fs: 4.2.4
      is-stream: 2.0.0
      make-dir: 3.1.0
      temp-dir: 1.0.0
      uuid: 3.4.0
    engines:
      node: '>=8'
    resolution:
      integrity: sha512-HIeWmj77uOOHb0QX7siN3OtwV3CTntquin6TNVg6SHOqCP3hYKmox90eeFOGaY1MqJ9WYDDjkyZrW6qS5AWpbw==
  /tempy/0.5.0:
    dependencies:
      is-stream: 2.0.0
      temp-dir: 2.0.0
      type-fest: 0.12.0
      unique-string: 2.0.0
    engines:
      node: '>=10'
    resolution:
      integrity: sha512-VEY96x7gbIRfsxqsafy2l5yVxxp3PhwAGoWMyC2D2Zt5DmEv+2tGiPOrquNRpf21hhGnKLVEsuqleqiZmKG/qw==
  /tempy/0.6.0:
    dependencies:
      is-stream: 2.0.0
      temp-dir: 2.0.0
      type-fest: 0.16.0
      unique-string: 2.0.0
    dev: true
    engines:
      node: '>=10'
    resolution:
      integrity: sha512-G13vtMYPT/J8A4X2SjdtBTphZlrp1gKv6hZiOjw14RCWg6GbHuQBGtjlx75xLbYV/wEc0D7G5K4rxKP/cXk8Bw==
  /terminal-link/2.1.1:
    dependencies:
      ansi-escapes: 4.3.1
      supports-hyperlinks: 2.1.0
    engines:
      node: '>=8'
    resolution:
      integrity: sha512-un0FmiRUQNr5PJqy9kP7c40F5BOfpGlYTrxonDChEZB7pzZxRNp/bt+ymiy9/npwXya9KH99nJ/GXFIiUkYGFQ==
  /test-exclude/6.0.0:
    dependencies:
      '@istanbuljs/schema': 0.1.2
      glob: 7.1.6
      minimatch: 3.0.4
    dev: true
    engines:
      node: '>=8'
    resolution:
      integrity: sha512-cAGWPIyOHU6zlmg88jwm7VRyXnMN7iV68OGAbYDk/Mh/xC/pzVPlQtY6ngoIH/5/tciuhGfvESU8GrHrcxD56w==
  /text-table/0.2.0:
    dev: true
    resolution:
      integrity: sha1-f17oI66AUgfACvLfSoTsP8+lcLQ=
  /thenify-all/1.6.0:
    dependencies:
      thenify: 3.3.0
    dev: true
    engines:
      node: '>=0.8'
    resolution:
      integrity: sha1-GhkY1ALY/D+Y+/I02wvMjMEOlyY=
  /thenify/3.3.0:
    dependencies:
      any-promise: 1.3.0
    dev: true
    resolution:
      integrity: sha1-5p44obq+lpsBCCB5eLn2K4hgSDk=
  /throat/5.0.0:
    dev: true
    resolution:
      integrity: sha512-fcwX4mndzpLQKBS1DVYhGAcYaYt7vsHNIvQV+WXMvnow5cgjPphq5CaayLaGsjRdSCKZFNGt7/GYAuXaNOiYCA==
  /throttleit/1.0.0:
    dev: true
    resolution:
      integrity: sha1-nnhYNtr0Z0MUWlmEtiaNgoUorGw=
  /through/2.3.8:
    resolution:
      integrity: sha1-DdTJ/6q8NXlgsbckEV1+Doai4fU=
  /tmp/0.2.1:
    dependencies:
      rimraf: 3.0.2
    engines:
      node: '>=8.17.0'
    resolution:
      integrity: sha512-76SUhtfqR2Ijn+xllcI5P1oyannHNHByD80W1q447gU3mp9G9PSpGdWmjUOHRDPiHYacIk66W7ubDTuPF3BEtQ==
  /tmpl/1.0.4:
    dev: true
    resolution:
      integrity: sha1-I2QN17QtAEM5ERQIIOXPRA5SHdE=
  /to-fast-properties/2.0.0:
    dev: true
    engines:
      node: '>=4'
    resolution:
      integrity: sha1-3F5pjL0HkmW8c+A3doGk5Og/YW4=
  /to-object-path/0.3.0:
    dependencies:
      kind-of: 3.2.2
    dev: true
    engines:
      node: '>=0.10.0'
    resolution:
      integrity: sha1-KXWIt7Dn4KwI4E5nL4XB9JmeF68=
  /to-regex-range/2.1.1:
    dependencies:
      is-number: 3.0.0
      repeat-string: 1.6.1
    dev: true
    engines:
      node: '>=0.10.0'
    resolution:
      integrity: sha1-fIDBe53+vlmeJzZ+DU3VWQFB2zg=
  /to-regex-range/5.0.1:
    dependencies:
      is-number: 7.0.0
    engines:
      node: '>=8.0'
    resolution:
      integrity: sha512-65P7iz6X5yEr1cwcgvQxbbIw7Uk3gOy5dIdtZ4rDveLqhrdJP+Li/Hx6tyK0NEb+2GCyneCMJiGqrADCSNk8sQ==
  /to-regex/3.0.2:
    dependencies:
      define-property: 2.0.2
      extend-shallow: 3.0.2
      regex-not: 1.0.2
      safe-regex: 1.1.0
    dev: true
    engines:
      node: '>=0.10.0'
    resolution:
      integrity: sha512-FWtleNAtZ/Ki2qtqej2CXTOayOH9bHDQF+Q48VpWyDXjbYxA4Yz8iDB31zXOBUlOHHKidDbqGVrTUvQMPmBGBw==
  /toidentifier/1.0.0:
    engines:
      node: '>=0.6'
    resolution:
      integrity: sha512-yaOH/Pk/VEhBWWTlhI+qXxDFXlejDGcQipMlyxda9nthulaxLZUNcUqFxokp0vcYnvteJln5FNQDRrxj3YcbVw==
  /tough-cookie/2.5.0:
    dependencies:
      psl: 1.8.0
      punycode: 2.1.1
    dev: true
    engines:
      node: '>=0.8'
    resolution:
      integrity: sha512-nlLsUzgm1kfLXSXfRZMc1KLAugd4hqJHDTvc2hDIwS3mZAfMEuMbc03SujMF+GEcpaX/qboeycw6iO8JwVv2+g==
  /tough-cookie/3.0.1:
    dependencies:
      ip-regex: 2.1.0
      psl: 1.8.0
      punycode: 2.1.1
    dev: true
    engines:
      node: '>=6'
    resolution:
      integrity: sha512-yQyJ0u4pZsv9D4clxO69OEjLWYw+jbgspjTue4lTQZLfV0c5l1VmK2y1JK8E9ahdpltPOaAThPcp5nKPUgSnsg==
  /tr46/2.0.2:
    dependencies:
      punycode: 2.1.1
    dev: true
    engines:
      node: '>=8'
    resolution:
      integrity: sha512-3n1qG+/5kg+jrbTzwAykB5yRYtQCTqOGKq5U5PE3b0a1/mzo6snDhjGS0zJVJunO0NrT3Dg1MLy5TjWP/UJppg==
  /trim-newlines/3.0.0:
    dev: true
    engines:
      node: '>=8'
    resolution:
      integrity: sha512-C4+gOpvmxaSMKuEf9Qc134F1ZuOHVXKRbtEflf4NTtuuJDEIJ9p5PXsalL8SkeRw+qit1Mo+yuvMPAKwWg/1hA==
  /ts-jest/26.1.4_jest@26.2.2+typescript@3.9.7:
    dependencies:
      bs-logger: 0.2.6
      buffer-from: 1.1.1
      fast-json-stable-stringify: 2.1.0
      jest: 26.2.2
      jest-util: 26.1.0
      json5: 2.1.3
      lodash.memoize: 4.1.2
      make-error: 1.3.6
      mkdirp: 1.0.4
      semver: 7.3.2
      typescript: 3.9.7
      yargs-parser: 18.1.3
    dev: true
    engines:
      node: '>= 10'
    hasBin: true
    peerDependencies:
      jest: '>=26 <27'
      typescript: '>=3.8 <4.0'
    resolution:
      integrity: sha512-Nd7diUX6NZWfWq6FYyvcIPR/c7GbEF75fH1R6coOp3fbNzbRJBZZAn0ueVS0r8r9ral1VcrpneAFAwB3TsVS1Q==
  /ts-loader/8.0.2_typescript@3.9.7:
    dependencies:
      chalk: 2.4.2
      enhanced-resolve: 4.2.0
      loader-utils: 1.4.0
      micromatch: 4.0.2
      semver: 6.3.0
      typescript: 3.9.7
    dev: true
    engines:
      node: '>=10.0.0'
    peerDependencies:
      typescript: '*'
    resolution:
      integrity: sha512-oYT7wOTUawYXQ8XIDsRhziyW0KUEV38jISYlE+9adP6tDtG+O5GkRe4QKQXrHVH4mJJ88DysvEtvGP65wMLlhg==
  /ts-mocha/7.0.0_mocha@8.1.0:
    dependencies:
      mocha: 8.1.0
      ts-node: 7.0.1
    dev: true
    engines:
      node: '>= 6.X.X'
    hasBin: true
    optionalDependencies:
      tsconfig-paths: 3.9.0
    peerDependencies:
      mocha: ^3.X.X || ^4.X.X || ^5.X.X || ^6.X.X || ^7.X.X
    resolution:
      integrity: sha512-7WfkQw1W6JZXG5m4E1w2e945uWzBoZqmnOHvpMu0v+zvyKLdUQeTtRMfcQsVEKsUnYL6nTyH4okRt2PZucmFXQ==
  /ts-node/7.0.1:
    dependencies:
      arrify: 1.0.1
      buffer-from: 1.1.1
      diff: 3.5.0
      make-error: 1.3.6
      minimist: 1.2.5
      mkdirp: 0.5.5
      source-map-support: 0.5.19
      yn: 2.0.0
    dev: true
    engines:
      node: '>=4.2.0'
    hasBin: true
    resolution:
      integrity: sha512-BVwVbPJRspzNh2yfslyT1PSbl5uIk03EZlb493RKHN4qej/D06n1cEhjlOJG69oFsE7OT8XjpTUcYf6pKTLMhw==
  /ts-node/8.10.2_typescript@3.9.7:
    dependencies:
      arg: 4.1.3
      diff: 4.0.2
      make-error: 1.3.6
      source-map-support: 0.5.19
      typescript: 3.9.7
      yn: 3.1.1
    dev: true
    engines:
      node: '>=6.0.0'
    hasBin: true
    peerDependencies:
      typescript: '>=2.7'
    resolution:
      integrity: sha512-ISJJGgkIpDdBhWVu3jufsWpK3Rzo7bdiIXJjQc0ynKxVOVcg2oIrf2H2cejminGrptVc6q6/uynAHNCuWGbpVA==
  /tsconfig-paths/3.9.0:
    dependencies:
      '@types/json5': 0.0.29
      json5: 1.0.1
      minimist: 1.2.5
      strip-bom: 3.0.0
    dev: true
    optional: true
    resolution:
      integrity: sha512-dRcuzokWhajtZWkQsDVKbWyY+jgcLC5sqJhg2PSgf4ZkH2aHPvaOY8YWGhmjb68b5qqTfasSsDO9k7RUiEmZAw==
  /tslib/1.13.0:
    resolution:
      integrity: sha512-i/6DQjL8Xf3be4K/E6Wgpekn5Qasl1usyw++dAA35Ue5orEn65VIxOA+YvNNl9HV3qv70T7CNwjODHZrLwvd1Q==
  /tsutils/3.17.1_typescript@3.9.7:
    dependencies:
      tslib: 1.13.0
      typescript: 3.9.7
    dev: true
    engines:
      node: '>= 6'
    peerDependencies:
      typescript: '>=2.8.0 || >= 3.2.0-dev || >= 3.3.0-dev || >= 3.4.0-dev || >= 3.5.0-dev || >= 3.6.0-dev || >= 3.6.0-beta || >= 3.7.0-dev || >= 3.7.0-beta'
    resolution:
      integrity: sha512-kzeQ5B8H3w60nFY2g8cJIuH7JDpsALXySGtwGJ0p2LSjLgay3NdIpqq5SoOBe46bKDW2iq25irHCr8wjomUS2g==
  /tunnel-agent/0.6.0:
    dependencies:
      safe-buffer: 5.2.1
    dev: true
    resolution:
      integrity: sha1-J6XeoGs2sEoKmWZ3SykIaPD8QP0=
  /tweetnacl/0.14.5:
    dev: true
    resolution:
      integrity: sha1-WuaBd/GS1EViadEIr6k/+HQ/T2Q=
  /type-check/0.3.2:
    dependencies:
      prelude-ls: 1.1.2
    dev: true
    engines:
      node: '>= 0.8.0'
    resolution:
      integrity: sha1-WITKtRLPHTVeP7eE8wgEsrUg23I=
  /type-check/0.4.0:
    dependencies:
      prelude-ls: 1.2.1
    dev: true
    engines:
      node: '>= 0.8.0'
    resolution:
      integrity: sha512-XleUoc9uwGXqjWwXaUTZAmzMcFZ5858QA2vvx1Ur5xIcixXIP+8LnFDgRplU30us6teqdlskFfu+ae4K79Ooew==
  /type-detect/4.0.8:
    dev: true
    engines:
      node: '>=4'
    resolution:
      integrity: sha512-0fr/mIH1dlO+x7TlcMy+bIDqKPsw/70tVyeHW787goQjhmqaZe10uwLujubK9q9Lg6Fiho1KUKDYz0Z7k7g5/g==
  /type-fest/0.11.0:
    engines:
      node: '>=8'
    resolution:
      integrity: sha512-OdjXJxnCN1AvyLSzeKIgXTXxV+99ZuXl3Hpo9XpJAv9MBcHrrJOQ5kV7ypXOuQie+AmWG25hLbiKdwYTifzcfQ==
  /type-fest/0.12.0:
    engines:
      node: '>=10'
    resolution:
      integrity: sha512-53RyidyjvkGpnWPMF9bQgFtWp+Sl8O2Rp13VavmJgfAP9WWG6q6TkrKU8iyJdnwnfgHI6k2hTlgqH4aSdjoTbg==
  /type-fest/0.13.1:
    dev: true
    engines:
      node: '>=10'
    resolution:
      integrity: sha512-34R7HTnG0XIJcBSn5XhDd7nNFPRcXYRZrBB2O2jdKqYODldSzBAqzsWoZYYvduky73toYS/ESqxPvkDf/F0XMg==
  /type-fest/0.16.0:
    dev: true
    engines:
      node: '>=10'
    resolution:
      integrity: sha512-eaBzG6MxNzEn9kiwvtre90cXaNLkmadMWa1zQMs3XORCXNbsH/OewwbxC5ia9dCxIxnTAsSxXJaa/p5y8DlvJg==
  /type-fest/0.6.0:
    engines:
      node: '>=8'
    resolution:
      integrity: sha512-q+MB8nYR1KDLrgr4G5yemftpMC7/QLqVndBmEEdqzmNj5dcFOO4Oo8qlwZE3ULT3+Zim1F8Kq4cBnikNhlCMlg==
  /type-fest/0.7.1:
    dev: true
    engines:
      node: '>=8'
    resolution:
      integrity: sha512-Ne2YiiGN8bmrmJJEuTWTLJR32nh/JdL1+PSicowtNb0WFpn59GK8/lfD61bVtzguz7b3PBt74nxpv/Pw5po5Rg==
  /type-fest/0.8.1:
    engines:
      node: '>=8'
    resolution:
      integrity: sha512-4dbzIzqvjtgiM5rw1k5rEHtBANKmdudhGyBEajN01fEyhaAIhsoKNy6y7+IN93IfpFtwY9iqi7kD+xwKhQsNJA==
  /type-is/1.6.18:
    dependencies:
      media-typer: 0.3.0
      mime-types: 2.1.27
    engines:
      node: '>= 0.6'
    resolution:
      integrity: sha512-TkRKr9sUTxEH8MdfuCSP7VizJyzRNMjj2J2do2Jr3Kym598JVdEksuzPQCnlFPW4ky9Q+iA+ma9BGm06XQBy8g==
  /typedarray-to-buffer/3.1.5:
    dependencies:
      is-typedarray: 1.0.0
    dev: true
    resolution:
      integrity: sha512-zdu8XMNEDepKKR+XYOXAVPtWui0ly0NtohUscw+UmaHiAWT8hrV1rr//H6V+0DvJ3OQ19S979M0laLfX8rm82Q==
  /typescript/3.9.7:
    dev: true
    engines:
      node: '>=4.2.0'
    hasBin: true
    resolution:
      integrity: sha512-BLbiRkiBzAwsjut4x/dsibSTB6yWpwT5qWmC2OfuCg3GgVQCSgMs4vEctYPhsaGtd0AeuuHMkjZ2h2WG8MSzRw==
  /uid2/0.0.3:
    dev: true
    resolution:
      integrity: sha1-SDEm4Rd03y9xuLY53NeZw3YWK4I=
  /undici/1.1.0:
    resolution:
      integrity: sha512-wi4zaKmxyaMCOMucf3DFC05YEqtDiCjrXMfPiJlvuQyQeUgeAUHZLm+K7DBhC7lfni6/g+flNoYrzMbtraA4sQ==
  /union-value/1.0.1:
    dependencies:
      arr-union: 3.1.0
      get-value: 2.0.6
      is-extendable: 0.1.1
      set-value: 2.0.1
    dev: true
    engines:
      node: '>=0.10.0'
    resolution:
      integrity: sha512-tJfXmxMeWYnczCVs7XAEvIV7ieppALdyepWMkHkwciRpZraG/xwT+s2JN8+pr1+8jCRf80FFzvr+MpQeeoF4Xg==
  /unique-string/2.0.0:
    dependencies:
      crypto-random-string: 2.0.0
    engines:
      node: '>=8'
    resolution:
      integrity: sha512-uNaeirEPvpZWSgzwsPGtU2zVSTrn/8L5q/IexZmH0eH6SA73CmAA5U4GwORTxQAZs95TAXLNqeLoPPNO5gZfWg==
  /unique-temp-dir/1.0.0:
    dependencies:
      mkdirp: 0.5.5
      os-tmpdir: 1.0.2
      uid2: 0.0.3
    dev: true
    engines:
      node: '>=0.10.0'
    resolution:
      integrity: sha1-bc6VsmgcoAPuv7MEpBX5y6vMU4U=
  /universalify/0.1.2:
    dev: true
    engines:
      node: '>= 4.0.0'
    resolution:
      integrity: sha512-rBJeI5CXAlmy1pV+617WB9J63U6XcazHHF2f2dbJix4XzpUF0RS3Zbj0FGIOCAva5P/d/GBOYaACQ1w+0azUkg==
  /unpipe/1.0.0:
    engines:
      node: '>= 0.8'
    resolution:
      integrity: sha1-sr9O6FFKrmFltIF4KdIbLvSZBOw=
  /unset-value/1.0.0:
    dependencies:
      has-value: 0.3.1
      isobject: 3.0.1
    dev: true
    engines:
      node: '>=0.10.0'
    resolution:
      integrity: sha1-g3aHP30jNRef+x5vw6jtDfyKtVk=
  /uri-js/4.2.2:
    dependencies:
      punycode: 2.1.1
    resolution:
      integrity: sha512-KY9Frmirql91X2Qgjry0Wd4Y+YTdrdZheS8TFwvkbLWf/G5KNJDCh6pKL5OZctEW4+0Baa5idK2ZQuELRwPznQ==
  /urix/0.1.0:
    deprecated: 'Please see https://github.com/lydell/urix#deprecated'
    dev: true
    resolution:
      integrity: sha1-2pN/emLiH+wf0Y1Js1wpNQZ6bHI=
  /url-parse/1.4.7:
    dependencies:
      querystringify: 2.1.1
      requires-port: 1.0.0
    resolution:
      integrity: sha512-d3uaVyzDB9tQoSXFvuSUNFibTd9zxd2bkVrDRvF5TmvWWQwqE4lgYJ5m+x1DbecWkw+LK4RNl2CU1hHuOKPVlg==
  /use/3.1.1:
    dev: true
    engines:
      node: '>=0.10.0'
    resolution:
      integrity: sha512-cwESVXlO3url9YWlFW/TA9cshCEhtu7IKJ/p5soJ/gGpj7vbvFrAY/eIioQ6Dw23KjZhYgiIo8HOs1nQ2vr/oQ==
  /util-deprecate/1.0.2:
    resolution:
      integrity: sha1-RQ1Nyfpw3nMnYvvS1KKJgUGaDM8=
  /utils-merge/1.0.1:
    engines:
      node: '>= 0.4.0'
    resolution:
      integrity: sha1-n5VxD1CiZ5R7LMwSR0HBAoQn5xM=
  /uuid/3.4.0:
    hasBin: true
    resolution:
      integrity: sha512-HjSDRw6gZE5JMggctHBcjVak08+KEVhSIiDzFnT9S9aegmp85S/bReBVTb4QTFaRNptJ9kuYaNhnbNEOkbKb/A==
  /uuid/7.0.3:
    dev: true
    hasBin: true
    optional: true
    resolution:
      integrity: sha512-DPSke0pXhTZgoF/d+WSt2QaKMCFSfx7QegxEWT+JOuHF5aWrKEn0G+ztjuJg/gG8/ItK+rbPCD/yNv8yyih6Cg==
  /uuid/8.1.0:
    hasBin: true
    resolution:
      integrity: sha512-CI18flHDznR0lq54xBycOVmphdCYnQLKn8abKn7PXUiKUGdEd+/l9LWNJmugXel4hXq7S+RMNl34ecyC9TntWg==
  /v8-compile-cache/2.1.1:
    dev: true
    resolution:
      integrity: sha512-8OQ9CL+VWyt3JStj7HX7/ciTL2V3Rl1Wf5OL+SNTm0yK1KvtReVulksyeRnCANHHuUxHlQig+JJDlUhBt1NQDQ==
  /v8-to-istanbul/4.1.4:
    dependencies:
      '@types/istanbul-lib-coverage': 2.0.3
      convert-source-map: 1.7.0
      source-map: 0.7.3
    dev: true
    engines:
      node: 8.x.x || >=10.10.0
    resolution:
      integrity: sha512-Rw6vJHj1mbdK8edjR7+zuJrpDtKIgNdAvTSAcpYfgMIw+u2dPDntD3dgN4XQFLU2/fvFQdzj+EeSGfd/jnY5fQ==
  /validate-npm-package-license/3.0.4:
    dependencies:
      spdx-correct: 3.1.1
      spdx-expression-parse: 3.0.1
    resolution:
      integrity: sha512-DpKm2Ui/xN7/HQKCtpZxoRWBhZ9Z0kqtygG8XCgNQ8ZlDnxuQmWhj566j8fN4Cu3/JmbhsDo7fcAJq4s9h27Ew==
  /variable-diff/1.1.0:
    dependencies:
      chalk: 1.1.3
      object-assign: 4.1.1
    dev: true
    resolution:
      integrity: sha1-0r1cZtt2wTh52W5qMG7cmJ35eNo=
  /vary/1.1.2:
    engines:
      node: '>= 0.8'
    resolution:
      integrity: sha1-IpnwLG3tMNSllhsLn3RSShj2NPw=
  /verror/1.10.0:
    dependencies:
      assert-plus: 1.0.0
      core-util-is: 1.0.2
      extsprintf: 1.3.0
    dev: true
    engines:
      '0': node >=0.6.0
    resolution:
      integrity: sha1-OhBcoXBTr1XW4nDB+CiGguGNpAA=
  /w3c-hr-time/1.0.2:
    dependencies:
      browser-process-hrtime: 1.0.0
    dev: true
    resolution:
      integrity: sha512-z8P5DvDNjKDoFIHK7q8r8lackT6l+jo/Ye3HOle7l9nICP9lf1Ci25fy9vHd0JOWewkIFzXIEig3TdKT7JQ5fQ==
  /w3c-xmlserializer/2.0.0:
    dependencies:
      xml-name-validator: 3.0.0
    dev: true
    engines:
      node: '>=10'
    resolution:
      integrity: sha512-4tzD0mF8iSiMiNs30BiLO3EpfGLZUT2MSX/G+o7ZywDzliWQ3OPtTZ0PTC3B3ca1UAf4cJMHB+2Bf56EriJuRA==
  /walker/1.0.7:
    dependencies:
      makeerror: 1.0.11
    dev: true
    resolution:
      integrity: sha1-L3+bj9ENZ3JisYqITijRlhjgKPs=
  /webidl-conversions/5.0.0:
    dev: true
    engines:
      node: '>=8'
    resolution:
      integrity: sha512-VlZwKPCkYKxQgeSbH5EyngOmRp7Ww7I9rQLERETtf5ofd9pGeswWiOtogpEO850jziPRarreGxn5QIiTqpb2wA==
  /webidl-conversions/6.1.0:
    dev: true
    engines:
      node: '>=10.4'
    resolution:
      integrity: sha512-qBIvFLGiBpLjfwmYAaHPXsn+ho5xZnGvyGvsarywGNc8VyQJUMHJ8OBKGGrPER0okBeMDaan4mNBlgBROxuI8w==
  /whatwg-encoding/1.0.5:
    dependencies:
      iconv-lite: 0.4.24
    dev: true
    resolution:
      integrity: sha512-b5lim54JOPN9HtzvK9HFXvBma/rnfFeqsic0hSpjtDbVxR3dJKLc+KB4V6GgiGOvl7CY/KNh8rxSo9DKQrnUEw==
  /whatwg-mimetype/2.3.0:
    dev: true
    resolution:
      integrity: sha512-M4yMwr6mAnQz76TbJm914+gPpB/nCwvZbJU28cUD6dR004SAxDLOOSUaB1JDRqLtaOV/vi0IC5lEAGFgrjGv/g==
  /whatwg-url/8.1.0:
    dependencies:
      lodash.sortby: 4.7.0
      tr46: 2.0.2
      webidl-conversions: 5.0.0
    dev: true
    engines:
      node: '>=10'
    resolution:
      integrity: sha512-vEIkwNi9Hqt4TV9RdnaBPNt+E2Sgmo3gePebCRgZ1R7g6d23+53zCTnuB0amKI4AXq6VM8jj2DUAa0S1vjJxkw==
  /which-module/2.0.0:
    dev: true
    resolution:
      integrity: sha1-2e8H3Od7mQK4o6j6SzHD4/fm6Ho=
  /which-pm-runs/1.0.0:
    dev: true
    resolution:
      integrity: sha1-Zws6+8VS4LVd9rd4DKdGFfI60cs=
  /which/1.3.1:
    dependencies:
      isexe: 2.0.0
    dev: true
    hasBin: true
    resolution:
      integrity: sha512-HxJdYWq1MTIQbJ3nw0cqssHoTNU267KlrDuGZ1WYlxDStUtKUhOaJmh112/TZmHxxUfuJqPXSOm7tDyas0OSIQ==
  /which/2.0.2:
    dependencies:
      isexe: 2.0.0
    engines:
      node: '>= 8'
    hasBin: true
    resolution:
      integrity: sha512-BLI3Tl1TW3Pvl70l3yq3Y64i+awpwXqsGBYWkkqMtnbXgrMD+yj7rhW0kuEDxzJaYXGjEW5ogapKNMEKNMjibA==
  /wide-align/1.1.3:
    dependencies:
      string-width: 1.0.2
    dev: true
    resolution:
      integrity: sha512-QGkOQc8XL6Bt5PwnsExKBPuMKBxnGxWWW3fU55Xt4feHozMUhdUMaBCk290qpm/wG5u/RSKzwdAC4i51YigihA==
  /widest-line/3.1.0:
    dependencies:
      string-width: 4.2.0
    engines:
      node: '>=8'
    resolution:
      integrity: sha512-NsmoXalsWVDMGupxZ5R08ka9flZjjiLvHVAWYOKtiKM8ujtZWr9cRffak+uSE48+Ob8ObalXpwyeUiyDD6QFgg==
  /word-wrap/1.2.3:
    dev: true
    engines:
      node: '>=0.10.0'
    resolution:
      integrity: sha512-Hz/mrNwitNRh/HUAtM/VT/5VH+ygD6DV7mYKZAtHOrbs8U7lvPS6xf7EJKMF0uW1KJCl0H701g3ZGus+muE5vQ==
  /workerpool/6.0.0:
    dev: true
    resolution:
      integrity: sha512-fU2OcNA/GVAJLLyKUoHkAgIhKb0JoCpSjLC/G2vYKxUjVmQwGbRVeoPJ1a8U4pnVofz4AQV5Y/NEw8oKqxEBtA==
  /wrap-ansi/5.1.0:
    dependencies:
      ansi-styles: 3.2.1
      string-width: 3.1.0
      strip-ansi: 5.2.0
    engines:
      node: '>=6'
    resolution:
      integrity: sha512-QC1/iN/2/RPVJ5jYK8BGttj5z83LmSKmvbvrXPNCLZSEb32KKVDJDl/MOt2N01qU2H/FkzEa9PKto1BqDjtd7Q==
  /wrap-ansi/6.2.0:
    dependencies:
      ansi-styles: 4.2.1
      string-width: 4.2.0
      strip-ansi: 6.0.0
    engines:
      node: '>=8'
    resolution:
      integrity: sha512-r6lPcBGxZXlIcymEu7InxDMhdW0KDxpLgoFLcguasxCaJ/SOIZwINatK9KY/tf+ZrlywOKU0UDj3ATXUBfxJXA==
  /wrappy/1.0.2:
    resolution:
      integrity: sha1-tSQ9jz7BqjXxNkYFvA0QNuMKtp8=
  /write-file-atomic/3.0.3:
    dependencies:
      imurmurhash: 0.1.4
      is-typedarray: 1.0.0
      signal-exit: 3.0.3
      typedarray-to-buffer: 3.1.5
    dev: true
    resolution:
      integrity: sha512-AvHcyZ5JnSfq3ioSyjrBkH9yW4m7Ayk8/9My/DD9onKeu/94fwrMocemO2QAJFAlnnDN+ZDS+ZjAR5ua1/PV/Q==
  /write/1.0.3:
    dependencies:
      mkdirp: 0.5.5
    dev: true
    engines:
      node: '>=4'
    resolution:
      integrity: sha512-/lg70HAjtkUgWPVZhZcm+T4hkL8Zbtp1nFNOn3lRrxnlv50SRBv7cR7RqR+GMsd3hUXy9hWBo4CHTbFTcOYwig==
  /ws/5.2.2:
    dependencies:
      async-limiter: 1.0.1
    resolution:
      integrity: sha512-jaHFD6PFv6UgoIVda6qZllptQsMlDEJkTQcybzzXDYM1XO9Y8em691FGMPmM46WGyLU4z9KMgQN+qrux/nhlHA==
  /ws/7.3.1:
    engines:
      node: '>=8.3.0'
    peerDependencies:
      bufferutil: ^4.0.1
      utf-8-validate: ^5.0.2
    peerDependenciesMeta:
      bufferutil:
        optional: true
      utf-8-validate:
        optional: true
    resolution:
      integrity: sha512-D3RuNkynyHmEJIpD2qrgVkc9DQ23OrN/moAwZX4L8DfvszsJxpjQuUq3LMx6HoYji9fbIOBY18XWBsAux1ZZUA==
  /xml-name-validator/3.0.0:
    dev: true
    resolution:
      integrity: sha512-A5CUptxDsvxKJEU3yO6DuWBSJz/qizqzJKOMIfUJHETbBw/sFaDxgd6fxm1ewUaM0jZ444Fc5vC5ROYurg/4Pw==
  /xmlchars/2.2.0:
    dev: true
    resolution:
      integrity: sha512-JZnDKK8B0RCDw84FNdDAIpZK+JuJw+s7Lz8nksI7SIuU3UXJJslUthsi+uWBUYOwPFwW7W7PRLRfUKpxjtjFCw==
  /xtend/4.0.2:
    dev: true
    engines:
      node: '>=0.4'
    resolution:
      integrity: sha512-LKYU1iAXJXUgAXn9URjiu+MWhyUXHsvfp7mcuYm9dSUKK0/CjtrUwFAxD82/mCWbtLsGjFIad0wIsod4zrTAEQ==
  /y18n/4.0.0:
    dev: true
    resolution:
      integrity: sha512-r9S/ZyXu/Xu9q1tYlpsLIsa3EeLXXk0VwlxqTcFRfg9EhMW+17kbt9G0NrgCmhGb5vT2hyhJZLfDGx+7+5Uj/w==
  /yallist/3.1.1:
    dev: true
    resolution:
      integrity: sha512-a4UGQaWPH59mOXUYnAG2ewncQS4i4F43Tv3JoAM+s2VDAmS9NsK8GpDMLrCHPksFT7h3K6TOoUNn2pb7RoXx4g==
  /yallist/4.0.0:
    resolution:
      integrity: sha512-3wdGidZyq5PB084XLES5TpOSRA3wjXAlIWMhum2kRcv/41Sn2emQ0dycQW4uZXLejwKvg6EsvbdlVL+FYEct7A==
  /yaml/1.10.0:
    dev: true
    engines:
      node: '>= 6'
    resolution:
      integrity: sha512-yr2icI4glYaNG+KWONODapy2/jDdMSDnrONSjblABjD9B4Z5LgiircSt8m8sRZFNi08kG9Sm0uSHtEmP3zaEGg==
  /yargs-parser/13.1.2:
    dependencies:
      camelcase: 5.3.1
      decamelize: 1.2.0
    dev: true
    resolution:
      integrity: sha512-3lbsNRf/j+A4QuSZfDRA7HRSfWrzO0YjqTJd5kjAq37Zep1CEgaYmrH9Q3GwPiB9cHyd1Y1UwggGhJGoxipbzg==
  /yargs-parser/15.0.1:
    dependencies:
      camelcase: 5.3.1
      decamelize: 1.2.0
    dev: true
    resolution:
      integrity: sha512-0OAMV2mAZQrs3FkNpDQcBk1x5HXb8X4twADss4S0Iuk+2dGnLOE/fRHrsYm542GduMveyA77OF4wrNJuanRCWw==
  /yargs-parser/18.1.3:
    dependencies:
      camelcase: 5.3.1
      decamelize: 1.2.0
    dev: true
    engines:
      node: '>=6'
    resolution:
      integrity: sha512-o50j0JeToy/4K6OZcaQmW6lyXXKhq7csREXcDwk2omFPJEwUNOVtJKvmDr9EI1fAJZUyZcRF7kxGBWmRXudrCQ==
  /yargs-unparser/1.6.1:
    dependencies:
      camelcase: 5.3.1
      decamelize: 1.2.0
      flat: 4.1.0
      is-plain-obj: 1.1.0
      yargs: 14.2.3
    dev: true
    engines:
      node: '>=6'
    resolution:
      integrity: sha512-qZV14lK9MWsGCmcr7u5oXGH0dbGqZAIxTDrWXZDo5zUr6b6iUmelNKO6x6R1dQT24AH3LgRxJpr8meWy2unolA==
  /yargs/13.3.2:
    dependencies:
      cliui: 5.0.0
      find-up: 3.0.0
      get-caller-file: 2.0.5
      require-directory: 2.1.1
      require-main-filename: 2.0.0
      set-blocking: 2.0.0
      string-width: 3.1.0
      which-module: 2.0.0
      y18n: 4.0.0
      yargs-parser: 13.1.2
    dev: true
    resolution:
      integrity: sha512-AX3Zw5iPruN5ie6xGRIDgqkT+ZhnRlZMLMHAs8tg7nRruy2Nb+i5o9bwghAogtM08q1dpr2LVoS8KSTMYpWXUw==
  /yargs/14.2.3:
    dependencies:
      cliui: 5.0.0
      decamelize: 1.2.0
      find-up: 3.0.0
      get-caller-file: 2.0.5
      require-directory: 2.1.1
      require-main-filename: 2.0.0
      set-blocking: 2.0.0
      string-width: 3.1.0
      which-module: 2.0.0
      y18n: 4.0.0
      yargs-parser: 15.0.1
    dev: true
    resolution:
      integrity: sha512-ZbotRWhF+lkjijC/VhmOT9wSgyBQ7+zr13+YLkhfsSiTriYsMzkTUFP18pFhWwBeMa5gUc1MzbhrO6/VB7c9Xg==
  /yargs/15.3.1:
    dependencies:
      cliui: 6.0.0
      decamelize: 1.2.0
      find-up: 4.1.0
      get-caller-file: 2.0.5
      require-directory: 2.1.1
      require-main-filename: 2.0.0
      set-blocking: 2.0.0
      string-width: 4.2.0
      which-module: 2.0.0
      y18n: 4.0.0
      yargs-parser: 18.1.3
    dev: true
    engines:
      node: '>=8'
    resolution:
      integrity: sha512-92O1HWEjw27sBfgmXiixJWT5hRBp2eobqXicLtPBIDBhYB+1HpwZlXmbW2luivBJHBzki+7VyCLRtAkScbTBQA==
  /yn/2.0.0:
    dev: true
    engines:
      node: '>=4'
    resolution:
      integrity: sha1-5a2ryKz0CPY4X8dklWhMiOavaJo=
  /yn/3.1.1:
    dev: true
    engines:
      node: '>=6'
    resolution:
      integrity: sha512-Ux4ygGWsu2c7isFWe8Yu1YluJmqVhxqK2cLXNQA5AcC3QfbGNpM7fu0Y8b/z16pXLnFxZYvWhd3fhBY9DLmC6Q==
  /yoga-layout-prebuilt/1.9.6:
    dependencies:
      '@types/yoga-layout': 1.9.2
    engines:
      node: '>=8'
    resolution:
      integrity: sha512-Wursw6uqLXLMjBAO4SEShuzj8+EJXhCF71/rJ7YndHTkRAYSU0GY3OghRqfAk9HPUAAFMuqp3U1Wl+01vmGRQQ==
  /zip-stream/3.0.1:
    dependencies:
      archiver-utils: 2.1.0
      compress-commons: 3.0.0
      readable-stream: 3.6.0
    engines:
      node: '>= 8'
    resolution:
      integrity: sha512-r+JdDipt93ttDjsOVPU5zaq5bAyY+3H19bDrThkvuVxC0xMQzU1PJcS6D+KrP3u96gH9XLomcHPb+2skoDjulQ==<|MERGE_RESOLUTION|>--- conflicted
+++ resolved
@@ -49,13 +49,8 @@
       '@prisma/introspection': 'link:../introspection'
       '@prisma/migrate': 'link:../migrate'
       '@prisma/sdk': 'link:../sdk'
-<<<<<<< HEAD
-      '@prisma/studio': 0.245.0
-      '@prisma/studio-server': 0.245.0
-=======
       '@prisma/studio': 0.246.0
       '@prisma/studio-server': 0.246.0
->>>>>>> e5115e43
       '@types/debug': 4.1.5
       '@types/mocha': 8.0.1
       '@types/pg': 7.14.4
@@ -111,13 +106,8 @@
       '@prisma/introspection': 'workspace:*'
       '@prisma/migrate': 'workspace:*'
       '@prisma/sdk': 'workspace:*'
-<<<<<<< HEAD
-      '@prisma/studio': 0.245.0
-      '@prisma/studio-server': 0.245.0
-=======
       '@prisma/studio': 0.246.0
       '@prisma/studio-server': 0.246.0
->>>>>>> e5115e43
       '@types/debug': 4.1.5
       '@types/mocha': 8.0.1
       '@types/pg': 7.14.4
@@ -757,10 +747,6 @@
       string-width: ^4.2.0
       strip-ansi: ^6.0.0
       strip-indent: ^3.0.0
-<<<<<<< HEAD
-      tempy: 0.5.0
-=======
->>>>>>> e5115e43
       ts-jest: 26.1.4
       typescript: 3.9.7
   packages/sdk:
