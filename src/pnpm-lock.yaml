importers:
  .:
    devDependencies:
      '@types/debug': 4.1.5
      '@types/node': 13.13.15
      '@types/redis': 2.8.25
      arg: 4.1.3
      batching-toposort: 1.2.0
      chalk: 4.1.0
      debug: 4.1.1
      execa: 4.0.3
      globby: 11.0.1
      node-fetch: 2.6.0
      p-map: 4.0.0
      p-reduce: 2.1.0
      redis: 3.0.2
      redis-lock: 0.1.4
      semver: 7.3.2
      ts-node: 8.10.2_typescript@3.9.7
      typescript: 3.9.7
    specifiers:
      '@types/debug': 4.1.5
      '@types/node': 13.13.15
      '@types/redis': 2.8.25
      arg: 4.1.3
      batching-toposort: 1.2.0
      chalk: 4.1.0
      debug: 4.1.1
      execa: 4.0.3
      globby: 11.0.1
      node-fetch: 2.6.0
      p-map: 4.0.0
      p-reduce: 2.1.0
      redis: 3.0.2
      redis-lock: 0.1.4
      semver: 7.3.2
      ts-node: 8.10.2
      typescript: 3.9.7
  packages/cli:
    devDependencies:
      '@apexearth/copy': 1.4.5
      '@prisma/client': 'link:../client'
      '@prisma/debug': 'link:../debug'
      '@prisma/fetch-engine': 'link:../fetch-engine'
      '@prisma/generator-helper': 'link:../generator-helper'
      '@prisma/get-platform': 'link:../get-platform'
      '@prisma/introspection': 'link:../introspection'
      '@prisma/migrate': 'link:../migrate'
      '@prisma/sdk': 'link:../sdk'
<<<<<<< HEAD
      '@prisma/studio': 0.245.0
      '@prisma/studio-server': 0.245.0
=======
      '@prisma/studio': 0.246.0
      '@prisma/studio-server': 0.246.0
      '@prisma/studio-transports': 0.246.0
      '@prisma/studio-types': 0.246.0
>>>>>>> f6a2472a
      '@types/debug': 4.1.5
      '@types/mocha': 8.0.1
      '@types/pg': 7.14.4
      '@types/sqlite3': 3.1.6
      '@typescript-eslint/eslint-plugin': 3.7.1_98f5354ad0bbc327ab4925c12674a6b1
      '@typescript-eslint/parser': 3.7.1_eslint@7.6.0+typescript@3.9.7
      '@zeit/ncc': 0.22.3
      checkpoint-client: 1.1.7
      dotenv: 8.2.0
      eslint: 7.6.0
      eslint-config-prettier: 6.11.0_eslint@7.6.0
      eslint-plugin-eslint-comments: 3.2.0_eslint@7.6.0
      eslint-plugin-jest: 23.20.0_eslint@7.6.0+typescript@3.9.7
      eslint-plugin-prettier: 3.1.4_eslint@7.6.0
      execa: 4.0.3
      fast-deep-equal: 3.1.3
      get-port: 5.1.1
      global-dirs: 2.0.1
      husky: 4.2.5
      is-installed-globally: 0.3.2
      jest: 26.2.2
      lint-staged: 10.2.11
      log-update: 4.0.0
      make-dir: 3.1.0
      mariadb: 2.4.2
      mocha: 8.1.0
      mz: 2.7.0
      open: 7.1.0
      packwatch: 2.0.0
      pg: 8.3.0_pg@8.3.0
      pkg: 4.4.9
      pkg-up: 3.1.0
      resolve-pkg: 2.0.0
      rimraf: 3.0.2
      snap-shot-it: 7.9.3
      sqlite-async: 1.1.0
      sqlite3: 4.1.1
      strip-ansi: 6.0.0
      strip-indent: 3.0.0
      tempy: 0.6.0
      terminal-link: 2.1.1
      ts-jest: 26.1.4_jest@26.2.2+typescript@3.9.7
      ts-mocha: 7.0.0_mocha@8.1.0
      typescript: 3.9.7
    specifiers:
      '@apexearth/copy': 1.4.5
      '@prisma/client': 'workspace:*'
      '@prisma/debug': 'workspace:*'
      '@prisma/fetch-engine': 'workspace:*'
      '@prisma/generator-helper': 'workspace:*'
      '@prisma/get-platform': 'workspace:*'
      '@prisma/introspection': 'workspace:*'
      '@prisma/migrate': 'workspace:*'
      '@prisma/sdk': 'workspace:*'
<<<<<<< HEAD
      '@prisma/studio': 0.245.0
      '@prisma/studio-server': 0.245.0
=======
      '@prisma/studio': 0.246.0
      '@prisma/studio-server': 0.246.0
      '@prisma/studio-transports': 0.246.0
      '@prisma/studio-types': 0.246.0
>>>>>>> f6a2472a
      '@types/debug': 4.1.5
      '@types/mocha': 8.0.1
      '@types/pg': 7.14.4
      '@types/sqlite3': 3.1.6
      '@typescript-eslint/eslint-plugin': 3.7.1
      '@typescript-eslint/parser': 3.7.1
      '@zeit/ncc': 0.22.3
      checkpoint-client: 1.1.7
      dotenv: 8.2.0
      eslint: 7.6.0
      eslint-config-prettier: 6.11.0
      eslint-plugin-eslint-comments: 3.2.0
      eslint-plugin-jest: 23.20.0
      eslint-plugin-prettier: 3.1.4
      execa: 4.0.3
      fast-deep-equal: 3.1.3
      get-port: 5.1.1
      global-dirs: 2.0.1
      husky: 4.2.5
      is-installed-globally: 0.3.2
      jest: 26.2.2
      lint-staged: 10.2.11
      log-update: 4.0.0
      make-dir: 3.1.0
      mariadb: 2.4.2
      mocha: 8.1.0
      mz: 2.7.0
      open: 7.1.0
      packwatch: 2.0.0
      pg: 8.3.0
      pkg: 4.4.9
      pkg-up: 3.1.0
      resolve-pkg: 2.0.0
      rimraf: 3.0.2
      snap-shot-it: 7.9.3
      sqlite-async: 1.1.0
      sqlite3: '4.1'
      strip-ansi: 6.0.0
      strip-indent: 3.0.0
      tempy: 0.6.0
      terminal-link: 2.1.1
      ts-jest: 26.1.4
      ts-mocha: 7.0.0
      typescript: 3.9.7
  packages/client:
    dependencies:
      pkg-up: 3.1.0
    devDependencies:
      '@apexearth/copy': 1.4.5
      '@prisma/debug': 'link:../debug'
      '@prisma/engine-core': 'link:../engine-core'
      '@prisma/fetch-engine': 'link:../fetch-engine'
      '@prisma/generator-helper': 'link:../generator-helper'
      '@prisma/get-platform': 'link:../get-platform'
      '@prisma/sdk': 'link:../sdk'
      '@types/debug': 4.1.5
      '@types/fs-extra': 9.0.1
      '@types/jest': 26.0.8
      '@types/js-levenshtein': 1.1.0
      '@types/node': 12.12.53
      '@types/node-fetch': 2.5.7
      '@types/pg': 7.14.4
      '@typescript-eslint/eslint-plugin': 3.7.1_98f5354ad0bbc327ab4925c12674a6b1
      '@typescript-eslint/parser': 3.7.1_eslint@7.6.0+typescript@3.9.7
      '@zeit/ncc': 0.22.3
      arg: 4.1.3
      benchmark: 2.1.4
      chalk: 4.1.0
      del: 5.1.0
      dotenv: 8.2.0
      eslint: 7.6.0
      eslint-config-prettier: 6.11.0_eslint@7.6.0
      eslint-plugin-eslint-comments: 3.2.0_eslint@7.6.0
      eslint-plugin-jest: 23.20.0_eslint@7.6.0+typescript@3.9.7
      eslint-plugin-prettier: 3.1.4_eslint@7.6.0+prettier@2.0.5
      execa: 4.0.3
      fast-clone: 1.5.13
      fast-copy: 2.1.0
      flat-map-polyfill: 0.3.8
      fs-monkey: 1.0.1
      get-own-enumerable-property-symbols: 3.0.2
      get-port: 5.1.1
      husky: 4.2.5
      indent-string: 4.0.0
      is-obj: 2.0.0
      is-regexp: 2.1.0
      jest: 26.2.2
      js-levenshtein: 1.1.6
      klona: 1.1.2
      lint-staged: 10.2.11
      make-dir: 3.1.0
      node-fetch: 2.6.0
      node-tcp-proxy: 0.0.15
      packwatch: 2.0.0
      pg: 8.3.0_pg@8.3.0
      pluralize: 8.0.0
      prettier: 2.0.5
      rimraf: 3.0.2
      set-value: 3.0.2
      sql-template-tag: 3.4.0
      stacktrace-parser: 0.1.10
      stat-mode: 1.0.0
      strip-ansi: 6.0.0
      strip-indent: 3.0.0
      ts-jest: 26.1.4_jest@26.2.2+typescript@3.9.7
      ts-loader: 8.0.2_typescript@3.9.7
      ts-node: 8.10.2_typescript@3.9.7
      typescript: 3.9.7
    specifiers:
      '@apexearth/copy': 1.4.5
      '@prisma/debug': 'workspace:*'
      '@prisma/engine-core': 'workspace:*'
      '@prisma/fetch-engine': 'workspace:*'
      '@prisma/generator-helper': 'workspace:*'
      '@prisma/get-platform': 'workspace:*'
      '@prisma/sdk': 'workspace:*'
      '@types/debug': 4.1.5
      '@types/fs-extra': 9.0.1
      '@types/jest': 26.0.8
      '@types/js-levenshtein': 1.1.0
      '@types/node': 12.12.53
      '@types/node-fetch': 2.5.7
      '@types/pg': 7.14.4
      '@typescript-eslint/eslint-plugin': 3.7.1
      '@typescript-eslint/parser': 3.7.1
      '@zeit/ncc': 0.22.3
      arg: 4.1.3
      benchmark: 2.1.4
      chalk: 4.1.0
      del: 5.1.0
      dotenv: 8.2.0
      eslint: 7.6.0
      eslint-config-prettier: 6.11.0
      eslint-plugin-eslint-comments: 3.2.0
      eslint-plugin-jest: 23.20.0
      eslint-plugin-prettier: 3.1.4
      execa: 4.0.3
      fast-clone: 1.5.13
      fast-copy: 2.1.0
      flat-map-polyfill: 0.3.8
      fs-monkey: 1.0.1
      get-own-enumerable-property-symbols: 3.0.2
      get-port: 5.1.1
      husky: 4.2.5
      indent-string: 4.0.0
      is-obj: 2.0.0
      is-regexp: 2.1.0
      jest: 26.2.2
      js-levenshtein: 1.1.6
      klona: 1.1.2
      lint-staged: 10.2.11
      make-dir: 3.1.0
      node-fetch: 2.6.0
      node-tcp-proxy: 0.0.15
      packwatch: 2.0.0
      pg: 8.3.0
      pkg-up: ^3.1.0
      pluralize: 8.0.0
      prettier: 2.0.5
      rimraf: 3.0.2
      set-value: 3.0.2
      sql-template-tag: 3.4.0
      stacktrace-parser: 0.1.10
      stat-mode: 1.0.0
      strip-ansi: 6.0.0
      strip-indent: 3.0.0
      ts-jest: 26.1.4
      ts-loader: 8.0.2
      ts-node: 8.10.2
      typescript: 3.9.7
  packages/debug:
    dependencies:
      debug: 4.1.1
    devDependencies:
      '@types/jest': 26.0.8
      '@types/node': 12.12.53
      '@typescript-eslint/eslint-plugin': 3.7.1_98f5354ad0bbc327ab4925c12674a6b1
      '@typescript-eslint/parser': 3.7.1_eslint@7.6.0+typescript@3.9.7
      eslint: 7.6.0
      eslint-config-prettier: 6.11.0_eslint@7.6.0
      eslint-plugin-eslint-comments: 3.2.0_eslint@7.6.0
      eslint-plugin-jest: 23.20.0_eslint@7.6.0+typescript@3.9.7
      eslint-plugin-prettier: 3.1.4_eslint@7.6.0
      husky: 4.2.5
      jest: 26.2.2
      lint-staged: 10.2.11
      strip-ansi: 6.0.0
      ts-jest: 26.1.4_jest@26.2.2+typescript@3.9.7
      typescript: 3.9.7
    specifiers:
      '@types/jest': 26.0.8
      '@types/node': 12.12.53
      '@typescript-eslint/eslint-plugin': 3.7.1
      '@typescript-eslint/parser': 3.7.1
      debug: ^4.1.1
      eslint: 7.6.0
      eslint-config-prettier: 6.11.0
      eslint-plugin-eslint-comments: 3.2.0
      eslint-plugin-jest: 23.20.0
      eslint-plugin-prettier: 3.1.4
      husky: 4.2.5
      jest: 26.2.2
      lint-staged: 10.2.11
      strip-ansi: 6.0.0
      ts-jest: 26.1.4
      typescript: 3.9.7
  packages/engine-core:
    dependencies:
      '@prisma/debug': 'link:../debug'
      '@prisma/generator-helper': 'link:../generator-helper'
      '@prisma/get-platform': 'link:../get-platform'
      bent: 7.3.5
      chalk: 4.1.0
      cross-fetch: 3.0.5
      execa: 4.0.2
      fast-json-stringify: 2.1.0
      get-stream: 5.1.0
      indent-string: 4.0.0
      new-github-issue-url: 0.2.1
      p-retry: 4.2.0
      terminal-link: 2.1.1
      undici: 1.1.0
    devDependencies:
      '@prisma/fetch-engine': 'link:../fetch-engine'
      '@types/jest': 26.0.8
      '@types/node': 12.12.53
      '@typescript-eslint/eslint-plugin': 3.7.1_98f5354ad0bbc327ab4925c12674a6b1
      '@typescript-eslint/parser': 3.7.1_eslint@7.6.0+typescript@3.9.7
      del-cli: 3.0.1
      eslint: 7.6.0
      eslint-config-prettier: 6.11.0_eslint@7.6.0
      eslint-plugin-eslint-comments: 3.2.0_eslint@7.6.0
      eslint-plugin-jest: 23.20.0_eslint@7.6.0+typescript@3.9.7
      eslint-plugin-prettier: 3.1.4_eslint@7.6.0
      husky: 4.2.5
      jest: 26.2.2
      lint-staged: 10.2.11
      strip-ansi: 6.0.0
      ts-jest: 26.1.4_jest@26.2.2+typescript@3.9.7
      typescript: 3.9.7
    specifiers:
      '@prisma/debug': 'workspace:*'
      '@prisma/fetch-engine': 'workspace:*'
      '@prisma/generator-helper': 'workspace:*'
      '@prisma/get-platform': 'workspace:*'
      '@types/jest': 26.0.8
      '@types/node': 12.12.53
      '@typescript-eslint/eslint-plugin': 3.7.1
      '@typescript-eslint/parser': 3.7.1
      bent: ^7.1.2
      chalk: ^4.0.0
      cross-fetch: ^3.0.4
      del-cli: 3.0.1
      eslint: 7.6.0
      eslint-config-prettier: 6.11.0
      eslint-plugin-eslint-comments: 3.2.0
      eslint-plugin-jest: 23.20.0
      eslint-plugin-prettier: 3.1.4
      execa: ^4.0.2
      fast-json-stringify: ^2.0.0
      get-stream: ^5.1.0
      husky: 4.2.5
      indent-string: ^4.0.0
      jest: 26.2.2
      lint-staged: 10.2.11
      new-github-issue-url: ^0.2.1
      p-retry: ^4.2.0
      strip-ansi: 6.0.0
      terminal-link: ^2.1.1
      ts-jest: 26.1.4
      typescript: 3.9.7
      undici: 1.1.0
  packages/fetch-engine:
    dependencies:
      '@prisma/debug': 'link:../debug'
      '@prisma/get-platform': 'link:../get-platform'
      chalk: 4.1.0
      execa: 4.0.2
      find-cache-dir: 3.3.1
      hasha: 5.2.0
      http-proxy-agent: 4.0.1
      https-proxy-agent: 5.0.0
      make-dir: 3.1.0
      node-fetch: 2.6.0
      p-filter: 2.1.0
      p-map: 4.0.0
      p-queue: 6.4.0
      p-retry: 4.2.0
      progress: 2.0.3
      rimraf: 3.0.2
      temp-dir: 2.0.0
      tempy: 0.5.0
    devDependencies:
      '@types/fs-extra': 9.0.1
      '@types/jest': 26.0.8
      '@types/node': 12.12.53
      '@types/node-fetch': 2.5.7
      '@types/progress': 2.0.3
      '@typescript-eslint/eslint-plugin': 3.7.1_98f5354ad0bbc327ab4925c12674a6b1
      '@typescript-eslint/parser': 3.7.1_eslint@7.6.0+typescript@3.9.7
      del: 5.1.0
      eslint: 7.6.0
      eslint-config-prettier: 6.11.0_eslint@7.6.0
      eslint-plugin-eslint-comments: 3.2.0_eslint@7.6.0
      eslint-plugin-jest: 23.20.0_eslint@7.6.0+typescript@3.9.7
      eslint-plugin-prettier: 3.1.4_eslint@7.6.0+prettier@2.0.5
      husky: 4.2.5
      jest: 26.2.2
      lint-staged: 10.2.11
      prettier: 2.0.5
      ts-jest: 26.1.4_jest@26.2.2+typescript@3.9.7
      typescript: 3.9.7
    specifiers:
      '@prisma/debug': 'workspace:*'
      '@prisma/get-platform': 'workspace:*'
      '@types/fs-extra': 9.0.1
      '@types/jest': 26.0.8
      '@types/node': 12.12.53
      '@types/node-fetch': 2.5.7
      '@types/progress': 2.0.3
      '@typescript-eslint/eslint-plugin': 3.7.1
      '@typescript-eslint/parser': 3.7.1
      chalk: ^4.0.0
      del: 5.1.0
      eslint: 7.6.0
      eslint-config-prettier: 6.11.0
      eslint-plugin-eslint-comments: 3.2.0
      eslint-plugin-jest: 23.20.0
      eslint-plugin-prettier: 3.1.4
      execa: ^4.0.0
      find-cache-dir: ^3.3.1
      hasha: ^5.2.0
      http-proxy-agent: ^4.0.1
      https-proxy-agent: ^5.0.0
      husky: 4.2.5
      jest: 26.2.2
      lint-staged: 10.2.11
      make-dir: ^3.0.2
      node-fetch: ^2.6.0
      p-filter: ^2.1.0
      p-map: ^4.0.0
      p-queue: ^6.4.0
      p-retry: ^4.2.0
      prettier: 2.0.5
      progress: ^2.0.3
      rimraf: ^3.0.2
      temp-dir: ^2.0.0
      tempy: ^0.5.0
      ts-jest: 26.1.4
      typescript: 3.9.7
  packages/generator-helper:
    dependencies:
      '@prisma/debug': 'link:../debug'
      '@types/cross-spawn': 6.0.2
      chalk: 4.1.0
      cross-spawn: 7.0.3
    devDependencies:
      '@types/jest': 26.0.8
      '@types/node': 12.12.53
      '@typescript-eslint/eslint-plugin': 3.7.1_98f5354ad0bbc327ab4925c12674a6b1
      '@typescript-eslint/parser': 3.7.1_eslint@7.6.0+typescript@3.9.7
      eslint: 7.6.0
      eslint-config-prettier: 6.11.0_eslint@7.6.0
      eslint-plugin-eslint-comments: 3.2.0_eslint@7.6.0
      eslint-plugin-jest: 23.20.0_eslint@7.6.0+typescript@3.9.7
      eslint-plugin-prettier: 3.1.4_eslint@7.6.0+prettier@2.0.5
      husky: 4.2.5
      jest: 26.2.2
      lint-staged: 10.2.11
      prettier: 2.0.5
      ts-jest: 26.1.4_jest@26.2.2+typescript@3.9.7
      ts-node: 8.10.2_typescript@3.9.7
      typescript: 3.9.7
    specifiers:
      '@prisma/debug': 'workspace:*'
      '@types/cross-spawn': ^6.0.1
      '@types/jest': 26.0.8
      '@types/node': 12.12.53
      '@typescript-eslint/eslint-plugin': 3.7.1
      '@typescript-eslint/parser': 3.7.1
      chalk: ^4.0.0
      cross-spawn: ^7.0.2
      eslint: 7.6.0
      eslint-config-prettier: 6.11.0
      eslint-plugin-eslint-comments: 3.2.0
      eslint-plugin-jest: 23.20.0
      eslint-plugin-prettier: 3.1.4
      husky: 4.2.5
      jest: 26.2.2
      lint-staged: 10.2.11
      prettier: 2.0.5
      ts-jest: 26.1.4
      ts-node: 8.10.2
      typescript: 3.9.7
  packages/get-platform:
    dependencies:
      '@prisma/debug': 'link:../debug'
    devDependencies:
      '@types/jest': 26.0.8
      '@types/node': 12.12.53
      '@typescript-eslint/eslint-plugin': 3.7.1_98f5354ad0bbc327ab4925c12674a6b1
      '@typescript-eslint/parser': 3.7.1_eslint@7.6.0+typescript@3.9.7
      eslint: 7.6.0
      eslint-config-prettier: 6.11.0_eslint@7.6.0
      eslint-plugin-eslint-comments: 3.2.0_eslint@7.6.0
      eslint-plugin-jest: 23.20.0_eslint@7.6.0+typescript@3.9.7
      eslint-plugin-prettier: 3.1.4_eslint@7.6.0
      husky: 4.2.5
      jest: 26.2.2
      lint-staged: 10.2.11
      ts-jest: 26.1.4_jest@26.2.2+typescript@3.9.7
      typescript: 3.9.7
    specifiers:
      '@prisma/debug': 'workspace:*'
      '@types/jest': 26.0.8
      '@types/node': 12.12.53
      '@typescript-eslint/eslint-plugin': 3.7.1
      '@typescript-eslint/parser': 3.7.1
      eslint: 7.6.0
      eslint-config-prettier: 6.11.0
      eslint-plugin-eslint-comments: 3.2.0
      eslint-plugin-jest: 23.20.0
      eslint-plugin-prettier: 3.1.4
      husky: 4.2.5
      jest: 26.2.2
      lint-staged: 10.2.11
      ts-jest: 26.1.4
      typescript: 3.9.7
  packages/ink-components:
    dependencies:
      '@prisma/debug': 'link:../debug'
      chalk: 4.1.0
      cli-truncate: 2.1.0
      figures: 3.2.0
      ink-spinner: 3.0.1_ink@2.7.1+react@16.11.0
      string-width: 4.2.0
      terminal-link: 2.1.1
    devDependencies:
      '@types/node': 12.12.53
      '@types/react': 16.9.11
      ink: 2.7.1_25417382793f8b9d506bef5a668275ff
      react: 16.11.0
      typescript: 3.9.7
    specifiers:
      '@prisma/debug': 'workspace:*'
      '@types/node': 12.12.53
      '@types/react': 16.9.11
      chalk: ^4.0.0
      cli-truncate: 2.1.0
      figures: ^3.2.0
      ink: 2.7.1
      ink-spinner: ^3.0.1
      react: 16.11.0
      string-width: ^4.2.0
      terminal-link: ^2.1.1
      typescript: 3.9.7
  packages/introspection:
    dependencies:
      chalk: 4.1.0
      execa: 4.0.2
      make-dir: 3.1.0
      strip-ansi: 6.0.0
    devDependencies:
      '@prisma/generator-helper': 'link:../generator-helper'
      '@prisma/migrate': 'link:../migrate'
      '@prisma/sdk': 'link:../sdk'
      '@types/jest': 26.0.8
      '@types/node': 12.12.53
      '@typescript-eslint/eslint-plugin': 3.7.1_98f5354ad0bbc327ab4925c12674a6b1
      '@typescript-eslint/parser': 3.7.1_eslint@7.6.0+typescript@3.9.7
      eslint: 7.6.0
      eslint-config-prettier: 6.11.0_eslint@7.6.0
      eslint-plugin-eslint-comments: 3.2.0_eslint@7.6.0
      eslint-plugin-jest: 23.20.0_eslint@7.6.0+typescript@3.9.7
      eslint-plugin-prettier: 3.1.4_eslint@7.6.0+prettier@2.0.5
      husky: 4.2.5
      indent-string: 4.0.0
      jest: 26.2.2
      lint-staged: 10.2.11
      prettier: 2.0.5
      rimraf: 3.0.2
      tempy: 0.6.0
      ts-jest: 26.1.4_jest@26.2.2+typescript@3.9.7
      ts-node: 8.10.2_typescript@3.9.7
      typescript: 3.9.7
    specifiers:
      '@prisma/generator-helper': 'workspace:*'
      '@prisma/migrate': 'workspace:*'
      '@prisma/sdk': 'workspace:*'
      '@types/jest': 26.0.8
      '@types/node': 12.12.53
      '@typescript-eslint/eslint-plugin': 3.7.1
      '@typescript-eslint/parser': 3.7.1
      chalk: ^4.0.0
      eslint: 7.6.0
      eslint-config-prettier: 6.11.0
      eslint-plugin-eslint-comments: 3.2.0
      eslint-plugin-jest: 23.20.0
      eslint-plugin-prettier: 3.1.4
      execa: ^4.0.0
      husky: 4.2.5
      indent-string: 4.0.0
      jest: 26.2.2
      lint-staged: 10.2.11
      make-dir: ^3.0.2
      prettier: 2.0.5
      rimraf: 3.0.2
      strip-ansi: ^6.0.0
      tempy: 0.6.0
      ts-jest: 26.1.4
      ts-node: 8.10.2
      typescript: 3.9.7
  packages/migrate:
    dependencies:
      '@prisma/debug': 'link:../debug'
      '@prisma/fetch-engine': 'link:../fetch-engine'
      '@prisma/get-platform': 'link:../get-platform'
      '@prisma/ink-components': 'link:../ink-components'
      '@prisma/studio-server': 0.246.0
      '@prisma/studio-types': 0.246.0
      ansi-escapes: 4.3.1
      cli-cursor: 3.1.0
      dashify: 2.0.0
      diff: 4.0.2
      execa: 4.0.2
      figures: 3.2.0
      git-user-email: 0.2.2
      git-user-name: 2.0.0
      globby: 11.0.1
      http-proxy-agent: 4.0.1
      https-proxy-agent: 5.0.0
      indent-string: 4.0.0
      ink: 2.7.1_25417382793f8b9d506bef5a668275ff
      ink-link: 1.1.0_ink@2.7.1+react@16.11.0
      ink-spinner: 3.1.0_ink@2.7.1+react@16.11.0
      is-ci: 2.0.0
      log-update: 4.0.0
      open: 7.0.4
      p-map: 4.0.0
      prompts: 2.3.2
      ps-tree: 1.2.0
      rimraf: 3.0.2
      string-width: 4.2.0
      strip-ansi: 6.0.0
      strip-indent: 3.0.0
    devDependencies:
      '@prisma/client': 'link:../client'
      '@prisma/generator-helper': 'link:../generator-helper'
      '@prisma/sdk': 'link:../sdk'
      '@types/charm': 1.0.2
      '@types/debug': 4.1.5
      '@types/diff': 4.0.2
      '@types/fs-extra': 9.0.1
      '@types/jest': 26.0.8
      '@types/node': 12.12.53
      '@types/prompts': 2.0.8
      '@types/react': 16.9.11
      '@typescript-eslint/eslint-plugin': 3.7.1_98f5354ad0bbc327ab4925c12674a6b1
      '@typescript-eslint/parser': 3.7.1_eslint@7.6.0+typescript@3.9.7
      '@zeit/ncc': 0.22.3
      better-sqlite3: 7.1.0
      chalk: 4.1.0
      del: 5.1.0
      eslint: 7.6.0
      eslint-config-prettier: 6.11.0_eslint@7.6.0
      eslint-plugin-eslint-comments: 3.2.0_eslint@7.6.0
      eslint-plugin-jest: 23.20.0_eslint@7.6.0+typescript@3.9.7
      eslint-plugin-prettier: 3.1.4_eslint@7.6.0+prettier@2.0.5
      husky: 4.2.5
      jest: 26.2.2
      lint-staged: 10.2.11
      make-dir: 3.1.0
      pkg-up: 3.1.0
      prettier: 2.0.5
      react: 16.11.0
      ts-jest: 26.1.4_jest@26.2.2+typescript@3.9.7
      typescript: 3.9.7
    specifiers:
      '@prisma/client': 'workspace:*'
      '@prisma/debug': 'workspace:*'
      '@prisma/fetch-engine': 'workspace:*'
      '@prisma/generator-helper': 'workspace:*'
      '@prisma/get-platform': 'workspace:*'
      '@prisma/ink-components': 'workspace:*'
      '@prisma/sdk': 'workspace:*'
      '@prisma/studio-server': 0.246.0
      '@prisma/studio-types': 0.246.0
      '@types/charm': 1.0.2
      '@types/debug': 4.1.5
      '@types/diff': 4.0.2
      '@types/fs-extra': 9.0.1
      '@types/jest': 26.0.8
      '@types/node': 12.12.53
      '@types/prompts': 2.0.8
      '@types/react': 16.9.11
      '@typescript-eslint/eslint-plugin': 3.7.1
      '@typescript-eslint/parser': 3.7.1
      '@zeit/ncc': 0.22.3
      ansi-escapes: ^4.3.1
      better-sqlite3: 7.1.0
      chalk: 4.1.0
      cli-cursor: 3.1.0
      dashify: 2.0.0
      del: 5.1.0
      diff: 4.0.2
      eslint: 7.6.0
      eslint-config-prettier: 6.11.0
      eslint-plugin-eslint-comments: 3.2.0
      eslint-plugin-jest: 23.20.0
      eslint-plugin-prettier: 3.1.4
      execa: ^4.0.0
      figures: ^3.2.0
      git-user-email: ^0.2.2
      git-user-name: ^2.0.0
      globby: ^11.0.0
      http-proxy-agent: ^4.0.1
      https-proxy-agent: ^5.0.0
      husky: 4.2.5
      indent-string: ^4.0.0
      ink: 2.7.1
      ink-link: 1.1.0
      ink-spinner: 3.1.0
      is-ci: ^2.0.0
      jest: 26.2.2
      lint-staged: 10.2.11
      log-update: ^4.0.0
      make-dir: 3.1.0
      open: ^7.0.3
      p-map: ^4.0.0
      pkg-up: 3.1.0
      prettier: 2.0.5
      prompts: ^2.3.2
      ps-tree: 1.2.0
      react: 16.11.0
      rimraf: ^3.0.2
      string-width: ^4.2.0
      strip-ansi: ^6.0.0
      strip-indent: ^3.0.0
      ts-jest: 26.1.4
      typescript: 3.9.7
  packages/sdk:
    dependencies:
      '@apexearth/copy': 1.4.5
      '@prisma/debug': 'link:../debug'
      '@prisma/engine-core': 'link:../engine-core'
      '@prisma/fetch-engine': 'link:../fetch-engine'
      '@prisma/generator-helper': 'link:../generator-helper'
      '@prisma/get-platform': 'link:../get-platform'
      archiver: 4.0.1
      arg: 4.1.3
      chalk: 4.1.0
      checkpoint-client: 1.1.7
      cli-truncate: 2.1.0
      execa: 4.0.2
      globby: 11.0.1
      has-yarn: 2.1.0
      make-dir: 3.1.0
      node-fetch: 2.6.0
      p-map: 4.0.0
      read-pkg-up: 7.0.1
      resolve-pkg: 2.0.0
      rimraf: 3.0.2
      string-width: 4.2.0
      strip-ansi: 6.0.0
      strip-indent: 3.0.0
      tar: 6.0.2
      temp-dir: 2.0.0
      temp-write: 4.0.0
      tempy: 0.5.0
      terminal-link: 2.1.1
      tmp: 0.2.1
      url-parse: 1.4.7
    devDependencies:
      '@types/jest': 26.0.8
      '@types/node': 12.12.53
      '@types/tar': 4.0.3
      '@typescript-eslint/eslint-plugin': 3.7.1_98f5354ad0bbc327ab4925c12674a6b1
      '@typescript-eslint/parser': 3.7.1_eslint@7.6.0+typescript@3.9.7
      eslint: 7.6.0
      eslint-config-prettier: 6.11.0_eslint@7.6.0
      eslint-plugin-eslint-comments: 3.2.0_eslint@7.6.0
      eslint-plugin-jest: 23.20.0_eslint@7.6.0+typescript@3.9.7
      eslint-plugin-prettier: 3.1.4_eslint@7.6.0+prettier@2.0.5
      husky: 4.2.5
      jest: 26.2.2
      lint-staged: 10.2.11
      prettier: 2.0.5
      ts-jest: 26.1.4_jest@26.2.2+typescript@3.9.7
      ts-node: 8.10.2_typescript@3.9.7
      typescript: 3.9.7
    specifiers:
      '@apexearth/copy': ^1.4.5
      '@prisma/debug': 'workspace:*'
      '@prisma/engine-core': 'workspace:*'
      '@prisma/fetch-engine': 'workspace:*'
      '@prisma/generator-helper': 'workspace:*'
      '@prisma/get-platform': 'workspace:*'
      '@types/jest': 26.0.8
      '@types/node': 12.12.53
      '@types/tar': 4.0.3
      '@typescript-eslint/eslint-plugin': 3.7.1
      '@typescript-eslint/parser': 3.7.1
      archiver: ^4.0.0
      arg: ^4.1.3
      chalk: 4.1.0
      checkpoint-client: 1.1.7
      cli-truncate: ^2.1.0
      eslint: 7.6.0
      eslint-config-prettier: 6.11.0
      eslint-plugin-eslint-comments: 3.2.0
      eslint-plugin-jest: 23.20.0
      eslint-plugin-prettier: 3.1.4
      execa: ^4.0.0
      globby: ^11.0.0
      has-yarn: ^2.1.0
      husky: 4.2.5
      jest: 26.2.2
      lint-staged: 10.2.11
      make-dir: ^3.0.2
      node-fetch: 2.6.0
      p-map: ^4.0.0
      prettier: 2.0.5
      read-pkg-up: ^7.0.1
      resolve-pkg: ^2.0.0
      rimraf: ^3.0.2
      string-width: ^4.2.0
      strip-ansi: 6.0.0
      strip-indent: 3.0.0
      tar: ^6.0.1
      temp-dir: ^2.0.0
      temp-write: ^4.0.0
      tempy: ^0.5.0
      terminal-link: ^2.1.1
      tmp: 0.2.1
      ts-jest: 26.1.4
      ts-node: 8.10.2
      typescript: 3.9.7
      url-parse: ^1.4.7
lockfileVersion: 5.1
packages:
  /@apexearth/copy/1.4.5:
    dependencies:
      commander: 2.20.3
      mkdirp: 1.0.4
      prettysize: 2.0.0
      sleep-promise: 8.0.1
    hasBin: true
    resolution:
      integrity: sha512-Zws+jNVT54YUjBuNfDKje2uyoTQRYpIPMHDf6v6EI019ZqXnwYxb4/gZMlDjv+O+LnZbBn2Sc8DC5KAbcBNiaQ==
  /@babel/code-frame/7.10.4:
    dependencies:
      '@babel/highlight': 7.10.4
    resolution:
      integrity: sha512-vG6SvB6oYEhvgisZNFRmRCUkLz11c7rp+tbNTynGqc6mS1d5ATd/sGyV6W0KZZnXRKMTzZDRgQT3Ou9jhpAfUg==
  /@babel/core/7.10.2:
    dependencies:
      '@babel/code-frame': 7.10.4
      '@babel/generator': 7.10.2
      '@babel/helper-module-transforms': 7.10.1
      '@babel/helpers': 7.10.1
      '@babel/parser': 7.10.2
      '@babel/template': 7.10.1
      '@babel/traverse': 7.10.1
      '@babel/types': 7.10.2
      convert-source-map: 1.7.0
      debug: 4.1.1
      gensync: 1.0.0-beta.1
      json5: 2.1.3
      lodash: 4.17.19
      resolve: 1.17.0
      semver: 5.7.1
      source-map: 0.5.7
    dev: true
    engines:
      node: '>=6.9.0'
    resolution:
      integrity: sha512-KQmV9yguEjQsXqyOUGKjS4+3K8/DlOCE2pZcq4augdQmtTy5iv5EHtmMSJ7V4c1BIPjuwtZYqYLCq9Ga+hGBRQ==
  /@babel/generator/7.10.2:
    dependencies:
      '@babel/types': 7.10.2
      jsesc: 2.5.2
      lodash: 4.17.19
      source-map: 0.5.7
    dev: true
    resolution:
      integrity: sha512-AxfBNHNu99DTMvlUPlt1h2+Hn7knPpH5ayJ8OqDWSeLld+Fi2AYBTC/IejWDM9Edcii4UzZRCsbUt0WlSDsDsA==
  /@babel/helper-function-name/7.10.1:
    dependencies:
      '@babel/helper-get-function-arity': 7.10.1
      '@babel/template': 7.10.1
      '@babel/types': 7.10.2
    dev: true
    resolution:
      integrity: sha512-fcpumwhs3YyZ/ttd5Rz0xn0TpIwVkN7X0V38B9TWNfVF42KEkhkAAuPCQ3oXmtTRtiPJrmZ0TrfS0GKF0eMaRQ==
  /@babel/helper-get-function-arity/7.10.1:
    dependencies:
      '@babel/types': 7.10.2
    dev: true
    resolution:
      integrity: sha512-F5qdXkYGOQUb0hpRaPoetF9AnsXknKjWMZ+wmsIRsp5ge5sFh4c3h1eH2pRTTuy9KKAA2+TTYomGXAtEL2fQEw==
  /@babel/helper-member-expression-to-functions/7.10.1:
    dependencies:
      '@babel/types': 7.10.2
    dev: true
    resolution:
      integrity: sha512-u7XLXeM2n50gb6PWJ9hoO5oO7JFPaZtrh35t8RqKLT1jFKj9IWeD1zrcrYp1q1qiZTdEarfDWfTIP8nGsu0h5g==
  /@babel/helper-module-imports/7.10.1:
    dependencies:
      '@babel/types': 7.10.2
    dev: true
    resolution:
      integrity: sha512-SFxgwYmZ3HZPyZwJRiVNLRHWuW2OgE5k2nrVs6D9Iv4PPnXVffuEHy83Sfx/l4SqF+5kyJXjAyUmrG7tNm+qVg==
  /@babel/helper-module-transforms/7.10.1:
    dependencies:
      '@babel/helper-module-imports': 7.10.1
      '@babel/helper-replace-supers': 7.10.1
      '@babel/helper-simple-access': 7.10.1
      '@babel/helper-split-export-declaration': 7.10.1
      '@babel/template': 7.10.1
      '@babel/types': 7.10.2
      lodash: 4.17.19
    dev: true
    resolution:
      integrity: sha512-RLHRCAzyJe7Q7sF4oy2cB+kRnU4wDZY/H2xJFGof+M+SJEGhZsb+GFj5j1AD8NiSaVBJ+Pf0/WObiXu/zxWpFg==
  /@babel/helper-optimise-call-expression/7.10.1:
    dependencies:
      '@babel/types': 7.10.2
    dev: true
    resolution:
      integrity: sha512-a0DjNS1prnBsoKx83dP2falChcs7p3i8VMzdrSbfLhuQra/2ENC4sbri34dz/rWmDADsmF1q5GbfaXydh0Jbjg==
  /@babel/helper-plugin-utils/7.10.1:
    dev: true
    resolution:
      integrity: sha512-fvoGeXt0bJc7VMWZGCAEBEMo/HAjW2mP8apF5eXK0wSqwLAVHAISCWRoLMBMUs2kqeaG77jltVqu4Hn8Egl3nA==
  /@babel/helper-replace-supers/7.10.1:
    dependencies:
      '@babel/helper-member-expression-to-functions': 7.10.1
      '@babel/helper-optimise-call-expression': 7.10.1
      '@babel/traverse': 7.10.1
      '@babel/types': 7.10.2
    dev: true
    resolution:
      integrity: sha512-SOwJzEfpuQwInzzQJGjGaiG578UYmyi2Xw668klPWV5n07B73S0a9btjLk/52Mlcxa+5AdIYqws1KyXRfMoB7A==
  /@babel/helper-simple-access/7.10.1:
    dependencies:
      '@babel/template': 7.10.1
      '@babel/types': 7.10.2
    dev: true
    resolution:
      integrity: sha512-VSWpWzRzn9VtgMJBIWTZ+GP107kZdQ4YplJlCmIrjoLVSi/0upixezHCDG8kpPVTBJpKfxTH01wDhh+jS2zKbw==
  /@babel/helper-split-export-declaration/7.10.1:
    dependencies:
      '@babel/types': 7.10.2
    dev: true
    resolution:
      integrity: sha512-UQ1LVBPrYdbchNhLwj6fetj46BcFwfS4NllJo/1aJsT+1dLTEnXJL0qHqtY7gPzF8S2fXBJamf1biAXV3X077g==
  /@babel/helper-validator-identifier/7.10.4:
    resolution:
      integrity: sha512-3U9y+43hz7ZM+rzG24Qe2mufW5KhvFg/NhnNph+i9mgCtdTCtMJuI1TMkrIUiK7Ix4PYlRF9I5dhqaLYA/ADXw==
  /@babel/helpers/7.10.1:
    dependencies:
      '@babel/template': 7.10.1
      '@babel/traverse': 7.10.1
      '@babel/types': 7.10.2
    dev: true
    resolution:
      integrity: sha512-muQNHF+IdU6wGgkaJyhhEmI54MOZBKsFfsXFhboz1ybwJ1Kl7IHlbm2a++4jwrmY5UYsgitt5lfqo1wMFcHmyw==
  /@babel/highlight/7.10.4:
    dependencies:
      '@babel/helper-validator-identifier': 7.10.4
      chalk: 2.4.2
      js-tokens: 4.0.0
    resolution:
      integrity: sha512-i6rgnR/YgPEQzZZnbTHHuZdlE8qyoBNalD6F+q4vAFlcMEcqmkoG+mPqJYJCo63qPf74+Y1UZsl3l6f7/RIkmA==
  /@babel/parser/7.10.2:
    dev: true
    engines:
      node: '>=6.0.0'
    hasBin: true
    resolution:
      integrity: sha512-PApSXlNMJyB4JiGVhCOlzKIif+TKFTvu0aQAhnTvfP/z3vVSN6ZypH5bfUNwFXXjRQtUEBNFd2PtmCmG2Py3qQ==
  /@babel/plugin-syntax-async-generators/7.8.4_@babel+core@7.10.2:
    dependencies:
      '@babel/core': 7.10.2
      '@babel/helper-plugin-utils': 7.10.1
    dev: true
    peerDependencies:
      '@babel/core': ^7.0.0-0
    resolution:
      integrity: sha512-tycmZxkGfZaxhMRbXlPXuVFpdWlXpir2W4AMhSJgRKzk/eDlIXOhb2LHWoLpDF7TEHylV5zNhykX6KAgHJmTNw==
  /@babel/plugin-syntax-bigint/7.8.3_@babel+core@7.10.2:
    dependencies:
      '@babel/core': 7.10.2
      '@babel/helper-plugin-utils': 7.10.1
    dev: true
    peerDependencies:
      '@babel/core': ^7.0.0-0
    resolution:
      integrity: sha512-wnTnFlG+YxQm3vDxpGE57Pj0srRU4sHE/mDkt1qv2YJJSeUAec2ma4WLUnUPeKjyrfntVwe/N6dCXpU+zL3Npg==
  /@babel/plugin-syntax-class-properties/7.10.1_@babel+core@7.10.2:
    dependencies:
      '@babel/core': 7.10.2
      '@babel/helper-plugin-utils': 7.10.1
    dev: true
    peerDependencies:
      '@babel/core': ^7.0.0-0
    resolution:
      integrity: sha512-Gf2Yx/iRs1JREDtVZ56OrjjgFHCaldpTnuy9BHla10qyVT3YkIIGEtoDWhyop0ksu1GvNjHIoYRBqm3zoR1jyQ==
  /@babel/plugin-syntax-import-meta/7.10.1_@babel+core@7.10.2:
    dependencies:
      '@babel/core': 7.10.2
      '@babel/helper-plugin-utils': 7.10.1
    dev: true
    peerDependencies:
      '@babel/core': ^7.0.0-0
    resolution:
      integrity: sha512-ypC4jwfIVF72og0dgvEcFRdOM2V9Qm1tu7RGmdZOlhsccyK0wisXmMObGuWEOd5jQ+K9wcIgSNftCpk2vkjUfQ==
  /@babel/plugin-syntax-json-strings/7.8.3_@babel+core@7.10.2:
    dependencies:
      '@babel/core': 7.10.2
      '@babel/helper-plugin-utils': 7.10.1
    dev: true
    peerDependencies:
      '@babel/core': ^7.0.0-0
    resolution:
      integrity: sha512-lY6kdGpWHvjoe2vk4WrAapEuBR69EMxZl+RoGRhrFGNYVK8mOPAW8VfbT/ZgrFbXlDNiiaxQnAtgVCZ6jv30EA==
  /@babel/plugin-syntax-logical-assignment-operators/7.10.1_@babel+core@7.10.2:
    dependencies:
      '@babel/core': 7.10.2
      '@babel/helper-plugin-utils': 7.10.1
    dev: true
    peerDependencies:
      '@babel/core': ^7.0.0-0
    resolution:
      integrity: sha512-XyHIFa9kdrgJS91CUH+ccPVTnJShr8nLGc5bG2IhGXv5p1Rd+8BleGE5yzIg2Nc1QZAdHDa0Qp4m6066OL96Iw==
  /@babel/plugin-syntax-nullish-coalescing-operator/7.8.3_@babel+core@7.10.2:
    dependencies:
      '@babel/core': 7.10.2
      '@babel/helper-plugin-utils': 7.10.1
    dev: true
    peerDependencies:
      '@babel/core': ^7.0.0-0
    resolution:
      integrity: sha512-aSff4zPII1u2QD7y+F8oDsz19ew4IGEJg9SVW+bqwpwtfFleiQDMdzA/R+UlWDzfnHFCxxleFT0PMIrR36XLNQ==
  /@babel/plugin-syntax-numeric-separator/7.10.1_@babel+core@7.10.2:
    dependencies:
      '@babel/core': 7.10.2
      '@babel/helper-plugin-utils': 7.10.1
    dev: true
    peerDependencies:
      '@babel/core': ^7.0.0-0
    resolution:
      integrity: sha512-uTd0OsHrpe3tH5gRPTxG8Voh99/WCU78vIm5NMRYPAqC8lR4vajt6KkCAknCHrx24vkPdd/05yfdGSB4EIY2mg==
  /@babel/plugin-syntax-object-rest-spread/7.8.3_@babel+core@7.10.2:
    dependencies:
      '@babel/core': 7.10.2
      '@babel/helper-plugin-utils': 7.10.1
    dev: true
    peerDependencies:
      '@babel/core': ^7.0.0-0
    resolution:
      integrity: sha512-XoqMijGZb9y3y2XskN+P1wUGiVwWZ5JmoDRwx5+3GmEplNyVM2s2Dg8ILFQm8rWM48orGy5YpI5Bl8U1y7ydlA==
  /@babel/plugin-syntax-optional-catch-binding/7.8.3_@babel+core@7.10.2:
    dependencies:
      '@babel/core': 7.10.2
      '@babel/helper-plugin-utils': 7.10.1
    dev: true
    peerDependencies:
      '@babel/core': ^7.0.0-0
    resolution:
      integrity: sha512-6VPD0Pc1lpTqw0aKoeRTMiB+kWhAoT24PA+ksWSBrFtl5SIRVpZlwN3NNPQjehA2E/91FV3RjLWoVTglWcSV3Q==
  /@babel/plugin-syntax-optional-chaining/7.8.3_@babel+core@7.10.2:
    dependencies:
      '@babel/core': 7.10.2
      '@babel/helper-plugin-utils': 7.10.1
    dev: true
    peerDependencies:
      '@babel/core': ^7.0.0-0
    resolution:
      integrity: sha512-KoK9ErH1MBlCPxV0VANkXW2/dw4vlbGDrFgz8bmUsBGYkFRcbRwMh6cIJubdPrkxRwuGdtCk0v/wPTKbQgBjkg==
  /@babel/runtime/7.10.2:
    dependencies:
      regenerator-runtime: 0.13.5
    dev: true
    resolution:
      integrity: sha512-6sF3uQw2ivImfVIl62RZ7MXhO2tap69WeWK57vAaimT6AZbE4FbqjdEJIN1UqoD6wI6B+1n9UiagafH1sxjOtg==
  /@babel/template/7.10.1:
    dependencies:
      '@babel/code-frame': 7.10.4
      '@babel/parser': 7.10.2
      '@babel/types': 7.10.2
    dev: true
    resolution:
      integrity: sha512-OQDg6SqvFSsc9A0ej6SKINWrpJiNonRIniYondK2ViKhB06i3c0s+76XUft71iqBEe9S1OKsHwPAjfHnuvnCig==
  /@babel/traverse/7.10.1:
    dependencies:
      '@babel/code-frame': 7.10.4
      '@babel/generator': 7.10.2
      '@babel/helper-function-name': 7.10.1
      '@babel/helper-split-export-declaration': 7.10.1
      '@babel/parser': 7.10.2
      '@babel/types': 7.10.2
      debug: 4.1.1
      globals: 11.12.0
      lodash: 4.17.19
    dev: true
    resolution:
      integrity: sha512-C/cTuXeKt85K+p08jN6vMDz8vSV0vZcI0wmQ36o6mjbuo++kPMdpOYw23W2XH04dbRt9/nMEfA4W3eR21CD+TQ==
  /@babel/types/7.10.2:
    dependencies:
      '@babel/helper-validator-identifier': 7.10.4
      lodash: 4.17.19
      to-fast-properties: 2.0.0
    dev: true
    resolution:
      integrity: sha512-AD3AwWBSz0AWF0AkCN9VPiWrvldXq+/e3cHa4J89vo4ymjz1XwrBFFVZmkJTsQIPNk+ZVomPSXUJqq8yyjZsng==
  /@bahmutov/data-driven/1.0.0:
    dependencies:
      check-more-types: 2.24.0
      lazy-ass: 1.6.0
    dev: true
    engines:
      node: '>=6'
    resolution:
      integrity: sha512-YqW3hPS0RXriqjcCrLOTJj+LWe3c8JpwlL83k1ka1Q8U05ZjAKbGQZYeTzUd0NFEnnfPtsUiKGpFEBJG6kFuvg==
  /@bcoe/v8-coverage/0.2.3:
    dev: true
    resolution:
      integrity: sha512-0hYQ8SB4Db5zvZB4axdMHGwEaQjkZzFjQiN9LVYvIFB2nSUHW9tYpxWriPrWDASIxiaXax83REcLxuSdnGPZtw==
  /@cnakazawa/watch/1.0.4:
    dependencies:
      exec-sh: 0.3.4
      minimist: 1.2.5
    dev: true
    engines:
      node: '>=0.1.95'
    hasBin: true
    resolution:
      integrity: sha512-v9kIhKwjeZThiWrLmj0y17CWoyddASLj9O2yvbZkbvw/N3rWOYy9zkV66ursAoVr0mV15bL8g0c4QZUE6cdDoQ==
  /@istanbuljs/load-nyc-config/1.1.0:
    dependencies:
      camelcase: 5.3.1
      find-up: 4.1.0
      get-package-type: 0.1.0
      js-yaml: 3.14.0
      resolve-from: 5.0.0
    dev: true
    engines:
      node: '>=8'
    resolution:
      integrity: sha512-VjeHSlIzpv/NyD3N0YuHfXOPDIixcA1q2ZV98wsMqcYlPmv2n3Yb2lYP9XMElnaFVXg5A7YLTeLu6V84uQDjmQ==
  /@istanbuljs/schema/0.1.2:
    dev: true
    engines:
      node: '>=8'
    resolution:
      integrity: sha512-tsAQNx32a8CoFhjhijUIhI4kccIAgmGhy8LZMZgGfmXcpMbPRUqn5LWmgRttILi6yeGmBJd2xsPkFMs0PzgPCw==
  /@jest/console/26.2.0:
    dependencies:
      '@jest/types': 26.2.0
      '@types/node': 14.0.13
      chalk: 4.1.0
      jest-message-util: 26.2.0
      jest-util: 26.2.0
      slash: 3.0.0
    dev: true
    engines:
      node: '>= 10.14.2'
    resolution:
      integrity: sha512-mXQfx3nSLwiHm1i7jbu+uvi+vvpVjNGzIQYLCfsat9rapC+MJkS4zBseNrgJE0vU921b3P67bQzhduphjY3Tig==
  /@jest/core/26.2.2:
    dependencies:
      '@jest/console': 26.2.0
      '@jest/reporters': 26.2.2
      '@jest/test-result': 26.2.0
      '@jest/transform': 26.2.2
      '@jest/types': 26.2.0
      '@types/node': 14.0.13
      ansi-escapes: 4.3.1
      chalk: 4.1.0
      exit: 0.1.2
      graceful-fs: 4.2.4
      jest-changed-files: 26.2.0
      jest-config: 26.2.2
      jest-haste-map: 26.2.2
      jest-message-util: 26.2.0
      jest-regex-util: 26.0.0
      jest-resolve: 26.2.2_jest-resolve@26.2.2
      jest-resolve-dependencies: 26.2.2
      jest-runner: 26.2.2
      jest-runtime: 26.2.2
      jest-snapshot: 26.2.2
      jest-util: 26.2.0
      jest-validate: 26.2.0
      jest-watcher: 26.2.0
      micromatch: 4.0.2
      p-each-series: 2.1.0
      rimraf: 3.0.2
      slash: 3.0.0
      strip-ansi: 6.0.0
    dev: true
    engines:
      node: '>= 10.14.2'
    resolution:
      integrity: sha512-UwA8gNI8aeV4FHGfGAUfO/DHjrFVvlBravF1Tm9Kt6qFE+6YHR47kFhgdepOFpADEKstyO+MVdPvkV6/dyt9sA==
  /@jest/environment/26.2.0:
    dependencies:
      '@jest/fake-timers': 26.2.0
      '@jest/types': 26.2.0
      '@types/node': 14.0.13
      jest-mock: 26.2.0
    dev: true
    engines:
      node: '>= 10.14.2'
    resolution:
      integrity: sha512-oCgp9NmEiJ5rbq9VI/v/yYLDpladAAVvFxZgNsnJxOETuzPZ0ZcKKHYjKYwCtPOP1WCrM5nmyuOhMStXFGHn+g==
  /@jest/fake-timers/26.2.0:
    dependencies:
      '@jest/types': 26.2.0
      '@sinonjs/fake-timers': 6.0.1
      '@types/node': 14.0.13
      jest-message-util: 26.2.0
      jest-mock: 26.2.0
      jest-util: 26.2.0
    dev: true
    engines:
      node: '>= 10.14.2'
    resolution:
      integrity: sha512-45Gfe7YzYTKqTayBrEdAF0qYyAsNRBzfkV0IyVUm3cx7AsCWlnjilBM4T40w7IXT5VspOgMPikQlV0M6gHwy/g==
  /@jest/globals/26.2.0:
    dependencies:
      '@jest/environment': 26.2.0
      '@jest/types': 26.2.0
      expect: 26.2.0
    dev: true
    engines:
      node: '>= 10.14.2'
    resolution:
      integrity: sha512-Hoc6ScEIPaym7RNytIL2ILSUWIGKlwEv+JNFof9dGYOdvPjb2evEURSslvCMkNuNg1ECEClTE8PH7ULlMJntYA==
  /@jest/reporters/26.2.2:
    dependencies:
      '@bcoe/v8-coverage': 0.2.3
      '@jest/console': 26.2.0
      '@jest/test-result': 26.2.0
      '@jest/transform': 26.2.2
      '@jest/types': 26.2.0
      chalk: 4.1.0
      collect-v8-coverage: 1.0.1
      exit: 0.1.2
      glob: 7.1.6
      graceful-fs: 4.2.4
      istanbul-lib-coverage: 3.0.0
      istanbul-lib-instrument: 4.0.3
      istanbul-lib-report: 3.0.0
      istanbul-lib-source-maps: 4.0.0
      istanbul-reports: 3.0.2
      jest-haste-map: 26.2.2
      jest-resolve: 26.2.2_jest-resolve@26.2.2
      jest-util: 26.2.0
      jest-worker: 26.2.1
      slash: 3.0.0
      source-map: 0.6.1
      string-length: 4.0.1
      terminal-link: 2.1.1
      v8-to-istanbul: 4.1.4
    dev: true
    engines:
      node: '>= 10.14.2'
    optionalDependencies:
      node-notifier: 7.0.1
    resolution:
      integrity: sha512-7854GPbdFTAorWVh+RNHyPO9waRIN6TcvCezKVxI1khvFq9YjINTW7J3WU+tbR038Ynn6WjYred6vtT0YmIWVQ==
  /@jest/source-map/26.1.0:
    dependencies:
      callsites: 3.1.0
      graceful-fs: 4.2.4
      source-map: 0.6.1
    dev: true
    engines:
      node: '>= 10.14.2'
    resolution:
      integrity: sha512-XYRPYx4eEVX15cMT9mstnO7hkHP3krNtKfxUYd8L7gbtia8JvZZ6bMzSwa6IQJENbudTwKMw5R1BePRD+bkEmA==
  /@jest/test-result/26.2.0:
    dependencies:
      '@jest/console': 26.2.0
      '@jest/types': 26.2.0
      '@types/istanbul-lib-coverage': 2.0.3
      collect-v8-coverage: 1.0.1
    dev: true
    engines:
      node: '>= 10.14.2'
    resolution:
      integrity: sha512-kgPlmcVafpmfyQEu36HClK+CWI6wIaAWDHNxfQtGuKsgoa2uQAYdlxjMDBEa3CvI40+2U3v36gQF6oZBkoKatw==
  /@jest/test-sequencer/26.2.2:
    dependencies:
      '@jest/test-result': 26.2.0
      graceful-fs: 4.2.4
      jest-haste-map: 26.2.2
      jest-runner: 26.2.2
      jest-runtime: 26.2.2
    dev: true
    engines:
      node: '>= 10.14.2'
    resolution:
      integrity: sha512-SliZWon5LNqV/lVXkeowSU6L8++FGOu3f43T01L1Gv6wnFDP00ER0utV9jyK9dVNdXqfMNCN66sfcyar/o7BNw==
  /@jest/transform/26.2.2:
    dependencies:
      '@babel/core': 7.10.2
      '@jest/types': 26.2.0
      babel-plugin-istanbul: 6.0.0
      chalk: 4.1.0
      convert-source-map: 1.7.0
      fast-json-stable-stringify: 2.1.0
      graceful-fs: 4.2.4
      jest-haste-map: 26.2.2
      jest-regex-util: 26.0.0
      jest-util: 26.2.0
      micromatch: 4.0.2
      pirates: 4.0.1
      slash: 3.0.0
      source-map: 0.6.1
      write-file-atomic: 3.0.3
    dev: true
    engines:
      node: '>= 10.14.2'
    resolution:
      integrity: sha512-c1snhvi5wRVre1XyoO3Eef5SEWpuBCH/cEbntBUd9tI5sNYiBDmO0My/lc5IuuGYKp/HFIHV1eZpSx5yjdkhKw==
  /@jest/types/25.5.0:
    dependencies:
      '@types/istanbul-lib-coverage': 2.0.3
      '@types/istanbul-reports': 1.1.2
      '@types/yargs': 15.0.5
      chalk: 3.0.0
    dev: true
    engines:
      node: '>= 8.3'
    resolution:
      integrity: sha512-OXD0RgQ86Tu3MazKo8bnrkDRaDXXMGUqd+kTtLtK1Zb7CRzQcaSRPPPV37SvYTdevXEBVxe0HXylEjs8ibkmCw==
  /@jest/types/26.1.0:
    dependencies:
      '@types/istanbul-lib-coverage': 2.0.3
      '@types/istanbul-reports': 1.1.2
      '@types/yargs': 15.0.5
      chalk: 4.1.0
    dev: true
    engines:
      node: '>= 10.14.2'
    resolution:
      integrity: sha512-GXigDDsp6ZlNMhXQDeuy/iYCDsRIHJabWtDzvnn36+aqFfG14JmFV0e/iXxY4SP9vbXSiPNOWdehU5MeqrYHBQ==
  /@jest/types/26.2.0:
    dependencies:
      '@types/istanbul-lib-coverage': 2.0.3
      '@types/istanbul-reports': 1.1.2
      '@types/node': 14.0.13
      '@types/yargs': 15.0.5
      chalk: 4.1.0
    dev: true
    engines:
      node: '>= 10.14.2'
    resolution:
      integrity: sha512-lvm3rJvctxd7+wxKSxxbzpDbr4FXDLaC57WEKdUIZ2cjTYuxYSc0zlyD7Z4Uqr5VdKxRUrtwIkiqBuvgf8uKJA==
  /@nodelib/fs.scandir/2.1.3:
    dependencies:
      '@nodelib/fs.stat': 2.0.3
      run-parallel: 1.1.9
    engines:
      node: '>= 8'
    resolution:
      integrity: sha512-eGmwYQn3gxo4r7jdQnkrrN6bY478C3P+a/y72IJukF8LjB6ZHeB3c+Ehacj3sYeSmUXGlnA67/PmbM9CVwL7Dw==
  /@nodelib/fs.stat/2.0.3:
    engines:
      node: '>= 8'
    resolution:
      integrity: sha512-bQBFruR2TAwoevBEd/NWMoAAtNGzTRgdrqnYCc7dhzfoNvqPzLyqlEQnzZ3kVnNrSp25iyxE00/3h2fqGAGArA==
  /@nodelib/fs.walk/1.2.4:
    dependencies:
      '@nodelib/fs.scandir': 2.1.3
      fastq: 1.8.0
    engines:
      node: '>= 8'
    resolution:
      integrity: sha512-1V9XOY4rDW0rehzbrcqAmHnz8e7SKvX27gh8Gt2WgB0+pdzdiLV83p72kZPU+jvMbS1qU5mauP2iOvO8rhmurQ==
  /@prisma/ci-info/2.1.2:
    resolution:
      integrity: sha512-RhAHY+wp6Nqu89Tp3zfUVkpGfqk4TfngeOWaMGgmhP7mB2ASDtOl8dkwxHmI8eN4edo+luyjPmbJBC4kST321A==
  /@prisma/debug/2.4.1:
    dependencies:
      debug: 4.1.1
    resolution:
      integrity: sha512-E/6sftkwtrTGfTj/UFRnwJoYoybZe9zi1F9NS1O3hLeNcQEpQNkmHDaH6bRNdmTMGmZH+q2162VrDFSQufSFEw==
  /@prisma/engine-core/2.4.1:
    dependencies:
      '@prisma/debug': 2.4.1
      '@prisma/generator-helper': 2.4.1
      '@prisma/get-platform': 2.4.1
      bent: 7.3.9
      chalk: 4.1.0
      cross-fetch: 3.0.5
      execa: 4.0.3
      fast-json-stringify: 2.2.3
      get-stream: 5.1.0
      indent-string: 4.0.0
      new-github-issue-url: 0.2.1
      p-retry: 4.2.0
      terminal-link: 2.1.1
      undici: 1.1.0
    resolution:
      integrity: sha512-arJCq6JN85lWCgLC8iGF4FrttpsoaZAN8GH44p4+6NnpFHY5s3bEqMLWvXNznzsigIJMgkNyD7yVAT5+xunApg==
  /@prisma/fetch-engine/2.4.1:
    dependencies:
      '@prisma/debug': 2.4.1
      '@prisma/get-platform': 2.4.1
      chalk: 4.1.0
      execa: 4.0.2
      find-cache-dir: 3.3.1
      hasha: 5.2.0
      http-proxy-agent: 4.0.1
      https-proxy-agent: 5.0.0
      make-dir: 3.1.0
      node-fetch: 2.6.0
      p-filter: 2.1.0
      p-map: 4.0.0
      p-queue: 6.6.0
      p-retry: 4.2.0
      progress: 2.0.3
      rimraf: 3.0.2
      temp-dir: 2.0.0
      tempy: 0.5.0
    resolution:
      integrity: sha512-s3mArSB7q1Wi8xQX3+yPcfA8UFoegmsNSNTkqCGvykvjSI5/kJNsMs1WGFTfmR7+FxTcmMwGmS/XUOElF5UmJA==
  /@prisma/generator-helper/2.4.1:
    dependencies:
      '@prisma/debug': 2.4.1
      '@types/cross-spawn': 6.0.2
      chalk: 4.1.0
      cross-spawn: 7.0.3
    resolution:
      integrity: sha512-p63Ds8oaew3cTPHFY6LAPOwEg5keO+HdGlZXTHbg4QkXw4lbqK1LAt161dwqu1WyMh9oTPzVg98YIPXfrQ+0Jg==
  /@prisma/get-platform/2.4.1:
    dependencies:
      '@prisma/debug': 2.4.1
    resolution:
      integrity: sha512-5V2RAg4+os7/w2DYnnskymfJpqFIWP7VgRL369db31rSRYktK2TWEhHxZXBZ0PWa6ic3G4u09j8PRhFiX95bQw==
  /@prisma/sdk/2.4.1:
    dependencies:
      '@apexearth/copy': 1.4.5
      '@prisma/debug': 2.4.1
      '@prisma/engine-core': 2.4.1
      '@prisma/fetch-engine': 2.4.1
      '@prisma/generator-helper': 2.4.1
      '@prisma/get-platform': 2.4.1
      archiver: 4.0.2
      arg: 4.1.3
      chalk: 4.1.0
      checkpoint-client: 1.1.6
      cli-truncate: 2.1.0
      execa: 4.0.2
      globby: 11.0.1
      has-yarn: 2.1.0
      make-dir: 3.1.0
      node-fetch: 2.6.0
      p-map: 4.0.0
      read-pkg-up: 7.0.1
      resolve-pkg: 2.0.0
      rimraf: 3.0.2
      string-width: 4.2.0
      strip-ansi: 6.0.0
      strip-indent: 3.0.0
      tar: 6.0.2
      temp-dir: 2.0.0
      temp-write: 4.0.0
      tempy: 0.5.0
      terminal-link: 2.1.1
      tmp: 0.2.1
      url-parse: 1.4.7
    requiresBuild: true
    resolution:
      integrity: sha512-UInXGjGedl7fve0OTSnQLEFoXneWlORcQ1Orms2wnJiV4gCSWYbHPwyzS4Y0QF9PCJCqUcnZFqfz0I2oJmzXyQ==
  /@prisma/studio-server/0.246.0:
    dependencies:
      '@prisma/get-platform': 2.4.1
      '@prisma/sdk': 2.4.1
      '@prisma/studio': 0.246.0
      '@prisma/studio-transports': 0.246.0
      '@prisma/studio-types': 0.246.0
      '@sentry/node': 5.15.5
      express: 4.17.1
      express-ws: 4.0.0_express@4.17.1
    resolution:
      integrity: sha512-6cp37l/O9rAH0WdKOChSxpU9SpRZNBKPEEB8GgGDaJoH6RY+gm0QFOHbyZjuuK8s+Mdri3PFd/9RUV2b7FAmKw==
  /@prisma/studio-transports/0.246.0:
    dependencies:
      '@prisma/sdk': 2.4.1
      '@prisma/studio-types': 0.246.0
      '@sentry/node': 5.15.5
    resolution:
      integrity: sha512-ClKIqOL0Qeosszi7CJ53ERWBg4QponB896mKsCfN6lHVvrUuqdiDCLOn6whKZdJUEbyCagXXWV0Wg1hdR1TUYw==
  /@prisma/studio-types/0.246.0:
    resolution:
      integrity: sha512-JxDWCc6sspp7Nj5Y0mj2XFQhhB3lO4nmURDUPrigRRZH2atPJnyYK6qeXAuWji0M62heHcOYp0OKCWKkTIVcYQ==
  /@prisma/studio/0.246.0:
    resolution:
      integrity: sha512-ZkpzbUV2uGjGKHdr5P37LaX8VYMTU53enSQuhOX1T3McFD9gw/1+/SPa7Cm3GG9ojmUWW2lQ+RNCLM2GcsDxtQ==
  /@sentry/apm/5.15.5:
    dependencies:
      '@sentry/browser': 5.15.5
      '@sentry/hub': 5.15.5
      '@sentry/minimal': 5.15.5
      '@sentry/types': 5.15.5
      '@sentry/utils': 5.15.5
      tslib: 1.13.0
    engines:
      node: '>=6'
    resolution:
      integrity: sha512-2PyifsiQdvFEQhbL7tQnCKGLOO1JtZeqso3bc6ARJBvKxM77mtyMo/D0C2Uzt9sXCYiALhQ1rbB1aY8iYyglpg==
  /@sentry/browser/5.15.5:
    dependencies:
      '@sentry/core': 5.15.5
      '@sentry/types': 5.15.5
      '@sentry/utils': 5.15.5
      tslib: 1.13.0
    engines:
      node: '>=6'
    resolution:
      integrity: sha512-rqDvjk/EvogfdbZ4TiEpxM/lwpPKmq23z9YKEO4q81+1SwJNua53H60dOk9HpRU8nOJ1g84TMKT2Ov8H7sqDWA==
  /@sentry/core/5.15.5:
    dependencies:
      '@sentry/hub': 5.15.5
      '@sentry/minimal': 5.15.5
      '@sentry/types': 5.15.5
      '@sentry/utils': 5.15.5
      tslib: 1.13.0
    engines:
      node: '>=6'
    resolution:
      integrity: sha512-enxBLv5eibBMqcWyr+vApqeix8uqkfn0iGsD3piKvoMXCgKsrfMwlb/qo9Ox0lKr71qIlZVt+9/A2vZohdgnlg==
  /@sentry/hub/5.15.5:
    dependencies:
      '@sentry/types': 5.15.5
      '@sentry/utils': 5.15.5
      tslib: 1.13.0
    engines:
      node: '>=6'
    resolution:
      integrity: sha512-zX9o49PcNIVMA4BZHe//GkbQ4Jx+nVofqU/Il32/IbwKhcpPlhGX3c1sOVQo4uag3cqd/JuQsk+DML9TKkN0Lw==
  /@sentry/minimal/5.15.5:
    dependencies:
      '@sentry/hub': 5.15.5
      '@sentry/types': 5.15.5
      tslib: 1.13.0
    engines:
      node: '>=6'
    resolution:
      integrity: sha512-zQkkJ1l9AjmU/Us5IrOTzu7bic4sTPKCatptXvLSTfyKW7N6K9MPIIFeSpZf9o1yM2sRYdK7GV08wS2eCT3JYw==
  /@sentry/node/5.15.5:
    dependencies:
      '@sentry/apm': 5.15.5
      '@sentry/core': 5.15.5
      '@sentry/hub': 5.15.5
      '@sentry/types': 5.15.5
      '@sentry/utils': 5.15.5
      cookie: 0.3.1
      https-proxy-agent: 4.0.0
      lru_map: 0.3.3
      tslib: 1.13.0
    engines:
      node: '>=6'
    resolution:
      integrity: sha512-BK0iTOiiIM0UnydLeT/uUBY1o1Sp85aqwaQRMfZbjMCsgXERLNGvzzV68FDH1cyC1nR6dREK3Gs8bxS4S54aLQ==
  /@sentry/types/5.15.5:
    engines:
      node: '>=6'
    resolution:
      integrity: sha512-F9A5W7ucgQLJUG4LXw1ZIy4iLevrYZzbeZ7GJ09aMlmXH9PqGThm1t5LSZlVpZvUfQ2rYA8NU6BdKJSt7B5LPw==
  /@sentry/utils/5.15.5:
    dependencies:
      '@sentry/types': 5.15.5
      tslib: 1.13.0
    engines:
      node: '>=6'
    resolution:
      integrity: sha512-Nl9gl/MGnzSkuKeo3QaefoD/OJrFLB8HmwQ7HUbTXb6E7yyEzNKAQMHXGkwNAjbdYyYbd42iABP6Y5F/h39NtA==
  /@sinonjs/commons/1.8.0:
    dependencies:
      type-detect: 4.0.8
    dev: true
    resolution:
      integrity: sha512-wEj54PfsZ5jGSwMX68G8ZXFawcSglQSXqCftWX3ec8MDUzQdHgcKvw97awHbY0efQEL5iKUOAmmVtoYgmrSG4Q==
  /@sinonjs/fake-timers/6.0.1:
    dependencies:
      '@sinonjs/commons': 1.8.0
    dev: true
    resolution:
      integrity: sha512-MZPUxrmFubI36XS1DI3qmI0YdN1gks62JtFZvxR67ljjSNCeK6U08Zx4msEWOXuofgqUt6zPHSi1H9fbjR/NRA==
  /@tootallnate/once/1.1.2:
    engines:
      node: '>= 6'
    resolution:
      integrity: sha512-RbzJvlNzmRq5c3O09UipeuXno4tA1FE6ikOjxZK0tuxVv3412l64l5t1W5pj4+rJq9vpkm/kwiR07aZXnsKPxw==
  /@types/babel__core/7.1.8:
    dependencies:
      '@babel/parser': 7.10.2
      '@babel/types': 7.10.2
      '@types/babel__generator': 7.6.1
      '@types/babel__template': 7.0.2
      '@types/babel__traverse': 7.0.12
    dev: true
    resolution:
      integrity: sha512-KXBiQG2OXvaPWFPDS1rD8yV9vO0OuWIqAEqLsbfX0oU2REN5KuoMnZ1gClWcBhO5I3n6oTVAmrMufOvRqdmFTQ==
  /@types/babel__generator/7.6.1:
    dependencies:
      '@babel/types': 7.10.2
    dev: true
    resolution:
      integrity: sha512-bBKm+2VPJcMRVwNhxKu8W+5/zT7pwNEqeokFOmbvVSqGzFneNxYcEBro9Ac7/N9tlsaPYnZLK8J1LWKkMsLAew==
  /@types/babel__template/7.0.2:
    dependencies:
      '@babel/parser': 7.10.2
      '@babel/types': 7.10.2
    dev: true
    resolution:
      integrity: sha512-/K6zCpeW7Imzgab2bLkLEbz0+1JlFSrUMdw7KoIIu+IUdu51GWaBZpd3y1VXGVXzynvGa4DaIaxNZHiON3GXUg==
  /@types/babel__traverse/7.0.12:
    dependencies:
      '@babel/types': 7.10.2
    dev: true
    resolution:
      integrity: sha512-t4CoEokHTfcyfb4hUaF9oOHu9RmmNWnm1CP0YmMqOOfClKascOmvlEM736vlqeScuGvBDsHkf8R2INd4DWreQA==
  /@types/charm/1.0.2:
    dependencies:
      '@types/node': 12.12.47
    dev: true
    resolution:
      integrity: sha512-8nrGGRpu/OZKpDxpuloLlZ6g9t4+DZW057RgpWrzOHiqt/1kbPvSiMDJa5G8Z635By9fMXEoGvWZ5bO/A6dv/w==
  /@types/color-name/1.1.1:
    resolution:
      integrity: sha512-rr+OQyAjxze7GgWrSaJwydHStIhHq2lvY3BOC2Mj7KnzI7XK0Uw1TOOdI9lDoajEbSWLiYgoo4f1R51erQfhPQ==
  /@types/cross-spawn/6.0.2:
    dependencies:
      '@types/node': 12.12.53
    resolution:
      integrity: sha512-KuwNhp3eza+Rhu8IFI5HUXRP0LIhqH5cAjubUvGXXthh4YYBuP2ntwEX+Cz8GJoZUHlKo247wPWOfA9LYEq4cw==
  /@types/debug/4.1.5:
    dev: true
    resolution:
      integrity: sha512-Q1y515GcOdTHgagaVFhHnIFQ38ygs/kmxdNpvpou+raI9UO3YZcHDngBSYKQklcKlvA7iuQlmIKbzvmxcOE9CQ==
  /@types/diff/4.0.2:
    dev: true
    resolution:
      integrity: sha512-mIenTfsIe586/yzsyfql69KRnA75S8SVXQbTLpDejRrjH0QSJcpu3AUOi/Vjnt9IOsXKxPhJfGpQUNMueIU1fQ==
  /@types/eslint-visitor-keys/1.0.0:
    dev: true
    resolution:
      integrity: sha512-OCutwjDZ4aFS6PB1UZ988C4YgwlBHJd6wCeQqaLdmadZ/7e+w79+hbMUFC1QXDNCmdyoRfAFdm0RypzwR+Qpag==
  /@types/fs-extra/9.0.1:
    dependencies:
      '@types/node': 14.0.13
    dev: true
    resolution:
      integrity: sha512-B42Sxuaz09MhC3DDeW5kubRcQ5by4iuVQ0cRRWM2lggLzAa/KVom0Aft/208NgMvNQQZ86s5rVcqDdn/SH0/mg==
  /@types/geojson/7946.0.7:
    dev: true
    resolution:
      integrity: sha512-wE2v81i4C4Ol09RtsWFAqg3BUitWbHSpSlIo+bNdsCJijO9sjme+zm+73ZMCa/qMC8UEERxzGbvmr1cffo2SiQ==
  /@types/glob/7.1.2:
    dependencies:
      '@types/minimatch': 3.0.3
      '@types/node': 12.12.47
    dev: true
    resolution:
      integrity: sha512-VgNIkxK+j7Nz5P7jvUZlRvhuPSmsEfS03b0alKcq5V/STUKAa3Plemsn5mrQUO7am6OErJ4rhGEGJbACclrtRA==
  /@types/graceful-fs/4.1.3:
    dependencies:
      '@types/node': 14.0.13
    dev: true
    resolution:
      integrity: sha512-AiHRaEB50LQg0pZmm659vNBb9f4SJ0qrAnteuzhSeAUcJKxoYgEnprg/83kppCnc2zvtCKbdZry1a5pVY3lOTQ==
  /@types/istanbul-lib-coverage/2.0.3:
    dev: true
    resolution:
      integrity: sha512-sz7iLqvVUg1gIedBOvlkxPlc8/uVzyS5OwGz1cKjXzkl3FpL3al0crU8YGU1WoHkxn0Wxbw5tyi6hvzJKNzFsw==
  /@types/istanbul-lib-report/3.0.0:
    dependencies:
      '@types/istanbul-lib-coverage': 2.0.3
    dev: true
    resolution:
      integrity: sha512-plGgXAPfVKFoYfa9NpYDAkseG+g6Jr294RqeqcqDixSbU34MZVJRi/P+7Y8GDpzkEwLaGZZOpKIEmeVZNtKsrg==
  /@types/istanbul-reports/1.1.2:
    dependencies:
      '@types/istanbul-lib-coverage': 2.0.3
      '@types/istanbul-lib-report': 3.0.0
    dev: true
    resolution:
      integrity: sha512-P/W9yOX/3oPZSpaYOCQzGqgCQRXn0FFO/V8bWrCQs+wLmvVVxk6CRBXALEvNs9OHIatlnlFokfhuDo2ug01ciw==
  /@types/jest/26.0.8:
    dependencies:
      jest-diff: 25.5.0
      pretty-format: 25.5.0
    dev: true
    resolution:
      integrity: sha512-eo3VX9jGASSuv680D4VQ89UmuLZneNxv2MCZjfwlInav05zXVJTzfc//lavdV0GPwSxsXJTy2jALscB7Acqg0g==
  /@types/js-levenshtein/1.1.0:
    dev: true
    resolution:
      integrity: sha512-14t0v1ICYRtRVcHASzes0v/O+TIeASb8aD55cWF1PidtInhFWSXcmhzhHqGjUWf9SUq1w70cvd1cWKUULubAfQ==
  /@types/json-schema/7.0.5:
    dev: true
    resolution:
      integrity: sha512-7+2BITlgjgDhH0vvwZU/HZJVyk+2XUlvxXe8dFMedNX/aMkaOq++rMAFXc0tM7ij15QaWlbdQASBR9dihi+bDQ==
  /@types/json5/0.0.29:
    dev: true
    optional: true
    resolution:
      integrity: sha1-7ihweulOEdK4J7y+UnC86n8+ce4=
  /@types/minimatch/3.0.3:
    dev: true
    resolution:
      integrity: sha512-tHq6qdbT9U1IRSGf14CL0pUlULksvY9OZ+5eEgl1N7t+OA3tGvNpxJCzuKQlsNgCVwbAs670L1vcVQi8j9HjnA==
  /@types/minimist/1.2.0:
    dev: true
    resolution:
      integrity: sha1-aaI6OtKcrwCX8G7aWbNh7i8GOfY=
  /@types/minipass/2.2.0:
    dependencies:
      '@types/node': 12.12.47
    dev: true
    resolution:
      integrity: sha512-wuzZksN4w4kyfoOv/dlpov4NOunwutLA/q7uc00xU02ZyUY+aoM5PWIXEKBMnm0NHd4a+N71BMjq+x7+2Af1fg==
  /@types/mocha/8.0.1:
    dev: true
    resolution:
      integrity: sha512-TBZ6YdX7IZz4U9/mBoB8zCMRN1vXw8QdihRcZxD3I0Cv/r8XF8RggZ8WiXFws4aj5atzRR5hJrYer7g8nXwpnQ==
  /@types/node-fetch/2.5.7:
    dependencies:
      '@types/node': 12.12.47
      form-data: 3.0.0
    dev: true
    resolution:
      integrity: sha512-o2WVNf5UhWRkxlf6eq+jMZDu7kjgpgJfl4xVNlvryc95O/6F2ld8ztKX+qu+Rjyet93WAWm5LjeX9H5FGkODvw==
  /@types/node/12.12.47:
    dev: true
    resolution:
      integrity: sha512-yzBInQFhdY8kaZmqoL2+3U5dSTMrKaYcb561VU+lDzAYvqt+2lojvBEy+hmpSNuXnPTx7m9+04CzWYOUqWME2A==
  /@types/node/12.12.53:
    resolution:
      integrity: sha512-51MYTDTyCziHb70wtGNFRwB4l+5JNvdqzFSkbDvpbftEgVUBEE+T5f7pROhWMp/fxp07oNIEQZd5bbfAH22ohQ==
  /@types/node/13.13.15:
    dev: true
    resolution:
      integrity: sha512-kwbcs0jySLxzLsa2nWUAGOd/s21WU1jebrEdtzhsj1D4Yps1EOuyI1Qcu+FD56dL7NRNIJtDDjcqIG22NwkgLw==
  /@types/node/14.0.13:
    dev: true
    resolution:
      integrity: sha512-rouEWBImiRaSJsVA+ITTFM6ZxibuAlTuNOCyxVbwreu6k6+ujs7DfnU9o+PShFhET78pMBl3eH+AGSI5eOTkPA==
  /@types/normalize-package-data/2.4.0:
    resolution:
      integrity: sha512-f5j5b/Gf71L+dbqxIpQ4Z2WlmI/mPJ0fOkGGmFgtb6sAu97EPczzbS3/tJKxmcYDj55OX6ssqwDAWOHIYDRDGA==
  /@types/parse-json/4.0.0:
    dev: true
    resolution:
      integrity: sha512-//oorEZjL6sbPcKUaCdIGlIUeH26mgzimjBB77G6XRgnDl/L5wOnpyBGRe/Mmf5CVW3PwEBE1NjiMZ/ssFh4wA==
  /@types/pg-types/1.11.5:
    dev: true
    resolution:
      integrity: sha512-L8ogeT6vDzT1vxlW3KITTCt+BVXXVkLXfZ/XNm6UqbcJgxf+KPO7yjWx7dQQE8RW07KopL10x2gNMs41+IkMGQ==
  /@types/pg/7.14.4:
    dependencies:
      '@types/node': 14.0.13
      '@types/pg-types': 1.11.5
    dev: true
    resolution:
      integrity: sha512-yCKVMCcFPZSFHGg+8qjY368uf3ruyDBPjxvOU2ZcGa/vRFo5Ti5Y6z6vl+2hxtwm9VMWUGb6TWkIk3cIV8C0Cw==
  /@types/prettier/2.0.2:
    dev: true
    resolution:
      integrity: sha512-IkVfat549ggtkZUthUzEX49562eGikhSYeVGX97SkMFn+sTZrgRewXjQ4tPKFPCykZHkX1Zfd9OoELGqKU2jJA==
  /@types/progress/2.0.3:
    dependencies:
      '@types/node': 12.12.47
    dev: true
    resolution:
      integrity: sha512-bPOsfCZ4tsTlKiBjBhKnM8jpY5nmIll166IPD58D92hR7G7kZDfx5iB9wGF4NfZrdKolebjeAr3GouYkSGoJ/A==
  /@types/prompts/2.0.8:
    dependencies:
      '@types/node': 12.12.47
    dev: true
    resolution:
      integrity: sha512-lXXAa8c8ASoA61Tj9H5E5V2mRUTvNZ/dpJ5KxghI+O5geWMHt73NLZ9kEBBDK7zUUfMsMY3ZH4Sqeqh3SjSyfg==
  /@types/prop-types/15.7.3:
    resolution:
      integrity: sha512-KfRL3PuHmqQLOG+2tGpRO26Ctg+Cq1E01D2DMriKEATHgWLfeNDmq9e29Q9WIky0dQ3NPkd1mzYH8Lm936Z9qw==
  /@types/react/16.9.11:
    dependencies:
      '@types/prop-types': 15.7.3
      csstype: 2.6.10
    resolution:
      integrity: sha512-UBT4GZ3PokTXSWmdgC/GeCGEJXE5ofWyibCcecRLUVN2ZBpXQGVgQGtG2foS7CrTKFKlQVVswLvf7Js6XA/CVQ==
  /@types/redis/2.8.25:
    dependencies:
      '@types/node': 14.0.13
    dev: true
    resolution:
      integrity: sha512-e5N5Dg712aZ1CPi1Li0XalukPSWd2RTLYzmrMsQ84NkYQ7cqKHC+HroXM1WP65O1zRGfzld72/u9ikumEe+ylA==
  /@types/retry/0.12.0:
    resolution:
      integrity: sha512-wWKOClTTiizcZhXnPY4wikVAwmdYHp8q6DmC+EJUzAMsycb7HB32Kh9RN4+0gExjmPmZSAQjgURXIGATPegAvA==
  /@types/sqlite3/3.1.6:
    dependencies:
      '@types/node': 14.0.13
    dev: true
    resolution:
      integrity: sha512-OBsK0KIGUICExQ/ZvnPY4cKx5Kz4NcrVyGTIvOL5y4ajXu7r++RfBajfpGfGDmDVCKcoCDX1dO84/oeyeITnxA==
  /@types/stack-utils/1.0.1:
    dev: true
    resolution:
      integrity: sha512-l42BggppR6zLmpfU6fq9HEa2oGPEI8yrSPL3GITjfRInppYFahObbIQOQK3UGxEnyQpltZLaPe75046NOZQikw==
  /@types/tar/4.0.3:
    dependencies:
      '@types/minipass': 2.2.0
      '@types/node': 12.12.47
    dev: true
    resolution:
      integrity: sha512-Z7AVMMlkI8NTWF0qGhC4QIX0zkV/+y0J8x7b/RsHrN0310+YNjoJd8UrApCiGBCWtKjxS9QhNqLi2UJNToh5hA==
  /@types/yargs-parser/15.0.0:
    dev: true
    resolution:
      integrity: sha512-FA/BWv8t8ZWJ+gEOnLLd8ygxH/2UFbAvgEonyfN6yWGLKc7zVjbpl2Y4CTjid9h2RfgPP6SEt6uHwEOply00yw==
  /@types/yargs/15.0.5:
    dependencies:
      '@types/yargs-parser': 15.0.0
    dev: true
    resolution:
      integrity: sha512-Dk/IDOPtOgubt/IaevIUbTgV7doaKkoorvOyYM2CMwuDyP89bekI7H4xLIwunNYiK9jhCkmc6pUrJk3cj2AB9w==
  /@types/yoga-layout/1.9.2:
    resolution:
      integrity: sha512-S9q47ByT2pPvD65IvrWp7qppVMpk9WGMbVq9wbWZOHg6tnXSD4vyhao6nOSBwwfDdV2p3Kx9evA9vI+XWTfDvw==
  /@typescript-eslint/eslint-plugin/3.7.1_98f5354ad0bbc327ab4925c12674a6b1:
    dependencies:
      '@typescript-eslint/experimental-utils': 3.7.1_eslint@7.6.0+typescript@3.9.7
      '@typescript-eslint/parser': 3.7.1_eslint@7.6.0+typescript@3.9.7
      debug: 4.1.1
      eslint: 7.6.0
      functional-red-black-tree: 1.0.1
      regexpp: 3.1.0
      semver: 7.3.2
      tsutils: 3.17.1_typescript@3.9.7
      typescript: 3.9.7
    dev: true
    engines:
      node: ^10.12.0 || >=12.0.0
    peerDependencies:
      '@typescript-eslint/parser': ^3.0.0
      eslint: ^5.0.0 || ^6.0.0 || ^7.0.0
      typescript: '*'
    peerDependenciesMeta:
      typescript:
        optional: true
    resolution:
      integrity: sha512-3DB9JDYkMrc8Au00rGFiJLK2Ja9CoMP6Ut0sHsXp3ZtSugjNxvSSHTnKLfo4o+QmjYBJqEznDqsG1zj4F2xnsg==
  /@typescript-eslint/experimental-utils/2.34.0_eslint@7.6.0+typescript@3.9.7:
    dependencies:
      '@types/json-schema': 7.0.5
      '@typescript-eslint/typescript-estree': 2.34.0_typescript@3.9.7
      eslint: 7.6.0
      eslint-scope: 5.1.0
      eslint-utils: 2.1.0
    dev: true
    engines:
      node: ^8.10.0 || ^10.13.0 || >=11.10.1
    peerDependencies:
      eslint: '*'
      typescript: '*'
    resolution:
      integrity: sha512-eS6FTkq+wuMJ+sgtuNTtcqavWXqsflWcfBnlYhg/nS4aZ1leewkXGbvBhaapn1q6qf4M71bsR1tez5JTRMuqwA==
  /@typescript-eslint/experimental-utils/3.7.1_eslint@7.6.0+typescript@3.9.7:
    dependencies:
      '@types/json-schema': 7.0.5
      '@typescript-eslint/types': 3.7.1
      '@typescript-eslint/typescript-estree': 3.7.1_typescript@3.9.7
      eslint: 7.6.0
      eslint-scope: 5.1.0
      eslint-utils: 2.1.0
    dev: true
    engines:
      node: ^10.12.0 || >=12.0.0
    peerDependencies:
      eslint: '*'
      typescript: '*'
    resolution:
      integrity: sha512-TqE97pv7HrqWcGJbLbZt1v59tcqsSVpWTOf1AqrWK7n8nok2sGgVtYRuGXeNeLw3wXlLEbY1MKP3saB2HsO/Ng==
  /@typescript-eslint/parser/3.7.1_eslint@7.6.0+typescript@3.9.7:
    dependencies:
      '@types/eslint-visitor-keys': 1.0.0
      '@typescript-eslint/experimental-utils': 3.7.1_eslint@7.6.0+typescript@3.9.7
      '@typescript-eslint/types': 3.7.1
      '@typescript-eslint/typescript-estree': 3.7.1_typescript@3.9.7
      eslint: 7.6.0
      eslint-visitor-keys: 1.3.0
      typescript: 3.9.7
    dev: true
    engines:
      node: ^10.12.0 || >=12.0.0
    peerDependencies:
      eslint: ^5.0.0 || ^6.0.0 || ^7.0.0
      typescript: '*'
    peerDependenciesMeta:
      typescript:
        optional: true
    resolution:
      integrity: sha512-W4QV/gXvfIsccN8225784LNOorcm7ch68Fi3V4Wg7gmkWSQRKevO4RrRqWo6N/Z/myK1QAiGgeaXN57m+R/8iQ==
  /@typescript-eslint/types/3.7.1:
    dev: true
    engines:
      node: ^8.10.0 || ^10.13.0 || >=11.10.1
    resolution:
      integrity: sha512-PZe8twm5Z4b61jt7GAQDor6KiMhgPgf4XmUb9zdrwTbgtC/Sj29gXP1dws9yEn4+aJeyXrjsD9XN7AWFhmnUfg==
  /@typescript-eslint/typescript-estree/2.34.0_typescript@3.9.7:
    dependencies:
      debug: 4.1.1
      eslint-visitor-keys: 1.3.0
      glob: 7.1.6
      is-glob: 4.0.1
      lodash: 4.17.19
      semver: 7.3.2
      tsutils: 3.17.1_typescript@3.9.7
      typescript: 3.9.7
    dev: true
    engines:
      node: ^8.10.0 || ^10.13.0 || >=11.10.1
    peerDependencies:
      typescript: '*'
    peerDependenciesMeta:
      typescript:
        optional: true
    resolution:
      integrity: sha512-OMAr+nJWKdlVM9LOqCqh3pQQPwxHAN7Du8DR6dmwCrAmxtiXQnhHJ6tBNtf+cggqfo51SG/FCwnKhXCIM7hnVg==
  /@typescript-eslint/typescript-estree/3.7.1_typescript@3.9.7:
    dependencies:
      '@typescript-eslint/types': 3.7.1
      '@typescript-eslint/visitor-keys': 3.7.1
      debug: 4.1.1
      glob: 7.1.6
      is-glob: 4.0.1
      lodash: 4.17.19
      semver: 7.3.2
      tsutils: 3.17.1_typescript@3.9.7
      typescript: 3.9.7
    dev: true
    engines:
      node: ^10.12.0 || >=12.0.0
    peerDependencies:
      typescript: '*'
    peerDependenciesMeta:
      typescript:
        optional: true
    resolution:
      integrity: sha512-m97vNZkI08dunYOr2lVZOHoyfpqRs0KDpd6qkGaIcLGhQ2WPtgHOd/eVbsJZ0VYCQvupKrObAGTOvk3tfpybYA==
  /@typescript-eslint/visitor-keys/3.7.1:
    dependencies:
      eslint-visitor-keys: 1.3.0
    dev: true
    engines:
      node: ^8.10.0 || ^10.13.0 || >=11.10.1
    resolution:
      integrity: sha512-xn22sQbEya+Utj2IqJHGLA3i1jDzR43RzWupxojbSWnj3nnPLavaQmWe5utw03CwYao3r00qzXfgJMGNkrzrAA==
  /@zeit/ncc/0.22.3:
    dev: true
    hasBin: true
    resolution:
      integrity: sha512-jnCLpLXWuw/PAiJiVbLjA8WBC0IJQbFeUwF4I9M+23MvIxTxk5pD4Q8byQBSPmHQjz5aBoA7AKAElQxMpjrCLQ==
  /abab/2.0.3:
    dev: true
    resolution:
      integrity: sha512-tsFzPpcttalNjFBCFMqsKYQcWxxen1pgJR56by//QwvJc4/OUS3kPOOttx2tSIfjsylB0pYu7f5D3K1RCxUnUg==
  /abbrev/1.1.1:
    dev: true
    resolution:
      integrity: sha512-nne9/IiQ/hzIhY6pdDnbBtz7DjPTKrY00P/zvPSm5pOFkl6xuGrGnXn/VtTNNfNtAfZ9/1RtehkszU9qcTii0Q==
  /accepts/1.3.7:
    dependencies:
      mime-types: 2.1.27
      negotiator: 0.6.2
    engines:
      node: '>= 0.6'
    resolution:
      integrity: sha512-Il80Qs2WjYlJIBNzNkK6KYqlVMTbZLXgHx2oT0pU/fjRHyEp+PEfEPY0R3WCwAGVOtauxh1hOxNgIf5bv7dQpA==
  /acorn-globals/6.0.0:
    dependencies:
      acorn: 7.3.1
      acorn-walk: 7.2.0
    dev: true
    resolution:
      integrity: sha512-ZQl7LOWaF5ePqqcX4hLuv/bLXYQNfNWw2c0/yX/TsPRKamzHcTGQnlCjHT3TsmkOUVEPS3crCxiPfdzE/Trlhg==
  /acorn-jsx/5.2.0_acorn@7.3.1:
    dependencies:
      acorn: 7.3.1
    dev: true
    peerDependencies:
      acorn: ^6.0.0 || ^7.0.0
    resolution:
      integrity: sha512-HiUX/+K2YpkpJ+SzBffkM/AQ2YE03S0U1kjTLVpoJdhZMOWy8qvXVN9JdLqv2QsaQ6MPYQIuNmwD8zOiYUofLQ==
  /acorn-walk/7.2.0:
    dev: true
    engines:
      node: '>=0.4.0'
    resolution:
      integrity: sha512-OPdCF6GsMIP+Az+aWfAAOEt2/+iVDKE7oy6lJ098aoe59oAmK76qV6Gw60SbZ8jHuG2wH058GF4pLFbYamYrVA==
  /acorn/7.3.1:
    dev: true
    engines:
      node: '>=0.4.0'
    hasBin: true
    resolution:
      integrity: sha512-tLc0wSnatxAQHVHUapaHdz72pi9KUyHjq5KyHjGg9Y8Ifdc79pTh2XvI6I1/chZbnM7QtNKzh66ooDogPZSleA==
  /agent-base/5.1.1:
    engines:
      node: '>= 6.0.0'
    resolution:
      integrity: sha512-TMeqbNl2fMW0nMjTEPOwe3J/PRFP4vqeoNuQMG0HlMrtm5QxKqdvAkZ1pRBQ/ulIyDD5Yq0nJ7YbdD8ey0TO3g==
  /agent-base/6.0.0:
    dependencies:
      debug: 4.1.1
    engines:
      node: '>= 6.0.0'
    resolution:
      integrity: sha512-j1Q7cSCqN+AwrmDd+pzgqc0/NpC655x2bUf5ZjRIO77DcNBFmh+OgRNzF6OKdCC9RSCb19fGd99+bhXFdkRNqw==
  /aggregate-error/3.0.1:
    dependencies:
      clean-stack: 2.2.0
      indent-string: 4.0.0
    engines:
      node: '>=8'
    resolution:
      integrity: sha512-quoaXsZ9/BLNae5yiNoUz+Nhkwz83GhWwtYFglcjEQB2NDHCIpApbqXxIFnm4Pq/Nvhrsq5sYJFyohrrxnTGAA==
  /ajv/6.12.2:
    dependencies:
      fast-deep-equal: 3.1.3
      fast-json-stable-stringify: 2.1.0
      json-schema-traverse: 0.4.1
      uri-js: 4.2.2
    dev: false
    resolution:
      integrity: sha512-k+V+hzjm5q/Mr8ef/1Y9goCmlsK4I6Sm74teeyGvFk1XrOsbsKLjEdrvny42CZ+a8sXbk8KWpY/bDwS+FLL2UQ==
  /ajv/6.12.3:
    dependencies:
      fast-deep-equal: 3.1.3
      fast-json-stable-stringify: 2.1.0
      json-schema-traverse: 0.4.1
      uri-js: 4.2.2
    resolution:
      integrity: sha512-4K0cK3L1hsqk9xIb2z9vs/XU+PGJZ9PNpJRDS9YLzmNdX6jmVPfamLvTJr0aDAusnHyCHO6MjzlkAsgtqp9teA==
  /ansi-colors/3.2.4:
    dev: true
    engines:
      node: '>=6'
    resolution:
      integrity: sha512-hHUXGagefjN2iRrID63xckIvotOXOojhQKWIPUZ4mNUZ9nLZW+7FMNoE1lOkEhNWYsx/7ysGIuJYCiMAA9FnrA==
  /ansi-colors/4.1.1:
    dev: true
    engines:
      node: '>=6'
    resolution:
      integrity: sha512-JoX0apGbHaUJBNl6yF+p6JAFYZ666/hhCGKN5t9QFjbJQKUU/g8MNbFDbvfrgKXvI1QpZplPOnwIo99lX/AAmA==
  /ansi-escapes/3.2.0:
    engines:
      node: '>=4'
    resolution:
      integrity: sha512-cBhpre4ma+U0T1oM5fXg7Dy1Jw7zzwv7lt/GoCpr+hDQJoYnKVPLL4dCvSEFMmQurOQvSrwT7SL/DAlhBI97RQ==
  /ansi-escapes/4.3.1:
    dependencies:
      type-fest: 0.11.0
    engines:
      node: '>=8'
    resolution:
      integrity: sha512-JWF7ocqNrp8u9oqpgV+wH5ftbt+cfvv+PTjOvKLT3AdYly/LmORARfEVT1iyjwN+4MqE5UmVKoAdIBqeoCHgLA==
  /ansi-regex/2.1.1:
    dev: true
    engines:
      node: '>=0.10.0'
    resolution:
      integrity: sha1-w7M6te42DYbg5ijwRorn7yfWVN8=
  /ansi-regex/4.1.0:
    engines:
      node: '>=6'
    resolution:
      integrity: sha512-1apePfXM1UOSqw0o9IiFAovVz9M5S1Dg+4TrDwfMewQ6p/rmMueb7tWZjQ1rx4Loy1ArBggoqGpfqqdI4rondg==
  /ansi-regex/5.0.0:
    engines:
      node: '>=8'
    resolution:
      integrity: sha512-bY6fj56OUQ0hU1KjFNDQuJFezqKdrAyFdIevADiqrWHwSlbmBNMHp5ak2f40Pm8JTFyM2mqxkG6ngkHO11f/lg==
  /ansi-styles/2.2.1:
    dev: true
    engines:
      node: '>=0.10.0'
    resolution:
      integrity: sha1-tDLdM1i2NM914eRmQ2gkBTPB3b4=
  /ansi-styles/3.2.1:
    dependencies:
      color-convert: 1.9.3
    engines:
      node: '>=4'
    resolution:
      integrity: sha512-VT0ZI6kZRdTh8YyJw3SMbYm/u+NqfsAxEpWO0Pf9sq8/e94WxxOpPKx9FR1FlyCtOVDNOQ+8ntlqFxiRc+r5qA==
  /ansi-styles/4.2.1:
    dependencies:
      '@types/color-name': 1.1.1
      color-convert: 2.0.1
    engines:
      node: '>=8'
    resolution:
      integrity: sha512-9VGjrMsG1vePxcSweQsN20KY/c4zN0h9fLjqAbwbPfahM3t+NL+M9HC8xeXG2I8pX5NoamTGNuomEUFI7fcUjA==
  /any-promise/1.3.0:
    dev: true
    resolution:
      integrity: sha1-q8av7tzqUugJzcA3au0845Y10X8=
  /anymatch/2.0.0:
    dependencies:
      micromatch: 3.1.10
      normalize-path: 2.1.1
    dev: true
    resolution:
      integrity: sha512-5teOsQWABXHHBFP9y3skS5P3d/WfWXpv3FUpy+LorMrNYaT9pI4oLMQX7jzQ2KklNpGpWHzdCXTDT2Y3XGlZBw==
  /anymatch/3.1.1:
    dependencies:
      normalize-path: 3.0.0
      picomatch: 2.2.2
    dev: true
    engines:
      node: '>= 8'
    resolution:
      integrity: sha512-mM8522psRCqzV+6LhomX5wgp25YVibjh8Wj23I5RPkPppSVSjyKD2A2mBJmWGa+KN7f2D6LNh9jkBCeyLktzjg==
  /aproba/1.2.0:
    dev: true
    resolution:
      integrity: sha512-Y9J6ZjXtoYh8RnXVCMOU/ttDmk1aBjunq9vO0ta5x85WDQiQfUF9sIPBITdbiiIVcBo03Hi3jMxigBtsddlXRw==
  /archiver-utils/2.1.0:
    dependencies:
      glob: 7.1.6
      graceful-fs: 4.2.4
      lazystream: 1.0.0
      lodash.defaults: 4.2.0
      lodash.difference: 4.5.0
      lodash.flatten: 4.4.0
      lodash.isplainobject: 4.0.6
      lodash.union: 4.6.0
      normalize-path: 3.0.0
      readable-stream: 2.3.7
    engines:
      node: '>= 6'
    resolution:
      integrity: sha512-bEL/yUb/fNNiNTuUz979Z0Yg5L+LzLxGJz8x79lYmR54fmTIb6ob/hNQgkQnIUDWIFjZVQwl9Xs356I6BAMHfw==
  /archiver/4.0.1:
    dependencies:
      archiver-utils: 2.1.0
      async: 2.6.3
      buffer-crc32: 0.2.13
      glob: 7.1.6
      readable-stream: 3.6.0
      tar-stream: 2.1.3
      zip-stream: 3.0.1
    dev: false
    engines:
      node: '>= 8'
    resolution:
      integrity: sha512-/YV1pU4Nhpf/rJArM23W6GTUjT0l++VbjykrCRua1TSXrn+yM8Qs7XvtwSiRse0iCe49EPNf7ktXnPsWuSb91Q==
  /archiver/4.0.2:
    dependencies:
      archiver-utils: 2.1.0
      async: 3.2.0
      buffer-crc32: 0.2.13
      glob: 7.1.6
      readable-stream: 3.6.0
      tar-stream: 2.1.3
      zip-stream: 3.0.1
    engines:
      node: '>= 8'
    resolution:
      integrity: sha512-B9IZjlGwaxF33UN4oPbfBkyA4V1SxNLeIhR1qY8sRXSsbdUkEHrrOvwlYFPx+8uQeCe9M+FG6KgO+imDmQ79CQ==
  /are-we-there-yet/1.1.5:
    dependencies:
      delegates: 1.0.0
      readable-stream: 2.3.7
    dev: true
    resolution:
      integrity: sha512-5hYdAkZlcG8tOLujVDTgCT+uPX0VnpAH28gWsLfzpXYm7wP6mp5Q/gYyR7YQ0cKVJcXJnl3j2kpBan13PtQf6w==
  /arg/4.1.0:
    dev: true
    resolution:
      integrity: sha512-ZWc51jO3qegGkVh8Hwpv636EkbesNV5ZNQPCtRa+0qytRYPEs9IYT9qITY9buezqUH5uqyzlWLcufrzU2rffdg==
  /arg/4.1.3:
    resolution:
      integrity: sha512-58S9QDqG0Xx27YwPSt9fJxivjYl432YCwfDMfZ+71RAqUrZef7LrKQZ3LHLOwCS4FLNBplP533Zx895SeOCHvA==
  /argparse/1.0.10:
    dependencies:
      sprintf-js: 1.0.3
    dev: true
    resolution:
      integrity: sha512-o5Roy6tNG4SL/FOkCAN6RzjiakZS25RLYFrcMttJqbdd8BWrnA+fGz57iN5Pb06pvBGvl5gQ0B48dJlslXvoTg==
  /arr-diff/4.0.0:
    dev: true
    engines:
      node: '>=0.10.0'
    resolution:
      integrity: sha1-1kYQdP6/7HHn4VI1dhoyml3HxSA=
  /arr-flatten/1.1.0:
    dev: true
    engines:
      node: '>=0.10.0'
    resolution:
      integrity: sha512-L3hKV5R/p5o81R7O02IGnwpDmkp6E982XhtbuwSe3O4qOtMMMtodicASA1Cny2U+aCXcNpml+m4dPsvsJ3jatg==
  /arr-union/3.1.0:
    dev: true
    engines:
      node: '>=0.10.0'
    resolution:
      integrity: sha1-45sJrqne+Gao8gbiiK9jkZuuOcQ=
  /array-flatten/1.1.1:
    resolution:
      integrity: sha1-ml9pkFGx5wczKPKgCJaLZOopVdI=
  /array-union/2.1.0:
    engines:
      node: '>=8'
    resolution:
      integrity: sha512-HGyxoOTYUyCM6stUe6EJgnd4EoewAI7zMdfqO+kGjnlZmBDz/cR5pf8r/cR4Wq60sL/p0IkcjUEEPwS3GFrIyw==
  /array-unique/0.3.2:
    dev: true
    engines:
      node: '>=0.10.0'
    resolution:
      integrity: sha1-qJS3XUvE9s1nnvMkSp/Y9Gri1Cg=
  /array.prototype.map/1.0.2:
    dependencies:
      define-properties: 1.1.3
      es-abstract: 1.17.6
      es-array-method-boxes-properly: 1.0.0
      is-string: 1.0.5
    dev: true
    engines:
      node: '>= 0.4'
    resolution:
      integrity: sha512-Az3OYxgsa1g7xDYp86l0nnN4bcmuEITGe1rbdEBVkrqkzMgDcbdQ2R7r41pNzti+4NMces3H8gMmuioZUilLgw==
  /arrify/1.0.1:
    dev: true
    engines:
      node: '>=0.10.0'
    resolution:
      integrity: sha1-iYUI2iIm84DfkEcoRWhJwVAaSw0=
  /arrify/2.0.1:
    engines:
      node: '>=8'
    resolution:
      integrity: sha512-3duEwti880xqi4eAMN8AyR4a0ByT90zoYdLlevfrvU43vb0YZwZVfxOgxWrLXXXpyugL0hNZc9G6BiB5B3nUug==
  /asn1/0.2.4:
    dependencies:
      safer-buffer: 2.1.2
    dev: true
    resolution:
      integrity: sha512-jxwzQpLQjSmWXgwaCZE9Nz+glAG01yF1QnWgbhGwHI5A6FRIEY6IVqtHhIepHqI7/kyEyQEagBC5mBEFlIYvdg==
  /assert-plus/1.0.0:
    dev: true
    engines:
      node: '>=0.8'
    resolution:
      integrity: sha1-8S4PPF13sLHN2RRpQuTpbB5N1SU=
  /assign-symbols/1.0.0:
    dev: true
    engines:
      node: '>=0.10.0'
    resolution:
      integrity: sha1-WWZ/QfrdTyDMvCu5a41Pf3jsA2c=
  /astral-regex/1.0.0:
    engines:
      node: '>=4'
    resolution:
      integrity: sha512-+Ryf6g3BKoRc7jfp7ad8tM4TtMiaWvbF/1/sQcZPkkS7ag3D5nMBCe2UfOTONtAkaG0tO0ij3C5Lwmf1EiyjHg==
  /astral-regex/2.0.0:
    engines:
      node: '>=8'
    resolution:
      integrity: sha512-Z7tMw1ytTXt5jqMcOP+OQteU1VuNK9Y02uuJtKQ1Sv69jXQKKg5cibLwGJow8yzZP+eAc18EmLGPal0bp36rvQ==
  /async-limiter/1.0.1:
    resolution:
      integrity: sha512-csOlWGAcRFJaI6m+F2WKdnMKr4HhdhFVBk0H/QbJFMCr+uO2kwohwXQPxw/9OCxp05r5ghVBFSyioixx3gfkNQ==
  /async/2.6.3:
    dependencies:
      lodash: 4.17.15
    dev: false
    resolution:
      integrity: sha512-zflvls11DCy+dQWzTW2dzuilv8Z5X/pjfmZOWba6TNIVDm+2UDaJmXSOXlasHKfNBs8oo3M0aT50fDEWfKZjXg==
  /async/3.2.0:
    resolution:
      integrity: sha512-TR2mEZFVOj2pLStYxLht7TyfuRzaydfpxr3k9RpHIzMgw7A64dzsdqCxH1WJyQdoe8T10nDXd9wnEigmiuHIZw==
  /asynckit/0.4.0:
    dev: true
    resolution:
      integrity: sha1-x57Zf380y48robyXkLzDZkdLS3k=
  /atob/2.1.2:
    dev: true
    engines:
      node: '>= 4.5.0'
    hasBin: true
    resolution:
      integrity: sha512-Wm6ukoaOGJi/73p/cl2GvLjTI5JM1k/O14isD73YML8StrH/7/lRFgmg8nICZgD3bZZvjwCGxtMOD3wWNAu8cg==
  /auto-bind/4.0.0:
    engines:
      node: '>=8'
    resolution:
      integrity: sha512-Hdw8qdNiqdJ8LqT0iK0sVzkFbzg6fhnQqqfWhBDxcHZvU75+B+ayzTy8x+k5Ix0Y92XOhOUlx74ps+bA6BeYMQ==
  /aws-sign2/0.7.0:
    dev: true
    resolution:
      integrity: sha1-tG6JCTSpWR8tL2+G1+ap8bP+dqg=
  /aws4/1.10.0:
    dev: true
    resolution:
      integrity: sha512-3YDiu347mtVtjpyV3u5kVqQLP242c06zwDOgpeRnybmXlYYsLbtTrUBUm8i8srONt+FWobl5aibnU1030PeeuA==
  /babel-jest/26.2.2_@babel+core@7.10.2:
    dependencies:
      '@babel/core': 7.10.2
      '@jest/transform': 26.2.2
      '@jest/types': 26.2.0
      '@types/babel__core': 7.1.8
      babel-plugin-istanbul: 6.0.0
      babel-preset-jest: 26.2.0_@babel+core@7.10.2
      chalk: 4.1.0
      graceful-fs: 4.2.4
      slash: 3.0.0
    dev: true
    engines:
      node: '>= 10.14.2'
    peerDependencies:
      '@babel/core': ^7.0.0
    resolution:
      integrity: sha512-JmLuePHgA+DSOdOL8lPxCgD2LhPPm+rdw1vnxR73PpIrnmKCS2/aBhtkAcxQWuUcW2hBrH8MJ3LKXE7aWpNZyA==
  /babel-plugin-istanbul/6.0.0:
    dependencies:
      '@babel/helper-plugin-utils': 7.10.1
      '@istanbuljs/load-nyc-config': 1.1.0
      '@istanbuljs/schema': 0.1.2
      istanbul-lib-instrument: 4.0.3
      test-exclude: 6.0.0
    dev: true
    engines:
      node: '>=8'
    resolution:
      integrity: sha512-AF55rZXpe7trmEylbaE1Gv54wn6rwU03aptvRoVIGP8YykoSxqdVLV1TfwflBCE/QtHmqtP8SWlTENqbK8GCSQ==
  /babel-plugin-jest-hoist/26.2.0:
    dependencies:
      '@babel/template': 7.10.1
      '@babel/types': 7.10.2
      '@types/babel__core': 7.1.8
      '@types/babel__traverse': 7.0.12
    dev: true
    engines:
      node: '>= 10.14.2'
    resolution:
      integrity: sha512-B/hVMRv8Nh1sQ1a3EY8I0n4Y1Wty3NrR5ebOyVT302op+DOAau+xNEImGMsUWOC3++ZlMooCytKz+NgN8aKGbA==
  /babel-preset-current-node-syntax/0.1.3_@babel+core@7.10.2:
    dependencies:
      '@babel/core': 7.10.2
      '@babel/plugin-syntax-async-generators': 7.8.4_@babel+core@7.10.2
      '@babel/plugin-syntax-bigint': 7.8.3_@babel+core@7.10.2
      '@babel/plugin-syntax-class-properties': 7.10.1_@babel+core@7.10.2
      '@babel/plugin-syntax-import-meta': 7.10.1_@babel+core@7.10.2
      '@babel/plugin-syntax-json-strings': 7.8.3_@babel+core@7.10.2
      '@babel/plugin-syntax-logical-assignment-operators': 7.10.1_@babel+core@7.10.2
      '@babel/plugin-syntax-nullish-coalescing-operator': 7.8.3_@babel+core@7.10.2
      '@babel/plugin-syntax-numeric-separator': 7.10.1_@babel+core@7.10.2
      '@babel/plugin-syntax-object-rest-spread': 7.8.3_@babel+core@7.10.2
      '@babel/plugin-syntax-optional-catch-binding': 7.8.3_@babel+core@7.10.2
      '@babel/plugin-syntax-optional-chaining': 7.8.3_@babel+core@7.10.2
    dev: true
    peerDependencies:
      '@babel/core': ^7.0.0
    resolution:
      integrity: sha512-uyexu1sVwcdFnyq9o8UQYsXwXflIh8LvrF5+cKrYam93ned1CStffB3+BEcsxGSgagoA3GEyjDqO4a/58hyPYQ==
  /babel-preset-jest/26.2.0_@babel+core@7.10.2:
    dependencies:
      '@babel/core': 7.10.2
      babel-plugin-jest-hoist: 26.2.0
      babel-preset-current-node-syntax: 0.1.3_@babel+core@7.10.2
    dev: true
    engines:
      node: '>= 10.14.2'
    peerDependencies:
      '@babel/core': ^7.0.0
    resolution:
      integrity: sha512-R1k8kdP3R9phYQugXeNnK/nvCGlBzG4m3EoIIukC80GXb6wCv2XiwPhK6K9MAkQcMszWBYvl2Wm+yigyXFQqXg==
  /balanced-match/1.0.0:
    resolution:
      integrity: sha1-ibTRmasr7kneFk6gK4nORi1xt2c=
  /base/0.11.2:
    dependencies:
      cache-base: 1.0.1
      class-utils: 0.3.6
      component-emitter: 1.3.0
      define-property: 1.0.0
      isobject: 3.0.1
      mixin-deep: 1.3.2
      pascalcase: 0.1.1
    dev: true
    engines:
      node: '>=0.10.0'
    resolution:
      integrity: sha512-5T6P4xPgpp0YDFvSWwEZ4NoE3aM4QBQXDzmVbraCkFj8zHM+mba8SyqB5DbZWyR7mYHo6Y7BdQo3MoA4m0TeQg==
  /base64-js/1.3.1:
    resolution:
      integrity: sha512-mLQ4i2QO1ytvGWFWmcngKO//JXAQueZvwEKtjgQFM4jIK0kU+ytMfplL8j+n5mspOfjHwoAg+9yhb7BwAHm36g==
  /batching-toposort/1.2.0:
    dev: true
    engines:
      node: '>=8.0.0'
    resolution:
      integrity: sha512-HDf0OOv00dqYGm+M5tJ121RTzX0sK9fxzBMKXYsuQrY0pKSOJjc5qa0DUtzvCGkgIVf1YON2G1e/MHEdHXVaRQ==
  /bcrypt-pbkdf/1.0.2:
    dependencies:
      tweetnacl: 0.14.5
    dev: true
    resolution:
      integrity: sha1-pDAdOJtqQ/m2f/PKEaP2Y342Dp4=
  /benchmark/2.1.4:
    dependencies:
      lodash: 4.17.15
      platform: 1.3.5
    dev: true
    resolution:
      integrity: sha1-CfPeMckWQl1JjMLuVloOvzwqVik=
  /bent/7.3.5:
    dependencies:
      bytesish: 0.4.2
      caseless: 0.12.0
      is-stream: 2.0.0
    dev: false
    resolution:
      integrity: sha512-AzYb6pBGbmfi2mpphpGYIn9BO7aQqr31sXOXM1hwevjr4Ss2QOpy+lk8OnEOHmB/SCiDy+//+QKaldnayBOttg==
  /bent/7.3.9:
    dependencies:
      bytesish: 0.4.2
      caseless: 0.12.0
      is-stream: 2.0.0
    resolution:
      integrity: sha512-CyuIXgoO6UWJaoMtPHkq6JlzNRjCGQqZQeYuO4W5MxY+P0sO1jM3CMYLf16eoga2ozyhVPzXVUxkPw9rz5VNgA==
  /better-sqlite3/7.1.0:
    dependencies:
      bindings: 1.5.0
      prebuild-install: 5.3.5
      tar: 4.4.10
    dev: true
    requiresBuild: true
    resolution:
      integrity: sha512-FV/snQ8F/kyqhdxsevzbojVtMowDWOfe1A5N3lYu1KJwoho2t7JgITmdlSc7DkOh3Zq65I+ZyeNWXQrkLEDFTg==
  /big.js/5.2.2:
    dev: true
    resolution:
      integrity: sha512-vyL2OymJxmarO8gxMr0mhChsO9QGwhynfuu4+MHTAW6czfq9humCB7rKpUjDd9YUiDPU4mzpyupFSvOClAwbmQ==
  /binary-extensions/2.1.0:
    dev: true
    engines:
      node: '>=8'
    resolution:
      integrity: sha512-1Yj8h9Q+QDF5FzhMs/c9+6UntbD5MkRfRwac8DoEm9ZfUBZ7tZ55YcGVAzEe4bXsdQHEk+s9S5wsOKVdZrw0tQ==
  /bindings/1.5.0:
    dependencies:
      file-uri-to-path: 1.0.0
    dev: true
    resolution:
      integrity: sha512-p2q/t/mhvuOj/UeLlV6566GD/guowlr0hHxClI0W9m7MWYkL1F0hLo+0Aexs9HSPCtR1SXQ0TD3MMKrXZajbiQ==
  /bl/4.0.2:
    dependencies:
      buffer: 5.6.0
      inherits: 2.0.4
      readable-stream: 3.6.0
    resolution:
      integrity: sha512-j4OH8f6Qg2bGuWfRiltT2HYGx0e1QcBTrK9KAHNMwMZdQnDZFk0ZSYIpADjYCB3U12nicC5tVJwSIhwOWjb4RQ==
  /body-parser/1.19.0:
    dependencies:
      bytes: 3.1.0
      content-type: 1.0.4
      debug: 2.6.9
      depd: 1.1.2
      http-errors: 1.7.2
      iconv-lite: 0.4.24
      on-finished: 2.3.0
      qs: 6.7.0
      raw-body: 2.4.0
      type-is: 1.6.18
    engines:
      node: '>= 0.8'
    resolution:
      integrity: sha512-dhEPs72UPbDnAQJ9ZKMNTP6ptJaionhP5cBb541nXPlW60Jepo9RV/a4fX4XWW9CuFNK22krhrj1+rgzifNCsw==
  /brace-expansion/1.1.11:
    dependencies:
      balanced-match: 1.0.0
      concat-map: 0.0.1
    resolution:
      integrity: sha512-iCuPHDFgrHX7H2vEI/5xpz07zSHB00TpugqhmYtVmMO6518mCuRMoOYFldEBl0g187ufozdaHgWKcYFb61qGiA==
  /braces/2.3.2:
    dependencies:
      arr-flatten: 1.1.0
      array-unique: 0.3.2
      extend-shallow: 2.0.1
      fill-range: 4.0.0
      isobject: 3.0.1
      repeat-element: 1.1.3
      snapdragon: 0.8.2
      snapdragon-node: 2.1.1
      split-string: 3.1.0
      to-regex: 3.0.2
    dev: true
    engines:
      node: '>=0.10.0'
    resolution:
      integrity: sha512-aNdbnj9P8PjdXU4ybaWLK2IF3jc/EoDYbC7AazW6to3TRsfXxscC9UXOB5iDiEQrkyIbWp2SLQda4+QAa7nc3w==
  /braces/3.0.2:
    dependencies:
      fill-range: 7.0.1
    engines:
      node: '>=8'
    resolution:
      integrity: sha512-b8um+L1RzM3WDSzvhm6gIz1yfTbBt6YTlcEKAvsmqCZZFw46z626lVj9j1yEPW33H5H+lBQpZMP1k8l+78Ha0A==
  /browser-process-hrtime/1.0.0:
    dev: true
    resolution:
      integrity: sha512-9o5UecI3GhkpM6DrXr69PblIuWxPKk9Y0jHBRhdocZ2y7YECBFCsHm79Pr3OyR2AvjhDkabFJaDJMYRazHgsow==
  /browser-stdout/1.3.1:
    dev: true
    resolution:
      integrity: sha512-qhAVI1+Av2X7qelOfAIYwXONood6XlZE/fXaBSmW/T5SzLAmCgzi+eiWE7fUvbHaeNBQH13UftjpXxsfLkMpgw==
  /bs-logger/0.2.6:
    dependencies:
      fast-json-stable-stringify: 2.1.0
    dev: true
    engines:
      node: '>= 6'
    resolution:
      integrity: sha512-pd8DCoxmbgc7hyPKOvxtqNcjYoOsABPQdcCUjGp3d42VR2CX1ORhk2A87oqqu5R1kk+76nsxZupkmyd+MVtCog==
  /bser/2.1.1:
    dependencies:
      node-int64: 0.4.0
    dev: true
    resolution:
      integrity: sha512-gQxTNE/GAfIIrmHLUE3oJyp5FO6HRBfhjnw4/wMmA63ZGDJnWBmgY/lyQBpnDUkGmAhbSe39tx2d/iTOAfglwQ==
  /buffer-crc32/0.2.13:
    resolution:
      integrity: sha1-DTM+PwDqxQqhRUq9MO+MKl2ackI=
  /buffer-from/1.1.1:
    dev: true
    resolution:
      integrity: sha512-MQcXEUbCKtEo7bhqEs6560Hyd4XaovZlO/k9V3hjVUF/zwW7KBVdSK4gIt/bzwS9MbR5qob+F5jusZsb0YQK2A==
  /buffer-writer/2.0.0:
    dev: true
    engines:
      node: '>=4'
    resolution:
      integrity: sha512-a7ZpuTZU1TRtnwyCNW3I5dc0wWNC3VR9S++Ewyk2HHZdrO3CQJqSpd+95Us590V6AL7JqUAH2IwZ/398PmNFgw==
  /buffer/5.6.0:
    dependencies:
      base64-js: 1.3.1
      ieee754: 1.1.13
    resolution:
      integrity: sha512-/gDYp/UtU0eA1ys8bOs9J6a+E/KWIY+DZ+Q2WESNUA0jFRsJOc0SNUO6xJ5SGA1xueg3NL65W6s+NY5l9cunuw==
  /byline/5.0.0:
    dev: true
    engines:
      node: '>=0.10.0'
    resolution:
      integrity: sha1-dBxSFkaOrcRXsDQQEYrXfejB3bE=
  /bytes/3.1.0:
    engines:
      node: '>= 0.8'
    resolution:
      integrity: sha512-zauLjrfCG+xvoyaqLoV8bLVXXNGC4JqlxFCutSDWA6fJrTo2ZuvLYTqZ7aHBLZSMOopbzwv8f+wZcVzfVTI2Dg==
  /bytesish/0.4.2:
    resolution:
      integrity: sha512-ym4cXhq28K7uhYZUEOl17LuqsqKSphDsZcfAKmEa/HcCsCqHMQXOiFuWx1OnbktJux/qKK1W9Xt9uU5kLIKypQ==
  /cache-base/1.0.1:
    dependencies:
      collection-visit: 1.0.0
      component-emitter: 1.3.0
      get-value: 2.0.6
      has-value: 1.0.0
      isobject: 3.0.1
      set-value: 2.0.1
      to-object-path: 0.3.0
      union-value: 1.0.1
      unset-value: 1.0.0
    dev: true
    engines:
      node: '>=0.10.0'
    resolution:
      integrity: sha512-AKcdTnFSWATd5/GCPRxr2ChwIJ85CeyrEyjRHlKxQ56d4XJMGym0uAiKn0xbLOGOl3+yRpOTi484dVCEc5AUzQ==
  /callsites/3.1.0:
    dev: true
    engines:
      node: '>=6'
    resolution:
      integrity: sha512-P8BjAsXvZS+VIDUI11hHCQEv74YT67YUi5JJFNWIqL235sBmjX4+qx9Muvls5ivyNENctx46xQLQ3aTuE7ssaQ==
  /camelcase-keys/6.2.2:
    dependencies:
      camelcase: 5.3.1
      map-obj: 4.1.0
      quick-lru: 4.0.1
    dev: true
    engines:
      node: '>=8'
    resolution:
      integrity: sha512-YrwaA0vEKazPBkn0ipTiMpSajYDSe+KjQfrjhcBMxJt/znbvlHd8Pw/Vamaz5EB4Wfhs3SUR3Z9mwRu/P3s3Yg==
  /camelcase/5.3.1:
    dev: true
    engines:
      node: '>=6'
    resolution:
      integrity: sha512-L28STB170nwWS63UjtlEOE3dldQApaJXZkOI1uMFfzf3rRuPegHaHesyee+YxQ+W6SvRDQV6UrdOdRiR153wJg==
  /camelcase/6.0.0:
    dev: true
    engines:
      node: '>=10'
    resolution:
      integrity: sha512-8KMDF1Vz2gzOq54ONPJS65IvTUaB1cHJ2DMM7MbPmLZljDH1qpzzLsWdiN9pHh6qvkRVDTi/07+eNGch/oLU4w==
  /capture-exit/2.0.0:
    dependencies:
      rsvp: 4.8.5
    dev: true
    engines:
      node: 6.* || 8.* || >= 10.*
    resolution:
      integrity: sha512-PiT/hQmTonHhl/HFGN+Lx3JJUznrVYJ3+AQsnthneZbvW7x+f08Tk7yLJTLEOUvBTbduLeeBkxEaYXUOUrRq6g==
  /caseless/0.12.0:
    resolution:
      integrity: sha1-G2gcIf+EAzyCZUMJBolCDRhxUdw=
  /chalk/1.1.3:
    dependencies:
      ansi-styles: 2.2.1
      escape-string-regexp: 1.0.5
      has-ansi: 2.0.0
      strip-ansi: 3.0.1
      supports-color: 2.0.0
    dev: true
    engines:
      node: '>=0.10.0'
    resolution:
      integrity: sha1-qBFcVeSnAv5NFQq9OHKCKn4J/Jg=
  /chalk/2.4.2:
    dependencies:
      ansi-styles: 3.2.1
      escape-string-regexp: 1.0.5
      supports-color: 5.5.0
    engines:
      node: '>=4'
    resolution:
      integrity: sha512-Mti+f9lpJNcwF4tWV8/OrTTtF1gZi+f8FqlyAdouralcFWFQWF2+NgCHShjkCb+IFBLq9buZwE1xckQU4peSuQ==
  /chalk/3.0.0:
    dependencies:
      ansi-styles: 4.2.1
      supports-color: 7.1.0
    engines:
      node: '>=8'
    resolution:
      integrity: sha512-4D3B6Wf41KOYRFdszmDqMCGq5VV/uMAB273JILmO+3jAlh8X4qDtdtgCR3fxtbLEMzSx22QdhnDcJvu2u1fVwg==
  /chalk/4.1.0:
    dependencies:
      ansi-styles: 4.2.1
      supports-color: 7.1.0
    engines:
      node: '>=10'
    resolution:
      integrity: sha512-qwx12AxXe2Q5xQ43Ac//I6v5aXTipYrSESdOgzrN+9XjgEpyjpKuvSGaN4qE93f7TQTlerQQ8S+EQ0EyDoVL1A==
  /char-regex/1.0.2:
    dev: true
    engines:
      node: '>=10'
    resolution:
      integrity: sha512-kWWXztvZ5SBQV+eRgKFeh8q5sLuZY2+8WUIzlxWVTg+oGwY14qylx1KbKzHd8P6ZYkAg0xyIDU9JMHhyJMZ1jw==
  /check-more-types/2.24.0:
    dev: true
    engines:
      node: '>= 0.8.0'
    resolution:
      integrity: sha1-FCD/sQ/URNz8ebQ4kbv//TKoRgA=
  /checkpoint-client/1.1.6:
    dependencies:
      '@prisma/ci-info': 2.1.2
      cross-spawn: 7.0.3
      env-paths: 2.2.0
      fast-write-atomic: 0.2.1
      make-dir: 3.1.0
      ms: 2.1.2
      node-fetch: 2.6.0
      uuid: 8.1.0
    resolution:
      integrity: sha512-/sl6b1CJq/eKarfO/bi5f1akpZzJemn9bQqzDGjSo0ZdN9KI2hpqJyd19YA4w/oalEsJ915jhOkCtYnoYwE0Jg==
  /checkpoint-client/1.1.7:
    dependencies:
      '@prisma/ci-info': 2.1.2
      cross-spawn: 7.0.3
      env-paths: 2.2.0
      fast-write-atomic: 0.2.1
      make-dir: 3.1.0
      ms: 2.1.2
      node-fetch: 2.6.0
      uuid: 8.1.0
    resolution:
      integrity: sha512-FvYyctPuTvwJJQX0qy6gtuABIHCOlqlL4RpV7KvKIRHexPzs8AgopPeX6W9KGtadGvouCES+c7XcH2QpbA1+Lg==
  /chokidar/3.3.1:
    dependencies:
      anymatch: 3.1.1
      braces: 3.0.2
      glob-parent: 5.1.1
      is-binary-path: 2.1.0
      is-glob: 4.0.1
      normalize-path: 3.0.0
      readdirp: 3.3.0
    dev: true
    engines:
      node: '>= 8.10.0'
    optionalDependencies:
      fsevents: 2.1.3
    resolution:
      integrity: sha512-4QYCEWOcK3OJrxwvyyAOxFuhpvOVCYkr33LPfFNBjAD/w3sEzWsp2BUOkI4l9bHvWioAd0rc6NlHUOEaWkTeqg==
  /chownr/1.1.4:
    dev: true
    resolution:
      integrity: sha512-jJ0bqzaylmJtVnNgzTeSOs8DPavpbYgEr/b0YL8/2GO3xJEhInFmhKMUnEJQjZumK7KXGFhUy89PrsJWlakBVg==
  /chownr/2.0.0:
    engines:
      node: '>=10'
    resolution:
      integrity: sha512-bIomtDF5KGpdogkLd9VspvFzk9KfpyyGlS8YFVZl7TGPBHL5snIOnxeshwVgPteQ9b4Eydl+pVbIyE1DcvCWgQ==
  /ci-info/2.0.0:
    resolution:
      integrity: sha512-5tK7EtrZ0N+OLFMthtqOj4fI2Jeb88C4CAZPu25LDVUgXJ0A3Js4PMGqrn0JU1W0Mh1/Z8wZzYPxqUrXeBboCQ==
  /class-utils/0.3.6:
    dependencies:
      arr-union: 3.1.0
      define-property: 0.2.5
      isobject: 3.0.1
      static-extend: 0.1.2
    dev: true
    engines:
      node: '>=0.10.0'
    resolution:
      integrity: sha512-qOhPa/Fj7s6TY8H8esGu5QNpMMQxz79h+urzrNYN6mn+9BnxlDGf5QZ+XeCDsxSjPqsSR56XOZOJmpeurnLMeg==
  /clean-stack/2.2.0:
    engines:
      node: '>=6'
    resolution:
      integrity: sha512-4diC9HaTE+KRAMWhDhrGOECgWZxoevMc5TlkObMqNSsVU62PYzXZ/SMTjzyGAFF1YusgxGcSWTEXBhp0CPwQ1A==
  /cli-cursor/2.1.0:
    dependencies:
      restore-cursor: 2.0.0
    engines:
      node: '>=4'
    resolution:
      integrity: sha1-s12sN2R5+sw+lHR9QdDQ9SOP/LU=
  /cli-cursor/3.1.0:
    dependencies:
      restore-cursor: 3.1.0
    engines:
      node: '>=8'
    resolution:
      integrity: sha512-I/zHAwsKf9FqGoXM4WWRACob9+SNukZTd94DWF57E4toouRulbCxcUh6RKUEOQlYTHJnzkPMySvPNaaSLNfLZw==
  /cli-spinners/1.3.1:
    dev: false
    engines:
      node: '>=4'
    resolution:
      integrity: sha512-1QL4544moEsDVH9T/l6Cemov/37iv1RtoKf7NJ04A60+4MREXNfx/QvavbH6QoGdsD4N4Mwy49cmaINR/o2mdg==
  /cli-truncate/2.1.0:
    dependencies:
      slice-ansi: 3.0.0
      string-width: 4.2.0
    engines:
      node: '>=8'
    resolution:
      integrity: sha512-n8fOixwDD6b/ObinzTrp1ZKFzbgvKZvuz/TvejnLn1aQfC6r52XEx85FmuC+3HI+JM7coBRXUvNqEU2PHVrHpg==
  /cliui/5.0.0:
    dependencies:
      string-width: 3.1.0
      strip-ansi: 5.2.0
      wrap-ansi: 5.1.0
    dev: true
    resolution:
      integrity: sha512-PYeGSEmmHM6zvoef2w8TPzlrnNpXIjTipYK780YswmIP9vjxmd6Y2a3CB2Ks6/AU8NHjZugXvo8w3oWM2qnwXA==
  /cliui/6.0.0:
    dependencies:
      string-width: 4.2.0
      strip-ansi: 6.0.0
      wrap-ansi: 6.2.0
    dev: true
    resolution:
      integrity: sha512-t6wbgtoCXvAzst7QgXxJYqPt0usEfbgQdftEPbLL/cvv6HPE5VgvqCuAIDR0NgU52ds6rFwqrgakNLrHEjCbrQ==
  /co/4.6.0:
    dev: true
    engines:
      iojs: '>= 1.0.0'
      node: '>= 0.12.0'
    resolution:
      integrity: sha1-bqa989hTrlTMuOR7+gvz+QMfsYQ=
  /code-point-at/1.1.0:
    dev: true
    engines:
      node: '>=0.10.0'
    resolution:
      integrity: sha1-DQcLTQQ6W+ozovGkDi7bPZpMz3c=
  /collect-v8-coverage/1.0.1:
    dev: true
    resolution:
      integrity: sha512-iBPtljfCNcTKNAto0KEtDfZ3qzjJvqE3aTGZsbhjSBlorqpXJlaWWtPO35D+ZImoC3KWejX64o+yPGxhWSTzfg==
  /collection-visit/1.0.0:
    dependencies:
      map-visit: 1.0.0
      object-visit: 1.0.1
    dev: true
    engines:
      node: '>=0.10.0'
    resolution:
      integrity: sha1-S8A3PBZLwykbTTaMgpzxqApZ3KA=
  /color-convert/1.9.3:
    dependencies:
      color-name: 1.1.3
    resolution:
      integrity: sha512-QfAUtd+vFdAtFQcC8CCyYt1fYWxSqAiK2cSD6zDB8N3cpsEBAvRxp9zOGg6G/SHHJYAT88/az/IuDGALsNVbGg==
  /color-convert/2.0.1:
    dependencies:
      color-name: 1.1.4
    engines:
      node: '>=7.0.0'
    resolution:
      integrity: sha512-RRECPsj7iu/xb5oKYcsFHSppFNnsj/52OVTRKb4zP5onXwVF3zVmmToNcOfGC+CRDpfK/U584fMg38ZHCaElKQ==
  /color-name/1.1.3:
    resolution:
      integrity: sha1-p9BVi9icQveV3UIyj3QIMcpTvCU=
  /color-name/1.1.4:
    resolution:
      integrity: sha512-dOy+3AuW3a2wNbZHIuMZpTcgjGuLU/uBL/ubcZF9OXbDo8ff4O8yVp5Bf0efS8uEoYo5q4Fx7dY9OgQGXgAsQA==
  /combined-stream/1.0.8:
    dependencies:
      delayed-stream: 1.0.0
    dev: true
    engines:
      node: '>= 0.8'
    resolution:
      integrity: sha512-FQN4MRfuJeHf7cBbBMJFXhKSDq+2kAArBlmRBvcvFE5BB1HZKXtSFASDhdlz9zOYwxh8lDdnvmMOe/+5cdoEdg==
  /commander/2.20.3:
    resolution:
      integrity: sha512-GpVkmM8vF2vQUkj2LvZmD35JxeJOLCwJ9cUkugyk2nuhbv3+mJvpLYYt+0+USMxE+oj+ey/lJEnhZw75x/OMcQ==
  /commander/5.1.0:
    dev: true
    engines:
      node: '>= 6'
    resolution:
      integrity: sha512-P0CysNDQ7rtVw4QIQtm+MRxV66vKFSvlsQvGYXZWR3qFU0jlMKHZZZgw8e+8DSah4UDKMqnknRDQz+xuQXQ/Zg==
  /common-tags/1.8.0:
    dev: true
    engines:
      node: '>=4.0.0'
    resolution:
      integrity: sha512-6P6g0uetGpW/sdyUy/iQQCbFF0kWVMSIVSyYz7Zgjcgh8mgw8PQzDNZeyZ5DQ2gM7LBoZPHmnjz8rUthkBG5tw==
  /commondir/1.0.1:
    resolution:
      integrity: sha1-3dgA2gxmEnOTzKWVDqloo6rxJTs=
  /compare-versions/3.6.0:
    dev: true
    resolution:
      integrity: sha512-W6Af2Iw1z4CB7q4uU4hv646dW9GQuBM+YpC0UvUCWSD8w90SJjp+ujJuXaEMtAXBtSqGfMPuFOVn4/+FlaqfBA==
  /component-emitter/1.3.0:
    dev: true
    resolution:
      integrity: sha512-Rd3se6QB+sO1TwqZjscQrurpEPIfO0/yYnSin6Q/rD3mOutHvUrCAhJub3r90uNb+SESBuE0QYoB90YdfatsRg==
  /compress-commons/3.0.0:
    dependencies:
      buffer-crc32: 0.2.13
      crc32-stream: 3.0.1
      normalize-path: 3.0.0
      readable-stream: 2.3.7
    engines:
      node: '>= 8'
    resolution:
      integrity: sha512-FyDqr8TKX5/X0qo+aVfaZ+PVmNJHJeckFBlq8jZGSJOgnynhfifoyl24qaqdUdDIBe0EVTHByN6NAkqYvE/2Xg==
  /concat-map/0.0.1:
    resolution:
      integrity: sha1-2Klr13/Wjfd5OnMDajug1UBdR3s=
  /console-control-strings/1.1.0:
    dev: true
    resolution:
      integrity: sha1-PXz0Rk22RG6mRL9LOVB/mFEAjo4=
  /content-disposition/0.5.3:
    dependencies:
      safe-buffer: 5.1.2
    engines:
      node: '>= 0.6'
    resolution:
      integrity: sha512-ExO0774ikEObIAEV9kDo50o+79VCUdEB6n6lzKgGwupcVeRlhrj3qGAfwq8G6uBJjkqLrhT0qEYFcWng8z1z0g==
  /content-type/1.0.4:
    engines:
      node: '>= 0.6'
    resolution:
      integrity: sha512-hIP3EEPs8tB9AT1L+NUqtwOAps4mk2Zob89MWXMHjHWg9milF/j4osnnQLXBCBFBk/tvIG/tUc9mOUJiPBhPXA==
  /convert-source-map/1.7.0:
    dependencies:
      safe-buffer: 5.1.2
    dev: true
    resolution:
      integrity: sha512-4FJkXzKXEDB1snCFZlLP4gpC3JILicCpGbzG9f9G7tGqGCzETQ2hWPrcinA9oU4wtf2biUaEH5065UnMeR33oA==
  /cookie-signature/1.0.6:
    resolution:
      integrity: sha1-4wOogrNCzD7oylE6eZmXNNqzriw=
  /cookie/0.3.1:
    engines:
      node: '>= 0.6'
    resolution:
      integrity: sha1-5+Ch+e9DtMi6klxcWpboBtFoc7s=
  /cookie/0.4.0:
    engines:
      node: '>= 0.6'
    resolution:
      integrity: sha512-+Hp8fLp57wnUSt0tY0tHEXh4voZRDnoIrZPqlo3DPiI4y9lwg/jqx+1Om94/W6ZaPDOUbnjOt/99w66zk+l1Xg==
  /copy-descriptor/0.1.1:
    dev: true
    engines:
      node: '>=0.10.0'
    resolution:
      integrity: sha1-Z29us8OZl8LuGsOpJP1hJHSPV40=
  /core-util-is/1.0.2:
    resolution:
      integrity: sha1-tf1UIgqivFq1eqtxQMlAdUUDwac=
  /cosmiconfig/6.0.0:
    dependencies:
      '@types/parse-json': 4.0.0
      import-fresh: 3.2.1
      parse-json: 5.0.0
      path-type: 4.0.0
      yaml: 1.10.0
    dev: true
    engines:
      node: '>=8'
    resolution:
      integrity: sha512-xb3ZL6+L8b9JLLCx3ZdoZy4+2ECphCMo2PwqgP1tlfVq6M6YReyzBJtvWWtbDSpNr9hn96pkCiZqUcFEc+54Qg==
  /crc/3.8.0:
    dependencies:
      buffer: 5.6.0
    resolution:
      integrity: sha512-iX3mfgcTMIq3ZKLIsVFAbv7+Mc10kxabAGQb8HvjA1o3T1PIYprbakQ65d3I+2HGHt6nSKkM9PYjgoJO2KcFBQ==
  /crc32-stream/3.0.1:
    dependencies:
      crc: 3.8.0
      readable-stream: 3.6.0
    engines:
      node: '>= 6.9.0'
    resolution:
      integrity: sha512-mctvpXlbzsvK+6z8kJwSJ5crm7yBwrQMTybJzMw1O4lLGJqjlDCXY2Zw7KheiA6XBEcBmfLx1D88mjRGVJtY9w==
  /cross-fetch/3.0.5:
    dependencies:
      node-fetch: 2.6.0
    resolution:
      integrity: sha512-FFLcLtraisj5eteosnX1gf01qYDCOc4fDy0+euOt8Kn9YBY2NtXL/pCoYPavw24NIQkQqm5ZOLsGD5Zzj0gyew==
  /cross-spawn/6.0.5:
    dependencies:
      nice-try: 1.0.5
      path-key: 2.0.1
      semver: 5.7.1
      shebang-command: 1.2.0
      which: 1.3.1
    dev: true
    engines:
      node: '>=4.8'
    resolution:
      integrity: sha512-eTVLrBSt7fjbDygz805pMnstIs2VTBNkRm0qxZd+M7A5XDdxVRWO5MxGBXZhjY4cqLYLdtrGqRf8mBPmzwSpWQ==
  /cross-spawn/7.0.3:
    dependencies:
      path-key: 3.1.1
      shebang-command: 2.0.0
      which: 2.0.2
    engines:
      node: '>= 8'
    resolution:
      integrity: sha512-iRDPJKUPVEND7dHPO8rkbOnPpyDygcDFtWjpeWNCgy8WP2rXcxXL8TskReQl6OrB2G7+UJrags1q15Fudc7G6w==
  /crypto-random-string/2.0.0:
    engines:
      node: '>=8'
    resolution:
      integrity: sha512-v1plID3y9r/lPhviJ1wrXpLeyUIGAZ2SHNYTEapm7/8A9nLPoyvVp3RK/EPFqn5kEznyWgYZNsRtYYIWbuG8KA==
  /cssom/0.3.8:
    dev: true
    resolution:
      integrity: sha512-b0tGHbfegbhPJpxpiBPU2sCkigAqtM9O121le6bbOlgyV+NyGyCmVfJ6QW9eRjz8CpNfWEOYBIMIGRYkLwsIYg==
  /cssom/0.4.4:
    dev: true
    resolution:
      integrity: sha512-p3pvU7r1MyyqbTk+WbNJIgJjG2VmTIaB10rI93LzVPrmDJKkzKYMtxxyAvQXR/NS6otuzveI7+7BBq3SjBS2mw==
  /cssstyle/2.3.0:
    dependencies:
      cssom: 0.3.8
    dev: true
    engines:
      node: '>=8'
    resolution:
      integrity: sha512-AZL67abkUzIuvcHqk7c09cezpGNcxUxU4Ioi/05xHk4DQeTkWmGYftIE6ctU6AEt+Gn4n1lDStOtj7FKycP71A==
  /csstype/2.6.10:
    resolution:
      integrity: sha512-D34BqZU4cIlMCY93rZHbrq9pjTAQJ3U8S8rfBqjwHxkGPThWFjzZDQpgMJY0QViLxth6ZKYiwFBo14RdN44U/w==
  /dashdash/1.14.1:
    dependencies:
      assert-plus: 1.0.0
    dev: true
    engines:
      node: '>=0.10'
    resolution:
      integrity: sha1-hTz6D3y+L+1d4gMmuN1YEDX24vA=
  /dashify/2.0.0:
    dev: false
    engines:
      node: '>=4'
    resolution:
      integrity: sha512-hpA5C/YrPjucXypHPPc0oJ1l9Hf6wWbiOL7Ik42cxnsUOhWiCB/fylKbKqqJalW9FgkNQCw16YO8uW9Hs0Iy1A==
  /data-urls/2.0.0:
    dependencies:
      abab: 2.0.3
      whatwg-mimetype: 2.3.0
      whatwg-url: 8.1.0
    dev: true
    engines:
      node: '>=10'
    resolution:
      integrity: sha512-X5eWTSXO/BJmpdIKCRuKUgSCgAN0OwliVK3yPKbwIWU1Tdw5BRajxlzMidvh+gwko9AfQ9zIj52pzF91Q3YAvQ==
  /debug/2.6.9:
    dependencies:
      ms: 2.0.0
    resolution:
      integrity: sha512-bC7ElrdJaJnPbAP+1EotYvqZsb3ecl5wi6Bfi6BJTUcNowp6cvspg0jXznRTKDjm/E7AdgFBVeAPVMNcKGsHMA==
  /debug/3.2.6:
    dependencies:
      ms: 2.1.2
    dev: true
    resolution:
      integrity: sha512-mel+jf7nrtEl5Pn1Qx46zARXKDpBbvzezse7p7LqINmdoIk8PYP5SySaxEmYv6TZ0JyEKA1hsCId6DIhgITtWQ==
  /debug/4.1.1:
    dependencies:
      ms: 2.1.2
    resolution:
      integrity: sha512-pYAIzeRo8J6KPEaJ0VWOh5Pzkbw/RetuzehGM7QRRX5he4fPHx2rdKMB256ehJCkX+XRQm16eZLqLNS8RSZXZw==
  /decamelize-keys/1.1.0:
    dependencies:
      decamelize: 1.2.0
      map-obj: 1.0.1
    dev: true
    engines:
      node: '>=0.10.0'
    resolution:
      integrity: sha1-0XGoeTMlKAfrPLYdwcFEXQeN8tk=
  /decamelize/1.2.0:
    dev: true
    engines:
      node: '>=0.10.0'
    resolution:
      integrity: sha1-9lNNFRSCabIDUue+4m9QH5oZEpA=
  /decimal.js/10.2.0:
    dev: true
    resolution:
      integrity: sha512-vDPw+rDgn3bZe1+F/pyEwb1oMG2XTlRVgAa6B4KccTEpYgF8w6eQllVbQcfIJnZyvzFtFpxnpGtx8dd7DJp/Rw==
  /decode-uri-component/0.2.0:
    dev: true
    engines:
      node: '>=0.10'
    resolution:
      integrity: sha1-6zkTMzRYd1y4TNGh+uBiEGu4dUU=
  /decompress-response/4.2.1:
    dependencies:
      mimic-response: 2.1.0
    dev: true
    engines:
      node: '>=8'
    resolution:
      integrity: sha512-jOSne2qbyE+/r8G1VU+G/82LBs2Fs4LAsTiLSHOCOMZQl2OKZ6i8i4IyHemTe+/yIXOtTcRQMzPcgyhoFlqPkw==
  /decorator-cache-getter/1.0.0:
    dev: true
    resolution:
      integrity: sha512-yB49c5qi0govRjpe18vutEkkKzosIt2XggYSs1Qyev1TJYTh2WmLgDp0dV6VJ/6yNBRlKG+qMG80Vy4Bg0mLJw==
  /dedent/0.7.0:
    dev: true
    resolution:
      integrity: sha1-JJXduvbrh0q7Dhvp3yLS5aVEMmw=
  /deep-extend/0.6.0:
    dev: true
    engines:
      node: '>=4.0.0'
    resolution:
      integrity: sha512-LOHxIOaPYdHlJRtCQfDIVZtfw/ufM8+rVj649RIHzcm/vGwQRXFt6OPqIFWsm2XEMrNIEtWR64sY1LEKD2vAOA==
  /deep-is/0.1.3:
    dev: true
    resolution:
      integrity: sha1-s2nW+128E+7PUk+RsHD+7cNXzzQ=
  /deepmerge/4.2.2:
    engines:
      node: '>=0.10.0'
    resolution:
      integrity: sha512-FJ3UgI4gIl+PHZm53knsuSFpE+nESMr7M4v9QcgB7S63Kj/6WqMiFQJpBBYz1Pt+66bZpP3Q7Lye0Oo9MPKEdg==
  /define-properties/1.1.3:
    dependencies:
      object-keys: 1.1.1
    dev: true
    engines:
      node: '>= 0.4'
    resolution:
      integrity: sha512-3MqfYKj2lLzdMSf8ZIZE/V+Zuy+BgD6f164e8K2w7dgnpKArBDerGYpM46IYYcjnkdPNMjPk9A6VFB8+3SKlXQ==
  /define-property/0.2.5:
    dependencies:
      is-descriptor: 0.1.6
    dev: true
    engines:
      node: '>=0.10.0'
    resolution:
      integrity: sha1-w1se+RjsPJkPmlvFe+BKrOxcgRY=
  /define-property/1.0.0:
    dependencies:
      is-descriptor: 1.0.2
    dev: true
    engines:
      node: '>=0.10.0'
    resolution:
      integrity: sha1-dp66rz9KY6rTr56NMEybvnm/sOY=
  /define-property/2.0.2:
    dependencies:
      is-descriptor: 1.0.2
      isobject: 3.0.1
    dev: true
    engines:
      node: '>=0.10.0'
    resolution:
      integrity: sha512-jwK2UV4cnPpbcG7+VRARKTZPUWowwXA8bzH5NP6ud0oeAxyYPuGZUAC7hMugpCdz4BeSZl2Dl9k66CHJ/46ZYQ==
  /del-cli/3.0.1:
    dependencies:
      del: 5.1.0
      meow: 6.1.1
    dev: true
    engines:
      node: '>=8'
    hasBin: true
    resolution:
      integrity: sha512-BLHItGr82rUbHhjMu41d+vw9Md49i81jmZSV00HdTq4t+RTHywmEht/23mNFpUl2YeLYJZJyGz4rdlMAyOxNeg==
  /del/5.1.0:
    dependencies:
      globby: 10.0.2
      graceful-fs: 4.2.4
      is-glob: 4.0.1
      is-path-cwd: 2.2.0
      is-path-inside: 3.0.2
      p-map: 3.0.0
      rimraf: 3.0.2
      slash: 3.0.0
    dev: true
    engines:
      node: '>=8'
    resolution:
      integrity: sha512-wH9xOVHnczo9jN2IW68BabcecVPxacIA3g/7z6vhSU/4stOKQzeCRK0yD0A24WiAAUJmmVpWqrERcTxnLo3AnA==
  /delayed-stream/1.0.0:
    dev: true
    engines:
      node: '>=0.4.0'
    resolution:
      integrity: sha1-3zrhmayt+31ECqrgsp4icrJOxhk=
  /delegates/1.0.0:
    dev: true
    resolution:
      integrity: sha1-hMbhWbgZBP3KWaDvRM2HDTElD5o=
  /denque/1.4.1:
    dev: true
    engines:
      node: '>=0.10'
    resolution:
      integrity: sha512-OfzPuSZKGcgr96rf1oODnfjqBFmr1DVoc/TrItj3Ohe0Ah1C5WX5Baquw/9U9KovnQ88EqmJbD66rKYUQYN1tQ==
  /depd/1.1.2:
    engines:
      node: '>= 0.6'
    resolution:
      integrity: sha1-m81S4UwJd2PnSbJ0xDRu0uVgtak=
  /destroy/1.0.4:
    resolution:
      integrity: sha1-l4hXRCxEdJ5CBmE+N5RiBYJqvYA=
  /detect-libc/1.0.3:
    dev: true
    engines:
      node: '>=0.10'
    hasBin: true
    resolution:
      integrity: sha1-+hN8S9aY7fVc1c0CrFWfkaTEups=
  /detect-newline/3.1.0:
    dev: true
    engines:
      node: '>=8'
    resolution:
      integrity: sha512-TLz+x/vEXm/Y7P7wn1EJFNLxYpUD4TgMosxY6fAVJUnJMbupHBOncxyWUG9OpTaH9EBD7uFI5LfEgmMOc54DsA==
  /diff-sequences/25.2.6:
    dev: true
    engines:
      node: '>= 8.3'
    resolution:
      integrity: sha512-Hq8o7+6GaZeoFjtpgvRBUknSXNeJiCx7V9Fr94ZMljNiCr9n9L8H8aJqgWOQiDDGdyn29fRNcDdRVJ5fdyihfg==
  /diff-sequences/26.0.0:
    dev: true
    engines:
      node: '>= 10.14.2'
    resolution:
      integrity: sha512-JC/eHYEC3aSS0vZGjuoc4vHA0yAQTzhQQldXMeMF+JlxLGJlCO38Gma82NV9gk1jGFz8mDzUMeaKXvjRRdJ2dg==
  /diff/3.5.0:
    dev: true
    engines:
      node: '>=0.3.1'
    resolution:
      integrity: sha512-A46qtFgd+g7pDZinpnwiRJtxbC1hpgf0uzP3iG89scHk0AUC7A1TGxf5OiiOUv/JMZR8GOt8hL900hV0bOy5xA==
  /diff/4.0.2:
    engines:
      node: '>=0.3.1'
    resolution:
      integrity: sha512-58lmxKSA4BNyLz+HHMUzlOEpg09FV+ev6ZMe3vJihgdxzgcwZ8VoEEPmALCZG9LmqfVoNMMKpttIYTVG6uDY7A==
  /dir-glob/3.0.1:
    dependencies:
      path-type: 4.0.0
    engines:
      node: '>=8'
    resolution:
      integrity: sha512-WkrWp9GR4KXfKGYzOLmTuGVi1UWFfws377n9cc55/tb6DuqyF6pcQ5AbiHEshaDpY9v6oaSr2XCDidGmMwdzIA==
  /disparity/3.0.0:
    dependencies:
      ansi-styles: 4.2.1
      diff: 4.0.2
    dev: true
    engines:
      node: '>=8'
    hasBin: true
    resolution:
      integrity: sha512-n94Rzbv2ambRaFzrnBf34IEiyOdIci7maRpMkoQWB6xFYGA7Nbs0Z5YQzMfTeyQeelv23nayqOcssBoc6rKrgw==
  /doctrine/3.0.0:
    dependencies:
      esutils: 2.0.3
    dev: true
    engines:
      node: '>=6.0.0'
    resolution:
      integrity: sha512-yS+Q5i3hBf7GBkd4KG8a7eBNNWNGLTaEwwYWUijIYM7zrlYDM0BFXHjjPWlWZ1Rg7UaddZeIDmi9jF3HmqiQ2w==
  /domexception/2.0.1:
    dependencies:
      webidl-conversions: 5.0.0
    dev: true
    engines:
      node: '>=8'
    resolution:
      integrity: sha512-yxJ2mFy/sibVQlu5qHjOkf9J3K6zgmCxgJ94u2EdvDOV09H+32LtRswEcUsmUWN72pVLOEnTSRaIVVzVQgS0dg==
  /dotenv/8.2.0:
    dev: true
    engines:
      node: '>=8'
    resolution:
      integrity: sha512-8sJ78ElpbDJBHNeBzUbUVLsqKdccaa/BXF1uPTw3GrvQTBgrQrtObr2mUrE38vzYd8cEv+m/JBfDLioYcfXoaw==
  /duplexer/0.1.1:
    dev: false
    resolution:
      integrity: sha1-rOb/gIwc5mtX0ev5eXessCM0z8E=
  /ecc-jsbn/0.1.2:
    dependencies:
      jsbn: 0.1.1
      safer-buffer: 2.1.2
    dev: true
    resolution:
      integrity: sha1-OoOpBOVDUyh4dMVkt1SThoSamMk=
  /ee-first/1.1.1:
    resolution:
      integrity: sha1-WQxhFWsK4vTwJVcyoViyZrxWsh0=
  /emittery/0.7.1:
    dev: true
    engines:
      node: '>=10'
    resolution:
      integrity: sha512-d34LN4L6h18Bzz9xpoku2nPwKxCPlPMr3EEKTkoEBi+1/+b0lcRkRJ1UVyyZaKNeqGR3swcGl6s390DNO4YVgQ==
  /emoji-regex/7.0.3:
    resolution:
      integrity: sha512-CwBLREIQ7LvYFB0WyRvwhq5N5qPhc6PMjD6bYggFlI5YyDgl+0vxq5VHbMOFqLg7hfWzmu8T5Z1QofhmTIhItA==
  /emoji-regex/8.0.0:
    resolution:
      integrity: sha512-MSjYzcWNOA0ewAHpz0MxpYFvwg6yjy1NG3xteoqz644VCo/RPgnr1/GGt+ic3iJTzQ8Eu3TdM14SawnVUmGE6A==
  /emojis-list/3.0.0:
    dev: true
    engines:
      node: '>= 4'
    resolution:
      integrity: sha512-/kyM18EfinwXZbno9FyUGeFh87KC8HRQBQGildHZbEuRyWFOmv1U10o9BBp8XVZDVNNuQKyIGIu5ZYAAXJ0V2Q==
  /encodeurl/1.0.2:
    engines:
      node: '>= 0.8'
    resolution:
      integrity: sha1-rT/0yG7C0CkyL1oCw6mmBslbP1k=
  /end-of-stream/1.4.4:
    dependencies:
      once: 1.4.0
    resolution:
      integrity: sha512-+uw1inIHVPQoaVuHzRyXd21icM+cnt4CzD5rW+NC1wjOUSTOs+Te7FOv7AhN7vS9x/oIyhLP5PR1H+phQAHu5Q==
  /enhanced-resolve/4.2.0:
    dependencies:
      graceful-fs: 4.2.4
      memory-fs: 0.5.0
      tapable: 1.1.3
    dev: true
    engines:
      node: '>=6.9.0'
    resolution:
      integrity: sha512-S7eiFb/erugyd1rLb6mQ3Vuq+EXHv5cpCkNqqIkYkBgN2QdFnyCZzFBleqwGEx4lgNGYij81BWnCrFNK7vxvjQ==
  /enquirer/2.3.5:
    dependencies:
      ansi-colors: 3.2.4
    dev: true
    engines:
      node: '>=8.6'
    resolution:
      integrity: sha512-BNT1C08P9XD0vNg3J475yIUG+mVdp9T6towYFHUv897X0KoHBjB1shyrNmhmtHWKP17iSWgo7Gqh7BBuzLZMSA==
  /env-paths/2.2.0:
    engines:
      node: '>=6'
    resolution:
      integrity: sha512-6u0VYSCo/OW6IoD5WCLLy9JUGARbamfSavcNXry/eu8aHVFei6CD3Sw+VGX5alea1i9pgPHW0mbu6Xj0uBh7gA==
  /errno/0.1.7:
    dependencies:
      prr: 1.0.1
    dev: true
    hasBin: true
    resolution:
      integrity: sha512-MfrRBDWzIWifgq6tJj60gkAwtLNb6sQPlcFrSOflcP1aFmmruKQ2wRnze/8V6kgyz7H3FF8Npzv78mZ7XLLflg==
  /error-ex/1.3.2:
    dependencies:
      is-arrayish: 0.2.1
    resolution:
      integrity: sha512-7dFHNmqeFSEt2ZBsCriorKnn3Z2pj+fd9kmI6QoWw4//DL+icEBfc0U7qJCisqrTsKTjw4fNFy2pW9OqStD84g==
  /es-abstract/1.17.6:
    dependencies:
      es-to-primitive: 1.2.1
      function-bind: 1.1.1
      has: 1.0.3
      has-symbols: 1.0.1
      is-callable: 1.2.0
      is-regex: 1.1.0
      object-inspect: 1.7.0
      object-keys: 1.1.1
      object.assign: 4.1.0
      string.prototype.trimend: 1.0.1
      string.prototype.trimstart: 1.0.1
    dev: true
    engines:
      node: '>= 0.4'
    resolution:
      integrity: sha512-Fr89bON3WFyUi5EvAeI48QTWX0AyekGgLA8H+c+7fbfCkJwRWRMLd8CQedNEyJuoYYhmtEqY92pgte1FAhBlhw==
  /es-array-method-boxes-properly/1.0.0:
    dev: true
    resolution:
      integrity: sha512-wd6JXUmyHmt8T5a2xreUwKcGPq6f1f+WwIJkijUqiGcJz1qqnZgP6XIK+QyIWU5lT7imeNxUll48bziG+TSYcA==
  /es-get-iterator/1.1.0:
    dependencies:
      es-abstract: 1.17.6
      has-symbols: 1.0.1
      is-arguments: 1.0.4
      is-map: 2.0.1
      is-set: 2.0.1
      is-string: 1.0.5
      isarray: 2.0.5
    dev: true
    resolution:
      integrity: sha512-UfrmHuWQlNMTs35e1ypnvikg6jCz3SK8v8ImvmDsh36fCVUR1MqoFDiyn0/k52C8NqO3YsO8Oe0azeesNuqSsQ==
  /es-to-primitive/1.2.1:
    dependencies:
      is-callable: 1.2.0
      is-date-object: 1.0.2
      is-symbol: 1.0.3
    dev: true
    engines:
      node: '>= 0.4'
    resolution:
      integrity: sha512-QCOllgZJtaUo9miYBcLChTUaHNjJF3PYs1VidD7AwiEj1kYxKeQTctLAezAOH5ZKRH0g2IgPn6KwB4IT8iRpvA==
  /escape-html/1.0.3:
    resolution:
      integrity: sha1-Aljq5NPQwJdN4cFpGI7wBR0dGYg=
  /escape-quotes/1.0.2:
    dependencies:
      escape-string-regexp: 1.0.5
    dev: true
    resolution:
      integrity: sha1-tIltSmz4LdWzP0m3E0CMY4D2zZc=
  /escape-string-regexp/1.0.5:
    engines:
      node: '>=0.8.0'
    resolution:
      integrity: sha1-G2HAViGQqN/2rjuyzwIAyhMLhtQ=
  /escape-string-regexp/2.0.0:
    dev: true
    engines:
      node: '>=8'
    resolution:
      integrity: sha512-UpzcLCXolUWcNu5HtVMHYdXJjArjsF9C0aNnquZYY4uW/Vu0miy5YoWvbV345HauVvcAUnpRuhMMcqTcGOY2+w==
  /escodegen/1.14.2:
    dependencies:
      esprima: 4.0.1
      estraverse: 4.3.0
      esutils: 2.0.3
      optionator: 0.8.3
    dev: true
    engines:
      node: '>=4.0'
    hasBin: true
    optionalDependencies:
      source-map: 0.6.1
    resolution:
      integrity: sha512-InuOIiKk8wwuOFg6x9BQXbzjrQhtyXh46K9bqVTPzSo2FnyMBaYGBMC6PhQy7yxxil9vIedFBweQBMK74/7o8A==
  /eslint-config-prettier/6.11.0_eslint@7.6.0:
    dependencies:
      eslint: 7.6.0
      get-stdin: 6.0.0
    dev: true
    hasBin: true
    peerDependencies:
      eslint: '>=3.14.1'
    resolution:
      integrity: sha512-oB8cpLWSAjOVFEJhhyMZh6NOEOtBVziaqdDQ86+qhDHFbZXoRTM7pNSvFRfW/W/L/LrQ38C99J5CGuRBBzBsdA==
  /eslint-plugin-eslint-comments/3.2.0_eslint@7.6.0:
    dependencies:
      escape-string-regexp: 1.0.5
      eslint: 7.6.0
      ignore: 5.1.8
    dev: true
    engines:
      node: '>=6.5.0'
    peerDependencies:
      eslint: '>=4.19.1'
    resolution:
      integrity: sha512-0jkOl0hfojIHHmEHgmNdqv4fmh7300NdpA9FFpF7zaoLvB/QeXOGNLIo86oAveJFrfB1p05kC8hpEMHM8DwWVQ==
  /eslint-plugin-jest/23.20.0_eslint@7.6.0+typescript@3.9.7:
    dependencies:
      '@typescript-eslint/experimental-utils': 2.34.0_eslint@7.6.0+typescript@3.9.7
      eslint: 7.6.0
    dev: true
    engines:
      node: '>=8'
    peerDependencies:
      eslint: '>=5'
      typescript: '*'
    resolution:
      integrity: sha512-+6BGQt85OREevBDWCvhqj1yYA4+BFK4XnRZSGJionuEYmcglMZYLNNBBemwzbqUAckURaHdJSBcjHPyrtypZOw==
  /eslint-plugin-prettier/3.1.4_eslint@7.6.0:
    dependencies:
      eslint: 7.6.0
      prettier-linter-helpers: 1.0.0
    dev: true
    engines:
      node: '>=6.0.0'
    peerDependencies:
      eslint: '>=5.0.0'
      prettier: '>=1.13.0'
    resolution:
      integrity: sha512-jZDa8z76klRqo+TdGDTFJSavwbnWK2ZpqGKNZ+VvweMW516pDUMmQ2koXvxEE4JhzNvTv+radye/bWGBmA6jmg==
  /eslint-plugin-prettier/3.1.4_eslint@7.6.0+prettier@2.0.5:
    dependencies:
      eslint: 7.6.0
      prettier: 2.0.5
      prettier-linter-helpers: 1.0.0
    dev: true
    engines:
      node: '>=6.0.0'
    peerDependencies:
      eslint: '>=5.0.0'
      prettier: '>=1.13.0'
    resolution:
      integrity: sha512-jZDa8z76klRqo+TdGDTFJSavwbnWK2ZpqGKNZ+VvweMW516pDUMmQ2koXvxEE4JhzNvTv+radye/bWGBmA6jmg==
  /eslint-scope/5.1.0:
    dependencies:
      esrecurse: 4.2.1
      estraverse: 4.3.0
    dev: true
    engines:
      node: '>=8.0.0'
    resolution:
      integrity: sha512-iiGRvtxWqgtx5m8EyQUJihBloE4EnYeGE/bz1wSPwJE6tZuJUtHlhqDM4Xj2ukE8Dyy1+HCZ4hE0fzIVMzb58w==
  /eslint-utils/2.1.0:
    dependencies:
      eslint-visitor-keys: 1.3.0
    dev: true
    engines:
      node: '>=6'
    resolution:
      integrity: sha512-w94dQYoauyvlDc43XnGB8lU3Zt713vNChgt4EWwhXAP2XkBvndfxF0AgIqKOOasjPIPzj9JqgwkwbCYD0/V3Zg==
  /eslint-visitor-keys/1.3.0:
    dev: true
    engines:
      node: '>=4'
    resolution:
      integrity: sha512-6J72N8UNa462wa/KFODt/PJ3IU60SDpC3QXC1Hjc1BXXpfL2C9R5+AU7jhe0F6GREqVMh4Juu+NY7xn+6dipUQ==
  /eslint/7.6.0:
    dependencies:
      '@babel/code-frame': 7.10.4
      ajv: 6.12.3
      chalk: 4.1.0
      cross-spawn: 7.0.3
      debug: 4.1.1
      doctrine: 3.0.0
      enquirer: 2.3.5
      eslint-scope: 5.1.0
      eslint-utils: 2.1.0
      eslint-visitor-keys: 1.3.0
      espree: 7.2.0
      esquery: 1.3.1
      esutils: 2.0.3
      file-entry-cache: 5.0.1
      functional-red-black-tree: 1.0.1
      glob-parent: 5.1.1
      globals: 12.4.0
      ignore: 4.0.6
      import-fresh: 3.2.1
      imurmurhash: 0.1.4
      is-glob: 4.0.1
      js-yaml: 3.14.0
      json-stable-stringify-without-jsonify: 1.0.1
      levn: 0.4.1
      lodash: 4.17.19
      minimatch: 3.0.4
      natural-compare: 1.4.0
      optionator: 0.9.1
      progress: 2.0.3
      regexpp: 3.1.0
      semver: 7.3.2
      strip-ansi: 6.0.0
      strip-json-comments: 3.1.0
      table: 5.4.6
      text-table: 0.2.0
      v8-compile-cache: 2.1.1
    dev: true
    engines:
      node: ^10.12.0 || >=12.0.0
    hasBin: true
    resolution:
      integrity: sha512-QlAManNtqr7sozWm5TF4wIH9gmUm2hE3vNRUvyoYAa4y1l5/jxD/PQStEjBMQtCqZmSep8UxrcecI60hOpe61w==
  /espree/7.2.0:
    dependencies:
      acorn: 7.3.1
      acorn-jsx: 5.2.0_acorn@7.3.1
      eslint-visitor-keys: 1.3.0
    dev: true
    engines:
      node: ^10.12.0 || >=12.0.0
    resolution:
      integrity: sha512-H+cQ3+3JYRMEIOl87e7QdHX70ocly5iW4+dttuR8iYSPr/hXKFb+7dBsZ7+u1adC4VrnPlTkv0+OwuPnDop19g==
  /esprima/4.0.1:
    dev: true
    engines:
      node: '>=4'
    hasBin: true
    resolution:
      integrity: sha512-eGuFFw7Upda+g4p+QHvnW0RyTX/SVeJBDM/gCtMARO0cLuT2HcEKnTPvhjV6aGeqrCB/sbNop0Kszm0jsaWU4A==
  /esquery/1.3.1:
    dependencies:
      estraverse: 5.1.0
    dev: true
    engines:
      node: '>=0.10'
    resolution:
      integrity: sha512-olpvt9QG0vniUBZspVRN6lwB7hOZoTRtT+jzR+tS4ffYx2mzbw+z0XCOk44aaLYKApNX5nMm+E+P6o25ip/DHQ==
  /esrecurse/4.2.1:
    dependencies:
      estraverse: 4.3.0
    dev: true
    engines:
      node: '>=4.0'
    resolution:
      integrity: sha512-64RBB++fIOAXPw3P9cy89qfMlvZEXZkqqJkjqqXIvzP5ezRZjW+lPWjw35UX/3EhUPFYbg5ER4JYgDw4007/DQ==
  /estraverse/4.3.0:
    dev: true
    engines:
      node: '>=4.0'
    resolution:
      integrity: sha512-39nnKffWz8xN1BU/2c79n9nB9HDzo0niYUqx6xyqUnyoAnQyyWpOTdZEeiCch8BBu515t4wp9ZmgVfVhn9EBpw==
  /estraverse/5.1.0:
    dev: true
    engines:
      node: '>=4.0'
    resolution:
      integrity: sha512-FyohXK+R0vE+y1nHLoBM7ZTyqRpqAlhdZHCWIWEviFLiGB8b04H6bQs8G+XTthacvT8VuwvteiP7RJSxMs8UEw==
  /esutils/2.0.3:
    dev: true
    engines:
      node: '>=0.10.0'
    resolution:
      integrity: sha512-kVscqXk4OCp68SZ0dkgEKVi6/8ij300KBWTJq32P/dYeWTSwK41WyTxalN1eRmA5Z9UU/LX9D7FWSmV9SAYx6g==
  /etag/1.8.1:
    engines:
      node: '>= 0.6'
    resolution:
      integrity: sha1-Qa4u62XvpiJorr/qg6x9eSmbCIc=
  /event-stream/3.3.4:
    dependencies:
      duplexer: 0.1.1
      from: 0.1.7
      map-stream: 0.1.0
      pause-stream: 0.0.11
      split: 0.3.3
      stream-combiner: 0.0.4
      through: 2.3.8
    dev: false
    resolution:
      integrity: sha1-SrTJoPWlTbkzi0w02Gv86PSzVXE=
  /eventemitter3/4.0.4:
    resolution:
      integrity: sha512-rlaVLnVxtxvoyLsQQFBx53YmXHDxRIzzTLbdfxqi4yocpSjAxXwkU0cScM5JgSKMqEhrZpnvQ2D9gjylR0AimQ==
  /exec-sh/0.3.4:
    dev: true
    resolution:
      integrity: sha512-sEFIkc61v75sWeOe72qyrqg2Qg0OuLESziUDk/O/z2qgS15y2gWVFrI6f2Qn/qw/0/NCfCEsmNA4zOjkwEZT1A==
  /execa/1.0.0:
    dependencies:
      cross-spawn: 6.0.5
      get-stream: 4.1.0
      is-stream: 1.1.0
      npm-run-path: 2.0.2
      p-finally: 1.0.0
      signal-exit: 3.0.3
      strip-eof: 1.0.0
    dev: true
    engines:
      node: '>=6'
    resolution:
      integrity: sha512-adbxcyWV46qiHyvSp50TKt05tB4tK3HcmF7/nxfAdhnox83seTDbwnaqKO4sXRy7roHAIFqJP/Rw/AuEbX61LA==
  /execa/4.0.2:
    dependencies:
      cross-spawn: 7.0.3
      get-stream: 5.1.0
      human-signals: 1.1.1
      is-stream: 2.0.0
      merge-stream: 2.0.0
      npm-run-path: 4.0.1
      onetime: 5.1.0
      signal-exit: 3.0.3
      strip-final-newline: 2.0.0
    engines:
      node: '>=10'
    resolution:
      integrity: sha512-QI2zLa6CjGWdiQsmSkZoGtDx2N+cQIGb3yNolGTdjSQzydzLgYYf8LRuagp7S7fPimjcrzUDSUFd/MgzELMi4Q==
  /execa/4.0.3:
    dependencies:
      cross-spawn: 7.0.3
      get-stream: 5.1.0
      human-signals: 1.1.1
      is-stream: 2.0.0
      merge-stream: 2.0.0
      npm-run-path: 4.0.1
      onetime: 5.1.0
      signal-exit: 3.0.3
      strip-final-newline: 2.0.0
    engines:
      node: '>=10'
    resolution:
      integrity: sha512-WFDXGHckXPWZX19t1kCsXzOpqX9LWYNqn4C+HqZlk/V0imTkzJZqf87ZBhvpHaftERYknpk0fjSylnXVlVgI0A==
  /exit/0.1.2:
    dev: true
    engines:
      node: '>= 0.8.0'
    resolution:
      integrity: sha1-BjJjj42HfMghB9MKD/8aF8uhzQw=
  /expand-brackets/2.1.4:
    dependencies:
      debug: 2.6.9
      define-property: 0.2.5
      extend-shallow: 2.0.1
      posix-character-classes: 0.1.1
      regex-not: 1.0.2
      snapdragon: 0.8.2
      to-regex: 3.0.2
    dev: true
    engines:
      node: '>=0.10.0'
    resolution:
      integrity: sha1-t3c14xXOMPa27/D4OwQVGiJEliI=
  /expand-template/2.0.3:
    dev: true
    engines:
      node: '>=6'
    resolution:
      integrity: sha512-XYfuKMvj4O35f/pOXLObndIRvyQ+/+6AhODh+OKWj9S9498pHHn/IMszH+gt0fBCRWMNfk1ZSp5x3AifmnI2vg==
  /expect/26.2.0:
    dependencies:
      '@jest/types': 26.2.0
      ansi-styles: 4.2.1
      jest-get-type: 26.0.0
      jest-matcher-utils: 26.2.0
      jest-message-util: 26.2.0
      jest-regex-util: 26.0.0
    dev: true
    engines:
      node: '>= 10.14.2'
    resolution:
      integrity: sha512-8AMBQ9UVcoUXt0B7v+5/U5H6yiUR87L6eKCfjE3spx7Ya5lF+ebUo37MCFBML2OiLfkX1sxmQOZhIDonyVTkcw==
  /express-ws/4.0.0_express@4.17.1:
    dependencies:
      express: 4.17.1
      ws: 5.2.2
    engines:
      node: '>=4.5.0'
    peerDependencies:
      express: ^4.0.0 || ^5.0.0-alpha.1
    resolution:
      integrity: sha512-KEyUw8AwRET2iFjFsI1EJQrJ/fHeGiJtgpYgEWG3yDv4l/To/m3a2GaYfeGyB3lsWdvbesjF5XCMx+SVBgAAYw==
  /express/4.17.1:
    dependencies:
      accepts: 1.3.7
      array-flatten: 1.1.1
      body-parser: 1.19.0
      content-disposition: 0.5.3
      content-type: 1.0.4
      cookie: 0.4.0
      cookie-signature: 1.0.6
      debug: 2.6.9
      depd: 1.1.2
      encodeurl: 1.0.2
      escape-html: 1.0.3
      etag: 1.8.1
      finalhandler: 1.1.2
      fresh: 0.5.2
      merge-descriptors: 1.0.1
      methods: 1.1.2
      on-finished: 2.3.0
      parseurl: 1.3.3
      path-to-regexp: 0.1.7
      proxy-addr: 2.0.6
      qs: 6.7.0
      range-parser: 1.2.1
      safe-buffer: 5.1.2
      send: 0.17.1
      serve-static: 1.14.1
      setprototypeof: 1.1.1
      statuses: 1.5.0
      type-is: 1.6.18
      utils-merge: 1.0.1
      vary: 1.1.2
    engines:
      node: '>= 0.10.0'
    resolution:
      integrity: sha512-mHJ9O79RqluphRrcw2X/GTh3k9tVv8YcoyY4Kkh4WDMUYKRZUq0h1o0w2rrrxBqM7VoeUVqgb27xlEMXTnYt4g==
  /extend-shallow/2.0.1:
    dependencies:
      is-extendable: 0.1.1
    engines:
      node: '>=0.10.0'
    resolution:
      integrity: sha1-Ua99YUrZqfYQ6huvu5idaxxWiQ8=
  /extend-shallow/3.0.2:
    dependencies:
      assign-symbols: 1.0.0
      is-extendable: 1.0.1
    dev: true
    engines:
      node: '>=0.10.0'
    resolution:
      integrity: sha1-Jqcarwc7OfshJxcnRhMcJwQCjbg=
  /extend/3.0.2:
    dev: true
    resolution:
      integrity: sha512-fjquC59cD7CyW6urNXK0FBufkZcoiGG80wTuPujX590cB5Ttln20E2UB4S/WARVqhXffZl2LNgS+gQdPIIim/g==
  /extglob/2.0.4:
    dependencies:
      array-unique: 0.3.2
      define-property: 1.0.0
      expand-brackets: 2.1.4
      extend-shallow: 2.0.1
      fragment-cache: 0.2.1
      regex-not: 1.0.2
      snapdragon: 0.8.2
      to-regex: 3.0.2
    dev: true
    engines:
      node: '>=0.10.0'
    resolution:
      integrity: sha512-Nmb6QXkELsuBr24CJSkilo6UHHgbekK5UiZgfE6UHD3Eb27YC6oD+bhcT+tJ6cl8dmsgdQxnWlcry8ksBIBLpw==
  /extsprintf/1.3.0:
    dev: true
    engines:
      '0': node >=0.6.0
    resolution:
      integrity: sha1-lpGEQOMEGnpBT4xS48V06zw+HgU=
  /fast-clone/1.5.13:
    dev: true
    resolution:
      integrity: sha512-0ez7coyFBQFjZtId+RJqJ+EQs61w9xARfqjqK0AD9vIUkSxWD4HvPt80+5evebZ1tTnv1GYKrPTipx7kOW5ipA==
  /fast-copy/2.1.0:
    dev: true
    resolution:
      integrity: sha512-j4VxAVJsu9NHveYrIj0+nJxXe2lOlibKTlyy0jH8DBwcuV6QyXTy0zTqZhmMKo7EYvuaUk/BFj/o6NU6grE5ag==
  /fast-deep-equal/3.1.3:
    resolution:
      integrity: sha512-f3qQ9oQy9j2AhBe/H9VC91wLmKBCCU/gDOnKNAYG5hswO7BLKj09Hc5HYNz9cGI++xlpDCIgDaitVs03ATR84Q==
  /fast-diff/1.2.0:
    dev: true
    resolution:
      integrity: sha512-xJuoT5+L99XlZ8twedaRf6Ax2TgQVxvgZOYoPKqZufmJib0tL2tegPBOZb1pVNgIhlqDlA0eO0c3wBvQcmzx4w==
  /fast-glob/3.2.4:
    dependencies:
      '@nodelib/fs.stat': 2.0.3
      '@nodelib/fs.walk': 1.2.4
      glob-parent: 5.1.1
      merge2: 1.4.1
      micromatch: 4.0.2
      picomatch: 2.2.2
    engines:
      node: '>=8'
    resolution:
      integrity: sha512-kr/Oo6PX51265qeuCYsyGypiO5uJFgBS0jksyG7FUeCyQzNwYnzrNIMR1NXfkZXsMYXYLRAHgISHBz8gQcxKHQ==
  /fast-json-stable-stringify/2.1.0:
    resolution:
      integrity: sha512-lhd/wF+Lk98HZoTCtlVraHtfh5XYijIjalXck7saUtuanSDyLMxnHhSXEDJqHxD7msR8D0uCmqlkwjCV8xvwHw==
  /fast-json-stringify/2.1.0:
    dependencies:
      ajv: 6.12.2
      deepmerge: 4.2.2
      string-similarity: 4.0.1
    dev: false
    engines:
      node: '>= 10.0.0'
    resolution:
      integrity: sha512-fXHU/VG0QmGzV4IRCKzyuctb5qCXyk8OVARmDpV0u5wZHXwRGU2TFFVT2+UD8+mo24siVAmTygVF2IzfXSzK2w==
  /fast-json-stringify/2.2.3:
    dependencies:
      ajv: 6.12.3
      deepmerge: 4.2.2
      string-similarity: 4.0.2
    engines:
      node: '>= 10.0.0'
    resolution:
      integrity: sha512-5VT2l3XUORCxkeVCvrcUqfoEIIzuop1lxwwT/THlOkAfrhlIuriWXdFGKU2hZQxz0KOiWSYoZTatumGYCXfAlA==
  /fast-levenshtein/2.0.6:
    dev: true
    resolution:
      integrity: sha1-PYpcZog6FqMMqGQ+hR8Zuqd5eRc=
  /fast-write-atomic/0.2.1:
    resolution:
      integrity: sha512-WvJe06IfNYlr+6cO3uQkdKdy3Cb1LlCJSF8zRs2eT8yuhdbSlR9nIt+TgQ92RUxiRrQm+/S7RARnMfCs5iuAjw==
  /fastq/1.8.0:
    dependencies:
      reusify: 1.0.4
    resolution:
      integrity: sha512-SMIZoZdLh/fgofivvIkmknUXyPnvxRE3DhtZ5Me3Mrsk5gyPL42F0xr51TdRXskBxHfMp+07bcYzfsYEsSQA9Q==
  /fb-watchman/2.0.1:
    dependencies:
      bser: 2.1.1
    dev: true
    resolution:
      integrity: sha512-DkPJKQeY6kKwmuMretBhr7G6Vodr7bFwDYTXIkfG1gjvNpaxBTQV3PbXg6bR1c1UP4jPOX0jHUbbHANL9vRjVg==
  /figures/3.2.0:
    dependencies:
      escape-string-regexp: 1.0.5
    engines:
      node: '>=8'
    resolution:
      integrity: sha512-yaduQFRKLXYOGgEn6AZau90j3ggSOyiqXU0F9JZfeXYhNa+Jk4X+s45A2zg5jns87GAFa34BBm2kXw4XpNcbdg==
  /file-entry-cache/5.0.1:
    dependencies:
      flat-cache: 2.0.1
    dev: true
    engines:
      node: '>=4'
    resolution:
      integrity: sha512-bCg29ictuBaKUwwArK4ouCaqDgLZcysCFLmM/Yn/FDoqndh/9vNuQfXRDvTuXKLxfD/JtZQGKFT8MGcJBK644g==
  /file-uri-to-path/1.0.0:
    dev: true
    resolution:
      integrity: sha512-0Zt+s3L7Vf1biwWZ29aARiVYLx7iMGnEUl9x33fbB/j3jR81u/O2LbqK+Bm1CDSNDKVtJ/YjwY7TUd5SkeLQLw==
  /fill-range/4.0.0:
    dependencies:
      extend-shallow: 2.0.1
      is-number: 3.0.0
      repeat-string: 1.6.1
      to-regex-range: 2.1.1
    dev: true
    engines:
      node: '>=0.10.0'
    resolution:
      integrity: sha1-1USBHUKPmOsGpj3EAtJAPDKMOPc=
  /fill-range/7.0.1:
    dependencies:
      to-regex-range: 5.0.1
    engines:
      node: '>=8'
    resolution:
      integrity: sha512-qOo9F+dMUmC2Lcb4BbVvnKJxTPjCm+RRpe4gDuGrzkL7mEVl/djYSu2OdQ2Pa302N4oqkSg9ir6jaLWJ2USVpQ==
  /finalhandler/1.1.2:
    dependencies:
      debug: 2.6.9
      encodeurl: 1.0.2
      escape-html: 1.0.3
      on-finished: 2.3.0
      parseurl: 1.3.3
      statuses: 1.5.0
      unpipe: 1.0.0
    engines:
      node: '>= 0.8'
    resolution:
      integrity: sha512-aAWcW57uxVNrQZqFXjITpW3sIUQmHGG3qSb9mUah9MgMC4NeWhNOlNjXEYq3HjRAvL6arUviZGGJsBg6z0zsWA==
  /find-cache-dir/3.3.1:
    dependencies:
      commondir: 1.0.1
      make-dir: 3.1.0
      pkg-dir: 4.2.0
    engines:
      node: '>=8'
    resolution:
      integrity: sha512-t2GDMt3oGC/v+BMwzmllWDuJF/xcDtE5j/fCGbqDD7OLuJkj0cfh1YSA5VKPvwMeLFLNDBkwOKZ2X85jGLVftQ==
  /find-up/3.0.0:
    dependencies:
      locate-path: 3.0.0
    engines:
      node: '>=6'
    resolution:
      integrity: sha512-1yD6RmLI1XBfxugvORwlck6f75tYL+iR0jqwsOrOxMZyGYqUuDhJ0l4AXdO1iX/FTs9cBAMEk1gWSEx1kSbylg==
  /find-up/4.1.0:
    dependencies:
      locate-path: 5.0.0
      path-exists: 4.0.0
    engines:
      node: '>=8'
    resolution:
      integrity: sha512-PpOwAdQ/YlXQ2vj8a3h8IipDuYRi3wceVQQGYWxNINccq40Anw7BlsEXCMbt1Zt+OLA6Fq9suIpIWD0OsnISlw==
  /find-versions/3.2.0:
    dependencies:
      semver-regex: 2.0.0
    dev: true
    engines:
      node: '>=6'
    resolution:
      integrity: sha512-P8WRou2S+oe222TOCHitLy8zj+SIsVJh52VP4lvXkaFVnOFFdoWv1H1Jjvel1aI6NCFOAaeAVm8qrI0odiLcww==
  /flat-cache/2.0.1:
    dependencies:
      flatted: 2.0.2
      rimraf: 2.6.3
      write: 1.0.3
    dev: true
    engines:
      node: '>=4'
    resolution:
      integrity: sha512-LoQe6yDuUMDzQAEH8sgmh4Md6oZnc/7PjtwjNFSzveXqSHt6ka9fPBuso7IGf9Rz4uqnSnWiFH2B/zj24a5ReA==
  /flat-map-polyfill/0.3.8:
    dev: true
    resolution:
      integrity: sha512-ZfmD5MnU7GglUEhiky9C7yEPaNq1/wh36RDohe+Xr3nJVdccwHbdTkFIYvetcdsoAckUKT51fuf44g7Ni5Doyg==
  /flat/4.1.0:
    dependencies:
      is-buffer: 2.0.4
    dev: true
    hasBin: true
    resolution:
      integrity: sha512-Px/TiLIznH7gEDlPXcUD4KnBusa6kR6ayRUVcnEAbreRIuhkqow/mun59BuRXwoYk7ZQOLW1ZM05ilIvK38hFw==
  /flatted/2.0.2:
    dev: true
    resolution:
      integrity: sha512-r5wGx7YeOwNWNlCA0wQ86zKyDLMQr+/RB8xy74M4hTphfmjlijTSSXGuH8rnvKZnfT9i+75zmd8jcKdMR4O6jA==
  /folktale/2.3.2:
    dev: true
    resolution:
      integrity: sha512-+8GbtQBwEqutP0v3uajDDoN64K2ehmHd0cjlghhxh0WpcfPzAIjPA03e1VvHlxL02FVGR0A6lwXsNQKn3H1RNQ==
  /for-in/1.0.2:
    dev: true
    engines:
      node: '>=0.10.0'
    resolution:
      integrity: sha1-gQaNKVqBQuwKxybG4iAMMPttXoA=
  /forever-agent/0.6.1:
    dev: true
    resolution:
      integrity: sha1-+8cfDEGt6zf5bFd60e1C2P2sypE=
  /form-data/2.3.3:
    dependencies:
      asynckit: 0.4.0
      combined-stream: 1.0.8
      mime-types: 2.1.27
    dev: true
    engines:
      node: '>= 0.12'
    resolution:
      integrity: sha512-1lLKB2Mu3aGP1Q/2eCOx0fNbRMe7XdwktwOruhfqqd0rIJWwN4Dh+E3hrPSlDCXnSR7UtZ1N38rVXm+6+MEhJQ==
  /form-data/3.0.0:
    dependencies:
      asynckit: 0.4.0
      combined-stream: 1.0.8
      mime-types: 2.1.27
    dev: true
    engines:
      node: '>= 6'
    resolution:
      integrity: sha512-CKMFDglpbMi6PyN+brwB9Q/GOw0eAnsrEZDgcsH5Krhz5Od/haKHAX0NmQfha2zPPz0JpWzA7GJHGSnvCRLWsg==
  /forwarded/0.1.2:
    engines:
      node: '>= 0.6'
    resolution:
      integrity: sha1-mMI9qxF1ZXuMBXPozszZGw/xjIQ=
  /fragment-cache/0.2.1:
    dependencies:
      map-cache: 0.2.2
    dev: true
    engines:
      node: '>=0.10.0'
    resolution:
      integrity: sha1-QpD60n8T6Jvn8zeZxrxaCr//DRk=
  /fresh/0.5.2:
    engines:
      node: '>= 0.6'
    resolution:
      integrity: sha1-PYyt2Q2XZWn6g1qx+OSyOhBWBac=
  /from/0.1.7:
    dev: false
    resolution:
      integrity: sha1-g8YK/Fi5xWmXAH7Rp2izqzA6RP4=
  /from2/2.3.0:
    dependencies:
      inherits: 2.0.4
      readable-stream: 2.3.7
    dev: true
    resolution:
      integrity: sha1-i/tVAr3kpNNs/e6gB/zKIdfjgq8=
  /fs-constants/1.0.0:
    resolution:
      integrity: sha512-y6OAwoSIf7FyjMIv94u+b5rdheZEjzR63GTyZJm5qh4Bi+2YgwLCcI/fPFZkL5PSixOt6ZNKm+w+Hfp/Bciwow==
  /fs-exists-sync/0.1.0:
    dev: false
    engines:
      node: '>=0.10.0'
    resolution:
      integrity: sha1-mC1ok6+RjnLQjeyehnP/K1qNat0=
  /fs-extra/8.1.0:
    dependencies:
      graceful-fs: 4.2.4
      jsonfile: 4.0.0
      universalify: 0.1.2
    dev: true
    engines:
      node: '>=6 <7 || >=8'
    resolution:
      integrity: sha512-yhlQgA6mnOJUKOsRUFsgJdQCvkKhcz8tlZG5HBQfReYZy46OwLcY+Zia0mtdHsOo9y/hP+CxMN0TU9QxoOtG4g==
  /fs-minipass/1.2.7:
    dependencies:
      minipass: 2.9.0
    dev: true
    resolution:
      integrity: sha512-GWSSJGFy4e9GUeCcbIkED+bgAoFyj7XF1mV8rma3QW4NIqX9Kyx79N/PF61H5udOV3aY1IaMLs6pGbH71nlCTA==
  /fs-minipass/2.1.0:
    dependencies:
      minipass: 3.1.3
    engines:
      node: '>= 8'
    resolution:
      integrity: sha512-V/JgOLFCS+R6Vcq0slCuaeWEdNC3ouDlJMNIsacH2VtALiu9mV4LPrHc5cDl8k5aw6J8jwgWWpiTo5RYhmIzvg==
  /fs-monkey/1.0.1:
    dev: true
    resolution:
      integrity: sha512-fcSa+wyTqZa46iWweI7/ZiUfegOZl0SG8+dltIwFXo7+zYU9J9kpS3NB6pZcSlJdhvIwp81Adx2XhZorncxiaA==
  /fs.realpath/1.0.0:
    resolution:
      integrity: sha1-FQStJSMVjKpA20onh8sBQRmU6k8=
  /fsevents/2.1.3:
    dev: true
    engines:
      node: ^8.16.0 || ^10.6.0 || >=11.0.0
    optional: true
    os:
      - darwin
    resolution:
      integrity: sha512-Auw9a4AxqWpa9GUfj370BMPzzyncfBABW8Mab7BGWBYDj4Isgq+cDKtx0i6u9jcX9pQDnswsaaOTgTmA5pEjuQ==
  /function-bind/1.1.1:
    dev: true
    resolution:
      integrity: sha512-yIovAzMX49sF8Yl58fSCWJ5svSLuaibPxXQJFLmBObTuCr0Mf1KiPopGM9NiFjiYBCbfaa2Fh6breQ6ANVTI0A==
  /functional-red-black-tree/1.0.1:
    dev: true
    resolution:
      integrity: sha1-GwqzvVU7Kg1jmdKcDj6gslIHgyc=
  /gauge/2.7.4:
    dependencies:
      aproba: 1.2.0
      console-control-strings: 1.1.0
      has-unicode: 2.0.1
      object-assign: 4.1.1
      signal-exit: 3.0.3
      string-width: 1.0.2
      strip-ansi: 3.0.1
      wide-align: 1.1.3
    dev: true
    resolution:
      integrity: sha1-LANAXHU4w51+s3sxcCLjJfsBi/c=
  /gensync/1.0.0-beta.1:
    dev: true
    engines:
      node: '>=6.9.0'
    resolution:
      integrity: sha512-r8EC6NO1sngH/zdD9fiRDLdcgnbayXah+mLgManTaIZJqEC1MZstmnox8KpnI2/fxQwrp5OpCOYWLp4rBl4Jcg==
  /get-caller-file/2.0.5:
    dev: true
    engines:
      node: 6.* || 8.* || >= 10.*
    resolution:
      integrity: sha512-DyFP3BM/3YHTQOCUL/w0OZHR0lpKeGrxotcHWcqNEdnltqFwXVfhEBQ94eIo34AfQpo0rGki4cyIiftY06h2Fg==
  /get-own-enumerable-property-symbols/3.0.2:
    dev: true
    resolution:
      integrity: sha512-I0UBV/XOz1XkIJHEUDMZAbzCThU/H8DxmSfmdGcKPnVhu2VfFqr34jr9777IyaTYvxjedWhqVIilEDsCdP5G6g==
  /get-package-type/0.1.0:
    dev: true
    engines:
      node: '>=8.0.0'
    resolution:
      integrity: sha512-pjzuKtY64GYfWizNAJ0fr9VqttZkNiK2iS430LtIHzjBEr6bX8Am2zm4sW4Ro5wjWW5cAlRL1qAMTcXbjNAO2Q==
  /get-port/5.1.1:
    dev: true
    engines:
      node: '>=8'
    resolution:
      integrity: sha512-g/Q1aTSDOxFpchXC4i8ZWvxA1lnPqx/JHqcpIw0/LX9T8x/GBbi6YnlN5nhaKIFkT8oFsscUKgDJYxfwfS6QsQ==
  /get-stdin/6.0.0:
    dev: true
    engines:
      node: '>=4'
    resolution:
      integrity: sha512-jp4tHawyV7+fkkSKyvjuLZswblUtz+SQKzSWnBbii16BuZksJlU1wuBYXY75r+duh/llF1ur6oNwi+2ZzjKZ7g==
  /get-stream/4.1.0:
    dependencies:
      pump: 3.0.0
    dev: true
    engines:
      node: '>=6'
    resolution:
      integrity: sha512-GMat4EJ5161kIy2HevLlr4luNjBgvmj413KaQA7jt4V8B4RDsfpHk7WQ9GVqfYyyx8OS/L66Kox+rJRNklLK7w==
  /get-stream/5.1.0:
    dependencies:
      pump: 3.0.0
    engines:
      node: '>=8'
    resolution:
      integrity: sha512-EXr1FOzrzTfGeL0gQdeFEvOMm2mzMOglyiOXSTpPC+iAjAKftbr3jpCMWynogwYnM+eSj9sHGc6wjIcDvYiygw==
  /get-value/2.0.6:
    dev: true
    engines:
      node: '>=0.10.0'
    resolution:
      integrity: sha1-3BXKHGcjh8p2vTesCjlbogQqLCg=
  /getpass/0.1.7:
    dependencies:
      assert-plus: 1.0.0
    dev: true
    resolution:
      integrity: sha1-Xv+OPmhNVprkyysSgmBOi6YhSfo=
  /git-config-path/1.0.1:
    dependencies:
      extend-shallow: 2.0.1
      fs-exists-sync: 0.1.0
      homedir-polyfill: 1.0.3
    dev: false
    engines:
      node: '>=0.10.0'
    resolution:
      integrity: sha1-bTP37WPbDQ4RgTFQO6s6ykfVRmQ=
  /git-user-email/0.2.2:
    dependencies:
      extend-shallow: 2.0.1
      git-config-path: 1.0.1
      parse-git-config: 1.1.1
    dev: false
    engines:
      node: '>=0.8'
    resolution:
      integrity: sha1-R9Qse4nMypQtZQ6/JVX4eognd1Q=
  /git-user-name/2.0.0:
    dependencies:
      extend-shallow: 2.0.1
      git-config-path: 1.0.1
      parse-git-config: 1.1.1
    dev: false
    engines:
      node: '>=0.8'
    resolution:
      integrity: sha512-1DC8rUNm2I5V9v4eIpK6PSjKCp9bI0t6Wl05WSk+xEMS8GhR8GWzxM3aGZfPrfuqEfWxSbui5/pQJryJFXqCzQ==
  /github-from-package/0.0.0:
    dev: true
    resolution:
      integrity: sha1-l/tdlr/eiXMxPyDoKI75oWf6ZM4=
  /glob-parent/5.1.1:
    dependencies:
      is-glob: 4.0.1
    engines:
      node: '>= 6'
    resolution:
      integrity: sha512-FnI+VGOpnlGHWZxthPGR+QhR78fuiK0sNLkHQv+bL9fQi57lNNdquIbna/WrfROrolq8GK5Ek6BiMwqL/voRYQ==
  /glob/7.1.6:
    dependencies:
      fs.realpath: 1.0.0
      inflight: 1.0.6
      inherits: 2.0.4
      minimatch: 3.0.4
      once: 1.4.0
      path-is-absolute: 1.0.1
    resolution:
      integrity: sha512-LwaxwyZ72Lk7vZINtNNrywX0ZuLyStrdDtabefZKAY5ZGJhVtgdznluResxNmPitE0SAO+O26sWTHeKSI2wMBA==
  /global-dirs/2.0.1:
    dependencies:
      ini: 1.3.5
    dev: true
    engines:
      node: '>=8'
    resolution:
      integrity: sha512-5HqUqdhkEovj2Of/ms3IeS/EekcO54ytHRLV4PEY2rhRwrHXLQjeVEES0Lhka0xwNDtGYn58wyC4s5+MHsOO6A==
  /globals/11.12.0:
    dev: true
    engines:
      node: '>=4'
    resolution:
      integrity: sha512-WOBp/EEGUiIsJSp7wcv/y6MO+lV9UoncWqxuFfm8eBwzWNgyfBd6Gz+IeKQ9jCmyhoH99g15M3T+QaVHFjizVA==
  /globals/12.4.0:
    dependencies:
      type-fest: 0.8.1
    dev: true
    engines:
      node: '>=8'
    resolution:
      integrity: sha512-BWICuzzDvDoH54NHKCseDanAhE3CeDorgDL5MT6LMXXj2WCnd9UC2szdk4AWLfjdgNBCXLUanXYcpBBKOSWGwg==
  /globby/10.0.2:
    dependencies:
      '@types/glob': 7.1.2
      array-union: 2.1.0
      dir-glob: 3.0.1
      fast-glob: 3.2.4
      glob: 7.1.6
      ignore: 5.1.8
      merge2: 1.4.1
      slash: 3.0.0
    dev: true
    engines:
      node: '>=8'
    resolution:
      integrity: sha512-7dUi7RvCoT/xast/o/dLN53oqND4yk0nsHkhRgn9w65C4PofCLOoJ39iSOg+qVDdWQPIEj+eszMHQ+aLVwwQSg==
  /globby/11.0.1:
    dependencies:
      array-union: 2.1.0
      dir-glob: 3.0.1
      fast-glob: 3.2.4
      ignore: 5.1.8
      merge2: 1.4.1
      slash: 3.0.0
    engines:
      node: '>=10'
    resolution:
      integrity: sha512-iH9RmgwCmUJHi2z5o2l3eTtGBtXek1OYlHrbcxOYugyHLmAsZrPj43OtHThd62Buh/Vv6VyCBD2bdyWcGNQqoQ==
  /graceful-fs/4.2.4:
    resolution:
      integrity: sha512-WjKPNJF79dtJAVniUlGGWHYGz2jWxT6VhN/4m1NdkbZ2nOsEF+cI1Edgql5zCRhs/VsQYRvrXctxktVXZUkixw==
  /growl/1.10.5:
    dev: true
    engines:
      node: '>=4.x'
    resolution:
      integrity: sha512-qBr4OuELkhPenW6goKVXiv47US3clb3/IbuWF9KNKEijAy9oeHxU9IgzjvJhHkUzhaj7rOUD7+YGWqUjLp5oSA==
  /growly/1.3.0:
    dev: true
    optional: true
    resolution:
      integrity: sha1-8QdIy+dq+WS3yWyTxrzCivEgwIE=
  /har-schema/2.0.0:
    dev: true
    engines:
      node: '>=4'
    resolution:
      integrity: sha1-qUwiJOvKwEeCoNkDVSHyRzW37JI=
  /har-validator/5.1.5:
    dependencies:
      ajv: 6.12.3
      har-schema: 2.0.0
    deprecated: this library is no longer supported
    dev: true
    engines:
      node: '>=6'
    resolution:
      integrity: sha512-nmT2T0lljbxdQZfspsno9hgrG3Uir6Ks5afism62poxqBM6sDnMEuPmzTq8XN0OEwqKLLdh1jQI3qyE66Nzb3w==
  /hard-rejection/2.1.0:
    dev: true
    engines:
      node: '>=6'
    resolution:
      integrity: sha512-VIZB+ibDhx7ObhAe7OVtoEbuP4h/MuOTHJ+J8h/eBXotJYl0fBgR72xDFCKgIh22OJZIOVNxBMWuhAr10r8HdA==
  /has-ansi/2.0.0:
    dependencies:
      ansi-regex: 2.1.1
    dev: true
    engines:
      node: '>=0.10.0'
    resolution:
      integrity: sha1-NPUEnOHs3ysGSa8+8k5F7TVBbZE=
  /has-flag/3.0.0:
    engines:
      node: '>=4'
    resolution:
      integrity: sha1-tdRU3CGZriJWmfNGfloH87lVuv0=
  /has-flag/4.0.0:
    engines:
      node: '>=8'
    resolution:
      integrity: sha512-EykJT/Q1KjTWctppgIAgfSO0tKVuZUjhgMr17kqTumMl6Afv3EISleU7qZUzoXDFTAHTDC4NOoG/ZxU3EvlMPQ==
  /has-only/1.1.1:
    dev: true
    engines:
      node: '>=6'
    resolution:
      integrity: sha512-3GuFy9rDw0xvovCHb4SOKiRImbZ+a8boFBUyGNRPVd2mRyQOzYdau5G9nodUXC1ZKYN59hrHFkW1lgBQscYfTg==
  /has-symbols/1.0.1:
    dev: true
    engines:
      node: '>= 0.4'
    resolution:
      integrity: sha512-PLcsoqu++dmEIZB+6totNFKq/7Do+Z0u4oT0zKOJNl3lYK6vGwwu2hjHs+68OEZbTjiUE9bgOABXbP/GvrS0Kg==
  /has-unicode/2.0.1:
    dev: true
    resolution:
      integrity: sha1-4Ob+aijPUROIVeCG0Wkedx3iqLk=
  /has-value/0.3.1:
    dependencies:
      get-value: 2.0.6
      has-values: 0.1.4
      isobject: 2.1.0
    dev: true
    engines:
      node: '>=0.10.0'
    resolution:
      integrity: sha1-ex9YutpiyoJ+wKIHgCVlSEWZXh8=
  /has-value/1.0.0:
    dependencies:
      get-value: 2.0.6
      has-values: 1.0.0
      isobject: 3.0.1
    dev: true
    engines:
      node: '>=0.10.0'
    resolution:
      integrity: sha1-GLKB2lhbHFxR3vJMkw7SmgvmsXc=
  /has-values/0.1.4:
    dev: true
    engines:
      node: '>=0.10.0'
    resolution:
      integrity: sha1-bWHeldkd/Km5oCCJrThL/49it3E=
  /has-values/1.0.0:
    dependencies:
      is-number: 3.0.0
      kind-of: 4.0.0
    dev: true
    engines:
      node: '>=0.10.0'
    resolution:
      integrity: sha1-lbC2P+whRmGab+V/51Yo1aOe/k8=
  /has-yarn/2.1.0:
    engines:
      node: '>=8'
    resolution:
      integrity: sha512-UqBRqi4ju7T+TqGNdqAO0PaSVGsDGJUBQvk9eUWNGRY1CFGDzYhLWoM7JQEemnlvVcv/YEmc2wNW8BC24EnUsw==
  /has/1.0.3:
    dependencies:
      function-bind: 1.1.1
    dev: true
    engines:
      node: '>= 0.4.0'
    resolution:
      integrity: sha512-f2dvO0VU6Oej7RkWJGrehjbzMAjFp5/VKPp5tTpWIV4JHHZK1/BxbFRtf/siA2SWTe09caDmVtYYzWEIbBS4zw==
  /hasha/5.2.0:
    dependencies:
      is-stream: 2.0.0
      type-fest: 0.8.1
    engines:
      node: '>=8'
    resolution:
      integrity: sha512-2W+jKdQbAdSIrggA8Q35Br8qKadTrqCTC8+XZvBWepKDK6m9XkX6Iz1a2yh2KP01kzAR/dpuMeUnocoLYDcskw==
  /he/1.2.0:
    dev: true
    hasBin: true
    resolution:
      integrity: sha512-F/1DnUGPopORZi0ni+CvrCgHQ5FyEAHRLSApuYWMmrbSwoN2Mn/7k+Gl38gJnR7yyDZk6WLXwiGod1JOWNDKGw==
  /homedir-polyfill/1.0.3:
    dependencies:
      parse-passwd: 1.0.0
    dev: false
    engines:
      node: '>=0.10.0'
    resolution:
      integrity: sha512-eSmmWE5bZTK2Nou4g0AI3zZ9rswp7GRKoKXS1BLUkvPviOqs4YTN1djQIqrXy9k5gEtdLPy86JjRwsNM9tnDcA==
  /hosted-git-info/2.8.8:
    resolution:
      integrity: sha512-f/wzC2QaWBs7t9IYqB4T3sR1xviIViXJRJTWBlx2Gf3g0Xi5vI7Yy4koXQ1c9OYDGHN9sBy1DQ2AB8fqZBWhUg==
  /html-encoding-sniffer/2.0.1:
    dependencies:
      whatwg-encoding: 1.0.5
    dev: true
    engines:
      node: '>=10'
    resolution:
      integrity: sha512-D5JbOMBIR/TVZkubHT+OyT2705QvogUW4IBn6nHd756OwieSF9aDYFj4dv6HHEVGYbHaLETa3WggZYWWMyy3ZQ==
  /html-escaper/2.0.2:
    dev: true
    resolution:
      integrity: sha512-H2iMtd0I4Mt5eYiapRdIDjp+XzelXQ0tFE4JS7YFwFevXXMmOp9myNrUvCg0D6ws8iqkRPBfKHgbwig1SmlLfg==
  /http-errors/1.7.2:
    dependencies:
      depd: 1.1.2
      inherits: 2.0.3
      setprototypeof: 1.1.1
      statuses: 1.5.0
      toidentifier: 1.0.0
    engines:
      node: '>= 0.6'
    resolution:
      integrity: sha512-uUQBt3H/cSIVfch6i1EuPNy/YsRSOUBXTVfZ+yR7Zjez3qjBz6i9+i4zjNaoqcoFVI4lQJ5plg63TvGfRSDCRg==
  /http-errors/1.7.3:
    dependencies:
      depd: 1.1.2
      inherits: 2.0.4
      setprototypeof: 1.1.1
      statuses: 1.5.0
      toidentifier: 1.0.0
    engines:
      node: '>= 0.6'
    resolution:
      integrity: sha512-ZTTX0MWrsQ2ZAhA1cejAwDLycFsd7I7nVtnkT3Ol0aqodaKW+0CTZDQ1uBv5whptCnc8e8HeRRJxRs0kmm/Qfw==
  /http-proxy-agent/4.0.1:
    dependencies:
      '@tootallnate/once': 1.1.2
      agent-base: 6.0.0
      debug: 4.1.1
    engines:
      node: '>= 6'
    resolution:
      integrity: sha512-k0zdNgqWTGA6aeIRVpvfVob4fL52dTfaehylg0Y4UvSySvOq/Y+BOyPrgpUrA7HylqvU8vIZGsRuXmspskV0Tg==
  /http-signature/1.2.0:
    dependencies:
      assert-plus: 1.0.0
      jsprim: 1.4.1
      sshpk: 1.16.1
    dev: true
    engines:
      node: '>=0.8'
      npm: '>=1.3.7'
    resolution:
      integrity: sha1-muzZJRFHcvPZW2WmCruPfBj7rOE=
  /https-proxy-agent/4.0.0:
    dependencies:
      agent-base: 5.1.1
      debug: 4.1.1
    engines:
      node: '>= 6.0.0'
    resolution:
      integrity: sha512-zoDhWrkR3of1l9QAL8/scJZyLu8j/gBkcwcaQOZh7Gyh/+uJQzGVETdgT30akuwkpL8HTRfssqI3BZuV18teDg==
  /https-proxy-agent/5.0.0:
    dependencies:
      agent-base: 6.0.0
      debug: 4.1.1
    engines:
      node: '>= 6'
    resolution:
      integrity: sha512-EkYm5BcKUGiduxzSt3Eppko+PiNWNEpa4ySk9vTC6wDsQJW9rHSa+UhGNJoRYp7bz6Ht1eaRIa6QaJqO5rCFbA==
  /human-signals/1.1.1:
    engines:
      node: '>=8.12.0'
    resolution:
      integrity: sha512-SEQu7vl8KjNL2eoGBLF3+wAjpsNfA9XMlXAYj/3EdaNfAlxKthD1xjEQfGOUhllCGGJVNY34bRr6lPINhNjyZw==
  /husky/4.2.5:
    dependencies:
      chalk: 4.1.0
      ci-info: 2.0.0
      compare-versions: 3.6.0
      cosmiconfig: 6.0.0
      find-versions: 3.2.0
      opencollective-postinstall: 2.0.3
      pkg-dir: 4.2.0
      please-upgrade-node: 3.2.0
      slash: 3.0.0
      which-pm-runs: 1.0.0
    dev: true
    engines:
      node: '>=10'
    hasBin: true
    requiresBuild: true
    resolution:
      integrity: sha512-SYZ95AjKcX7goYVZtVZF2i6XiZcHknw50iXvY7b0MiGoj5RwdgRQNEHdb+gPDPCXKlzwrybjFjkL6FOj8uRhZQ==
  /iconv-lite/0.4.24:
    dependencies:
      safer-buffer: 2.1.2
    engines:
      node: '>=0.10.0'
    resolution:
      integrity: sha512-v3MXnZAcvnywkTUEZomIActle7RXXeedOR31wwl7VlyoXO4Qi9arvSenNQWne1TcRwhCL1HwLI21bEqdpj8/rA==
  /iconv-lite/0.5.2:
    dependencies:
      safer-buffer: 2.1.2
    dev: true
    engines:
      node: '>=0.10.0'
    resolution:
      integrity: sha512-kERHXvpSaB4aU3eANwidg79K8FlrN77m8G9V+0vOR3HYaRifrlwMEpT7ZBJqLSEIHnEgJTHcWK82wwLwwKwtag==
  /ieee754/1.1.13:
    resolution:
      integrity: sha512-4vf7I2LYV/HaWerSo3XmlMkp5eZ83i+/CDluXi/IGTs/O1sejBNhTtnxzmRZfvOUqj7lZjqHkeTvpgSFDlWZTg==
  /ignore-walk/3.0.3:
    dependencies:
      minimatch: 3.0.4
    dev: true
    resolution:
      integrity: sha512-m7o6xuOaT1aqheYHKf8W6J5pYH85ZI9w077erOzLje3JsB1gkafkAhHHY19dqjulgIZHFm32Cp5uNZgcQqdJKw==
  /ignore/4.0.6:
    dev: true
    engines:
      node: '>= 4'
    resolution:
      integrity: sha512-cyFDKrqc/YdcWFniJhzI42+AzS+gNwmUzOSFcRCQYwySuBBBy/KjuxWLZ/FHEH6Moq1NizMOBWyTcv8O4OZIMg==
  /ignore/5.1.8:
    engines:
      node: '>= 4'
    resolution:
      integrity: sha512-BMpfD7PpiETpBl/A6S498BaIJ6Y/ABT93ETbby2fP00v4EbvPBXWEoaR1UBPKs3iR53pJY7EtZk5KACI57i1Uw==
  /import-fresh/3.2.1:
    dependencies:
      parent-module: 1.0.1
      resolve-from: 4.0.0
    dev: true
    engines:
      node: '>=6'
    resolution:
      integrity: sha512-6e1q1cnWP2RXD9/keSkxHScg508CdXqXWgWBaETNhyuBFz+kUZlKboh+ISK+bU++DmbHimVBrOz/zzPe0sZ3sQ==
  /import-local/3.0.2:
    dependencies:
      pkg-dir: 4.2.0
      resolve-cwd: 3.0.0
    dev: true
    engines:
      node: '>=8'
    hasBin: true
    resolution:
      integrity: sha512-vjL3+w0oulAVZ0hBHnxa/Nm5TAurf9YLQJDhqRZyqb+VKGOB6LU8t9H1Nr5CIo16vh9XfJTOoHwU0B71S557gA==
  /imurmurhash/0.1.4:
    dev: true
    engines:
      node: '>=0.8.19'
    resolution:
      integrity: sha1-khi5srkoojixPcT7a21XbyMUU+o=
  /indent-string/4.0.0:
    engines:
      node: '>=8'
    resolution:
      integrity: sha512-EdDDZu4A2OyIK7Lr/2zG+w5jmbuk1DVBnEwREQvBzspBJkCEbRa8GxU1lghYcaGJCnRWibjDXlq779X1/y5xwg==
  /inflight/1.0.6:
    dependencies:
      once: 1.4.0
      wrappy: 1.0.2
    resolution:
      integrity: sha1-Sb1jMdfQLQwJvJEKEHW6gWW1bfk=
  /inherits/2.0.3:
    resolution:
      integrity: sha1-Yzwsg+PaQqUC9SRmAiSA9CCCYd4=
  /inherits/2.0.4:
    resolution:
      integrity: sha512-k/vGaX4/Yla3WzyMCvTQOXYeIHvqOKtnqBduzTHpzpQZzAskKMhZ2K+EnBiSM9zGSoIFeMpXKxa4dYeZIQqewQ==
  /ini/1.3.5:
    resolution:
      integrity: sha512-RZY5huIKCMRWDUqZlEi72f/lmXKMvuszcMBduliQ3nnWbx9X/ZBQO7DijMEYS9EhHBb2qacRUMtC7svLwe0lcw==
  /ink-link/1.1.0_ink@2.7.1+react@16.11.0:
    dependencies:
      ink: 2.7.1_25417382793f8b9d506bef5a668275ff
      prop-types: 15.7.2
      react: 16.11.0
      terminal-link: 2.1.1
    dev: false
    engines:
      node: '>=8'
    peerDependencies:
      ink: '>=2.0.0'
      react: '>=16.8.0'
    resolution:
      integrity: sha512-a716nYz4YDPu8UOA2PwabTZgTvZa3SYB/70yeXVmTOKFAEdMbJyGSVeNuB7P+aM2olzDj9AGVchA7W5QytF9uA==
  /ink-spinner/3.0.1_ink@2.7.1+react@16.11.0:
    dependencies:
      cli-spinners: 1.3.1
      ink: 2.7.1_25417382793f8b9d506bef5a668275ff
      prop-types: 15.7.2
      react: 16.11.0
    dev: false
    engines:
      node: '>=8'
    peerDependencies:
      ink: ^2.0.0
      react: ^16.8.2
    resolution:
      integrity: sha512-AVR4Z/NXDQ7dT5ltWcCzFS9Dd4T8eaO//E2UO8VYNiJcZpPCSJ11o5A0UVPcMlZxGbGD6ikUFDR3ZgPUQk5haQ==
  /ink-spinner/3.1.0_ink@2.7.1+react@16.11.0:
    dependencies:
      cli-spinners: 1.3.1
      ink: 2.7.1_25417382793f8b9d506bef5a668275ff
      prop-types: 15.7.2
      react: 16.11.0
    dev: false
    engines:
      node: '>=8'
    peerDependencies:
      ink: ^2.0.0
      react: ^16.8.2
    resolution:
      integrity: sha512-sPqmE4qeJ43vJFk9DGLd0wIqhMBAr3129ZqHPt7b847fVl+YTZ3g96khI82Db+FYE7v/Fc5B3lp4ZNtJfqpRUg==
  /ink/2.7.1_25417382793f8b9d506bef5a668275ff:
    dependencies:
      '@types/react': 16.9.11
      ansi-escapes: 4.3.1
      arrify: 2.0.1
      auto-bind: 4.0.0
      chalk: 3.0.0
      cli-cursor: 3.1.0
      cli-truncate: 2.1.0
      is-ci: 2.0.0
      lodash.throttle: 4.1.1
      log-update: 3.4.0
      prop-types: 15.7.2
      react: 16.11.0
      react-reconciler: 0.24.0_react@16.11.0
      scheduler: 0.18.0
      signal-exit: 3.0.3
      slice-ansi: 3.0.0
      string-length: 3.1.0
      widest-line: 3.1.0
      wrap-ansi: 6.2.0
      yoga-layout-prebuilt: 1.9.6
    engines:
      node: '>=8'
    peerDependencies:
      '@types/react': '>=16.8.0'
      react: '>=16.8.0'
    peerDependenciesMeta:
      '@types/react':
        optional: true
    resolution:
      integrity: sha512-s7lJuQDJEdjqtaIWhp3KYHl6WV3J04U9zoQ6wVc+Xoa06XM27SXUY57qC5DO46xkF0CfgXMKkKNcgvSu/SAEpA==
  /into-stream/5.1.1:
    dependencies:
      from2: 2.3.0
      p-is-promise: 3.0.0
    dev: true
    engines:
      node: '>=8'
    resolution:
      integrity: sha512-krrAJ7McQxGGmvaYbB7Q1mcA+cRwg9Ij2RfWIeVesNBgVDZmzY/Fa4IpZUT3bmdRzMzdf/mzltCG2Dq99IZGBA==
  /ip-regex/2.1.0:
    dev: true
    engines:
      node: '>=4'
    resolution:
      integrity: sha1-+ni/XS5pE8kRzp+BnuUUa7bYROk=
  /ipaddr.js/1.9.1:
    engines:
      node: '>= 0.10'
    resolution:
      integrity: sha512-0KI/607xoxSToH7GjN1FfSbLoU0+btTicjsQSWQlh/hZykN8KpmMf7uYwPW3R+akZ6R/w18ZlXSHBYXiYUPO3g==
  /is-accessor-descriptor/0.1.6:
    dependencies:
      kind-of: 3.2.2
    dev: true
    engines:
      node: '>=0.10.0'
    resolution:
      integrity: sha1-qeEss66Nh2cn7u84Q/igiXtcmNY=
  /is-accessor-descriptor/1.0.0:
    dependencies:
      kind-of: 6.0.3
    dev: true
    engines:
      node: '>=0.10.0'
    resolution:
      integrity: sha512-m5hnHTkcVsPfqx3AKlyttIPb7J+XykHvJP2B9bZDjlhLIoEq4XoK64Vg7boZlVWYK6LUY94dYPEE7Lh0ZkZKcQ==
  /is-arguments/1.0.4:
    dev: true
    engines:
      node: '>= 0.4'
    resolution:
      integrity: sha512-xPh0Rmt8NE65sNzvyUmWgI1tz3mKq74lGA0mL8LYZcoIzKOzDh6HmrYm3d18k60nHerC8A9Km8kYu87zfSFnLA==
  /is-arrayish/0.2.1:
    resolution:
      integrity: sha1-d8mYQFJ6qOyxqLppe4BkWnqSap0=
  /is-binary-path/2.1.0:
    dependencies:
      binary-extensions: 2.1.0
    dev: true
    engines:
      node: '>=8'
    resolution:
      integrity: sha512-ZMERYes6pDydyuGidse7OsHxtbI7WVeUEozgR/g7rd0xUimYNlvZRE/K2MgZTjWy725IfelLeVcEM97mmtRGXw==
  /is-buffer/1.1.6:
    dev: true
    resolution:
      integrity: sha512-NcdALwpXkTm5Zvvbk7owOUSvVvBKDgKP5/ewfXEznmQFfs4ZRmanOeKBTjRVjka3QFoN6XJ+9F3USqfHqTaU5w==
  /is-buffer/2.0.4:
    dev: true
    engines:
      node: '>=4'
    resolution:
      integrity: sha512-Kq1rokWXOPXWuaMAqZiJW4XxsmD9zGx9q4aePabbn3qCRGedtH7Cm+zV8WETitMfu1wdh+Rvd6w5egwSngUX2A==
  /is-callable/1.2.0:
    dev: true
    engines:
      node: '>= 0.4'
    resolution:
      integrity: sha512-pyVD9AaGLxtg6srb2Ng6ynWJqkHU9bEM087AKck0w8QwDarTfNcpIYoU8x8Hv2Icm8u6kFJM18Dag8lyqGkviw==
  /is-ci/2.0.0:
    dependencies:
      ci-info: 2.0.0
    hasBin: true
    resolution:
      integrity: sha512-YfJT7rkpQB0updsdHLGWrvhBJfcfzNNawYDNIyQXJz0IViGf75O8EBPKSdvw2rF+LGCsX4FZ8tcr3b19LcZq4w==
  /is-data-descriptor/0.1.4:
    dependencies:
      kind-of: 3.2.2
    dev: true
    engines:
      node: '>=0.10.0'
    resolution:
      integrity: sha1-C17mSDiOLIYCgueT8YVv7D8wG1Y=
  /is-data-descriptor/1.0.0:
    dependencies:
      kind-of: 6.0.3
    dev: true
    engines:
      node: '>=0.10.0'
    resolution:
      integrity: sha512-jbRXy1FmtAoCjQkVmIVYwuuqDFUbaOeDjmed1tOGPrsMhtJA4rD9tkgA0F1qJ3gRFRXcHYVkdeaP50Q5rE/jLQ==
  /is-date-object/1.0.2:
    dev: true
    engines:
      node: '>= 0.4'
    resolution:
      integrity: sha512-USlDT524woQ08aoZFzh3/Z6ch9Y/EWXEHQ/AaRN0SkKq4t2Jw2R2339tSXmwuVoY7LLlBCbOIlx2myP/L5zk0g==
  /is-descriptor/0.1.6:
    dependencies:
      is-accessor-descriptor: 0.1.6
      is-data-descriptor: 0.1.4
      kind-of: 5.1.0
    dev: true
    engines:
      node: '>=0.10.0'
    resolution:
      integrity: sha512-avDYr0SB3DwO9zsMov0gKCESFYqCnE4hq/4z3TdUlukEy5t9C0YRq7HLrsN52NAcqXKaepeCD0n+B0arnVG3Hg==
  /is-descriptor/1.0.2:
    dependencies:
      is-accessor-descriptor: 1.0.0
      is-data-descriptor: 1.0.0
      kind-of: 6.0.3
    dev: true
    engines:
      node: '>=0.10.0'
    resolution:
      integrity: sha512-2eis5WqQGV7peooDyLmNEPUrps9+SXX5c9pL3xEB+4e9HnGuDa7mB7kHxHw4CbqS9k1T2hOH3miL8n8WtiYVtg==
  /is-docker/2.0.0:
    engines:
      node: '>=8'
    resolution:
      integrity: sha512-pJEdRugimx4fBMra5z2/5iRdZ63OhYV0vr0Dwm5+xtW4D1FvRkB8hamMIhnWfyJeDdyr/aa7BDyNbtG38VxgoQ==
  /is-extendable/0.1.1:
    engines:
      node: '>=0.10.0'
    resolution:
      integrity: sha1-YrEQ4omkcUGOPsNqYX1HLjAd/Ik=
  /is-extendable/1.0.1:
    dependencies:
      is-plain-object: 2.0.4
    dev: true
    engines:
      node: '>=0.10.0'
    resolution:
      integrity: sha512-arnXMxT1hhoKo9k1LZdmlNyJdDDfy2v0fXjFlmok4+i8ul/6WlbVge9bhM74OpNPQPMGUToDtz+KXa1PneJxOA==
  /is-extglob/2.1.1:
    engines:
      node: '>=0.10.0'
    resolution:
      integrity: sha1-qIwCU1eR8C7TfHahueqXc8gz+MI=
  /is-fullwidth-code-point/1.0.0:
    dependencies:
      number-is-nan: 1.0.1
    dev: true
    engines:
      node: '>=0.10.0'
    resolution:
      integrity: sha1-754xOG8DGn8NZDr4L95QxFfvAMs=
  /is-fullwidth-code-point/2.0.0:
    engines:
      node: '>=4'
    resolution:
      integrity: sha1-o7MKXE8ZkYMWeqq5O+764937ZU8=
  /is-fullwidth-code-point/3.0.0:
    engines:
      node: '>=8'
    resolution:
      integrity: sha512-zymm5+u+sCsSWyD9qNaejV3DFvhCKclKdizYaJUuHA83RLjb7nSuGnddCHGv0hk+KY7BMAlsWeK4Ueg6EV6XQg==
  /is-generator-fn/2.1.0:
    dev: true
    engines:
      node: '>=6'
    resolution:
      integrity: sha512-cTIB4yPYL/Grw0EaSzASzg6bBy9gqCofvWN8okThAYIxKJZC+udlRAmGbM0XLeniEJSs8uEgHPGuHSe1XsOLSQ==
  /is-glob/4.0.1:
    dependencies:
      is-extglob: 2.1.1
    engines:
      node: '>=0.10.0'
    resolution:
      integrity: sha512-5G0tKtBTFImOqDnLB2hG6Bp2qcKEFduo4tZu9MT/H6NQv/ghhy30o55ufafxJ/LdH79LLs2Kfrn85TLKyA7BUg==
  /is-installed-globally/0.3.2:
    dependencies:
      global-dirs: 2.0.1
      is-path-inside: 3.0.2
    dev: true
    engines:
      node: '>=8'
    resolution:
      integrity: sha512-wZ8x1js7Ia0kecP/CHM/3ABkAmujX7WPvQk6uu3Fly/Mk44pySulQpnHG46OMjHGXApINnV4QhY3SWnECO2z5g==
  /is-map/2.0.1:
    dev: true
    resolution:
      integrity: sha512-T/S49scO8plUiAOA2DBTBG3JHpn1yiw0kRp6dgiZ0v2/6twi5eiB0rHtHFH9ZIrvlWc6+4O+m4zg5+Z833aXgw==
  /is-number/3.0.0:
    dependencies:
      kind-of: 3.2.2
    dev: true
    engines:
      node: '>=0.10.0'
    resolution:
      integrity: sha1-JP1iAaR4LPUFYcgQJ2r8fRLXEZU=
  /is-number/7.0.0:
    engines:
      node: '>=0.12.0'
    resolution:
      integrity: sha512-41Cifkg6e8TylSpdtTpeLVMqvSBEVzTttHvERD741+pnZ8ANv0004MRL43QKPDlK9cGvNp6NZWZUBlbGXYxxng==
  /is-obj/1.0.1:
    dev: true
    engines:
      node: '>=0.10.0'
    resolution:
      integrity: sha1-PkcprB9f3gJc19g6iW2rn09n2w8=
  /is-obj/2.0.0:
    dev: true
    engines:
      node: '>=8'
    resolution:
      integrity: sha512-drqDG3cbczxxEJRoOXcOjtdp1J/lyp1mNn0xaznRs8+muBhgQcrnbspox5X5fOw0HnMnbfDzvnEMEtqDEJEo8w==
  /is-path-cwd/2.2.0:
    dev: true
    engines:
      node: '>=6'
    resolution:
      integrity: sha512-w942bTcih8fdJPJmQHFzkS76NEP8Kzzvmw92cXsazb8intwLqPibPPdXf4ANdKV3rYMuuQYGIWtvz9JilB3NFQ==
  /is-path-inside/3.0.2:
    dev: true
    engines:
      node: '>=8'
    resolution:
      integrity: sha512-/2UGPSgmtqwo1ktx8NDHjuPwZWmHhO+gj0f93EkhLB5RgW9RZevWYYlIkS6zePc6U2WpOdQYIwHe9YC4DWEBVg==
  /is-plain-obj/1.1.0:
    dev: true
    engines:
      node: '>=0.10.0'
    resolution:
      integrity: sha1-caUMhCnfync8kqOQpKA7OfzVHT4=
  /is-plain-object/2.0.4:
    dependencies:
      isobject: 3.0.1
    dev: true
    engines:
      node: '>=0.10.0'
    resolution:
      integrity: sha512-h5PpgXkWitc38BBMYawTYMWJHFZJVnBquFE57xFpjB8pJFiF6gZ+bU+WyI/yqXiFR5mdLsgYNaPe8uao6Uv9Og==
  /is-potential-custom-element-name/1.0.0:
    dev: true
    resolution:
      integrity: sha1-DFLlS8yjkbssSUsh6GJtczbG45c=
  /is-regex/1.1.0:
    dependencies:
      has-symbols: 1.0.1
    dev: true
    engines:
      node: '>= 0.4'
    resolution:
      integrity: sha512-iI97M8KTWID2la5uYXlkbSDQIg4F6o1sYboZKKTDpnDQMLtUL86zxhgDet3Q2SriaYsyGqZ6Mn2SjbRKeLHdqw==
  /is-regexp/1.0.0:
    dev: true
    engines:
      node: '>=0.10.0'
    resolution:
      integrity: sha1-/S2INUXEa6xaYz57mgnof6LLUGk=
  /is-regexp/2.1.0:
    dev: true
    engines:
      node: '>=6'
    resolution:
      integrity: sha512-OZ4IlER3zmRIoB9AqNhEggVxqIH4ofDns5nRrPS6yQxXE1TPCUpFznBfRQmQa8uC+pXqjMnukiJBxCisIxiLGA==
  /is-set/2.0.1:
    dev: true
    resolution:
      integrity: sha512-eJEzOtVyenDs1TMzSQ3kU3K+E0GUS9sno+F0OBT97xsgcJsF9nXMBtkT9/kut5JEpM7oL7X/0qxR17K3mcwIAA==
  /is-stream/1.1.0:
    dev: true
    engines:
      node: '>=0.10.0'
    resolution:
      integrity: sha1-EtSj3U5o4Lec6428hBc66A2RykQ=
  /is-stream/2.0.0:
    engines:
      node: '>=8'
    resolution:
      integrity: sha512-XCoy+WlUr7d1+Z8GgSuXmpuUFC9fOhRXglJMx+dwLKTkL44Cjd4W1Z5P+BQZpr+cR93aGP4S/s7Ftw6Nd/kiEw==
  /is-string/1.0.5:
    dev: true
    engines:
      node: '>= 0.4'
    resolution:
      integrity: sha512-buY6VNRjhQMiF1qWDouloZlQbRhDPCebwxSjxMjxgemYT46YMd2NR0/H+fBhEfWX4A/w9TBJ+ol+okqJKFE6vQ==
  /is-symbol/1.0.3:
    dependencies:
      has-symbols: 1.0.1
    dev: true
    engines:
      node: '>= 0.4'
    resolution:
      integrity: sha512-OwijhaRSgqvhm/0ZdAcXNZt9lYdKFpcRDT5ULUuYXPoT794UNOdU+gpT6Rzo7b4V2HUl/op6GqY894AZwv9faQ==
  /is-typedarray/1.0.0:
    dev: true
    resolution:
      integrity: sha1-5HnICFjfDBsR3dppQPlgEfzaSpo=
  /is-windows/1.0.2:
    dev: true
    engines:
      node: '>=0.10.0'
    resolution:
      integrity: sha512-eXK1UInq2bPmjyX6e3VHIzMLobc4J94i4AWn+Hpq3OU5KkrRC96OAcR3PRJ/pGu6m8TRnBHP9dkXQVsT/COVIA==
  /is-wsl/2.2.0:
    dependencies:
      is-docker: 2.0.0
    engines:
      node: '>=8'
    resolution:
      integrity: sha512-fKzAra0rGJUUBwGBgNkHZuToZcn+TtXHpeCgmkMJMMYx1sQDYaCSyjJBSCa2nH1DGm7s3n1oBnohoVTBaN7Lww==
  /isarray/1.0.0:
    resolution:
      integrity: sha1-u5NdSFgsuhaMBoNJV6VKPgcSTxE=
  /isarray/2.0.5:
    dev: true
    resolution:
      integrity: sha512-xHjhDr3cNBK0BzdUJSPXZntQUx/mwMS5Rw4A7lPJ90XGAO6ISP/ePDNuo0vhqOZU+UD5JoodwCAAoZQd3FeAKw==
  /isexe/2.0.0:
    resolution:
      integrity: sha1-6PvzdNxVb/iUehDcsFctYz8s+hA=
  /isobject/2.1.0:
    dependencies:
      isarray: 1.0.0
    dev: true
    engines:
      node: '>=0.10.0'
    resolution:
      integrity: sha1-8GVWEJaj8dou9GJy+BXIQNh+DIk=
  /isobject/3.0.1:
    dev: true
    engines:
      node: '>=0.10.0'
    resolution:
      integrity: sha1-TkMekrEalzFjaqH5yNHMvP2reN8=
  /isstream/0.1.2:
    dev: true
    resolution:
      integrity: sha1-R+Y/evVa+m+S4VAOaQ64uFKcCZo=
  /istanbul-lib-coverage/3.0.0:
    dev: true
    engines:
      node: '>=8'
    resolution:
      integrity: sha512-UiUIqxMgRDET6eR+o5HbfRYP1l0hqkWOs7vNxC/mggutCMUIhWMm8gAHb8tHlyfD3/l6rlgNA5cKdDzEAf6hEg==
  /istanbul-lib-instrument/4.0.3:
    dependencies:
      '@babel/core': 7.10.2
      '@istanbuljs/schema': 0.1.2
      istanbul-lib-coverage: 3.0.0
      semver: 6.3.0
    dev: true
    engines:
      node: '>=8'
    resolution:
      integrity: sha512-BXgQl9kf4WTCPCCpmFGoJkz/+uhvm7h7PFKUYxh7qarQd3ER33vHG//qaE8eN25l07YqZPpHXU9I09l/RD5aGQ==
  /istanbul-lib-report/3.0.0:
    dependencies:
      istanbul-lib-coverage: 3.0.0
      make-dir: 3.1.0
      supports-color: 7.1.0
    dev: true
    engines:
      node: '>=8'
    resolution:
      integrity: sha512-wcdi+uAKzfiGT2abPpKZ0hSU1rGQjUQnLvtY5MpQ7QCTahD3VODhcu4wcfY1YtkGaDD5yuydOLINXsfbus9ROw==
  /istanbul-lib-source-maps/4.0.0:
    dependencies:
      debug: 4.1.1
      istanbul-lib-coverage: 3.0.0
      source-map: 0.6.1
    dev: true
    engines:
      node: '>=8'
    resolution:
      integrity: sha512-c16LpFRkR8vQXyHZ5nLpY35JZtzj1PQY1iZmesUbf1FZHbIupcWfjgOXBY9YHkLEQ6puz1u4Dgj6qmU/DisrZg==
  /istanbul-reports/3.0.2:
    dependencies:
      html-escaper: 2.0.2
      istanbul-lib-report: 3.0.0
    dev: true
    engines:
      node: '>=8'
    resolution:
      integrity: sha512-9tZvz7AiR3PEDNGiV9vIouQ/EAcqMXFmkcA1CDFTwOB98OZVDL0PH9glHotf5Ugp6GCOTypfzGWI/OqjWNCRUw==
  /iterate-iterator/1.0.1:
    dev: true
    resolution:
      integrity: sha512-3Q6tudGN05kbkDQDI4CqjaBf4qf85w6W6GnuZDtUVYwKgtC1q8yxYX7CZed7N+tLzQqS6roujWvszf13T+n9aw==
  /iterate-value/1.0.2:
    dependencies:
      es-get-iterator: 1.1.0
      iterate-iterator: 1.0.1
    dev: true
    resolution:
      integrity: sha512-A6fMAio4D2ot2r/TYzr4yUWrmwNdsN5xL7+HUiyACE4DXm+q8HtPcnFTp+NnW3k4N05tZ7FVYFFb2CR13NxyHQ==
  /its-name/1.0.0:
    dev: true
    engines:
      node: '>=6'
    resolution:
      integrity: sha1-IGXxiD7LVoxl9xEt2/EjQB+uSvA=
  /jest-changed-files/26.2.0:
    dependencies:
      '@jest/types': 26.2.0
      execa: 4.0.3
      throat: 5.0.0
    dev: true
    engines:
      node: '>= 10.14.2'
    resolution:
      integrity: sha512-+RyJb+F1K/XBLIYiL449vo5D+CvlHv29QveJUWNPXuUicyZcq+tf1wNxmmFeRvAU1+TzhwqczSjxnCCFt7+8iA==
  /jest-cli/26.2.2:
    dependencies:
      '@jest/core': 26.2.2
      '@jest/test-result': 26.2.0
      '@jest/types': 26.2.0
      chalk: 4.1.0
      exit: 0.1.2
      graceful-fs: 4.2.4
      import-local: 3.0.2
      is-ci: 2.0.0
      jest-config: 26.2.2
      jest-util: 26.2.0
      jest-validate: 26.2.0
      prompts: 2.3.2
      yargs: 15.3.1
    dev: true
    engines:
      node: '>= 10.14.2'
    hasBin: true
    resolution:
      integrity: sha512-vVcly0n/ijZvdy6gPQiQt0YANwX2hLTPQZHtW7Vi3gcFdKTtif7YpI85F8R8JYy5DFSWz4x1OW0arnxlziu5Lw==
  /jest-config/26.2.2:
    dependencies:
      '@babel/core': 7.10.2
      '@jest/test-sequencer': 26.2.2
      '@jest/types': 26.2.0
      babel-jest: 26.2.2_@babel+core@7.10.2
      chalk: 4.1.0
      deepmerge: 4.2.2
      glob: 7.1.6
      graceful-fs: 4.2.4
      jest-environment-jsdom: 26.2.0
      jest-environment-node: 26.2.0
      jest-get-type: 26.0.0
      jest-jasmine2: 26.2.2
      jest-regex-util: 26.0.0
      jest-resolve: 26.2.2_jest-resolve@26.2.2
      jest-util: 26.2.0
      jest-validate: 26.2.0
      micromatch: 4.0.2
      pretty-format: 26.2.0
    dev: true
    engines:
      node: '>= 10.14.2'
    resolution:
      integrity: sha512-2lhxH0y4YFOijMJ65usuf78m7+9/8+hAb1PZQtdRdgnQpAb4zP6KcVDDktpHEkspBKnc2lmFu+RQdHukUUbiTg==
  /jest-diff/25.5.0:
    dependencies:
      chalk: 3.0.0
      diff-sequences: 25.2.6
      jest-get-type: 25.2.6
      pretty-format: 25.5.0
    dev: true
    engines:
      node: '>= 8.3'
    resolution:
      integrity: sha512-z1kygetuPiREYdNIumRpAHY6RXiGmp70YHptjdaxTWGmA085W3iCnXNx0DhflK3vwrKmrRWyY1wUpkPMVxMK7A==
  /jest-diff/26.2.0:
    dependencies:
      chalk: 4.1.0
      diff-sequences: 26.0.0
      jest-get-type: 26.0.0
      pretty-format: 26.2.0
    dev: true
    engines:
      node: '>= 10.14.2'
    resolution:
      integrity: sha512-Wu4Aopi2nzCsHWLBlD48TgRy3Z7OsxlwvHNd1YSnHc7q1NJfrmyCPoUXrTIrydQOG5ApaYpsAsdfnMbJqV1/wQ==
  /jest-docblock/26.0.0:
    dependencies:
      detect-newline: 3.1.0
    dev: true
    engines:
      node: '>= 10.14.2'
    resolution:
      integrity: sha512-RDZ4Iz3QbtRWycd8bUEPxQsTlYazfYn/h5R65Fc6gOfwozFhoImx+affzky/FFBuqISPTqjXomoIGJVKBWoo0w==
  /jest-each/26.2.0:
    dependencies:
      '@jest/types': 26.2.0
      chalk: 4.1.0
      jest-get-type: 26.0.0
      jest-util: 26.2.0
      pretty-format: 26.2.0
    dev: true
    engines:
      node: '>= 10.14.2'
    resolution:
      integrity: sha512-gHPCaho1twWHB5bpcfnozlc6mrMi+VAewVPNgmwf81x2Gzr6XO4dl+eOrwPWxbkYlgjgrYjWK2xgKnixbzH3Ew==
  /jest-environment-jsdom/26.2.0:
    dependencies:
      '@jest/environment': 26.2.0
      '@jest/fake-timers': 26.2.0
      '@jest/types': 26.2.0
      '@types/node': 14.0.13
      jest-mock: 26.2.0
      jest-util: 26.2.0
      jsdom: 16.3.0
    dev: true
    engines:
      node: '>= 10.14.2'
    resolution:
      integrity: sha512-sDG24+5M4NuIGzkI3rJW8XUlrpkvIdE9Zz4jhD8OBnVxAw+Y1jUk9X+lAOD48nlfUTlnt3lbAI3k2Ox+WF3S0g==
  /jest-environment-node/26.2.0:
    dependencies:
      '@jest/environment': 26.2.0
      '@jest/fake-timers': 26.2.0
      '@jest/types': 26.2.0
      '@types/node': 14.0.13
      jest-mock: 26.2.0
      jest-util: 26.2.0
    dev: true
    engines:
      node: '>= 10.14.2'
    resolution:
      integrity: sha512-4M5ExTYkJ19efBzkiXtBi74JqKLDciEk4CEsp5tTjWGYMrlKFQFtwIVG3tW1OGE0AlXhZjuHPwubuRYY4j4uOw==
  /jest-get-type/25.2.6:
    dev: true
    engines:
      node: '>= 8.3'
    resolution:
      integrity: sha512-DxjtyzOHjObRM+sM1knti6or+eOgcGU4xVSb2HNP1TqO4ahsT+rqZg+nyqHWJSvWgKC5cG3QjGFBqxLghiF/Ig==
  /jest-get-type/26.0.0:
    dev: true
    engines:
      node: '>= 10.14.2'
    resolution:
      integrity: sha512-zRc1OAPnnws1EVfykXOj19zo2EMw5Hi6HLbFCSjpuJiXtOWAYIjNsHVSbpQ8bDX7L5BGYGI8m+HmKdjHYFF0kg==
  /jest-haste-map/26.2.2:
    dependencies:
      '@jest/types': 26.2.0
      '@types/graceful-fs': 4.1.3
      '@types/node': 14.0.13
      anymatch: 3.1.1
      fb-watchman: 2.0.1
      graceful-fs: 4.2.4
      jest-regex-util: 26.0.0
      jest-serializer: 26.2.0
      jest-util: 26.2.0
      jest-worker: 26.2.1
      micromatch: 4.0.2
      sane: 4.1.0
      walker: 1.0.7
    dev: true
    engines:
      node: '>= 10.14.2'
    optionalDependencies:
      fsevents: 2.1.3
    resolution:
      integrity: sha512-3sJlMSt+NHnzCB+0KhJ1Ut4zKJBiJOlbrqEYNdRQGlXTv8kqzZWjUKQRY3pkjmlf+7rYjAV++MQ4D6g4DhAyOg==
  /jest-jasmine2/26.2.2:
    dependencies:
      '@babel/traverse': 7.10.1
      '@jest/environment': 26.2.0
      '@jest/source-map': 26.1.0
      '@jest/test-result': 26.2.0
      '@jest/types': 26.2.0
      '@types/node': 14.0.13
      chalk: 4.1.0
      co: 4.6.0
      expect: 26.2.0
      is-generator-fn: 2.1.0
      jest-each: 26.2.0
      jest-matcher-utils: 26.2.0
      jest-message-util: 26.2.0
      jest-runtime: 26.2.2
      jest-snapshot: 26.2.2
      jest-util: 26.2.0
      pretty-format: 26.2.0
      throat: 5.0.0
    dev: true
    engines:
      node: '>= 10.14.2'
    resolution:
      integrity: sha512-Q8AAHpbiZMVMy4Hz9j1j1bg2yUmPa1W9StBvcHqRaKa9PHaDUMwds8LwaDyzP/2fkybcTQE4+pTMDOG9826tEw==
  /jest-leak-detector/26.2.0:
    dependencies:
      jest-get-type: 26.0.0
      pretty-format: 26.2.0
    dev: true
    engines:
      node: '>= 10.14.2'
    resolution:
      integrity: sha512-aQdzTX1YiufkXA1teXZu5xXOJgy7wZQw6OJ0iH5CtQlOETe6gTSocaYKUNui1SzQ91xmqEUZ/WRavg9FD82rtQ==
  /jest-matcher-utils/26.2.0:
    dependencies:
      chalk: 4.1.0
      jest-diff: 26.2.0
      jest-get-type: 26.0.0
      pretty-format: 26.2.0
    dev: true
    engines:
      node: '>= 10.14.2'
    resolution:
      integrity: sha512-2cf/LW2VFb3ayPHrH36ZDjp9+CAeAe/pWBAwsV8t3dKcrINzXPVxq8qMWOxwt5BaeBCx4ZupVGH7VIgB8v66vQ==
  /jest-message-util/26.2.0:
    dependencies:
      '@babel/code-frame': 7.10.4
      '@jest/types': 26.2.0
      '@types/stack-utils': 1.0.1
      chalk: 4.1.0
      graceful-fs: 4.2.4
      micromatch: 4.0.2
      slash: 3.0.0
      stack-utils: 2.0.2
    dev: true
    engines:
      node: '>= 10.14.2'
    resolution:
      integrity: sha512-g362RhZaJuqeqG108n1sthz5vNpzTNy926eNDszo4ncRbmmcMRIUAZibnd6s5v2XSBCChAxQtCoN25gnzp7JbQ==
  /jest-mock/26.2.0:
    dependencies:
      '@jest/types': 26.2.0
      '@types/node': 14.0.13
    dev: true
    engines:
      node: '>= 10.14.2'
    resolution:
      integrity: sha512-XeC7yWtWmWByoyVOHSsE7NYsbXJLtJNgmhD7z4MKumKm6ET0si81bsSLbQ64L5saK3TgsHo2B/UqG5KNZ1Sp/Q==
  /jest-pnp-resolver/1.2.2_jest-resolve@26.2.2:
    dependencies:
      jest-resolve: 26.2.2_jest-resolve@26.2.2
    dev: true
    engines:
      node: '>=6'
    peerDependencies:
      jest-resolve: '*'
    peerDependenciesMeta:
      jest-resolve:
        optional: true
    resolution:
      integrity: sha512-olV41bKSMm8BdnuMsewT4jqlZ8+3TCARAXjZGT9jcoSnrfUnRCqnMoF9XEeoWjbzObpqF9dRhHQj0Xb9QdF6/w==
  /jest-regex-util/26.0.0:
    dev: true
    engines:
      node: '>= 10.14.2'
    resolution:
      integrity: sha512-Gv3ZIs/nA48/Zvjrl34bf+oD76JHiGDUxNOVgUjh3j890sblXryjY4rss71fPtD/njchl6PSE2hIhvyWa1eT0A==
  /jest-resolve-dependencies/26.2.2:
    dependencies:
      '@jest/types': 26.2.0
      jest-regex-util: 26.0.0
      jest-snapshot: 26.2.2
    dev: true
    engines:
      node: '>= 10.14.2'
    resolution:
      integrity: sha512-S5vufDmVbQXnpP7435gr710xeBGUFcKNpNswke7RmFvDQtmqPjPVU/rCeMlEU0p6vfpnjhwMYeaVjKZAy5QYJA==
  /jest-resolve/26.2.2_jest-resolve@26.2.2:
    dependencies:
      '@jest/types': 26.2.0
      chalk: 4.1.0
      graceful-fs: 4.2.4
      jest-pnp-resolver: 1.2.2_jest-resolve@26.2.2
      jest-util: 26.2.0
      read-pkg-up: 7.0.1
      resolve: 1.17.0
      slash: 3.0.0
    dev: true
    engines:
      node: '>= 10.14.2'
    peerDependencies:
      jest-resolve: '*'
    resolution:
      integrity: sha512-ye9Tj/ILn/0OgFPE/3dGpQPUqt4dHwIocxt5qSBkyzxQD8PbL0bVxBogX2FHxsd3zJA7V2H/cHXnBnNyyT9YoQ==
  /jest-runner/26.2.2:
    dependencies:
      '@jest/console': 26.2.0
      '@jest/environment': 26.2.0
      '@jest/test-result': 26.2.0
      '@jest/types': 26.2.0
      '@types/node': 14.0.13
      chalk: 4.1.0
      emittery: 0.7.1
      exit: 0.1.2
      graceful-fs: 4.2.4
      jest-config: 26.2.2
      jest-docblock: 26.0.0
      jest-haste-map: 26.2.2
      jest-leak-detector: 26.2.0
      jest-message-util: 26.2.0
      jest-resolve: 26.2.2_jest-resolve@26.2.2
      jest-runtime: 26.2.2
      jest-util: 26.2.0
      jest-worker: 26.2.1
      source-map-support: 0.5.19
      throat: 5.0.0
    dev: true
    engines:
      node: '>= 10.14.2'
    resolution:
      integrity: sha512-/qb6ptgX+KQ+aNMohJf1We695kaAfuu3u3ouh66TWfhTpLd9WbqcF6163d/tMoEY8GqPztXPLuyG0rHRVDLxCA==
  /jest-runtime/26.2.2:
    dependencies:
      '@jest/console': 26.2.0
      '@jest/environment': 26.2.0
      '@jest/fake-timers': 26.2.0
      '@jest/globals': 26.2.0
      '@jest/source-map': 26.1.0
      '@jest/test-result': 26.2.0
      '@jest/transform': 26.2.2
      '@jest/types': 26.2.0
      '@types/yargs': 15.0.5
      chalk: 4.1.0
      collect-v8-coverage: 1.0.1
      exit: 0.1.2
      glob: 7.1.6
      graceful-fs: 4.2.4
      jest-config: 26.2.2
      jest-haste-map: 26.2.2
      jest-message-util: 26.2.0
      jest-mock: 26.2.0
      jest-regex-util: 26.0.0
      jest-resolve: 26.2.2_jest-resolve@26.2.2
      jest-snapshot: 26.2.2
      jest-util: 26.2.0
      jest-validate: 26.2.0
      slash: 3.0.0
      strip-bom: 4.0.0
      yargs: 15.3.1
    dev: true
    engines:
      node: '>= 10.14.2'
    hasBin: true
    resolution:
      integrity: sha512-a8VXM3DxCDnCIdl9+QucWFfQ28KdqmyVFqeKLigHdErtsx56O2ZIdQkhFSuP1XtVrG9nTNHbKxjh5XL1UaFDVQ==
  /jest-serializer/26.2.0:
    dependencies:
      '@types/node': 14.0.13
      graceful-fs: 4.2.4
    dev: true
    engines:
      node: '>= 10.14.2'
    resolution:
      integrity: sha512-V7snZI9IVmyJEu0Qy0inmuXgnMWDtrsbV2p9CRAcmlmPVwpC2ZM8wXyYpiugDQnwLHx0V4+Pnog9Exb3UO8M6Q==
  /jest-snapshot/26.2.2:
    dependencies:
      '@babel/types': 7.10.2
      '@jest/types': 26.2.0
      '@types/prettier': 2.0.2
      chalk: 4.1.0
      expect: 26.2.0
      graceful-fs: 4.2.4
      jest-diff: 26.2.0
      jest-get-type: 26.0.0
      jest-haste-map: 26.2.2
      jest-matcher-utils: 26.2.0
      jest-message-util: 26.2.0
      jest-resolve: 26.2.2_jest-resolve@26.2.2
      natural-compare: 1.4.0
      pretty-format: 26.2.0
      semver: 7.3.2
    dev: true
    engines:
      node: '>= 10.14.2'
    resolution:
      integrity: sha512-NdjD8aJS7ePu268Wy/n/aR1TUisG0BOY+QOW4f6h46UHEKOgYmmkvJhh2BqdVZQ0BHSxTMt04WpCf9njzx8KtA==
  /jest-util/26.1.0:
    dependencies:
      '@jest/types': 26.1.0
      chalk: 4.1.0
      graceful-fs: 4.2.4
      is-ci: 2.0.0
      micromatch: 4.0.2
    dev: true
    engines:
      node: '>= 10.14.2'
    resolution:
      integrity: sha512-rNMOwFQevljfNGvbzNQAxdmXQ+NawW/J72dmddsK0E8vgxXCMtwQ/EH0BiWEIxh0hhMcTsxwAxINt7Lh46Uzbg==
  /jest-util/26.2.0:
    dependencies:
      '@jest/types': 26.2.0
      '@types/node': 14.0.13
      chalk: 4.1.0
      graceful-fs: 4.2.4
      is-ci: 2.0.0
      micromatch: 4.0.2
    dev: true
    engines:
      node: '>= 10.14.2'
    resolution:
      integrity: sha512-YmDwJxLZ1kFxpxPfhSJ0rIkiZOM0PQbRcfH0TzJOhqCisCAsI1WcmoQqO83My9xeVA2k4n+rzg2UuexVKzPpig==
  /jest-validate/26.2.0:
    dependencies:
      '@jest/types': 26.2.0
      camelcase: 6.0.0
      chalk: 4.1.0
      jest-get-type: 26.0.0
      leven: 3.1.0
      pretty-format: 26.2.0
    dev: true
    engines:
      node: '>= 10.14.2'
    resolution:
      integrity: sha512-8XKn3hM6VIVmLNuyzYLCPsRCT83o8jMZYhbieh4dAyKLc4Ypr36rVKC+c8WMpWkfHHpGnEkvWUjjIAyobEIY/Q==
  /jest-watcher/26.2.0:
    dependencies:
      '@jest/test-result': 26.2.0
      '@jest/types': 26.2.0
      '@types/node': 14.0.13
      ansi-escapes: 4.3.1
      chalk: 4.1.0
      jest-util: 26.2.0
      string-length: 4.0.1
    dev: true
    engines:
      node: '>= 10.14.2'
    resolution:
      integrity: sha512-674Boco4Joe0CzgKPL6K4Z9LgyLx+ZvW2GilbpYb8rFEUkmDGgsZdv1Hv5rxsRpb1HLgKUOL/JfbttRCuFdZXQ==
  /jest-worker/26.2.1:
    dependencies:
      '@types/node': 14.0.13
      merge-stream: 2.0.0
      supports-color: 7.1.0
    dev: true
    engines:
      node: '>= 10.14.2'
    resolution:
      integrity: sha512-+XcGMMJDTeEGncRb5M5Zq9P7K4sQ1sirhjdOxsN1462h6lFo9w59bl2LVQmdGEEeU3m+maZCkS2Tcc9SfCHO4A==
  /jest/26.2.2:
    dependencies:
      '@jest/core': 26.2.2
      import-local: 3.0.2
      jest-cli: 26.2.2
    dev: true
    engines:
      node: '>= 10.14.2'
    hasBin: true
    resolution:
      integrity: sha512-EkJNyHiAG1+A8pqSz7cXttoVa34hOEzN/MrnJhYnfp5VHxflVcf2pu3oJSrhiy6LfIutLdWo+n6q63tjcoIeig==
  /js-levenshtein/1.1.6:
    dev: true
    engines:
      node: '>=0.10.0'
    resolution:
      integrity: sha512-X2BB11YZtrRqY4EnQcLX5Rh373zbK4alC1FW7D7MBhL2gtcC17cTnr6DmfHZeS0s2rTHjUTMMHfG7gO8SSdw+g==
  /js-tokens/4.0.0:
    resolution:
      integrity: sha512-RdJUflcE3cUzKiMqQgsCu06FPu9UdIJO0beYbPhHN4k6apgJtifcoCtT9bcxOpYBtpD2kCM6Sbzg4CausW/PKQ==
  /js-yaml/3.13.1:
    dependencies:
      argparse: 1.0.10
      esprima: 4.0.1
    dev: true
    hasBin: true
    resolution:
      integrity: sha512-YfbcO7jXDdyj0DGxYVSlSeQNHbD7XPWvrVWeVUujrQEoZzWJIRrCPoyk6kL6IAjAG2IolMK4T0hNUe0HOUs5Jw==
  /js-yaml/3.14.0:
    dependencies:
      argparse: 1.0.10
      esprima: 4.0.1
    dev: true
    hasBin: true
    resolution:
      integrity: sha512-/4IbIeHcD9VMHFqDR/gQ7EdZdLimOvW2DdcxFjdyyZ9NsbS+ccrXqVWDtab/lRl5AlUqmpBx8EhPaWR+OtY17A==
  /jsbn/0.1.1:
    dev: true
    resolution:
      integrity: sha1-peZUwuWi3rXyAdls77yoDA7y9RM=
  /jsdom/16.3.0:
    dependencies:
      abab: 2.0.3
      acorn: 7.3.1
      acorn-globals: 6.0.0
      cssom: 0.4.4
      cssstyle: 2.3.0
      data-urls: 2.0.0
      decimal.js: 10.2.0
      domexception: 2.0.1
      escodegen: 1.14.2
      html-encoding-sniffer: 2.0.1
      is-potential-custom-element-name: 1.0.0
      nwsapi: 2.2.0
      parse5: 5.1.1
      request: 2.88.2
      request-promise-native: 1.0.8_request@2.88.2
      saxes: 5.0.1
      symbol-tree: 3.2.4
      tough-cookie: 3.0.1
      w3c-hr-time: 1.0.2
      w3c-xmlserializer: 2.0.0
      webidl-conversions: 6.1.0
      whatwg-encoding: 1.0.5
      whatwg-mimetype: 2.3.0
      whatwg-url: 8.1.0
      ws: 7.3.0
      xml-name-validator: 3.0.0
    dev: true
    engines:
      node: '>=10'
    peerDependencies:
      canvas: ^2.5.0
    peerDependenciesMeta:
      canvas:
        optional: true
    resolution:
      integrity: sha512-zggeX5UuEknpdZzv15+MS1dPYG0J/TftiiNunOeNxSl3qr8Z6cIlQpN0IdJa44z9aFxZRIVqRncvEhQ7X5DtZg==
  /jsesc/2.5.2:
    dev: true
    engines:
      node: '>=4'
    hasBin: true
    resolution:
      integrity: sha512-OYu7XEzjkCQ3C5Ps3QIZsQfNpqoJyZZA99wd9aWd05NCtC5pWOkShK2mkL6HXQR6/Cy2lbNdPlZBpuQHXE63gA==
  /json-parse-better-errors/1.0.2:
    resolution:
      integrity: sha512-mrqyZKfX5EhL7hvqcV6WG1yYjnjeuYDzDhhcAAUrq8Po85NBQBJP+ZDUT75qZQ98IkUoBqdkExkukOU7Ts2wrw==
  /json-schema-traverse/0.4.1:
    resolution:
      integrity: sha512-xbbCH5dCYU5T8LcEhhuh7HJ88HXuW3qsI3Y0zOZFKfZEHcpWiHU/Jxzk629Brsab/mMiHQti9wMP+845RPe3Vg==
  /json-schema/0.2.3:
    dev: true
    resolution:
      integrity: sha1-tIDIkuWaLwWVTOcnvT8qTogvnhM=
  /json-stable-stringify-without-jsonify/1.0.1:
    dev: true
    resolution:
      integrity: sha1-nbe1lJatPzz+8wp1FC0tkwrXJlE=
  /json-stringify-safe/5.0.1:
    dev: true
    resolution:
      integrity: sha1-Epai1Y/UXxmg9s4B1lcB4sc1tus=
  /json5/1.0.1:
    dependencies:
      minimist: 1.2.5
    dev: true
    hasBin: true
    resolution:
      integrity: sha512-aKS4WQjPenRxiQsC93MNfjx+nbF4PAdYzmd/1JIj8HYzqfbu86beTuNgXDzPknWk0n0uARlyewZo4s++ES36Ow==
  /json5/2.1.3:
    dependencies:
      minimist: 1.2.5
    dev: true
    engines:
      node: '>=6'
    hasBin: true
    resolution:
      integrity: sha512-KXPvOm8K9IJKFM0bmdn8QXh7udDh1g/giieX0NLCaMnb4hEiVFqnop2ImTXCc5e0/oHz3LTqmHGtExn5hfMkOA==
  /jsonfile/4.0.0:
    dev: true
    optionalDependencies:
      graceful-fs: 4.2.4
    resolution:
      integrity: sha1-h3Gq4HmbZAdrdmQPygWPnBDjPss=
  /jsprim/1.4.1:
    dependencies:
      assert-plus: 1.0.0
      extsprintf: 1.3.0
      json-schema: 0.2.3
      verror: 1.10.0
    dev: true
    engines:
      '0': node >=0.6.0
    resolution:
      integrity: sha1-MT5mvB5cwG5Di8G3SZwuXFastqI=
  /kind-of/3.2.2:
    dependencies:
      is-buffer: 1.1.6
    dev: true
    engines:
      node: '>=0.10.0'
    resolution:
      integrity: sha1-MeohpzS6ubuw8yRm2JOupR5KPGQ=
  /kind-of/4.0.0:
    dependencies:
      is-buffer: 1.1.6
    dev: true
    engines:
      node: '>=0.10.0'
    resolution:
      integrity: sha1-IIE989cSkosgc3hpGkUGb65y3Vc=
  /kind-of/5.1.0:
    dev: true
    engines:
      node: '>=0.10.0'
    resolution:
      integrity: sha512-NGEErnH6F2vUuXDh+OlbcKW7/wOcfdRHaZ7VWtqCztfHri/++YKmP51OdWeGPuqCOba6kk2OTe5d02VmTB80Pw==
  /kind-of/6.0.3:
    dev: true
    engines:
      node: '>=0.10.0'
    resolution:
      integrity: sha512-dcS1ul+9tmeD95T+x28/ehLgd9mENa3LsvDTtzm3vyBEO7RPptvAD+t44WVXaUjTBRcrpFeFlC8WCruUR456hw==
  /kleur/3.0.3:
    engines:
      node: '>=6'
    resolution:
      integrity: sha512-eTIzlVOSUR+JxdDFepEYcBMtZ9Qqdef+rnzWdRZuMbOywu5tO2w2N7rqjoANZ5k9vywhL6Br1VRjUIgTQx4E8w==
  /klona/1.1.2:
    dev: true
    engines:
      node: '>= 8'
    resolution:
      integrity: sha512-xf88rTeHiXk+XE2Vhi6yj8Wm3gMZrygGdKjJqN8HkV+PwF/t50/LdAKHoHpPcxFAlmQszTZ1CugrK25S7qDRLA==
  /lazy-ass/1.6.0:
    dev: true
    engines:
      node: '> 0.8'
    resolution:
      integrity: sha1-eZllXoZGwX8In90YfRUNMyTVRRM=
  /lazystream/1.0.0:
    dependencies:
      readable-stream: 2.3.7
    engines:
      node: '>= 0.6.3'
    resolution:
      integrity: sha1-9plf4PggOS9hOWvolGJAe7dxaOQ=
  /leven/3.1.0:
    dev: true
    engines:
      node: '>=6'
    resolution:
      integrity: sha512-qsda+H8jTaUaN/x5vzW2rzc+8Rw4TAQ/4KjB46IwK5VH+IlVeeeje/EoZRpiXvIqjFgK84QffqPztGI3VBLG1A==
  /levn/0.3.0:
    dependencies:
      prelude-ls: 1.1.2
      type-check: 0.3.2
    dev: true
    engines:
      node: '>= 0.8.0'
    resolution:
      integrity: sha1-OwmSTt+fCDwEkP3UwLxEIeBHZO4=
  /levn/0.4.1:
    dependencies:
      prelude-ls: 1.2.1
      type-check: 0.4.0
    dev: true
    engines:
      node: '>= 0.8.0'
    resolution:
      integrity: sha512-+bT2uH4E5LGE7h/n3evcS/sQlJXCpIp6ym8OWJ5eV6+67Dsql/LaaT7qJBAt2rzfoa/5QBGBhxDix1dMt2kQKQ==
  /lines-and-columns/1.1.6:
    resolution:
      integrity: sha1-HADHQ7QzzQpOgHWPe2SldEDZ/wA=
  /lint-staged/10.2.11:
    dependencies:
      chalk: 4.1.0
      cli-truncate: 2.1.0
      commander: 5.1.0
      cosmiconfig: 6.0.0
      debug: 4.1.1
      dedent: 0.7.0
      enquirer: 2.3.5
      execa: 4.0.3
      listr2: 2.1.8_enquirer@2.3.5
      log-symbols: 4.0.0
      micromatch: 4.0.2
      normalize-path: 3.0.0
      please-upgrade-node: 3.2.0
      string-argv: 0.3.1
      stringify-object: 3.3.0
    dev: true
    hasBin: true
    resolution:
      integrity: sha512-LRRrSogzbixYaZItE2APaS4l2eJMjjf5MbclRZpLJtcQJShcvUzKXsNeZgsLIZ0H0+fg2tL4B59fU9wHIHtFIA==
  /listr2/2.1.8_enquirer@2.3.5:
    dependencies:
      chalk: 4.1.0
      cli-truncate: 2.1.0
      enquirer: 2.3.5
      figures: 3.2.0
      indent-string: 4.0.0
      log-update: 4.0.0
      p-map: 4.0.0
      rxjs: 6.5.5
      through: 2.3.8
    dev: true
    engines:
      node: '>=10.0.0'
    peerDependencies:
      enquirer: '>= 2.3.0 < 3'
    resolution:
      integrity: sha512-Op+hheiChfAphkJ5qUxZtHgyjlX9iNnAeFS/S134xw7mVSg0YVrQo1IY4/K+ElY6XgOPg2Ij4z07urUXR+YEew==
  /loader-utils/1.4.0:
    dependencies:
      big.js: 5.2.2
      emojis-list: 3.0.0
      json5: 1.0.1
    dev: true
    engines:
      node: '>=4.0.0'
    resolution:
      integrity: sha512-qH0WSMBtn/oHuwjy/NucEgbx5dbxxnxup9s4PVXJUDHZBQY+s0NWA9rJf53RBnQZxfch7euUui7hpoAPvALZdA==
  /locate-path/3.0.0:
    dependencies:
      p-locate: 3.0.0
      path-exists: 3.0.0
    engines:
      node: '>=6'
    resolution:
      integrity: sha512-7AO748wWnIhNqAuaty2ZWHkQHRSNfPVIsPIfwEOWO22AmaoVrWavlOcMR5nzTLNYvp36X220/maaRsrec1G65A==
  /locate-path/5.0.0:
    dependencies:
      p-locate: 4.1.0
    engines:
      node: '>=8'
    resolution:
      integrity: sha512-t7hw9pI+WvuwNJXwk5zVHpyhIqzg2qTlklJOf0mVxGSbe3Fp2VieZcduNYjaLDoy6p9uGpQEGWG87WpMKlNq8g==
  /lodash.defaults/4.2.0:
    resolution:
      integrity: sha1-0JF4cW/+pN3p5ft7N/bwgCJ0WAw=
  /lodash.difference/4.5.0:
    resolution:
      integrity: sha1-nMtOUF1Ia5FlE0V3KIWi3yf9AXw=
  /lodash.flatten/4.4.0:
    resolution:
      integrity: sha1-8xwiIlqWMtK7+OSt2+8kCqdlph8=
  /lodash.isplainobject/4.0.6:
    resolution:
      integrity: sha1-fFJqUtibRcRcxpC4gWO+BJf1UMs=
  /lodash.memoize/4.1.2:
    dev: true
    resolution:
      integrity: sha1-vMbEmkKihA7Zl/Mj6tpezRguC/4=
  /lodash.sortby/4.7.0:
    dev: true
    resolution:
      integrity: sha1-7dFMgk4sycHgsKG0K7UhBRakJDg=
  /lodash.throttle/4.1.1:
    resolution:
      integrity: sha1-wj6RtxAkKscMN/HhzaknTMOb8vQ=
  /lodash.union/4.6.0:
    resolution:
      integrity: sha1-SLtQiECfFvGCFmZkHETdGqrjzYg=
  /lodash/4.17.15:
    resolution:
      integrity: sha512-8xOcRHvCjnocdS5cpwXQXVzmmh5e5+saE2QGoeQmbKmRS6J3VQppPOIt0MnmE+4xlZoumy0GPG0D0MVIQbNA1A==
  /lodash/4.17.19:
    dev: true
    resolution:
      integrity: sha512-JNvd8XER9GQX0v2qJgsaN/mzFCNA5BRe/j8JN9d+tWyGLSodKQHKFicdwNYzWwI3wjRnaKPsGj1XkBjx/F96DQ==
  /log-symbols/3.0.0:
    dependencies:
      chalk: 2.4.2
    dev: true
    engines:
      node: '>=8'
    resolution:
      integrity: sha512-dSkNGuI7iG3mfvDzUuYZyvk5dD9ocYCYzNU6CYDE6+Xqd+gwme6Z00NS3dUh8mq/73HaEtT7m6W+yUPtU6BZnQ==
  /log-symbols/4.0.0:
    dependencies:
      chalk: 4.1.0
    dev: true
    engines:
      node: '>=10'
    resolution:
      integrity: sha512-FN8JBzLx6CzeMrB0tg6pqlGU1wCrXW+ZXGH481kfsBqer0hToTIiHdjH4Mq8xJUbvATujKCvaREGWpGUionraA==
  /log-update/3.4.0:
    dependencies:
      ansi-escapes: 3.2.0
      cli-cursor: 2.1.0
      wrap-ansi: 5.1.0
    engines:
      node: '>=6'
    resolution:
      integrity: sha512-ILKe88NeMt4gmDvk/eb615U/IVn7K9KWGkoYbdatQ69Z65nj1ZzjM6fHXfcs0Uge+e+EGnMW7DY4T9yko8vWFg==
  /log-update/4.0.0:
    dependencies:
      ansi-escapes: 4.3.1
      cli-cursor: 3.1.0
      slice-ansi: 4.0.0
      wrap-ansi: 6.2.0
    engines:
      node: '>=10'
    resolution:
      integrity: sha512-9fkkDevMefjg0mmzWFBW8YkFP91OrizzkW3diF7CpG+S2EYdy4+TVfGwz1zeF8x7hCx1ovSPTOE9Ngib74qqUg==
  /long/4.0.0:
    dev: true
    resolution:
      integrity: sha512-XsP+KhQif4bjX1kbuSiySJFNAehNxgLb6hPRGJ9QsUr8ajHkuXGdrHmFUTUUXhDwVX2R5bY4JNZEwbUiMhV+MA==
  /loose-envify/1.4.0:
    dependencies:
      js-tokens: 4.0.0
    hasBin: true
    resolution:
      integrity: sha512-lyuxPGr/Wfhrlem2CL/UcnUc1zcqKAImBDzukY7Y5F/yQiNdko6+fRLevlw1HgMySw7f611UIY408EtxRSoK3Q==
  /lru_map/0.3.3:
    resolution:
      integrity: sha1-tcg1G5Rky9dQM1p5ZQoOwOVhGN0=
  /make-dir/3.1.0:
    dependencies:
      semver: 6.3.0
    engines:
      node: '>=8'
    resolution:
      integrity: sha512-g3FeP20LNwhALb/6Cz6Dd4F2ngze0jz7tbzrD2wAV+o9FeNHe4rL+yK2md0J/fiSf1sa1ADhXqi5+oVwOM/eGw==
  /make-error/1.3.6:
    dev: true
    resolution:
      integrity: sha512-s8UhlNe7vPKomQhC1qFelMokr/Sc3AgNbso3n74mVPA5LTZwkB9NlXf4XPamLxJE8h0gh73rM94xvwRT2CVInw==
  /makeerror/1.0.11:
    dependencies:
      tmpl: 1.0.4
    dev: true
    resolution:
      integrity: sha1-4BpckQnyr3lmDk6LlYd5AYT1qWw=
  /map-cache/0.2.2:
    dev: true
    engines:
      node: '>=0.10.0'
    resolution:
      integrity: sha1-wyq9C9ZSXZsFFkW7TyasXcmKDb8=
  /map-obj/1.0.1:
    dev: true
    engines:
      node: '>=0.10.0'
    resolution:
      integrity: sha1-2TPOuSBdgr3PSIb2dCvcK03qFG0=
  /map-obj/4.1.0:
    dev: true
    engines:
      node: '>=8'
    resolution:
      integrity: sha512-glc9y00wgtwcDmp7GaE/0b0OnxpNJsVf3ael/An6Fe2Q51LLwN1er6sdomLRzz5h0+yMpiYLhWYF5R7HeqVd4g==
  /map-stream/0.1.0:
    dev: false
    resolution:
      integrity: sha1-5WqpTEyAVaFkBKBnS3jyFffI4ZQ=
  /map-visit/1.0.0:
    dependencies:
      object-visit: 1.0.1
    dev: true
    engines:
      node: '>=0.10.0'
    resolution:
      integrity: sha1-7Nyo8TFE5mDxtb1B8S80edmN+48=
  /mariadb/2.4.2:
    dependencies:
      '@types/geojson': 7946.0.7
      '@types/node': 13.13.15
      denque: 1.4.1
      iconv-lite: 0.5.2
      long: 4.0.0
      moment-timezone: 0.5.31
      please-upgrade-node: 3.2.0
    dev: true
    engines:
      node: '>= 10.13'
    resolution:
      integrity: sha512-ybK520CO/8Z74MNJ77dEwXjRMhxMbQdpPia+/uJakJWiZoLEmuwSHqs51qWr4FE5WcgHQfL5KCmOiHErR/LpTg==
  /media-typer/0.3.0:
    engines:
      node: '>= 0.6'
    resolution:
      integrity: sha1-hxDXrwqmJvj/+hzgAWhUUmMlV0g=
  /memory-fs/0.5.0:
    dependencies:
      errno: 0.1.7
      readable-stream: 2.3.7
    dev: true
    engines:
      node: '>=4.3.0 <5.0.0 || >=5.10'
    resolution:
      integrity: sha512-jA0rdU5KoQMC0e6ppoNRtpp6vjFq6+NY7r8hywnC7V+1Xj/MtHwGIbB1QaK/dunyjWteJzmkpd7ooeWg10T7GA==
  /meow/6.1.1:
    dependencies:
      '@types/minimist': 1.2.0
      camelcase-keys: 6.2.2
      decamelize-keys: 1.1.0
      hard-rejection: 2.1.0
      minimist-options: 4.1.0
      normalize-package-data: 2.5.0
      read-pkg-up: 7.0.1
      redent: 3.0.0
      trim-newlines: 3.0.0
      type-fest: 0.13.1
      yargs-parser: 18.1.3
    dev: true
    engines:
      node: '>=8'
    resolution:
      integrity: sha512-3YffViIt2QWgTy6Pale5QpopX/IvU3LPL03jOTqp6pGj3VjesdO/U8CuHMKpnQr4shCNCM5fd5XFFvIIl6JBHg==
  /merge-descriptors/1.0.1:
    resolution:
      integrity: sha1-sAqqVW3YtEVoFQ7J0blT8/kMu2E=
  /merge-stream/2.0.0:
    resolution:
      integrity: sha512-abv/qOcuPfk3URPfDzmZU1LKmuw8kT+0nIHvKrKgFrwifol/doWcdA4ZqsWQ8ENrFKkd67Mfpo/LovbIUsbt3w==
  /merge2/1.4.1:
    engines:
      node: '>= 8'
    resolution:
      integrity: sha512-8q7VEgMJW4J8tcfVPy8g09NcQwZdbwFEqhe/WZkoIzjn/3TGDwtOCYtXGxA3O8tPzpczCCDgv+P2P5y00ZJOOg==
  /methods/1.1.2:
    engines:
      node: '>= 0.6'
    resolution:
      integrity: sha1-VSmk1nZUE07cxSZmVoNbD4Ua/O4=
  /micromatch/3.1.10:
    dependencies:
      arr-diff: 4.0.0
      array-unique: 0.3.2
      braces: 2.3.2
      define-property: 2.0.2
      extend-shallow: 3.0.2
      extglob: 2.0.4
      fragment-cache: 0.2.1
      kind-of: 6.0.3
      nanomatch: 1.2.13
      object.pick: 1.3.0
      regex-not: 1.0.2
      snapdragon: 0.8.2
      to-regex: 3.0.2
    dev: true
    engines:
      node: '>=0.10.0'
    resolution:
      integrity: sha512-MWikgl9n9M3w+bpsY3He8L+w9eF9338xRl8IAO5viDizwSzziFEyUzo2xrrloB64ADbTf8uA8vRqqttDTOmccg==
  /micromatch/4.0.2:
    dependencies:
      braces: 3.0.2
      picomatch: 2.2.2
    engines:
      node: '>=8'
    resolution:
      integrity: sha512-y7FpHSbMUMoyPbYUSzO6PaZ6FyRnQOpHuKwbo1G+Knck95XVU4QAiKdGEnj5wwoS7PlOgthX/09u5iFJ+aYf5Q==
  /mime-db/1.44.0:
    engines:
      node: '>= 0.6'
    resolution:
      integrity: sha512-/NOTfLrsPBVeH7YtFPgsVWveuL+4SjjYxaQ1xtM1KMFj7HdxlBlxeyNLzhyJVx7r4rZGJAZ/6lkKCitSc/Nmpg==
  /mime-types/2.1.27:
    dependencies:
      mime-db: 1.44.0
    engines:
      node: '>= 0.6'
    resolution:
      integrity: sha512-JIhqnCasI9yD+SsmkquHBxTSEuZdQX5BuQnS2Vc7puQQQ+8yiP5AY5uWhpdv4YL4VM5c6iliiYWPgJ/nJQLp7w==
  /mime/1.6.0:
    engines:
      node: '>=4'
    hasBin: true
    resolution:
      integrity: sha512-x0Vn8spI+wuJ1O6S7gnbaQg8Pxh4NNHb7KSINmEWKiPE4RKOplvijn+NkmYmmRgP68mc70j2EbeTFRsrswaQeg==
  /mimic-fn/1.2.0:
    engines:
      node: '>=4'
    resolution:
      integrity: sha512-jf84uxzwiuiIVKiOLpfYk7N46TSy8ubTonmneY9vrpHNAnp0QBt2BxWV9dO3/j+BoVAb+a5G6YDPW3M5HOdMWQ==
  /mimic-fn/2.1.0:
    engines:
      node: '>=6'
    resolution:
      integrity: sha512-OqbOk5oEQeAZ8WXWydlu9HJjz9WVdEIvamMCcXmuqUYjTknH/sqsWvhQ3vgwKFRR1HpjvNBKQ37nbJgYzGqGcg==
  /mimic-response/2.1.0:
    dev: true
    engines:
      node: '>=8'
    resolution:
      integrity: sha512-wXqjST+SLt7R009ySCglWBCFpjUygmCIfD790/kVbiGmUgfYGuB14PiTd5DwVxSV4NcYHjzMkoj5LjQZwTQLEA==
  /min-indent/1.0.1:
    engines:
      node: '>=4'
    resolution:
      integrity: sha512-I9jwMn07Sy/IwOj3zVkVik2JTvgpaykDZEigL6Rx6N9LbMywwUSMtxET+7lVoDLLd3O3IXwJwvuuns8UB/HeAg==
  /minimatch/3.0.4:
    dependencies:
      brace-expansion: 1.1.11
    resolution:
      integrity: sha512-yJHVQEhyqPLUTgt9B83PXu6W3rx4MvvHvSUvToogpwoGDOUQ+yDrR0HRot+yOCdCO7u4hX3pWft6kWBBcqh0UA==
  /minimist-options/4.1.0:
    dependencies:
      arrify: 1.0.1
      is-plain-obj: 1.1.0
      kind-of: 6.0.3
    dev: true
    engines:
      node: '>= 6'
    resolution:
      integrity: sha512-Q4r8ghd80yhO/0j1O3B2BjweX3fiHg9cdOwjJd2J76Q135c+NDxGCqdYKQ1SKBuFfgWbAUzBfvYjPUEeNgqN1A==
  /minimist/0.0.8:
    dev: true
    resolution:
      integrity: sha1-hX/Kv8M5fSYluCKCYuhqp6ARsF0=
  /minimist/1.2.5:
    dev: true
    resolution:
      integrity: sha512-FM9nNUYrRBAELZQT3xeZQ7fmMOBg6nWNmJKTcgsJeaLstP/UODVpGsr5OhXhhXg6f+qtJ8uiZ+PUxkDWcgIXLw==
  /minipass/2.9.0:
    dependencies:
      safe-buffer: 5.2.1
      yallist: 3.1.1
    dev: true
    resolution:
      integrity: sha512-wxfUjg9WebH+CUDX/CdbRlh5SmfZiy/hpkxaRI16Y9W56Pa75sWgd/rvFilSgrauD9NyFymP/+JFV3KwzIsJeg==
  /minipass/3.1.3:
    dependencies:
      yallist: 4.0.0
    engines:
      node: '>=8'
    resolution:
      integrity: sha512-Mgd2GdMVzY+x3IJ+oHnVM+KG3lA5c8tnabyJKmHSaG2kAGpudxuOf8ToDkhumF7UzME7DecbQE9uOZhNm7PuJg==
  /minizlib/1.3.3:
    dependencies:
      minipass: 2.9.0
    dev: true
    resolution:
      integrity: sha512-6ZYMOEnmVsdCeTJVE0W9ZD+pVnE8h9Hma/iOwwRDsdQoePpoX56/8B6z3P9VNwppJuBKNRuFDRNRqRWexT9G9Q==
  /minizlib/2.1.0:
    dependencies:
      minipass: 3.1.3
      yallist: 4.0.0
    engines:
      node: '>= 8'
    resolution:
      integrity: sha512-EzTZN/fjSvifSX0SlqUERCN39o6T40AMarPbv0MrarSFtIITCBh7bi+dU8nxGFHuqs9jdIAeoYoKuQAAASsPPA==
  /mixin-deep/1.3.2:
    dependencies:
      for-in: 1.0.2
      is-extendable: 1.0.1
    dev: true
    engines:
      node: '>=0.10.0'
    resolution:
      integrity: sha512-WRoDn//mXBiJ1H40rqa3vH0toePwSsGb45iInWlTySa+Uu4k3tYUSxa2v1KqAiLtvlrSzaExqS1gtk96A9zvEA==
  /mkdirp-classic/0.5.3:
    dev: true
    resolution:
      integrity: sha512-gKLcREMhtuZRwRAfqP3RFW+TK4JqApVBtOIftVgjuABpAtpxhPGaDcfvbhNvD0B8iD1oUr/txX35NjcaY6Ns/A==
  /mkdirp/0.5.1:
    dependencies:
      minimist: 0.0.8
    deprecated: Legacy versions of mkdirp are no longer supported. Please update to mkdirp 1.x. (Note that the API surface has changed to use Promises in 1.x.)
    dev: true
    hasBin: true
    resolution:
      integrity: sha1-MAV0OOrGz3+MR2fzhkjWaX11yQM=
  /mkdirp/0.5.5:
    dependencies:
      minimist: 1.2.5
    dev: true
    hasBin: true
    resolution:
      integrity: sha512-NKmAlESf6jMGym1++R0Ra7wvhV+wFW63FaSOFPwRahvea0gMUcGUhVeAg/0BC0wiv9ih5NYPB1Wn1UEI1/L+xQ==
  /mkdirp/1.0.4:
    engines:
      node: '>=10'
    hasBin: true
    resolution:
      integrity: sha512-vVqVZQyf3WLx2Shd0qJ9xuvqgAyKPLAiqITEtqW0oIUjzo3PePDd6fW9iFz30ef7Ysp/oiWqbhszeGWW2T6Gzw==
  /mocha/8.1.0:
    dependencies:
      ansi-colors: 4.1.1
      browser-stdout: 1.3.1
      chokidar: 3.3.1
      debug: 3.2.6
      diff: 4.0.2
      escape-string-regexp: 1.0.5
      find-up: 4.1.0
      glob: 7.1.6
      growl: 1.10.5
      he: 1.2.0
      js-yaml: 3.13.1
      log-symbols: 3.0.0
      minimatch: 3.0.4
      ms: 2.1.2
      object.assign: 4.1.0
      promise.allsettled: 1.0.2
      serialize-javascript: 4.0.0
      strip-json-comments: 3.0.1
      supports-color: 7.1.0
      which: 2.0.2
      wide-align: 1.1.3
      workerpool: 6.0.0
      yargs: 13.3.2
      yargs-parser: 13.1.2
      yargs-unparser: 1.6.1
    dev: true
    engines:
      node: '>= 10.12.0'
    hasBin: true
    resolution:
      integrity: sha512-sI0gaI1I/jPVu3KFpnveWGadfe3JNBAENqgTUPgLZAUppu725zS2mrVztzAgIR8DUscuS4doEBTx9LATC+HSeA==
  /moment-timezone/0.5.31:
    dependencies:
      moment: 2.26.0
    dev: true
    resolution:
      integrity: sha512-+GgHNg8xRhMXfEbv81iDtrVeTcWt0kWmTEY1XQK14dICTXnWJnT0dxdlPspwqF3keKMVPXwayEsk1DI0AA/jdA==
  /moment/2.26.0:
    dev: true
    resolution:
      integrity: sha512-oIixUO+OamkUkwjhAVE18rAMfRJNsNe/Stid/gwHSOfHrOtw9EhAY2AHvdKZ/k/MggcYELFCJz/Sn2pL8b8JMw==
  /ms/2.0.0:
    resolution:
      integrity: sha1-VgiurfwAvmwpAd9fmGF4jeDVl8g=
  /ms/2.1.1:
    resolution:
      integrity: sha512-tgp+dl5cGk28utYktBsrFqA7HKgrhgPsg6Z/EfhWI4gl1Hwq8B/GmY/0oXZ6nF8hDVesS/FpnYaD/kOWhYQvyg==
  /ms/2.1.2:
    resolution:
      integrity: sha512-sGkPx+VjMtmA6MX27oA4FBFELFCZZ4S4XqeGOXCv68tT+jb3vk/RyaKWP0PTKyWtmLSM0b+adUTEvbs1PEaH2w==
  /multistream/2.1.1:
    dependencies:
      inherits: 2.0.4
      readable-stream: 2.3.7
    dev: true
    resolution:
      integrity: sha512-xasv76hl6nr1dEy3lPvy7Ej7K/Lx3O/FCvwge8PeVJpciPPoNCbaANcNiBug3IpdvTveZUcAV0DJzdnUDMesNQ==
  /mz/2.7.0:
    dependencies:
      any-promise: 1.3.0
      object-assign: 4.1.1
      thenify-all: 1.6.0
    dev: true
    resolution:
      integrity: sha512-z81GNO7nnYMEhrGh9LeymoE4+Yr0Wn5McHIZMK5cfQCl+NDX08sCZgUc9/6MHni9IWuFLm1Z3HTCXu2z9fN62Q==
  /nan/2.14.1:
    dev: true
    resolution:
      integrity: sha512-isWHgVjnFjh2x2yuJ/tj3JbwoHu3UC2dX5G/88Cm24yB6YopVgxvBObDY7n5xW6ExmFhJpSEQqFPvq9zaXc8Jw==
  /nanomatch/1.2.13:
    dependencies:
      arr-diff: 4.0.0
      array-unique: 0.3.2
      define-property: 2.0.2
      extend-shallow: 3.0.2
      fragment-cache: 0.2.1
      is-windows: 1.0.2
      kind-of: 6.0.3
      object.pick: 1.3.0
      regex-not: 1.0.2
      snapdragon: 0.8.2
      to-regex: 3.0.2
    dev: true
    engines:
      node: '>=0.10.0'
    resolution:
      integrity: sha512-fpoe2T0RbHwBTBUOftAfBPaDEi06ufaUai0mE6Yn1kacc3SnTErfb/h+X94VXzI64rKFHYImXSvdwGGCmwOqCA==
  /napi-build-utils/1.0.2:
    dev: true
    resolution:
      integrity: sha512-ONmRUqK7zj7DWX0D9ADe03wbwOBZxNAfF20PlGfCWQcD3+/MakShIHrMqx9YwPTfxDdF1zLeL+RGZiR9kGMLdg==
  /natural-compare/1.4.0:
    dev: true
    resolution:
      integrity: sha1-Sr6/7tdUHywnrPspvbvRXI1bpPc=
  /needle/2.5.0:
    dependencies:
      debug: 3.2.6
      iconv-lite: 0.4.24
      sax: 1.2.4
    dev: true
    engines:
      node: '>= 4.4.x'
    hasBin: true
    resolution:
      integrity: sha512-o/qITSDR0JCyCKEQ1/1bnUXMmznxabbwi/Y4WwJElf+evwJNFNwIDMCCt5IigFVxgeGBJESLohGtIS9gEzo1fA==
  /negotiator/0.6.2:
    engines:
      node: '>= 0.6'
    resolution:
      integrity: sha512-hZXc7K2e+PgeI1eDBe/10Ard4ekbfrrqG8Ep+8Jmf4JID2bNg7NvCPOZN+kfF574pFQI7mum2AUqDidoKqcTOw==
  /new-github-issue-url/0.2.1:
    engines:
      node: '>=10'
    resolution:
      integrity: sha512-md4cGoxuT4T4d/HDOXbrUHkTKrp/vp+m3aOA7XXVYwNsUNMK49g3SQicTSeV5GIz/5QVGAeYRAOlyp9OvlgsYA==
  /nice-try/1.0.5:
    dev: true
    resolution:
      integrity: sha512-1nh45deeb5olNY7eX82BkPO7SSxR5SSYJiPTrTdFUVYwAl8CKMA5N9PjTYkHiRjisVcxcQ1HXdLhx2qxxJzLNQ==
  /node-abi/2.18.0:
    dependencies:
      semver: 5.7.1
    dev: true
    resolution:
      integrity: sha512-yi05ZoiuNNEbyT/xXfSySZE+yVnQW6fxPZuFbLyS1s6b5Kw3HzV2PHOM4XR+nsjzkHxByK+2Wg+yCQbe35l8dw==
  /node-fetch/2.6.0:
    engines:
      node: 4.x || >=6.0.0
    resolution:
      integrity: sha512-8dG4H5ujfvFiqDmVu9fQ5bOHUC15JMjMY/Zumv26oOvvVJjM67KF8koCWIabKQ1GJIa9r2mMZscBq/TbdOcmNA==
  /node-int64/0.4.0:
    dev: true
    resolution:
      integrity: sha1-h6kGXNs1XTGC2PlM4RGIuCXGijs=
  /node-modules-regexp/1.0.0:
    dev: true
    engines:
      node: '>=0.10.0'
    resolution:
      integrity: sha1-jZ2+KJZKSsVxLpExZCEHxx6Q7EA=
  /node-notifier/7.0.1:
    dependencies:
      growly: 1.3.0
      is-wsl: 2.2.0
      semver: 7.3.2
      shellwords: 0.1.1
      uuid: 7.0.3
      which: 2.0.2
    dev: true
    optional: true
    resolution:
      integrity: sha512-VkzhierE7DBmQEElhTGJIoiZa1oqRijOtgOlsXg32KrJRXsPy0NXFBqWGW/wTswnJlDCs5viRYaqWguqzsKcmg==
  /node-pre-gyp/0.11.0:
    dependencies:
      detect-libc: 1.0.3
      mkdirp: 0.5.5
      needle: 2.5.0
      nopt: 4.0.3
      npm-packlist: 1.4.8
      npmlog: 4.1.2
      rc: 1.2.8
      rimraf: 2.7.1
      semver: 5.7.1
      tar: 4.4.13
    dev: true
    hasBin: true
    resolution:
      integrity: sha512-TwWAOZb0j7e9eGaf9esRx3ZcLaE5tQ2lvYy1pb5IAaG1a2e2Kv5Lms1Y4hpj+ciXJRofIxxlt5haeQ/2ANeE0Q==
  /node-tcp-proxy/0.0.15:
    dependencies:
      commander: 2.20.3
    dev: true
    hasBin: true
    resolution:
      integrity: sha512-HMZkAXYsMt2uFGQaU0RyiDtrqwSroAQf0O++bj1ceCmiXEnLh8ri0jcF+2Ont4pMylQdQp1QFVwhrtP2i/fchg==
  /noop-logger/0.1.1:
    dev: true
    resolution:
      integrity: sha1-lKKxYzxPExdVMAfYlm/Q6EG2pMI=
  /nopt/4.0.3:
    dependencies:
      abbrev: 1.1.1
      osenv: 0.1.5
    dev: true
    hasBin: true
    resolution:
      integrity: sha512-CvaGwVMztSMJLOeXPrez7fyfObdZqNUK1cPAEzLHrTybIua9pMdmmPR5YwtfNftIOMv3DPUhFaxsZMNTQO20Kg==
  /normalize-package-data/2.5.0:
    dependencies:
      hosted-git-info: 2.8.8
      resolve: 1.17.0
      semver: 5.7.1
      validate-npm-package-license: 3.0.4
    resolution:
      integrity: sha512-/5CMN3T0R4XTj4DcGaexo+roZSdSFW/0AOOTROrjxzCG1wrWXEsGbRKevjlIL+ZDE4sZlJr5ED4YW0yqmkK+eA==
  /normalize-path/2.1.1:
    dependencies:
      remove-trailing-separator: 1.1.0
    dev: true
    engines:
      node: '>=0.10.0'
    resolution:
      integrity: sha1-GrKLVW4Zg2Oowab35vogE3/mrtk=
  /normalize-path/3.0.0:
    engines:
      node: '>=0.10.0'
    resolution:
      integrity: sha512-6eZs5Ls3WtCisHWp9S2GUy8dqkpGi4BVSz3GaqiE6ezub0512ESztXUwUB6C6IKbQkY2Pnb/mD4WYojCRwcwLA==
  /npm-bundled/1.1.1:
    dependencies:
      npm-normalize-package-bin: 1.0.1
    dev: true
    resolution:
      integrity: sha512-gqkfgGePhTpAEgUsGEgcq1rqPXA+tv/aVBlgEzfXwA1yiUJF7xtEt3CtVwOjNYQOVknDk0F20w58Fnm3EtG0fA==
  /npm-normalize-package-bin/1.0.1:
    dev: true
    resolution:
      integrity: sha512-EPfafl6JL5/rU+ot6P3gRSCpPDW5VmIzX959Ob1+ySFUuuYHWHekXpwdUZcKP5C+DS4GEtdJluwBjnsNDl+fSA==
  /npm-packlist/1.4.8:
    dependencies:
      ignore-walk: 3.0.3
      npm-bundled: 1.1.1
      npm-normalize-package-bin: 1.0.1
    dev: true
    resolution:
      integrity: sha512-5+AZgwru5IevF5ZdnFglB5wNlHG1AOOuw28WhUq8/8emhBmLv6jX5by4WJCh7lW0uSYZYS6DXqIsyZVIXRZU9A==
  /npm-run-path/2.0.2:
    dependencies:
      path-key: 2.0.1
    dev: true
    engines:
      node: '>=4'
    resolution:
      integrity: sha1-NakjLfo11wZ7TLLd8jV7GHFTbF8=
  /npm-run-path/4.0.1:
    dependencies:
      path-key: 3.1.1
    engines:
      node: '>=8'
    resolution:
      integrity: sha512-S48WzZW777zhNIrn7gxOlISNAqi9ZC/uQFnRdbeIHhZhCA6UqpkOT8T1G7BvfdgP4Er8gF4sUbaS0i7QvIfCWw==
  /npmlog/4.1.2:
    dependencies:
      are-we-there-yet: 1.1.5
      console-control-strings: 1.1.0
      gauge: 2.7.4
      set-blocking: 2.0.0
    dev: true
    resolution:
      integrity: sha512-2uUqazuKlTaSI/dC8AzicUck7+IrEaOnN/e0jd3Xtt1KcGpwx30v50mL7oPyr/h9bL3E4aZccVwpwP+5W9Vjkg==
  /number-is-nan/1.0.1:
    dev: true
    engines:
      node: '>=0.10.0'
    resolution:
      integrity: sha1-CXtgK1NCKlIsGvuHkDGDNpQaAR0=
  /nwsapi/2.2.0:
    dev: true
    resolution:
      integrity: sha512-h2AatdwYH+JHiZpv7pt/gSX1XoRGb7L/qSIeuqA6GwYoF9w1vP1cw42TO0aI2pNyshRK5893hNSl+1//vHK7hQ==
  /oauth-sign/0.9.0:
    dev: true
    resolution:
      integrity: sha512-fexhUFFPTGV8ybAtSIGbV6gOkSv8UtRbDBnAyLQw4QPKkgNlsH2ByPGtMUqdWkos6YCRmAqViwgZrJc/mRDzZQ==
  /object-assign/4.1.1:
    engines:
      node: '>=0.10.0'
    resolution:
      integrity: sha1-IQmtx5ZYh8/AXLvUQsrIv7s2CGM=
  /object-copy/0.1.0:
    dependencies:
      copy-descriptor: 0.1.1
      define-property: 0.2.5
      kind-of: 3.2.2
    dev: true
    engines:
      node: '>=0.10.0'
    resolution:
      integrity: sha1-fn2Fi3gb18mRpBupde04EnVOmYw=
  /object-inspect/1.7.0:
    dev: true
    resolution:
      integrity: sha512-a7pEHdh1xKIAgTySUGgLMx/xwDZskN1Ud6egYYN3EdRW4ZMPNEDUTF+hwy2LUC+Bl+SyLXANnwz/jyh/qutKUw==
  /object-keys/1.1.1:
    dev: true
    engines:
      node: '>= 0.4'
    resolution:
      integrity: sha512-NuAESUOUMrlIXOfHKzD6bpPu3tYt3xvjNdRIQ+FeT0lNb4K8WR70CaDxhuNguS2XG+GjkyMwOzsN5ZktImfhLA==
  /object-visit/1.0.1:
    dependencies:
      isobject: 3.0.1
    dev: true
    engines:
      node: '>=0.10.0'
    resolution:
      integrity: sha1-95xEk68MU3e1n+OdOV5BBC3QRbs=
  /object.assign/4.1.0:
    dependencies:
      define-properties: 1.1.3
      function-bind: 1.1.1
      has-symbols: 1.0.1
      object-keys: 1.1.1
    dev: true
    engines:
      node: '>= 0.4'
    resolution:
      integrity: sha512-exHJeq6kBKj58mqGyTQ9DFvrZC/eR6OwxzoM9YRoGBqrXYonaFyGiFMuc9VZrXf7DarreEwMpurG3dd+CNyW5w==
  /object.pick/1.3.0:
    dependencies:
      isobject: 3.0.1
    dev: true
    engines:
      node: '>=0.10.0'
    resolution:
      integrity: sha1-h6EKxMFpS9Lhy/U1kaZhQftd10c=
  /on-finished/2.3.0:
    dependencies:
      ee-first: 1.1.1
    engines:
      node: '>= 0.8'
    resolution:
      integrity: sha1-IPEzZIGwg811M3mSoWlxqi2QaUc=
  /once/1.4.0:
    dependencies:
      wrappy: 1.0.2
    resolution:
      integrity: sha1-WDsap3WWHUsROsF9nFC6753Xa9E=
  /onetime/2.0.1:
    dependencies:
      mimic-fn: 1.2.0
    engines:
      node: '>=4'
    resolution:
      integrity: sha1-BnQoIw/WdEOyeUsiu6UotoZ5YtQ=
  /onetime/5.1.0:
    dependencies:
      mimic-fn: 2.1.0
    engines:
      node: '>=6'
    resolution:
      integrity: sha512-5NcSkPHhwTVFIQN+TUqXoS5+dlElHXdpAWu9I0HP20YOtIi+aZ0Ct82jdlILDxjLEAWwvm+qj1m6aEtsDVmm6Q==
  /open/7.0.4:
    dependencies:
      is-docker: 2.0.0
      is-wsl: 2.2.0
    dev: false
    engines:
      node: '>=8'
    resolution:
      integrity: sha512-brSA+/yq+b08Hsr4c8fsEW2CRzk1BmfN3SAK/5VCHQ9bdoZJ4qa/+AfR0xHjlbbZUyPkUHs1b8x1RqdyZdkVqQ==
  /open/7.1.0:
    dependencies:
      is-docker: 2.0.0
      is-wsl: 2.2.0
    dev: true
    engines:
      node: '>=8'
    resolution:
      integrity: sha512-lLPI5KgOwEYCDKXf4np7y1PBEkj7HYIyP2DY8mVDRnx0VIIu6bNrRB0R66TuO7Mack6EnTNLm4uvcl1UoklTpA==
  /opencollective-postinstall/2.0.3:
    dev: true
    hasBin: true
    resolution:
      integrity: sha512-8AV/sCtuzUeTo8gQK5qDZzARrulB3egtLzFgteqB2tcT4Mw7B8Kt7JcDHmltjz6FOAHsvTevk70gZEbhM4ZS9Q==
  /optionator/0.8.3:
    dependencies:
      deep-is: 0.1.3
      fast-levenshtein: 2.0.6
      levn: 0.3.0
      prelude-ls: 1.1.2
      type-check: 0.3.2
      word-wrap: 1.2.3
    dev: true
    engines:
      node: '>= 0.8.0'
    resolution:
      integrity: sha512-+IW9pACdk3XWmmTXG8m3upGUJst5XRGzxMRjXzAuJ1XnIFNvfhjjIuYkDvysnPQ7qzqVzLt78BCruntqRhWQbA==
  /optionator/0.9.1:
    dependencies:
      deep-is: 0.1.3
      fast-levenshtein: 2.0.6
      levn: 0.4.1
      prelude-ls: 1.2.1
      type-check: 0.4.0
      word-wrap: 1.2.3
    dev: true
    engines:
      node: '>= 0.8.0'
    resolution:
      integrity: sha512-74RlY5FCnhq4jRxVUPKDaRwrVNXMqsGsiW6AJw4XK8hmtm10wC0ypZBLw5IIp85NZMr91+qd1RvvENwg7jjRFw==
  /os-homedir/1.0.2:
    dev: true
    engines:
      node: '>=0.10.0'
    resolution:
      integrity: sha1-/7xJiDNuDoM94MFox+8VISGqf7M=
  /os-tmpdir/1.0.2:
    dev: true
    engines:
      node: '>=0.10.0'
    resolution:
      integrity: sha1-u+Z0BseaqFxc/sdm/lc0VV36EnQ=
  /osenv/0.1.5:
    dependencies:
      os-homedir: 1.0.2
      os-tmpdir: 1.0.2
    dev: true
    resolution:
      integrity: sha512-0CWcCECdMVc2Rw3U5w9ZjqX6ga6ubk1xDVKxtBQPK7wis/0F2r9T6k4ydGYhecl7YUBxBVxhL5oisPsNxAPe2g==
  /p-each-series/2.1.0:
    dev: true
    engines:
      node: '>=8'
    resolution:
      integrity: sha512-ZuRs1miPT4HrjFa+9fRfOFXxGJfORgelKV9f9nNOWw2gl6gVsRaVDOQP0+MI0G0wGKns1Yacsu0GjOFbTK0JFQ==
  /p-filter/2.1.0:
    dependencies:
      p-map: 2.1.0
    engines:
      node: '>=8'
    resolution:
      integrity: sha512-ZBxxZ5sL2HghephhpGAQdoskxplTwr7ICaehZwLIlfL6acuVgZPm8yBNuRAFBGEqtD/hmUeq9eqLg2ys9Xr/yw==
  /p-finally/1.0.0:
    engines:
      node: '>=4'
    resolution:
      integrity: sha1-P7z7FbiZpEEjs0ttzBi3JDNqLK4=
  /p-is-promise/3.0.0:
    dev: true
    engines:
      node: '>=8'
    resolution:
      integrity: sha512-Wo8VsW4IRQSKVXsJCn7TomUaVtyfjVDn3nUP7kE967BQk0CwFpdbZs0X0uk5sW9mkBa9eNM7hCMaG93WUAwxYQ==
  /p-limit/2.3.0:
    dependencies:
      p-try: 2.2.0
    engines:
      node: '>=6'
    resolution:
      integrity: sha512-//88mFWSJx8lxCzwdAABTJL2MyWB12+eIY7MDL2SqLmAkeKU9qxRvWuSyTjm3FUmpBEMuFfckAIqEaVGUDxb6w==
  /p-locate/3.0.0:
    dependencies:
      p-limit: 2.3.0
    engines:
      node: '>=6'
    resolution:
      integrity: sha512-x+12w/To+4GFfgJhBEpiDcLozRJGegY+Ei7/z0tSLkMmxGZNybVMSfWj9aJn8Z5Fc7dBUNJOOVgPv2H7IwulSQ==
  /p-locate/4.1.0:
    dependencies:
      p-limit: 2.3.0
    engines:
      node: '>=8'
    resolution:
      integrity: sha512-R79ZZ/0wAxKGu3oYMlz8jy/kbhsNrS7SKZ7PxEHBgJ5+F2mtFW2fK2cOtBh1cHYkQsbzFV7I+EoRKe6Yt0oK7A==
  /p-map/2.1.0:
    engines:
      node: '>=6'
    resolution:
      integrity: sha512-y3b8Kpd8OAN444hxfBbFfj1FY/RjtTd8tzYwhUqNYXx0fXx2iX4maP4Qr6qhIKbQXI02wTLAda4fYUbDagTUFw==
  /p-map/3.0.0:
    dependencies:
      aggregate-error: 3.0.1
    dev: true
    engines:
      node: '>=8'
    resolution:
      integrity: sha512-d3qXVTF/s+W+CdJ5A29wywV2n8CQQYahlgz2bFiA+4eVNJbHJodPZ+/gXwPGh0bOqA+j8S+6+ckmvLGPk1QpxQ==
  /p-map/4.0.0:
    dependencies:
      aggregate-error: 3.0.1
    engines:
      node: '>=10'
    resolution:
      integrity: sha512-/bjOqmgETBYB5BoEeGVea8dmvHb2m9GLy1E9W43yeyfP6QQCZGFNa+XRceJEuDB6zqr+gKpIAmlLebMpykw/MQ==
  /p-queue/6.4.0:
    dependencies:
      eventemitter3: 4.0.4
      p-timeout: 3.2.0
    dev: false
    engines:
      node: '>=8'
    resolution:
      integrity: sha512-X7ddxxiQ+bLR/CUt3/BVKrGcJDNxBr0pEEFKHHB6vTPWNUhgDv36GpIH18RmGM3YGPpBT+JWGjDDqsVGuF0ERw==
  /p-queue/6.6.0:
    dependencies:
      eventemitter3: 4.0.4
      p-timeout: 3.2.0
    engines:
      node: '>=8'
    resolution:
      integrity: sha512-zPHXPNy9jZsiym0PpJjvnHQysx1fSd/QdaNVwiDRLU2KFChD6h9CkCB6b8i3U8lBwJyA+mHgNZCzcy77glUssQ==
  /p-reduce/2.1.0:
    dev: true
    engines:
      node: '>=8'
    resolution:
      integrity: sha512-2USApvnsutq8uoxZBGbbWM0JIYLiEMJ9RlaN7fAzVNb9OZN0SHjjTTfIcb667XynS5Y1VhwDJVDa72TnPzAYWw==
  /p-retry/4.2.0:
    dependencies:
      '@types/retry': 0.12.0
      retry: 0.12.0
    engines:
      node: '>=8'
    resolution:
      integrity: sha512-jPH38/MRh263KKcq0wBNOGFJbm+U6784RilTmHjB/HM9kH9V8WlCpVUcdOmip9cjXOh6MxZ5yk1z2SjDUJfWmA==
  /p-timeout/3.2.0:
    dependencies:
      p-finally: 1.0.0
    engines:
      node: '>=8'
    resolution:
      integrity: sha512-rhIwUycgwwKcP9yTOOFK/AKsAopjjCakVqLHePO3CC6Mir1Z99xT+R63jZxAT5lFZLa2inS5h+ZS2GvR99/FBg==
  /p-try/2.2.0:
    engines:
      node: '>=6'
    resolution:
      integrity: sha512-R4nPAVTAU0B9D35/Gk3uJf/7XYbQcyohSKdvAxIRSNghFl4e71hVoGnBNQz9cWaXxO2I10KTC+3jMdvvoKw6dQ==
  /packet-reader/1.0.0:
    dev: true
    resolution:
      integrity: sha512-HAKu/fG3HpHFO0AA8WE8q2g+gBJaZ9MG7fcKk+IJPLTGAD6Psw4443l+9DGRbOIh3/aXr7Phy0TjilYivJo5XQ==
  /packwatch/2.0.0:
    dev: true
    hasBin: true
    resolution:
      integrity: sha512-44f/FnFB4/J+91jexax5moI1rse6cQqr+q38ObaraBIFBzOBYf0O6sx6ZV3jpr/l8Zi+Vt555ra+erONGpngMQ==
  /parent-module/1.0.1:
    dependencies:
      callsites: 3.1.0
    dev: true
    engines:
      node: '>=6'
    resolution:
      integrity: sha512-GQ2EWRpQV8/o+Aw8YqtfZZPfNRWZYkbidE9k5rpl/hC3vtHHBfGm2Ifi6qWV+coDGkrUKZAxE3Lot5kcsRlh+g==
  /parse-git-config/1.1.1:
    dependencies:
      extend-shallow: 2.0.1
      fs-exists-sync: 0.1.0
      git-config-path: 1.0.1
      ini: 1.3.5
    dev: false
    engines:
      node: '>=0.10.0'
    resolution:
      integrity: sha1-06mYQxcTL1c5hxK7pDjhKVkN34w=
  /parse-json/5.0.0:
    dependencies:
      '@babel/code-frame': 7.10.4
      error-ex: 1.3.2
      json-parse-better-errors: 1.0.2
      lines-and-columns: 1.1.6
    dev: true
    engines:
      node: '>=8'
    resolution:
      integrity: sha512-OOY5b7PAEFV0E2Fir1KOkxchnZNCdowAJgQ5NuxjpBKTRP3pQhwkrkxqQjeoKJ+fO7bCpmIZaogI4eZGDMEGOw==
  /parse-json/5.0.1:
    dependencies:
      '@babel/code-frame': 7.10.4
      error-ex: 1.3.2
      json-parse-better-errors: 1.0.2
      lines-and-columns: 1.1.6
    engines:
      node: '>=8'
    resolution:
      integrity: sha512-ztoZ4/DYeXQq4E21v169sC8qWINGpcosGv9XhTDvg9/hWvx/zrFkc9BiWxR58OJLHGk28j5BL0SDLeV2WmFZlQ==
  /parse-passwd/1.0.0:
    dev: false
    engines:
      node: '>=0.10.0'
    resolution:
      integrity: sha1-bVuTSkVpk7I9N/QKOC1vFmao5cY=
  /parse5/5.1.1:
    dev: true
    resolution:
      integrity: sha512-ugq4DFI0Ptb+WWjAdOK16+u/nHfiIrcE+sh8kZMaM0WllQKLI9rOUq6c2b7cwPkXdzfQESqvoqK6ug7U/Yyzug==
  /parseurl/1.3.3:
    engines:
      node: '>= 0.8'
    resolution:
      integrity: sha512-CiyeOxFT/JZyN5m0z9PfXw4SCBJ6Sygz1Dpl0wqjlhDEGGBP1GnsUVEL0p63hoG1fcj3fHynXi9NYO4nWOL+qQ==
  /pascalcase/0.1.1:
    dev: true
    engines:
      node: '>=0.10.0'
    resolution:
      integrity: sha1-s2PlXoAGym/iF4TS2yK9FdeRfxQ=
  /path-exists/3.0.0:
    engines:
      node: '>=4'
    resolution:
      integrity: sha1-zg6+ql94yxiSXqfYENe1mwEP1RU=
  /path-exists/4.0.0:
    engines:
      node: '>=8'
    resolution:
      integrity: sha512-ak9Qy5Q7jYb2Wwcey5Fpvg2KoAc/ZIhLSLOSBmRmygPsGwkVVt0fZa0qrtMz+m6tJTAHfZQ8FnmB4MG4LWy7/w==
  /path-is-absolute/1.0.1:
    engines:
      node: '>=0.10.0'
    resolution:
      integrity: sha1-F0uSaHNVNP+8es5r9TpanhtcX18=
  /path-key/2.0.1:
    dev: true
    engines:
      node: '>=4'
    resolution:
      integrity: sha1-QRyttXTFoUDTpLGRDUDYDMn0C0A=
  /path-key/3.1.1:
    engines:
      node: '>=8'
    resolution:
      integrity: sha512-ojmeN0qd+y0jszEtoY48r0Peq5dwMEkIlCOu6Q5f41lfkswXuKtYrhgoTpLnyIcHm24Uhqx+5Tqm2InSwLhE6Q==
  /path-parse/1.0.6:
    resolution:
      integrity: sha512-GSmOT2EbHrINBf9SR7CDELwlJ8AENk3Qn7OikK4nFYAu3Ote2+JYNVvkpAEQm3/TLNEJFD/xZJjzyxg3KBWOzw==
  /path-to-regexp/0.1.7:
    resolution:
      integrity: sha1-32BBeABfUi8V60SQ5yR6G/qmf4w=
  /path-type/4.0.0:
    engines:
      node: '>=8'
    resolution:
      integrity: sha512-gDKb8aZMDeD/tZWs9P6+q0J9Mwkdl6xMV8TjnGP3qJVJ06bdMgkbBlLU8IdfOsIsFz2BW1rNVT3XuNEl8zPAvw==
  /pause-stream/0.0.11:
    dependencies:
      through: 2.3.8
    dev: false
    resolution:
      integrity: sha1-/lo0sMvOErWqaitAPuLnO2AvFEU=
  /performance-now/2.1.0:
    dev: true
    resolution:
      integrity: sha1-Ywn04OX6kT7BxpMHrjZLSzd8nns=
  /pg-connection-string/2.3.0:
    dev: true
    resolution:
      integrity: sha512-ukMTJXLI7/hZIwTW7hGMZJ0Lj0S2XQBCJ4Shv4y1zgQ/vqVea+FLhzywvPj0ujSuofu+yA4MYHGZPTsgjBgJ+w==
  /pg-int8/1.0.1:
    dev: true
    engines:
      node: '>=4.0.0'
    resolution:
      integrity: sha512-WCtabS6t3c8SkpDBUlb1kjOs7l66xsGdKpIPZsg4wR+B3+u9UAum2odSsF9tnvxg80h4ZxLWMy4pRjOsFIqQpw==
  /pg-pool/3.2.1_pg@8.3.0:
    dependencies:
      pg: 8.3.0_pg@8.3.0
    dev: true
    peerDependencies:
      pg: '>=8.0'
    resolution:
      integrity: sha512-BQDPWUeKenVrMMDN9opfns/kZo4lxmSWhIqo+cSAF7+lfi9ZclQbr9vfnlNaPr8wYF3UYjm5X0yPAhbcgqNOdA==
  /pg-protocol/1.2.5:
    dev: true
    resolution:
      integrity: sha512-1uYCckkuTfzz/FCefvavRywkowa6M5FohNMF5OjKrqo9PSR8gYc8poVmwwYQaBxhmQdBjhtP514eXy9/Us2xKg==
  /pg-types/2.2.0:
    dependencies:
      pg-int8: 1.0.1
      postgres-array: 2.0.0
      postgres-bytea: 1.0.0
      postgres-date: 1.0.5
      postgres-interval: 1.2.0
    dev: true
    engines:
      node: '>=4'
    resolution:
      integrity: sha512-qTAAlrEsl8s4OiEQY69wDvcMIdQN6wdz5ojQiOy6YRMuynxenON0O5oCpJI6lshc6scgAY8qvJ2On/p+CXY0GA==
  /pg/8.3.0_pg@8.3.0:
    dependencies:
      buffer-writer: 2.0.0
      packet-reader: 1.0.0
      pg-connection-string: 2.3.0
      pg-pool: 3.2.1_pg@8.3.0
      pg-protocol: 1.2.5
      pg-types: 2.2.0
      pgpass: 1.0.2
      semver: 4.3.2
    dev: true
    engines:
      node: '>= 8.0.0'
    peerDependencies:
      pg: '*'
    resolution:
      integrity: sha512-jQPKWHWxbI09s/Z9aUvoTbvGgoj98AU7FDCcQ7kdejupn/TcNpx56v2gaOTzXkzOajmOEJEdi9eTh9cA2RVAjQ==
  /pgpass/1.0.2:
    dependencies:
      split: 1.0.1
    dev: true
    resolution:
      integrity: sha1-Knu0G2BltnkH6R2hsHwYR8h3swY=
  /picomatch/2.2.2:
    engines:
      node: '>=8.6'
    resolution:
      integrity: sha512-q0M/9eZHzmr0AulXyPwNfZjtwZ/RBZlbN3K3CErVrk50T2ASYI7Bye0EvekFY3IP1Nt2DHu0re+V2ZHIpMkuWg==
  /pirates/4.0.1:
    dependencies:
      node-modules-regexp: 1.0.0
    dev: true
    engines:
      node: '>= 6'
    resolution:
      integrity: sha512-WuNqLTbMI3tmfef2TKxlQmAiLHKtFhlsCZnPIpuv2Ow0RDVO8lfy1Opf4NUzlMXLjPl+Men7AuVdX6TA+s+uGA==
  /pkg-dir/4.2.0:
    dependencies:
      find-up: 4.1.0
    engines:
      node: '>=8'
    resolution:
      integrity: sha512-HRDzbaKjC+AOWVXxAU/x54COGeIv9eb+6CkDSQoNTt4XyWoIJvuPsXizxu/Fr23EiekbtZwmh1IcIG/l/a10GQ==
  /pkg-fetch/2.6.9:
    dependencies:
      '@babel/runtime': 7.10.2
      byline: 5.0.0
      chalk: 3.0.0
      expand-template: 2.0.3
      fs-extra: 8.1.0
      minimist: 1.2.5
      progress: 2.0.3
      request: 2.88.2
      request-progress: 3.0.0
      semver: 6.3.0
      unique-temp-dir: 1.0.0
    dev: true
    hasBin: true
    resolution:
      integrity: sha512-EnVR8LRILXBvaNP+wJOSY02c3+qDDfyEyR+aqAHLhcc9PBnbxFT9UZ1+If49goPQzQPn26TzF//fc6KXZ0aXEg==
  /pkg-up/3.1.0:
    dependencies:
      find-up: 3.0.0
    engines:
      node: '>=8'
    resolution:
      integrity: sha512-nDywThFk1i4BQK4twPQ6TA4RT8bDY96yeuCVBWL3ePARCiEKDRSrNGbFIgUJpLp+XeIR65v8ra7WuJOFUBtkMA==
  /pkg/4.4.9:
    dependencies:
      '@babel/parser': 7.10.2
      '@babel/runtime': 7.10.2
      chalk: 3.0.0
      escodegen: 1.14.2
      fs-extra: 8.1.0
      globby: 11.0.1
      into-stream: 5.1.1
      minimist: 1.2.5
      multistream: 2.1.1
      pkg-fetch: 2.6.9
      progress: 2.0.3
      resolve: 1.17.0
      stream-meter: 1.0.4
    dev: true
    hasBin: true
    resolution:
      integrity: sha512-FK4GqHtcCY2PPPVaKViU0NyRzpo6gCS7tPKN5b7AkElqjAOCH1bsRKgohEnxThr6DWfTGByGqba2YHGR/BqbmA==
  /platform/1.3.5:
    dev: true
    resolution:
      integrity: sha512-TuvHS8AOIZNAlE77WUDiR4rySV/VMptyMfcfeoMgs4P8apaZM3JrnbzBiixKUv+XR6i+BXrQh8WAnjaSPFO65Q==
  /please-upgrade-node/3.2.0:
    dependencies:
      semver-compare: 1.0.0
    dev: true
    resolution:
      integrity: sha512-gQR3WpIgNIKwBMVLkpMUeR3e1/E1y42bqDQZfql+kDeXd8COYfM8PQA4X6y7a8u9Ua9FHmsrrmirW2vHs45hWg==
  /pluralize/8.0.0:
    dev: true
    engines:
      node: '>=4'
    resolution:
      integrity: sha512-Nc3IT5yHzflTfbjgqWcCPpo7DaKy4FnpB0l/zCAW0Tc7jxAiuqSxHasntB3D7887LSrA93kDJ9IXovxJYxyLCA==
  /posix-character-classes/0.1.1:
    dev: true
    engines:
      node: '>=0.10.0'
    resolution:
      integrity: sha1-AerA/jta9xoqbAL+q7jB/vfgDqs=
  /postgres-array/2.0.0:
    dev: true
    engines:
      node: '>=4'
    resolution:
      integrity: sha512-VpZrUqU5A69eQyW2c5CA1jtLecCsN2U/bD6VilrFDWq5+5UIEVO7nazS3TEcHf1zuPYO/sqGvUvW62g86RXZuA==
  /postgres-bytea/1.0.0:
    dev: true
    engines:
      node: '>=0.10.0'
    resolution:
      integrity: sha1-AntTPAqokOJtFy1Hz5zOzFIazTU=
  /postgres-date/1.0.5:
    dev: true
    engines:
      node: '>=0.10.0'
    resolution:
      integrity: sha512-pdau6GRPERdAYUQwkBnGKxEfPyhVZXG/JiS44iZWiNdSOWE09N2lUgN6yshuq6fVSon4Pm0VMXd1srUUkLe9iA==
  /postgres-interval/1.2.0:
    dependencies:
      xtend: 4.0.2
    dev: true
    engines:
      node: '>=0.10.0'
    resolution:
      integrity: sha512-9ZhXKM/rw350N1ovuWHbGxnGh/SNJ4cnxHiM0rxE4VN41wsg8P8zWn9hv/buK00RP4WvlOyr/RBDiptyxVbkZQ==
  /prebuild-install/5.3.5:
    dependencies:
      detect-libc: 1.0.3
      expand-template: 2.0.3
      github-from-package: 0.0.0
      minimist: 1.2.5
      mkdirp: 0.5.5
      napi-build-utils: 1.0.2
      node-abi: 2.18.0
      noop-logger: 0.1.1
      npmlog: 4.1.2
      pump: 3.0.0
      rc: 1.2.8
      simple-get: 3.1.0
      tar-fs: 2.1.0
      tunnel-agent: 0.6.0
      which-pm-runs: 1.0.0
    dev: true
    engines:
      node: '>=6'
    hasBin: true
    resolution:
      integrity: sha512-YmMO7dph9CYKi5IR/BzjOJlRzpxGGVo1EsLSUZ0mt/Mq0HWZIHOKHHcHdT69yG54C9m6i45GpItwRHpk0Py7Uw==
  /prelude-ls/1.1.2:
    dev: true
    engines:
      node: '>= 0.8.0'
    resolution:
      integrity: sha1-IZMqVJ9eUv/ZqCf1cOBL5iqX2lQ=
  /prelude-ls/1.2.1:
    dev: true
    engines:
      node: '>= 0.8.0'
    resolution:
      integrity: sha512-vkcDPrRZo1QZLbn5RLGPpg/WmIQ65qoWWhcGKf/b5eplkkarX0m9z8ppCat4mlOqUsWpyNuYgO3VRyrYHSzX5g==
  /prettier-linter-helpers/1.0.0:
    dependencies:
      fast-diff: 1.2.0
    dev: true
    engines:
      node: '>=6.0.0'
    resolution:
      integrity: sha512-GbK2cP9nraSSUF9N2XwUwqfzlAFlMNYYl+ShE/V+H8a9uNl/oUqB1w2EL54Jh0OlyRSd8RfWYJ3coVS4TROP2w==
  /prettier/2.0.5:
    dev: true
    engines:
      node: '>=10.13.0'
    hasBin: true
    resolution:
      integrity: sha512-7PtVymN48hGcO4fGjybyBSIWDsLU4H4XlvOHfq91pz9kkGlonzwTfYkaIEwiRg/dAJF9YlbsduBAgtYLi+8cFg==
  /pretty-format/25.5.0:
    dependencies:
      '@jest/types': 25.5.0
      ansi-regex: 5.0.0
      ansi-styles: 4.2.1
      react-is: 16.13.1
    dev: true
    engines:
      node: '>= 8.3'
    resolution:
      integrity: sha512-kbo/kq2LQ/A/is0PQwsEHM7Ca6//bGPPvU6UnsdDRSKTWxT/ru/xb88v4BJf6a69H+uTytOEsTusT9ksd/1iWQ==
  /pretty-format/26.2.0:
    dependencies:
      '@jest/types': 26.2.0
      ansi-regex: 5.0.0
      ansi-styles: 4.2.1
      react-is: 16.13.1
    dev: true
    engines:
      node: '>= 10.14.2'
    resolution:
      integrity: sha512-qi/8IuBu2clY9G7qCXgCdD1Bf9w+sXakdHTRToknzMtVy0g7c4MBWaZy7MfB7ndKZovRO6XRwJiAYqq+MC7SDA==
  /prettysize/2.0.0:
    resolution:
      integrity: sha512-VVtxR7sOh0VsG8o06Ttq5TrI1aiZKmC+ClSn4eBPaNf4SHr5lzbYW+kYGX3HocBL/MfpVrRfFZ9V3vCbLaiplg==
  /process-nextick-args/2.0.1:
    resolution:
      integrity: sha512-3ouUOpQhtgrbOa17J7+uxOTpITYWaGP7/AhoR3+A+/1e9skrzelGi/dXzEYyvbxubEF6Wn2ypscTKiKJFFn1ag==
  /progress/2.0.3:
    engines:
      node: '>=0.4.0'
    resolution:
      integrity: sha512-7PiHtLll5LdnKIMw100I+8xJXR5gW2QwWYkT6iJva0bXitZKa/XMrSbdmg3r2Xnaidz9Qumd0VPaMrZlF9V9sA==
  /promise.allsettled/1.0.2:
    dependencies:
      array.prototype.map: 1.0.2
      define-properties: 1.1.3
      es-abstract: 1.17.6
      function-bind: 1.1.1
      iterate-value: 1.0.2
    dev: true
    engines:
      node: '>= 0.4'
    resolution:
      integrity: sha512-UpcYW5S1RaNKT6pd+s9jp9K9rlQge1UXKskec0j6Mmuq7UJCvlS2J2/s/yuPN8ehftf9HXMxWlKiPbGGUzpoRg==
  /prompts/2.3.2:
    dependencies:
      kleur: 3.0.3
      sisteransi: 1.0.5
    engines:
      node: '>= 6'
    resolution:
      integrity: sha512-Q06uKs2CkNYVID0VqwfAl9mipo99zkBv/n2JtWY89Yxa3ZabWSrs0e2KTudKVa3peLUvYXMefDqIleLPVUBZMA==
  /prop-types/15.7.2:
    dependencies:
      loose-envify: 1.4.0
      object-assign: 4.1.1
      react-is: 16.13.1
    resolution:
      integrity: sha512-8QQikdH7//R2vurIJSutZ1smHYTcLpRWEOlHnzcWHmBYrOGUysKwSsrC89BCiFj3CbrfJ/nXFdJepOVrY1GCHQ==
  /proxy-addr/2.0.6:
    dependencies:
      forwarded: 0.1.2
      ipaddr.js: 1.9.1
    engines:
      node: '>= 0.10'
    resolution:
      integrity: sha512-dh/frvCBVmSsDYzw6n926jv974gddhkFPfiN8hPOi30Wax25QZyZEGveluCgliBnqmuM+UJmBErbAUFIoDbjOw==
  /prr/1.0.1:
    dev: true
    resolution:
      integrity: sha1-0/wRS6BplaRexok/SEzrHXj19HY=
  /ps-tree/1.2.0:
    dependencies:
      event-stream: 3.3.4
    dev: false
    engines:
      node: '>= 0.10'
    hasBin: true
    resolution:
      integrity: sha512-0VnamPPYHl4uaU/nSFeZZpR21QAWRz+sRv4iW9+v/GS/J5U5iZB5BNN6J0RMoOvdx2gWM2+ZFMIm58q24e4UYA==
  /psl/1.8.0:
    dev: true
    resolution:
      integrity: sha512-RIdOzyoavK+hA18OGGWDqUTsCLhtA7IcZ/6NCs4fFJaHBDab+pDDmDIByWFRQJq2Cd7r1OoQxBGKOaztq+hjIQ==
  /pump/3.0.0:
    dependencies:
      end-of-stream: 1.4.4
      once: 1.4.0
    resolution:
      integrity: sha512-LwZy+p3SFs1Pytd/jYct4wpv49HiYCqd9Rlc5ZVdk0V+8Yzv6jR5Blk3TRmPL1ft69TxP0IMZGJ+WPFU2BFhww==
  /punycode/2.1.1:
    engines:
      node: '>=6'
    resolution:
      integrity: sha512-XRsRjdf+j5ml+y/6GKHPZbrF/8p2Yga0JPtdqTIY2Xe5ohJPD9saDJJLPvp9+NSBprVvevdXZybnj2cv8OEd0A==
  /qs/6.5.2:
    dev: true
    engines:
      node: '>=0.6'
    resolution:
      integrity: sha512-N5ZAX4/LxJmF+7wN74pUD6qAh9/wnvdQcjq9TZjevvXzSUo7bfmw91saqMjzGS2xq91/odN2dW/WOl7qQHNDGA==
  /qs/6.7.0:
    engines:
      node: '>=0.6'
    resolution:
      integrity: sha512-VCdBRNFTX1fyE7Nb6FYoURo/SPe62QCaAyzJvUjwRaIsc+NePBEniHlvxFmmX56+HZphIGtV0XeCirBtpDrTyQ==
  /querystringify/2.1.1:
    resolution:
      integrity: sha512-w7fLxIRCRT7U8Qu53jQnJyPkYZIaR4n5151KMfcJlO/A9397Wxb1amJvROTK6TOnp7PfoAmg/qXiNHI+08jRfA==
  /quick-lru/4.0.1:
    dev: true
    engines:
      node: '>=8'
    resolution:
      integrity: sha512-ARhCpm70fzdcvNQfPoy49IaanKkTlRWF2JMzqhcJbhSFRZv7nPTvZJdcY7301IPmvW+/p0RgIWnQDLJxifsQ7g==
  /quote/0.4.0:
    dev: true
    resolution:
      integrity: sha1-EIOSF/bBNiuJGUBE0psjP9fzLwE=
  /ramda/0.26.1:
    dev: true
    resolution:
      integrity: sha512-hLWjpy7EnsDBb0p+Z3B7rPi3GDeRG5ZtiI33kJhTt+ORCd38AbAIjB/9zRIUoeTbE/AVX5ZkU7m6bznsvrf8eQ==
  /ramda/0.27.0:
    dev: true
    resolution:
      integrity: sha512-pVzZdDpWwWqEVVLshWUHjNwuVP7SfcmPraYuqocJp1yo2U1R7P+5QAfDhdItkuoGqIBnBYrtPp7rEPqDn9HlZA==
  /randombytes/2.1.0:
    dependencies:
      safe-buffer: 5.2.1
    dev: true
    resolution:
      integrity: sha512-vYl3iOX+4CKUWuxGi9Ukhie6fsqXqS9FE2Zaic4tNFD2N2QQaXOMFbuKK4QmDHC0JO6B1Zp41J0LpT0oR68amQ==
  /range-parser/1.2.1:
    engines:
      node: '>= 0.6'
    resolution:
      integrity: sha512-Hrgsx+orqoygnmhFbKaHE6c296J+HTAQXoxEF6gNupROmmGJRoyzfG3ccAveqCBrwr/2yxQ5BVd/GTl5agOwSg==
  /raw-body/2.4.0:
    dependencies:
      bytes: 3.1.0
      http-errors: 1.7.2
      iconv-lite: 0.4.24
      unpipe: 1.0.0
    engines:
      node: '>= 0.8'
    resolution:
      integrity: sha512-4Oz8DUIwdvoa5qMJelxipzi/iJIi40O5cGV1wNYp5hvZP8ZN0T+jiNkL0QepXs+EsQ9XJ8ipEDoiH70ySUJP3Q==
  /rc/1.2.8:
    dependencies:
      deep-extend: 0.6.0
      ini: 1.3.5
      minimist: 1.2.5
      strip-json-comments: 2.0.1
    dev: true
    hasBin: true
    resolution:
      integrity: sha512-y3bGgqKj3QBdxLbLkomlohkvsA8gdAiUQlSBJnBhfn+BPxg4bc62d8TcBW15wavDfgexCgccckhcZvywyQYPOw==
  /react-is/16.13.1:
    resolution:
      integrity: sha512-24e6ynE2H+OKt4kqsOvNd8kBpV65zoxbA4BVsEOB3ARVWQki/DHzaUoC5KuON/BiccDaCCTZBuOcfZs70kR8bQ==
  /react-reconciler/0.24.0_react@16.11.0:
    dependencies:
      loose-envify: 1.4.0
      object-assign: 4.1.1
      prop-types: 15.7.2
      react: 16.11.0
      scheduler: 0.18.0
    engines:
      node: '>=0.10.0'
    peerDependencies:
      react: ^16.0.0
    resolution:
      integrity: sha512-gAGnwWkf+NOTig9oOowqid9O0HjTDC+XVGBCAmJYYJ2A2cN/O4gDdIuuUQjv8A4v6GDwVfJkagpBBLW5OW9HSw==
  /react/16.11.0:
    dependencies:
      loose-envify: 1.4.0
      object-assign: 4.1.1
      prop-types: 15.7.2
    engines:
      node: '>=0.10.0'
    resolution:
      integrity: sha512-M5Y8yITaLmU0ynd0r1Yvfq98Rmll6q8AxaEe88c8e7LxO8fZ2cNgmFt0aGAS9wzf1Ao32NKXtCl+/tVVtkxq6g==
  /read-pkg-up/7.0.1:
    dependencies:
      find-up: 4.1.0
      read-pkg: 5.2.0
      type-fest: 0.8.1
    engines:
      node: '>=8'
    resolution:
      integrity: sha512-zK0TB7Xd6JpCLmlLmufqykGE+/TlOePD6qKClNW7hHDKFh/J7/7gCWGR7joEQEW1bKq3a3yUZSObOoWLFQ4ohg==
  /read-pkg/5.2.0:
    dependencies:
      '@types/normalize-package-data': 2.4.0
      normalize-package-data: 2.5.0
      parse-json: 5.0.1
      type-fest: 0.6.0
    engines:
      node: '>=8'
    resolution:
      integrity: sha512-Ug69mNOpfvKDAc2Q8DRpMjjzdtrnv9HcSMX+4VsZxD1aZ6ZzrIE7rlzXBtWTyhULSMKg076AW6WR5iZpD0JiOg==
  /readable-stream/2.3.7:
    dependencies:
      core-util-is: 1.0.2
      inherits: 2.0.4
      isarray: 1.0.0
      process-nextick-args: 2.0.1
      safe-buffer: 5.1.2
      string_decoder: 1.1.1
      util-deprecate: 1.0.2
    resolution:
      integrity: sha512-Ebho8K4jIbHAxnuxi7o42OrZgF/ZTNcsZj6nRKyUmkhLFq8CHItp/fy6hQZuZmP/n3yZ9VBUbp4zz/mX8hmYPw==
  /readable-stream/3.6.0:
    dependencies:
      inherits: 2.0.4
      string_decoder: 1.3.0
      util-deprecate: 1.0.2
    engines:
      node: '>= 6'
    resolution:
      integrity: sha512-BViHy7LKeTz4oNnkcLJ+lVSL6vpiFeX6/d3oSH8zCW7UxP2onchk+vTGB143xuFjHS3deTgkKoXXymXqymiIdA==
  /readdirp/3.3.0:
    dependencies:
      picomatch: 2.2.2
    dev: true
    engines:
      node: '>=8.10.0'
    resolution:
      integrity: sha512-zz0pAkSPOXXm1viEwygWIPSPkcBYjW1xU5j/JBh5t9bGCJwa6f9+BJa6VaB2g+b55yVrmXzqkyLf4xaWYM0IkQ==
  /redent/3.0.0:
    dependencies:
      indent-string: 4.0.0
      strip-indent: 3.0.0
    dev: true
    engines:
      node: '>=8'
    resolution:
      integrity: sha512-6tDA8g98We0zd0GvVeMT9arEOnTw9qM03L9cJXaCjrip1OO764RDBLBfrB4cwzNGDj5OA5ioymC9GkizgWJDUg==
  /redis-commands/1.5.0:
    dev: true
    resolution:
      integrity: sha512-6KxamqpZ468MeQC3bkWmCB1fp56XL64D4Kf0zJSwDZbVLLm7KFkoIcHrgRvQ+sk8dnhySs7+yBg94yIkAK7aJg==
  /redis-errors/1.2.0:
    dev: true
    engines:
      node: '>=4'
    resolution:
      integrity: sha1-62LSrbFeTq9GEMBK/hUpOEJQq60=
  /redis-lock/0.1.4:
    dev: true
    engines:
      node: '>=0.6'
    resolution:
      integrity: sha512-7/+zu86XVQfJVx1nHTzux5reglDiyUCDwmW7TSlvVezfhH2YLc/Rc8NE0ejQG+8/0lwKzm29/u/4+ogKeLosiA==
  /redis-parser/3.0.0:
    dependencies:
      redis-errors: 1.2.0
    dev: true
    engines:
      node: '>=4'
    resolution:
      integrity: sha1-tm2CjNyv5rS4pCin3vTGvKwxyLQ=
  /redis/3.0.2:
    dependencies:
      denque: 1.4.1
      redis-commands: 1.5.0
      redis-errors: 1.2.0
      redis-parser: 3.0.0
    dev: true
    engines:
      node: '>=6'
    resolution:
      integrity: sha512-PNhLCrjU6vKVuMOyFu7oSP296mwBkcE6lrAjruBYG5LgdSqtRBoVQIylrMyVZD/lkF24RSNNatzvYag6HRBHjQ==
  /regenerator-runtime/0.13.5:
    dev: true
    resolution:
      integrity: sha512-ZS5w8CpKFinUzOwW3c83oPeVXoNsrLsaCoLtJvAClH135j/R77RuymhiSErhm2lKcwSCIpmvIWSbDkIfAqKQlA==
  /regex-not/1.0.2:
    dependencies:
      extend-shallow: 3.0.2
      safe-regex: 1.1.0
    dev: true
    engines:
      node: '>=0.10.0'
    resolution:
      integrity: sha512-J6SDjUgDxQj5NusnOtdFxDwN/+HWykR8GELwctJ7mdqhcyy1xEc4SRFHUXvxTp661YaVKAjfRLZ9cCqS6tn32A==
  /regexpp/3.1.0:
    dev: true
    engines:
      node: '>=8'
    resolution:
      integrity: sha512-ZOIzd8yVsQQA7j8GCSlPGXwg5PfmA1mrq0JP4nGhh54LaKN3xdai/vHUDu74pKwV8OxseMS65u2NImosQcSD0Q==
  /remove-trailing-separator/1.1.0:
    dev: true
    resolution:
      integrity: sha1-wkvOKig62tW8P1jg1IJJuSN52O8=
  /repeat-element/1.1.3:
    dev: true
    engines:
      node: '>=0.10.0'
    resolution:
      integrity: sha512-ahGq0ZnV5m5XtZLMb+vP76kcAM5nkLqk0lpqAuojSKGgQtn4eRi4ZZGm2olo2zKFH+sMsWaqOCW1dqAnOru72g==
  /repeat-string/1.6.1:
    dev: true
    engines:
      node: '>=0.10'
    resolution:
      integrity: sha1-jcrkcOHIirwtYA//Sndihtp15jc=
  /request-progress/3.0.0:
    dependencies:
      throttleit: 1.0.0
    dev: true
    resolution:
      integrity: sha1-TKdUCBx/7GP1BeT6qCWqBs1mnb4=
  /request-promise-core/1.1.3_request@2.88.2:
    dependencies:
      lodash: 4.17.19
      request: 2.88.2
    dev: true
    engines:
      node: '>=0.10.0'
    peerDependencies:
      request: ^2.34
    resolution:
      integrity: sha512-QIs2+ArIGQVp5ZYbWD5ZLCY29D5CfWizP8eWnm8FoGD1TX61veauETVQbrV60662V0oFBkrDOuaBI8XgtuyYAQ==
  /request-promise-native/1.0.8_request@2.88.2:
    dependencies:
      request: 2.88.2
      request-promise-core: 1.1.3_request@2.88.2
      stealthy-require: 1.1.1
      tough-cookie: 2.5.0
    deprecated: 'request-promise-native has been deprecated because it extends the now deprecated request package, see https://github.com/request/request/issues/3142'
    dev: true
    engines:
      node: '>=0.12.0'
    peerDependencies:
      request: ^2.34
    resolution:
      integrity: sha512-dapwLGqkHtwL5AEbfenuzjTYg35Jd6KPytsC2/TLkVMz8rm+tNt72MGUWT1RP/aYawMpN6HqbNGBQaRcBtjQMQ==
  /request/2.88.2:
    dependencies:
      aws-sign2: 0.7.0
      aws4: 1.10.0
      caseless: 0.12.0
      combined-stream: 1.0.8
      extend: 3.0.2
      forever-agent: 0.6.1
      form-data: 2.3.3
      har-validator: 5.1.5
      http-signature: 1.2.0
      is-typedarray: 1.0.0
      isstream: 0.1.2
      json-stringify-safe: 5.0.1
      mime-types: 2.1.27
      oauth-sign: 0.9.0
      performance-now: 2.1.0
      qs: 6.5.2
      safe-buffer: 5.2.1
      tough-cookie: 2.5.0
      tunnel-agent: 0.6.0
      uuid: 3.4.0
    deprecated: 'request has been deprecated, see https://github.com/request/request/issues/3142'
    dev: true
    engines:
      node: '>= 6'
    resolution:
      integrity: sha512-MsvtOrfG9ZcrOwAW+Qi+F6HbD0CWXEh9ou77uOb7FM2WPhwT7smM833PzanhJLsgXjN89Ir6V2PczXNnMpwKhw==
  /require-directory/2.1.1:
    dev: true
    engines:
      node: '>=0.10.0'
    resolution:
      integrity: sha1-jGStX9MNqxyXbiNE/+f3kqam30I=
  /require-main-filename/2.0.0:
    dev: true
    resolution:
      integrity: sha512-NKN5kMDylKuldxYLSUfrbo5Tuzh4hd+2E8NPPX02mZtn1VuREQToYe/ZdlJy+J3uCpfaiGF05e7B8W0iXbQHmg==
  /requires-port/1.0.0:
    resolution:
      integrity: sha1-kl0mAdOaxIXgkc8NpcbmlNw9yv8=
  /resolve-cwd/3.0.0:
    dependencies:
      resolve-from: 5.0.0
    dev: true
    engines:
      node: '>=8'
    resolution:
      integrity: sha512-OrZaX2Mb+rJCpH/6CpSqt9xFVpN++x01XnN2ie9g6P5/3xelLAkXWVADpdz1IHD/KFfEXyE6V0U01OQ3UO2rEg==
  /resolve-from/4.0.0:
    dev: true
    engines:
      node: '>=4'
    resolution:
      integrity: sha512-pb/MYmXstAkysRFx8piNI1tGFNQIFA3vkE3Gq4EuA1dF6gHp/+vgZqsCGJapvy8N3Q+4o7FwvquPJcnZ7RYy4g==
  /resolve-from/5.0.0:
    engines:
      node: '>=8'
    resolution:
      integrity: sha512-qYg9KP24dD5qka9J47d0aVky0N+b4fTU89LN9iDnjB5waksiC49rvMB0PrUJQGoTmH50XPiqOvAjDfaijGxYZw==
  /resolve-pkg/2.0.0:
    dependencies:
      resolve-from: 5.0.0
    engines:
      node: '>=8'
    resolution:
      integrity: sha512-+1lzwXehGCXSeryaISr6WujZzowloigEofRB+dj75y9RRa/obVcYgbHJd53tdYw8pvZj8GojXaaENws8Ktw/hQ==
  /resolve-url/0.2.1:
    deprecated: 'https://github.com/lydell/resolve-url#deprecated'
    dev: true
    resolution:
      integrity: sha1-LGN/53yJOv0qZj/iGqkIAGjiBSo=
  /resolve/1.17.0:
    dependencies:
      path-parse: 1.0.6
    resolution:
      integrity: sha512-ic+7JYiV8Vi2yzQGFWOkiZD5Z9z7O2Zhm9XMaTxdJExKasieFCr+yXZ/WmXsckHiKl12ar0y6XiXDx3m4RHn1w==
  /restore-cursor/2.0.0:
    dependencies:
      onetime: 2.0.1
      signal-exit: 3.0.3
    engines:
      node: '>=4'
    resolution:
      integrity: sha1-n37ih/gv0ybU/RYpI9YhKe7g368=
  /restore-cursor/3.1.0:
    dependencies:
      onetime: 5.1.0
      signal-exit: 3.0.3
    engines:
      node: '>=8'
    resolution:
      integrity: sha512-l+sSefzHpj5qimhFSE5a8nufZYAM3sBSVMAPtYkmC+4EH2anSGaEMXSD0izRQbu9nfyQ9y5JrVmp7E8oZrUjvA==
  /ret/0.1.15:
    dev: true
    engines:
      node: '>=0.12'
    resolution:
      integrity: sha512-TTlYpa+OL+vMMNG24xSlQGEJ3B/RzEfUlLct7b5G/ytav+wPrplCpVMFuwzXbkecJrb6IYo1iFb0S9v37754mg==
  /retry/0.12.0:
    engines:
      node: '>= 4'
    resolution:
      integrity: sha1-G0KmJmoh8HQh0bC1S33BZ7AcATs=
  /reusify/1.0.4:
    engines:
      iojs: '>=1.0.0'
      node: '>=0.10.0'
    resolution:
      integrity: sha512-U9nH88a3fc/ekCF1l0/UP1IosiuIjyTh7hBvXVMHYgVcfGvt897Xguj2UOLDeI5BG2m7/uwyaLVT6fbtCwTyzw==
  /rimraf/2.6.3:
    dependencies:
      glob: 7.1.6
    dev: true
    hasBin: true
    resolution:
      integrity: sha512-mwqeW5XsA2qAejG46gYdENaxXjx9onRNCfn7L0duuP4hCuTIi/QO7PDK07KJfp1d+izWPrzEJDcSqBa0OZQriA==
  /rimraf/2.7.1:
    dependencies:
      glob: 7.1.6
    dev: true
    hasBin: true
    resolution:
      integrity: sha512-uWjbaKIK3T1OSVptzX7Nl6PvQ3qAGtKEtVRjRuazjfL3Bx5eI409VZSqgND+4UNnmzLVdPj9FqFJNPqBZFve4w==
  /rimraf/3.0.2:
    dependencies:
      glob: 7.1.6
    hasBin: true
    resolution:
      integrity: sha512-JZkJMZkAGFFPP2YqXZXPbMlMBgsxzE8ILs4lMIX/2o0L9UBw9O/Y3o6wFw/i9YLapcUJWwqbi3kdxIPdC62TIA==
  /rsvp/4.8.5:
    dev: true
    engines:
      node: 6.* || >= 7.*
    resolution:
      integrity: sha512-nfMOlASu9OnRJo1mbEk2cz0D56a1MBNrJ7orjRZQG10XDyuvwksKbuXNp6qa+kbn839HwjwhBzhFmdsaEAfauA==
  /run-parallel/1.1.9:
    resolution:
      integrity: sha512-DEqnSRTDw/Tc3FXf49zedI638Z9onwUotBMiUFKmrO2sdFKIbXamXGQ3Axd4qgphxKB4kw/qP1w5kTxnfU1B9Q==
  /rxjs/6.5.5:
    dependencies:
      tslib: 1.13.0
    dev: true
    engines:
      npm: '>=2.0.0'
    resolution:
      integrity: sha512-WfQI+1gohdf0Dai/Bbmk5L5ItH5tYqm3ki2c5GdWhKjalzjg93N3avFjVStyZZz+A2Em+ZxKH5bNghw9UeylGQ==
  /safe-buffer/5.1.2:
    resolution:
      integrity: sha512-Gd2UZBJDkXlY7GbJxfsE8/nvKkUEU1G38c1siN6QP6a9PT9MmHB8GnpscSmMJSoF8LOIrt8ud/wPtojys4G6+g==
  /safe-buffer/5.2.1:
    resolution:
      integrity: sha512-rp3So07KcdmmKbGvgaNxQSJr7bGVSVk5S9Eq1F+ppbRo70+YeaDxkw5Dd8NPN+GD6bjnYm2VuPuCXmpuYvmCXQ==
  /safe-regex/1.1.0:
    dependencies:
      ret: 0.1.15
    dev: true
    resolution:
      integrity: sha1-QKNmnzsHfR6UPURinhV91IAjvy4=
  /safer-buffer/2.1.2:
    resolution:
      integrity: sha512-YZo3K82SD7Riyi0E1EQPojLz7kpepnSQI9IyPbHHg1XXXevb5dJI7tpyN2ADxGcQbHG7vcyRHk0cbwqcQriUtg==
  /sane/4.1.0:
    dependencies:
      '@cnakazawa/watch': 1.0.4
      anymatch: 2.0.0
      capture-exit: 2.0.0
      exec-sh: 0.3.4
      execa: 1.0.0
      fb-watchman: 2.0.1
      micromatch: 3.1.10
      minimist: 1.2.5
      walker: 1.0.7
    dev: true
    engines:
      node: 6.* || 8.* || >= 10.*
    hasBin: true
    resolution:
      integrity: sha512-hhbzAgTIX8O7SHfp2c8/kREfEn4qO/9q8C9beyY6+tvZ87EpoZ3i1RIEvp27YBswnNbY9mWd6paKVmKbAgLfZA==
  /sax/1.2.4:
    dev: true
    resolution:
      integrity: sha512-NqVDv9TpANUjFm0N8uM5GxL36UgKi9/atZw+x7YFnQ8ckwFGKrl4xX4yWtrey3UJm5nP1kUbnYgLopqWNSRhWw==
  /saxes/5.0.1:
    dependencies:
      xmlchars: 2.2.0
    dev: true
    engines:
      node: '>=10'
    resolution:
      integrity: sha512-5LBh1Tls8c9xgGjw3QrMwETmTMVk0oFgvrFSvWx62llR2hcEInrKNZ2GZCCuuy2lvWrdl5jhbpeqc5hRYKFOcw==
  /scheduler/0.18.0:
    dependencies:
      loose-envify: 1.4.0
      object-assign: 4.1.1
    resolution:
      integrity: sha512-agTSHR1Nbfi6ulI0kYNK0203joW2Y5W4po4l+v03tOoiJKpTBbxpNhWDvqc/4IcOw+KLmSiQLTasZ4cab2/UWQ==
  /semver-compare/1.0.0:
    dev: true
    resolution:
      integrity: sha1-De4hahyUGrN+nvsXiPavxf9VN/w=
  /semver-regex/2.0.0:
    dev: true
    engines:
      node: '>=6'
    resolution:
      integrity: sha512-mUdIBBvdn0PLOeP3TEkMH7HHeUP3GjsXCwKarjv/kGmUFOYg1VqEemKhoQpWMu6X2I8kHeuVdGibLGkVK+/5Qw==
  /semver/4.3.2:
    dev: true
    hasBin: true
    resolution:
      integrity: sha1-x6BxWKgL7dBSNVt3DYLWZA+AO+c=
  /semver/5.7.1:
    hasBin: true
    resolution:
      integrity: sha512-sauaDf/PZdVgrLTNYHRtpXa1iRiKcaebiKQ1BJdpQlWH2lCvexQdX55snPFyK7QzpudqbCI0qXFfOasHdyNDGQ==
  /semver/6.3.0:
    hasBin: true
    resolution:
      integrity: sha512-b39TBaTSfV6yBrapU89p5fKekE2m/NwnDocOVruQFS1/veMgdzuPcnOM34M6CwxW8jH/lxEa5rBoDeUwu5HHTw==
  /semver/7.3.2:
    dev: true
    engines:
      node: '>=10'
    hasBin: true
    resolution:
      integrity: sha512-OrOb32TeeambH6UrhtShmF7CRDqhL6/5XpPNp2DuRH6+9QLw/orhp72j87v8Qa1ScDkvrrBNpZcDejAirJmfXQ==
  /send/0.17.1:
    dependencies:
      debug: 2.6.9
      depd: 1.1.2
      destroy: 1.0.4
      encodeurl: 1.0.2
      escape-html: 1.0.3
      etag: 1.8.1
      fresh: 0.5.2
      http-errors: 1.7.3
      mime: 1.6.0
      ms: 2.1.1
      on-finished: 2.3.0
      range-parser: 1.2.1
      statuses: 1.5.0
    engines:
      node: '>= 0.8.0'
    resolution:
      integrity: sha512-BsVKsiGcQMFwT8UxypobUKyv7irCNRHk1T0G680vk88yf6LBByGcZJOTJCrTP2xVN6yI+XjPJcNuE3V4fT9sAg==
  /serialize-javascript/4.0.0:
    dependencies:
      randombytes: 2.1.0
    dev: true
    resolution:
      integrity: sha512-GaNA54380uFefWghODBWEGisLZFj00nS5ACs6yHa9nLqlLpVLO8ChDGeKRjZnV4Nh4n0Qi7nhYZD/9fCPzEqkw==
  /serve-static/1.14.1:
    dependencies:
      encodeurl: 1.0.2
      escape-html: 1.0.3
      parseurl: 1.3.3
      send: 0.17.1
    engines:
      node: '>= 0.8.0'
    resolution:
      integrity: sha512-JMrvUwE54emCYWlTI+hGrGv5I8dEwmco/00EvkzIIsR7MqrHonbD9pO2MOfFnpFntl7ecpZs+3mW+XbQZu9QCg==
  /set-blocking/2.0.0:
    dev: true
    resolution:
      integrity: sha1-BF+XgtARrppoA93TgrJDkrPYkPc=
  /set-value/2.0.1:
    dependencies:
      extend-shallow: 2.0.1
      is-extendable: 0.1.1
      is-plain-object: 2.0.4
      split-string: 3.1.0
    dev: true
    engines:
      node: '>=0.10.0'
    resolution:
      integrity: sha512-JxHc1weCN68wRY0fhCoXpyK55m/XPHafOmK4UWD7m2CI14GMcFypt4w/0+NV5f/ZMby2F6S2wwA7fgynh9gWSw==
  /set-value/3.0.2:
    dependencies:
      is-plain-object: 2.0.4
    dev: true
    engines:
      node: '>=6.0'
    resolution:
      integrity: sha512-npjkVoz+ank0zjlV9F47Fdbjfj/PfXyVhZvGALWsyIYU/qrMzpi6avjKW3/7KeSU2Df3I46BrN1xOI1+6vW0hA==
  /setprototypeof/1.1.1:
    resolution:
      integrity: sha512-JvdAWfbXeIGaZ9cILp38HntZSFSo3mWg6xGcJJsd+d4aRMOqauag1C63dJfDw7OaMYwEbHMOxEZ1lqVRYP2OAw==
  /shebang-command/1.2.0:
    dependencies:
      shebang-regex: 1.0.0
    dev: true
    engines:
      node: '>=0.10.0'
    resolution:
      integrity: sha1-RKrGW2lbAzmJaMOfNj/uXer98eo=
  /shebang-command/2.0.0:
    dependencies:
      shebang-regex: 3.0.0
    engines:
      node: '>=8'
    resolution:
      integrity: sha512-kHxr2zZpYtdmrN1qDjrrX/Z1rR1kG8Dx+gkpK1G4eXmvXswmcE1hTWBWYUzlraYw1/yZp6YuDY77YtvbN0dmDA==
  /shebang-regex/1.0.0:
    dev: true
    engines:
      node: '>=0.10.0'
    resolution:
      integrity: sha1-2kL0l0DAtC2yypcoVxyxkMmO/qM=
  /shebang-regex/3.0.0:
    engines:
      node: '>=8'
    resolution:
      integrity: sha512-7++dFhtcx3353uBaq8DDR4NuxBetBzC7ZQOhmTQInHEd6bSrXdiEyzCvG07Z44UYdLShWUyXt5M/yhz8ekcb1A==
  /shellwords/0.1.1:
    dev: true
    optional: true
    resolution:
      integrity: sha512-vFwSUfQvqybiICwZY5+DAWIPLKsWO31Q91JSKl3UYv+K5c2QRPzn0qzec6QPu1Qc9eHYItiP3NdJqNVqetYAww==
  /signal-exit/3.0.3:
    resolution:
      integrity: sha512-VUJ49FC8U1OxwZLxIbTTrDvLnf/6TDgxZcK8wxR8zs13xpx7xbG60ndBlhNrFi2EMuFRoeDoJO7wthSLq42EjA==
  /simple-concat/1.0.0:
    dev: true
    resolution:
      integrity: sha1-c0TLuLbib7J9ZrL8hvn21Zl1IcY=
  /simple-get/3.1.0:
    dependencies:
      decompress-response: 4.2.1
      once: 1.4.0
      simple-concat: 1.0.0
    dev: true
    resolution:
      integrity: sha512-bCR6cP+aTdScaQCnQKbPKtJOKDp/hj9EDLJo3Nw4y1QksqaovlW/bnptB6/c1e+qmNIDHRK+oXFDdEqBT8WzUA==
  /sisteransi/1.0.5:
    resolution:
      integrity: sha512-bLGGlR1QxBcynn2d5YmDX4MGjlZvy2MRBDRNHLJ8VI6l6+9FUiyTFNJ0IveOSP0bcXgVDPRcfGqA0pjaqUpfVg==
  /slash/3.0.0:
    engines:
      node: '>=8'
    resolution:
      integrity: sha512-g9Q1haeby36OSStwb4ntCGGGaKsaVSjQ68fBxoQcutl5fS1vuY18H3wSt3jFyFtrkx+Kz0V1G85A4MyAdDMi2Q==
  /sleep-promise/8.0.1:
    resolution:
      integrity: sha1-jXlaJ+ojlT32tSuRCB5eImZZk8U=
  /slice-ansi/2.1.0:
    dependencies:
      ansi-styles: 3.2.1
      astral-regex: 1.0.0
      is-fullwidth-code-point: 2.0.0
    dev: true
    engines:
      node: '>=6'
    resolution:
      integrity: sha512-Qu+VC3EwYLldKa1fCxuuvULvSJOKEgk9pi8dZeCVK7TqBfUNTH4sFkk4joj8afVSfAYgJoSOetjx9QWOJ5mYoQ==
  /slice-ansi/3.0.0:
    dependencies:
      ansi-styles: 4.2.1
      astral-regex: 2.0.0
      is-fullwidth-code-point: 3.0.0
    engines:
      node: '>=8'
    resolution:
      integrity: sha512-pSyv7bSTC7ig9Dcgbw9AuRNUb5k5V6oDudjZoMBSr13qpLBG7tB+zgCkARjq7xIUgdz5P1Qe8u+rSGdouOOIyQ==
  /slice-ansi/4.0.0:
    dependencies:
      ansi-styles: 4.2.1
      astral-regex: 2.0.0
      is-fullwidth-code-point: 3.0.0
    engines:
      node: '>=10'
    resolution:
      integrity: sha512-qMCMfhY040cVHT43K9BFygqYbUPFZKHOg7K73mtTWJRb8pyP3fzf4Ixd5SzdEJQ6MRUg/WBnOLxghZtKKurENQ==
  /snap-shot-compare/3.0.0:
    dependencies:
      check-more-types: 2.24.0
      debug: 4.1.1
      disparity: 3.0.0
      folktale: 2.3.2
      lazy-ass: 1.6.0
      strip-ansi: 5.2.0
      variable-diff: 1.1.0
    dev: true
    engines:
      node: '>=6'
    resolution:
      integrity: sha512-bdwNOAGuKwPU+qsn0ASxTv+QfkXU+3VmkcDOkt965tes+JQQc8d6SfoLiEiRVhCey4v+ip2IjNUSbZm5nnkI9g==
  /snap-shot-core/10.2.0:
    dependencies:
      arg: 4.1.0
      check-more-types: 2.24.0
      common-tags: 1.8.0
      debug: 4.1.1
      escape-quotes: 1.0.2
      folktale: 2.3.2
      is-ci: 2.0.0
      jsesc: 2.5.2
      lazy-ass: 1.6.0
      mkdirp: 0.5.1
      pluralize: 8.0.0
      quote: 0.4.0
      ramda: 0.26.1
    dev: true
    engines:
      node: '>=6'
    hasBin: true
    resolution:
      integrity: sha512-FsP+Wd4SCA4bLSm3vi6OVgfmGQcAQkUhwy45zDjZDm/6dZ5SDIgP40ORHg7z6MgMAK2+fj2DmhW7SXyvMU55Vw==
  /snap-shot-it/7.9.3:
    dependencies:
      '@bahmutov/data-driven': 1.0.0
      check-more-types: 2.24.0
      common-tags: 1.8.0
      debug: 4.1.1
      has-only: 1.1.1
      its-name: 1.0.0
      lazy-ass: 1.6.0
      pluralize: 8.0.0
      ramda: 0.27.0
      snap-shot-compare: 3.0.0
      snap-shot-core: 10.2.0
    dev: true
    engines:
      node: '>=6'
    resolution:
      integrity: sha512-S5e59fbbc02AGA94LFWGVl/y/+jLMLr0/aykCtPYBE5rcyV9pSa63Aoik66/L8SkZ9piqqSmBmRAYm46+QvqBA==
  /snapdragon-node/2.1.1:
    dependencies:
      define-property: 1.0.0
      isobject: 3.0.1
      snapdragon-util: 3.0.1
    dev: true
    engines:
      node: '>=0.10.0'
    resolution:
      integrity: sha512-O27l4xaMYt/RSQ5TR3vpWCAB5Kb/czIcqUFOM/C4fYcLnbZUc1PkjTAMjof2pBWaSTwOUd6qUHcFGVGj7aIwnw==
  /snapdragon-util/3.0.1:
    dependencies:
      kind-of: 3.2.2
    dev: true
    engines:
      node: '>=0.10.0'
    resolution:
      integrity: sha512-mbKkMdQKsjX4BAL4bRYTj21edOf8cN7XHdYUJEe+Zn99hVEYcMvKPct1IqNe7+AZPirn8BCDOQBHQZknqmKlZQ==
  /snapdragon/0.8.2:
    dependencies:
      base: 0.11.2
      debug: 2.6.9
      define-property: 0.2.5
      extend-shallow: 2.0.1
      map-cache: 0.2.2
      source-map: 0.5.7
      source-map-resolve: 0.5.3
      use: 3.1.1
    dev: true
    engines:
      node: '>=0.10.0'
    resolution:
      integrity: sha512-FtyOnWN/wCHTVXOMwvSv26d+ko5vWlIDD6zoUJ7LW8vh+ZBC8QdljveRP+crNrtBwioEUWy/4dMtbBjA4ioNlg==
  /source-map-resolve/0.5.3:
    dependencies:
      atob: 2.1.2
      decode-uri-component: 0.2.0
      resolve-url: 0.2.1
      source-map-url: 0.4.0
      urix: 0.1.0
    dev: true
    resolution:
      integrity: sha512-Htz+RnsXWk5+P2slx5Jh3Q66vhQj1Cllm0zvnaY98+NFx+Dv2CF/f5O/t8x+KaNdrdIAsruNzoh/KpialbqAnw==
  /source-map-support/0.5.19:
    dependencies:
      buffer-from: 1.1.1
      source-map: 0.6.1
    dev: true
    resolution:
      integrity: sha512-Wonm7zOCIJzBGQdB+thsPar0kYuCIzYvxZwlBa87yi/Mdjv7Tip2cyVbLj5o0cFPN4EVkuTwb3GDDyUx2DGnGw==
  /source-map-url/0.4.0:
    dev: true
    resolution:
      integrity: sha1-PpNdfd1zYxuXZZlW1VEo6HtQhKM=
  /source-map/0.5.7:
    dev: true
    engines:
      node: '>=0.10.0'
    resolution:
      integrity: sha1-igOdLRAh0i0eoUyA2OpGi6LvP8w=
  /source-map/0.6.1:
    dev: true
    engines:
      node: '>=0.10.0'
    resolution:
      integrity: sha512-UjgapumWlbMhkBgzT7Ykc5YXUT46F0iKu8SGXq0bcwP5dz/h0Plj6enJqjz1Zbq2l5WaqYnrVbwWOWMyF3F47g==
  /source-map/0.7.3:
    dev: true
    engines:
      node: '>= 8'
    resolution:
      integrity: sha512-CkCj6giN3S+n9qrYiBTX5gystlENnRW5jZeNLHpe6aue+SrHcG5VYwujhW9s4dY31mEGsxBDrHR6oI69fTXsaQ==
  /spdx-correct/3.1.1:
    dependencies:
      spdx-expression-parse: 3.0.1
      spdx-license-ids: 3.0.5
    resolution:
      integrity: sha512-cOYcUWwhCuHCXi49RhFRCyJEK3iPj1Ziz9DpViV3tbZOwXD49QzIN3MpOLJNxh2qwq2lJJZaKMVw9qNi4jTC0w==
  /spdx-exceptions/2.3.0:
    resolution:
      integrity: sha512-/tTrYOC7PPI1nUAgx34hUpqXuyJG+DTHJTnIULG4rDygi4xu/tfgmq1e1cIRwRzwZgo4NLySi+ricLkZkw4i5A==
  /spdx-expression-parse/3.0.1:
    dependencies:
      spdx-exceptions: 2.3.0
      spdx-license-ids: 3.0.5
    resolution:
      integrity: sha512-cbqHunsQWnJNE6KhVSMsMeH5H/L9EpymbzqTQ3uLwNCLZ1Q481oWaofqH7nO6V07xlXwY6PhQdQ2IedWx/ZK4Q==
  /spdx-license-ids/3.0.5:
    resolution:
      integrity: sha512-J+FWzZoynJEXGphVIS+XEh3kFSjZX/1i9gFBaWQcB+/tmpe2qUsSBABpcxqxnAxFdiUFEgAX1bjYGQvIZmoz9Q==
  /split-string/3.1.0:
    dependencies:
      extend-shallow: 3.0.2
    dev: true
    engines:
      node: '>=0.10.0'
    resolution:
      integrity: sha512-NzNVhJDYpwceVVii8/Hu6DKfD2G+NrQHlS/V/qgv763EYudVwEcMQNxd2lh+0VrUByXN/oJkl5grOhYWvQUYiw==
  /split/0.3.3:
    dependencies:
      through: 2.3.8
    dev: false
    resolution:
      integrity: sha1-zQ7qXmOiEd//frDwkcQTPi0N0o8=
  /split/1.0.1:
    dependencies:
      through: 2.3.8
    dev: true
    resolution:
      integrity: sha512-mTyOoPbrivtXnwnIxZRFYRrPNtEFKlpB2fvjSnCQUiAA6qAZzqwna5envK4uk6OIeP17CsdF3rSBGYVBsU0Tkg==
  /sprintf-js/1.0.3:
    dev: true
    resolution:
      integrity: sha1-BOaSb2YolTVPPdAVIDYzuFcpfiw=
  /sql-template-tag/3.4.0:
    dependencies:
      decorator-cache-getter: 1.0.0
    dev: true
    engines:
      node: '>=6'
    resolution:
      integrity: sha512-z0OaGSq/CKssb4crRiCT+WheCLBhW7+WineI0ylMHkfXnBJX0BPhUDrHl/slJ31xR1kMxxAOQ/2+7eWXboohPw==
  /sqlite-async/1.1.0:
    dependencies:
      sqlite3: 4.2.0
    dev: true
    resolution:
      integrity: sha512-yPCgZZPkccMcvU8J4Hrt96nSXOEv6UuBLd9KGFdUR9VVkE7voXkWrV2UWODfNbxdDyviS/a+eFWDn86mfBgyJw==
  /sqlite3/4.1.1:
    dependencies:
      nan: 2.14.1
      node-pre-gyp: 0.11.0
      request: 2.88.2
    dev: true
    requiresBuild: true
    resolution:
      integrity: sha512-CvT5XY+MWnn0HkbwVKJAyWEMfzpAPwnTiB3TobA5Mri44SrTovmmh499NPQP+gatkeOipqPlBLel7rn4E/PCQg==
  /sqlite3/4.2.0:
    dependencies:
      nan: 2.14.1
      node-pre-gyp: 0.11.0
    dev: true
    requiresBuild: true
    resolution:
      integrity: sha512-roEOz41hxui2Q7uYnWsjMOTry6TcNUNmp8audCx18gF10P2NknwdpF+E+HKvz/F2NvPKGGBF4NGc+ZPQ+AABwg==
  /sshpk/1.16.1:
    dependencies:
      asn1: 0.2.4
      assert-plus: 1.0.0
      bcrypt-pbkdf: 1.0.2
      dashdash: 1.14.1
      ecc-jsbn: 0.1.2
      getpass: 0.1.7
      jsbn: 0.1.1
      safer-buffer: 2.1.2
      tweetnacl: 0.14.5
    dev: true
    engines:
      node: '>=0.10.0'
    hasBin: true
    resolution:
      integrity: sha512-HXXqVUq7+pcKeLqqZj6mHFUMvXtOJt1uoUx09pFW6011inTMxqI8BA8PM95myrIyyKwdnzjdFjLiE6KBPVtJIg==
  /stack-utils/2.0.2:
    dependencies:
      escape-string-regexp: 2.0.0
    dev: true
    engines:
      node: '>=10'
    resolution:
      integrity: sha512-0H7QK2ECz3fyZMzQ8rH0j2ykpfbnd20BFtfg/SqVC2+sCTtcw0aDTGB7dk+de4U4uUeuz6nOtJcrkFFLG1B0Rg==
  /stacktrace-parser/0.1.10:
    dependencies:
      type-fest: 0.7.1
    dev: true
    engines:
      node: '>=6'
    resolution:
      integrity: sha512-KJP1OCML99+8fhOHxwwzyWrlUuVX5GQ0ZpJTd1DFXhdkrvg1szxfHhawXUZ3g9TkXORQd4/WG68jMlQZ2p8wlg==
  /stat-mode/1.0.0:
    dev: true
    engines:
      node: '>= 6'
    resolution:
      integrity: sha512-jH9EhtKIjuXZ2cWxmXS8ZP80XyC3iasQxMDV8jzhNJpfDb7VbQLVW4Wvsxz9QZvzV+G4YoSfBUVKDOyxLzi/sg==
  /static-extend/0.1.2:
    dependencies:
      define-property: 0.2.5
      object-copy: 0.1.0
    dev: true
    engines:
      node: '>=0.10.0'
    resolution:
      integrity: sha1-YICcOcv/VTNyJv1eC1IPNB8ftcY=
  /statuses/1.5.0:
    engines:
      node: '>= 0.6'
    resolution:
      integrity: sha1-Fhx9rBd2Wf2YEfQ3cfqZOBR4Yow=
  /stealthy-require/1.1.1:
    dev: true
    engines:
      node: '>=0.10.0'
    resolution:
      integrity: sha1-NbCYdbT/SfJqd35QmzCQoyJr8ks=
  /stream-combiner/0.0.4:
    dependencies:
      duplexer: 0.1.1
    dev: false
    resolution:
      integrity: sha1-TV5DPBhSYd3mI8o/RMWGvPXErRQ=
  /stream-meter/1.0.4:
    dependencies:
      readable-stream: 2.3.7
    dev: true
    resolution:
      integrity: sha1-Uq+Vql6nYKJJFxZwTb/5D3Ov3R0=
  /string-argv/0.3.1:
    dev: true
    engines:
      node: '>=0.6.19'
    resolution:
      integrity: sha512-a1uQGz7IyVy9YwhqjZIZu1c8JO8dNIe20xBmSS6qu9kv++k3JGzCVmprbNN5Kn+BgzD5E7YYwg1CcjuJMRNsvg==
  /string-length/3.1.0:
    dependencies:
      astral-regex: 1.0.0
      strip-ansi: 5.2.0
    engines:
      node: '>=8'
    resolution:
      integrity: sha512-Ttp5YvkGm5v9Ijagtaz1BnN+k9ObpvS0eIBblPMp2YWL8FBmi9qblQ9fexc2k/CXFgrTIteU3jAw3payCnwSTA==
  /string-length/4.0.1:
    dependencies:
      char-regex: 1.0.2
      strip-ansi: 6.0.0
    dev: true
    engines:
      node: '>=10'
    resolution:
      integrity: sha512-PKyXUd0LK0ePjSOnWn34V2uD6acUWev9uy0Ft05k0E8xRW+SKcA0F7eMr7h5xlzfn+4O3N+55rduYyet3Jk+jw==
  /string-similarity/4.0.1:
    dev: false
    resolution:
      integrity: sha512-v36MJzloekKVvKAsYi6O/qpn2mIuvwEFIT9Gx3yg4spkNjXYsk7yxc37g4ZTyMVIBvt/9PZGxnqEtme8XHK+Mw==
  /string-similarity/4.0.2:
    resolution:
      integrity: sha512-eCsPPyoQBgY4TMpVD6DVfO7pLrimUONriaO4Xjp3WPUW0YnNLqdHgRj23xotLlqrL90eJhBeq3zdAJf2mQgfBQ==
  /string-width/1.0.2:
    dependencies:
      code-point-at: 1.1.0
      is-fullwidth-code-point: 1.0.0
      strip-ansi: 3.0.1
    dev: true
    engines:
      node: '>=0.10.0'
    resolution:
      integrity: sha1-EYvfW4zcUaKn5w0hHgfisLmxB9M=
  /string-width/3.1.0:
    dependencies:
      emoji-regex: 7.0.3
      is-fullwidth-code-point: 2.0.0
      strip-ansi: 5.2.0
    engines:
      node: '>=6'
    resolution:
      integrity: sha512-vafcv6KjVZKSgz06oM/H6GDBrAtz8vdhQakGjFIvNrHA6y3HCF1CInLy+QLq8dTJPQ1b+KDUqDFctkdRW44e1w==
  /string-width/4.2.0:
    dependencies:
      emoji-regex: 8.0.0
      is-fullwidth-code-point: 3.0.0
      strip-ansi: 6.0.0
    engines:
      node: '>=8'
    resolution:
      integrity: sha512-zUz5JD+tgqtuDjMhwIg5uFVV3dtqZ9yQJlZVfq4I01/K5Paj5UHj7VyrQOJvzawSVlKpObApbfD0Ed6yJc+1eg==
  /string.prototype.trimend/1.0.1:
    dependencies:
      define-properties: 1.1.3
      es-abstract: 1.17.6
    dev: true
    resolution:
      integrity: sha512-LRPxFUaTtpqYsTeNKaFOw3R4bxIzWOnbQ837QfBylo8jIxtcbK/A/sMV7Q+OAV/vWo+7s25pOE10KYSjaSO06g==
  /string.prototype.trimstart/1.0.1:
    dependencies:
      define-properties: 1.1.3
      es-abstract: 1.17.6
    dev: true
    resolution:
      integrity: sha512-XxZn+QpvrBI1FOcg6dIpxUPgWCPuNXvMD72aaRaUQv1eD4e/Qy8i/hFTe0BUmD60p/QA6bh1avmuPTfNjqVWRw==
  /string_decoder/1.1.1:
    dependencies:
      safe-buffer: 5.1.2
    resolution:
      integrity: sha512-n/ShnvDi6FHbbVfviro+WojiFzv+s8MPMHBczVePfUpDJLwoLT0ht1l4YwBCbi8pJAveEEdnkHyPyTP/mzRfwg==
  /string_decoder/1.3.0:
    dependencies:
      safe-buffer: 5.2.1
    resolution:
      integrity: sha512-hkRX8U1WjJFd8LsDJ2yQ/wWWxaopEsABU1XfkM8A+j0+85JAGppt16cr1Whg6KIbb4okU6Mql6BOj+uup/wKeA==
  /stringify-object/3.3.0:
    dependencies:
      get-own-enumerable-property-symbols: 3.0.2
      is-obj: 1.0.1
      is-regexp: 1.0.0
    dev: true
    engines:
      node: '>=4'
    resolution:
      integrity: sha512-rHqiFh1elqCQ9WPLIC8I0Q/g/wj5J1eMkyoiD6eoQApWHP0FtlK7rqnhmabL5VUY9JQCcqwwvlOaSuutekgyrw==
  /strip-ansi/3.0.1:
    dependencies:
      ansi-regex: 2.1.1
    dev: true
    engines:
      node: '>=0.10.0'
    resolution:
      integrity: sha1-ajhfuIU9lS1f8F0Oiq+UJ43GPc8=
  /strip-ansi/5.2.0:
    dependencies:
      ansi-regex: 4.1.0
    engines:
      node: '>=6'
    resolution:
      integrity: sha512-DuRs1gKbBqsMKIZlrffwlug8MHkcnpjs5VPmL1PAh+mA30U0DTotfDZ0d2UUsXpPmPmMMJ6W773MaA3J+lbiWA==
  /strip-ansi/6.0.0:
    dependencies:
      ansi-regex: 5.0.0
    engines:
      node: '>=8'
    resolution:
      integrity: sha512-AuvKTrTfQNYNIctbR1K/YGTR1756GycPsg7b9bdV9Duqur4gv6aKqHXah67Z8ImS7WEz5QVcOtlfW2rZEugt6w==
  /strip-bom/3.0.0:
    dev: true
    engines:
      node: '>=4'
    optional: true
    resolution:
      integrity: sha1-IzTBjpx1n3vdVv3vfprj1YjmjtM=
  /strip-bom/4.0.0:
    dev: true
    engines:
      node: '>=8'
    resolution:
      integrity: sha512-3xurFv5tEgii33Zi8Jtp55wEIILR9eh34FAW00PZf+JnSsTmV/ioewSgQl97JHvgjoRGwPShsWm+IdrxB35d0w==
  /strip-eof/1.0.0:
    dev: true
    engines:
      node: '>=0.10.0'
    resolution:
      integrity: sha1-u0P/VZim6wXYm1n80SnJgzE2Br8=
  /strip-final-newline/2.0.0:
    engines:
      node: '>=6'
    resolution:
      integrity: sha512-BrpvfNAE3dcvq7ll3xVumzjKjZQ5tI1sEUIKr3Uoks0XUl45St3FlatVqef9prk4jRDzhW6WZg+3bk93y6pLjA==
  /strip-indent/3.0.0:
    dependencies:
      min-indent: 1.0.1
    engines:
      node: '>=8'
    resolution:
      integrity: sha512-laJTa3Jb+VQpaC6DseHhF7dXVqHTfJPCRDaEbid/drOhgitgYku/letMUqOXFoWV0zIIUbjpdH2t+tYj4bQMRQ==
  /strip-json-comments/2.0.1:
    dev: true
    engines:
      node: '>=0.10.0'
    resolution:
      integrity: sha1-PFMZQukIwml8DsNEhYwobHygpgo=
  /strip-json-comments/3.0.1:
    dev: true
    engines:
      node: '>=8'
    resolution:
      integrity: sha512-VTyMAUfdm047mwKl+u79WIdrZxtFtn+nBxHeb844XBQ9uMNTuTHdx2hc5RiAJYqwTj3wc/xe5HLSdJSkJ+WfZw==
  /strip-json-comments/3.1.0:
    dev: true
    engines:
      node: '>=8'
    resolution:
      integrity: sha512-e6/d0eBu7gHtdCqFt0xJr642LdToM5/cN4Qb9DbHjVx1CP5RyeM+zH7pbecEmDv/lBqb0QH+6Uqq75rxFPkM0w==
  /supports-color/2.0.0:
    dev: true
    engines:
      node: '>=0.8.0'
    resolution:
      integrity: sha1-U10EXOa2Nj+kARcIRimZXp3zJMc=
  /supports-color/5.5.0:
    dependencies:
      has-flag: 3.0.0
    engines:
      node: '>=4'
    resolution:
      integrity: sha512-QjVjwdXIt408MIiAqCX4oUKsgU2EqAGzs2Ppkm4aQYbjm+ZEWEcW4SfFNTr4uMNZma0ey4f5lgLrkB0aX0QMow==
  /supports-color/7.1.0:
    dependencies:
      has-flag: 4.0.0
    engines:
      node: '>=8'
    resolution:
      integrity: sha512-oRSIpR8pxT1Wr2FquTNnGet79b3BWljqOuoW/h4oBhxJ/HUbX5nX6JSruTkvXDCFMwDPvsaTTbvMLKZWSy0R5g==
  /supports-hyperlinks/2.1.0:
    dependencies:
      has-flag: 4.0.0
      supports-color: 7.1.0
    engines:
      node: '>=8'
    resolution:
      integrity: sha512-zoE5/e+dnEijk6ASB6/qrK+oYdm2do1hjoLWrqUC/8WEIW1gbxFcKuBof7sW8ArN6e+AYvsE8HBGiVRWL/F5CA==
  /symbol-tree/3.2.4:
    dev: true
    resolution:
      integrity: sha512-9QNk5KwDF+Bvz+PyObkmSYjI5ksVUYtjW7AU22r2NKcfLJcXp96hkDWU3+XndOsUb+AQ9QhfzfCT2O+CNWT5Tw==
  /table/5.4.6:
    dependencies:
      ajv: 6.12.3
      lodash: 4.17.19
      slice-ansi: 2.1.0
      string-width: 3.1.0
    dev: true
    engines:
      node: '>=6.0.0'
    resolution:
      integrity: sha512-wmEc8m4fjnob4gt5riFRtTu/6+4rSe12TpAELNSqHMfF3IqnA+CH37USM6/YR3qRZv7e56kAEAtd6nKZaxe0Ug==
  /tapable/1.1.3:
    dev: true
    engines:
      node: '>=6'
    resolution:
      integrity: sha512-4WK/bYZmj8xLr+HUCODHGF1ZFzsYffasLUgEiMBY4fgtltdO6B4WJtlSbPaDTLpYTcGVwM2qLnFTICEcNxs3kA==
  /tar-fs/2.1.0:
    dependencies:
      chownr: 1.1.4
      mkdirp-classic: 0.5.3
      pump: 3.0.0
      tar-stream: 2.1.3
    dev: true
    resolution:
      integrity: sha512-9uW5iDvrIMCVpvasdFHW0wJPez0K4JnMZtsuIeDI7HyMGJNxmDZDOCQROr7lXyS+iL/QMpj07qcjGYTSdRFXUg==
  /tar-stream/2.1.3:
    dependencies:
      bl: 4.0.2
      end-of-stream: 1.4.4
      fs-constants: 1.0.0
      inherits: 2.0.4
      readable-stream: 3.6.0
    engines:
      node: '>=6'
    resolution:
      integrity: sha512-Z9yri56Dih8IaK8gncVPx4Wqt86NDmQTSh49XLZgjWpGZL9GK9HKParS2scqHCC4w6X9Gh2jwaU45V47XTKwVA==
  /tar/4.4.10:
    dependencies:
      chownr: 1.1.4
      fs-minipass: 1.2.7
      minipass: 2.9.0
      minizlib: 1.3.3
      mkdirp: 0.5.5
      safe-buffer: 5.2.1
      yallist: 3.1.1
    dev: true
    engines:
      node: '>=4.5'
    resolution:
      integrity: sha512-g2SVs5QIxvo6OLp0GudTqEf05maawKUxXru104iaayWA09551tFCTI8f1Asb4lPfkBr91k07iL4c11XO3/b0tA==
  /tar/4.4.13:
    dependencies:
      chownr: 1.1.4
      fs-minipass: 1.2.7
      minipass: 2.9.0
      minizlib: 1.3.3
      mkdirp: 0.5.5
      safe-buffer: 5.2.1
      yallist: 3.1.1
    dev: true
    engines:
      node: '>=4.5'
    resolution:
      integrity: sha512-w2VwSrBoHa5BsSyH+KxEqeQBAllHhccyMFVHtGtdMpF4W7IRWfZjFiQceJPChOeTsSDVUpER2T8FA93pr0L+QA==
  /tar/6.0.2:
    dependencies:
      chownr: 2.0.0
      fs-minipass: 2.1.0
      minipass: 3.1.3
      minizlib: 2.1.0
      mkdirp: 1.0.4
      yallist: 4.0.0
    engines:
      node: '>= 10'
    resolution:
      integrity: sha512-Glo3jkRtPcvpDlAs/0+hozav78yoXKFr+c4wgw62NNMO3oo4AaJdCo21Uu7lcwr55h39W2XD1LMERc64wtbItg==
  /temp-dir/1.0.0:
    engines:
      node: '>=4'
    resolution:
      integrity: sha1-CnwOom06Oa+n4OvqnB/AvE2qAR0=
  /temp-dir/2.0.0:
    engines:
      node: '>=8'
    resolution:
      integrity: sha512-aoBAniQmmwtcKp/7BzsH8Cxzv8OL736p7v1ihGb5e9DJ9kTwGWHrQrVB5+lfVDzfGrdRzXch+ig7LHaY1JTOrg==
  /temp-write/4.0.0:
    dependencies:
      graceful-fs: 4.2.4
      is-stream: 2.0.0
      make-dir: 3.1.0
      temp-dir: 1.0.0
      uuid: 3.4.0
    engines:
      node: '>=8'
    resolution:
      integrity: sha512-HIeWmj77uOOHb0QX7siN3OtwV3CTntquin6TNVg6SHOqCP3hYKmox90eeFOGaY1MqJ9WYDDjkyZrW6qS5AWpbw==
  /tempy/0.5.0:
    dependencies:
      is-stream: 2.0.0
      temp-dir: 2.0.0
      type-fest: 0.12.0
      unique-string: 2.0.0
    engines:
      node: '>=10'
    resolution:
      integrity: sha512-VEY96x7gbIRfsxqsafy2l5yVxxp3PhwAGoWMyC2D2Zt5DmEv+2tGiPOrquNRpf21hhGnKLVEsuqleqiZmKG/qw==
  /tempy/0.6.0:
    dependencies:
      is-stream: 2.0.0
      temp-dir: 2.0.0
      type-fest: 0.16.0
      unique-string: 2.0.0
    dev: true
    engines:
      node: '>=10'
    resolution:
      integrity: sha512-G13vtMYPT/J8A4X2SjdtBTphZlrp1gKv6hZiOjw14RCWg6GbHuQBGtjlx75xLbYV/wEc0D7G5K4rxKP/cXk8Bw==
  /terminal-link/2.1.1:
    dependencies:
      ansi-escapes: 4.3.1
      supports-hyperlinks: 2.1.0
    engines:
      node: '>=8'
    resolution:
      integrity: sha512-un0FmiRUQNr5PJqy9kP7c40F5BOfpGlYTrxonDChEZB7pzZxRNp/bt+ymiy9/npwXya9KH99nJ/GXFIiUkYGFQ==
  /test-exclude/6.0.0:
    dependencies:
      '@istanbuljs/schema': 0.1.2
      glob: 7.1.6
      minimatch: 3.0.4
    dev: true
    engines:
      node: '>=8'
    resolution:
      integrity: sha512-cAGWPIyOHU6zlmg88jwm7VRyXnMN7iV68OGAbYDk/Mh/xC/pzVPlQtY6ngoIH/5/tciuhGfvESU8GrHrcxD56w==
  /text-table/0.2.0:
    dev: true
    resolution:
      integrity: sha1-f17oI66AUgfACvLfSoTsP8+lcLQ=
  /thenify-all/1.6.0:
    dependencies:
      thenify: 3.3.0
    dev: true
    engines:
      node: '>=0.8'
    resolution:
      integrity: sha1-GhkY1ALY/D+Y+/I02wvMjMEOlyY=
  /thenify/3.3.0:
    dependencies:
      any-promise: 1.3.0
    dev: true
    resolution:
      integrity: sha1-5p44obq+lpsBCCB5eLn2K4hgSDk=
  /throat/5.0.0:
    dev: true
    resolution:
      integrity: sha512-fcwX4mndzpLQKBS1DVYhGAcYaYt7vsHNIvQV+WXMvnow5cgjPphq5CaayLaGsjRdSCKZFNGt7/GYAuXaNOiYCA==
  /throttleit/1.0.0:
    dev: true
    resolution:
      integrity: sha1-nnhYNtr0Z0MUWlmEtiaNgoUorGw=
  /through/2.3.8:
    resolution:
      integrity: sha1-DdTJ/6q8NXlgsbckEV1+Doai4fU=
  /tmp/0.2.1:
    dependencies:
      rimraf: 3.0.2
    engines:
      node: '>=8.17.0'
    resolution:
      integrity: sha512-76SUhtfqR2Ijn+xllcI5P1oyannHNHByD80W1q447gU3mp9G9PSpGdWmjUOHRDPiHYacIk66W7ubDTuPF3BEtQ==
  /tmpl/1.0.4:
    dev: true
    resolution:
      integrity: sha1-I2QN17QtAEM5ERQIIOXPRA5SHdE=
  /to-fast-properties/2.0.0:
    dev: true
    engines:
      node: '>=4'
    resolution:
      integrity: sha1-3F5pjL0HkmW8c+A3doGk5Og/YW4=
  /to-object-path/0.3.0:
    dependencies:
      kind-of: 3.2.2
    dev: true
    engines:
      node: '>=0.10.0'
    resolution:
      integrity: sha1-KXWIt7Dn4KwI4E5nL4XB9JmeF68=
  /to-regex-range/2.1.1:
    dependencies:
      is-number: 3.0.0
      repeat-string: 1.6.1
    dev: true
    engines:
      node: '>=0.10.0'
    resolution:
      integrity: sha1-fIDBe53+vlmeJzZ+DU3VWQFB2zg=
  /to-regex-range/5.0.1:
    dependencies:
      is-number: 7.0.0
    engines:
      node: '>=8.0'
    resolution:
      integrity: sha512-65P7iz6X5yEr1cwcgvQxbbIw7Uk3gOy5dIdtZ4rDveLqhrdJP+Li/Hx6tyK0NEb+2GCyneCMJiGqrADCSNk8sQ==
  /to-regex/3.0.2:
    dependencies:
      define-property: 2.0.2
      extend-shallow: 3.0.2
      regex-not: 1.0.2
      safe-regex: 1.1.0
    dev: true
    engines:
      node: '>=0.10.0'
    resolution:
      integrity: sha512-FWtleNAtZ/Ki2qtqej2CXTOayOH9bHDQF+Q48VpWyDXjbYxA4Yz8iDB31zXOBUlOHHKidDbqGVrTUvQMPmBGBw==
  /toidentifier/1.0.0:
    engines:
      node: '>=0.6'
    resolution:
      integrity: sha512-yaOH/Pk/VEhBWWTlhI+qXxDFXlejDGcQipMlyxda9nthulaxLZUNcUqFxokp0vcYnvteJln5FNQDRrxj3YcbVw==
  /tough-cookie/2.5.0:
    dependencies:
      psl: 1.8.0
      punycode: 2.1.1
    dev: true
    engines:
      node: '>=0.8'
    resolution:
      integrity: sha512-nlLsUzgm1kfLXSXfRZMc1KLAugd4hqJHDTvc2hDIwS3mZAfMEuMbc03SujMF+GEcpaX/qboeycw6iO8JwVv2+g==
  /tough-cookie/3.0.1:
    dependencies:
      ip-regex: 2.1.0
      psl: 1.8.0
      punycode: 2.1.1
    dev: true
    engines:
      node: '>=6'
    resolution:
      integrity: sha512-yQyJ0u4pZsv9D4clxO69OEjLWYw+jbgspjTue4lTQZLfV0c5l1VmK2y1JK8E9ahdpltPOaAThPcp5nKPUgSnsg==
  /tr46/2.0.2:
    dependencies:
      punycode: 2.1.1
    dev: true
    engines:
      node: '>=8'
    resolution:
      integrity: sha512-3n1qG+/5kg+jrbTzwAykB5yRYtQCTqOGKq5U5PE3b0a1/mzo6snDhjGS0zJVJunO0NrT3Dg1MLy5TjWP/UJppg==
  /trim-newlines/3.0.0:
    dev: true
    engines:
      node: '>=8'
    resolution:
      integrity: sha512-C4+gOpvmxaSMKuEf9Qc134F1ZuOHVXKRbtEflf4NTtuuJDEIJ9p5PXsalL8SkeRw+qit1Mo+yuvMPAKwWg/1hA==
  /ts-jest/26.1.4_jest@26.2.2+typescript@3.9.7:
    dependencies:
      bs-logger: 0.2.6
      buffer-from: 1.1.1
      fast-json-stable-stringify: 2.1.0
      jest: 26.2.2
      jest-util: 26.1.0
      json5: 2.1.3
      lodash.memoize: 4.1.2
      make-error: 1.3.6
      mkdirp: 1.0.4
      semver: 7.3.2
      typescript: 3.9.7
      yargs-parser: 18.1.3
    dev: true
    engines:
      node: '>= 10'
    hasBin: true
    peerDependencies:
      jest: '>=26 <27'
      typescript: '>=3.8 <4.0'
    resolution:
      integrity: sha512-Nd7diUX6NZWfWq6FYyvcIPR/c7GbEF75fH1R6coOp3fbNzbRJBZZAn0ueVS0r8r9ral1VcrpneAFAwB3TsVS1Q==
  /ts-loader/8.0.2_typescript@3.9.7:
    dependencies:
      chalk: 2.4.2
      enhanced-resolve: 4.2.0
      loader-utils: 1.4.0
      micromatch: 4.0.2
      semver: 6.3.0
      typescript: 3.9.7
    dev: true
    engines:
      node: '>=10.0.0'
    peerDependencies:
      typescript: '*'
    resolution:
      integrity: sha512-oYT7wOTUawYXQ8XIDsRhziyW0KUEV38jISYlE+9adP6tDtG+O5GkRe4QKQXrHVH4mJJ88DysvEtvGP65wMLlhg==
  /ts-mocha/7.0.0_mocha@8.1.0:
    dependencies:
      mocha: 8.1.0
      ts-node: 7.0.1
    dev: true
    engines:
      node: '>= 6.X.X'
    hasBin: true
    optionalDependencies:
      tsconfig-paths: 3.9.0
    peerDependencies:
      mocha: ^3.X.X || ^4.X.X || ^5.X.X || ^6.X.X || ^7.X.X
    resolution:
      integrity: sha512-7WfkQw1W6JZXG5m4E1w2e945uWzBoZqmnOHvpMu0v+zvyKLdUQeTtRMfcQsVEKsUnYL6nTyH4okRt2PZucmFXQ==
  /ts-node/7.0.1:
    dependencies:
      arrify: 1.0.1
      buffer-from: 1.1.1
      diff: 3.5.0
      make-error: 1.3.6
      minimist: 1.2.5
      mkdirp: 0.5.5
      source-map-support: 0.5.19
      yn: 2.0.0
    dev: true
    engines:
      node: '>=4.2.0'
    hasBin: true
    resolution:
      integrity: sha512-BVwVbPJRspzNh2yfslyT1PSbl5uIk03EZlb493RKHN4qej/D06n1cEhjlOJG69oFsE7OT8XjpTUcYf6pKTLMhw==
  /ts-node/8.10.2_typescript@3.9.7:
    dependencies:
      arg: 4.1.3
      diff: 4.0.2
      make-error: 1.3.6
      source-map-support: 0.5.19
      typescript: 3.9.7
      yn: 3.1.1
    dev: true
    engines:
      node: '>=6.0.0'
    hasBin: true
    peerDependencies:
      typescript: '>=2.7'
    resolution:
      integrity: sha512-ISJJGgkIpDdBhWVu3jufsWpK3Rzo7bdiIXJjQc0ynKxVOVcg2oIrf2H2cejminGrptVc6q6/uynAHNCuWGbpVA==
  /tsconfig-paths/3.9.0:
    dependencies:
      '@types/json5': 0.0.29
      json5: 1.0.1
      minimist: 1.2.5
      strip-bom: 3.0.0
    dev: true
    optional: true
    resolution:
      integrity: sha512-dRcuzokWhajtZWkQsDVKbWyY+jgcLC5sqJhg2PSgf4ZkH2aHPvaOY8YWGhmjb68b5qqTfasSsDO9k7RUiEmZAw==
  /tslib/1.13.0:
    resolution:
      integrity: sha512-i/6DQjL8Xf3be4K/E6Wgpekn5Qasl1usyw++dAA35Ue5orEn65VIxOA+YvNNl9HV3qv70T7CNwjODHZrLwvd1Q==
  /tsutils/3.17.1_typescript@3.9.7:
    dependencies:
      tslib: 1.13.0
      typescript: 3.9.7
    dev: true
    engines:
      node: '>= 6'
    peerDependencies:
      typescript: '>=2.8.0 || >= 3.2.0-dev || >= 3.3.0-dev || >= 3.4.0-dev || >= 3.5.0-dev || >= 3.6.0-dev || >= 3.6.0-beta || >= 3.7.0-dev || >= 3.7.0-beta'
    resolution:
      integrity: sha512-kzeQ5B8H3w60nFY2g8cJIuH7JDpsALXySGtwGJ0p2LSjLgay3NdIpqq5SoOBe46bKDW2iq25irHCr8wjomUS2g==
  /tunnel-agent/0.6.0:
    dependencies:
      safe-buffer: 5.2.1
    dev: true
    resolution:
      integrity: sha1-J6XeoGs2sEoKmWZ3SykIaPD8QP0=
  /tweetnacl/0.14.5:
    dev: true
    resolution:
      integrity: sha1-WuaBd/GS1EViadEIr6k/+HQ/T2Q=
  /type-check/0.3.2:
    dependencies:
      prelude-ls: 1.1.2
    dev: true
    engines:
      node: '>= 0.8.0'
    resolution:
      integrity: sha1-WITKtRLPHTVeP7eE8wgEsrUg23I=
  /type-check/0.4.0:
    dependencies:
      prelude-ls: 1.2.1
    dev: true
    engines:
      node: '>= 0.8.0'
    resolution:
      integrity: sha512-XleUoc9uwGXqjWwXaUTZAmzMcFZ5858QA2vvx1Ur5xIcixXIP+8LnFDgRplU30us6teqdlskFfu+ae4K79Ooew==
  /type-detect/4.0.8:
    dev: true
    engines:
      node: '>=4'
    resolution:
      integrity: sha512-0fr/mIH1dlO+x7TlcMy+bIDqKPsw/70tVyeHW787goQjhmqaZe10uwLujubK9q9Lg6Fiho1KUKDYz0Z7k7g5/g==
  /type-fest/0.11.0:
    engines:
      node: '>=8'
    resolution:
      integrity: sha512-OdjXJxnCN1AvyLSzeKIgXTXxV+99ZuXl3Hpo9XpJAv9MBcHrrJOQ5kV7ypXOuQie+AmWG25hLbiKdwYTifzcfQ==
  /type-fest/0.12.0:
    engines:
      node: '>=10'
    resolution:
      integrity: sha512-53RyidyjvkGpnWPMF9bQgFtWp+Sl8O2Rp13VavmJgfAP9WWG6q6TkrKU8iyJdnwnfgHI6k2hTlgqH4aSdjoTbg==
  /type-fest/0.13.1:
    dev: true
    engines:
      node: '>=10'
    resolution:
      integrity: sha512-34R7HTnG0XIJcBSn5XhDd7nNFPRcXYRZrBB2O2jdKqYODldSzBAqzsWoZYYvduky73toYS/ESqxPvkDf/F0XMg==
  /type-fest/0.16.0:
    dev: true
    engines:
      node: '>=10'
    resolution:
      integrity: sha512-eaBzG6MxNzEn9kiwvtre90cXaNLkmadMWa1zQMs3XORCXNbsH/OewwbxC5ia9dCxIxnTAsSxXJaa/p5y8DlvJg==
  /type-fest/0.6.0:
    engines:
      node: '>=8'
    resolution:
      integrity: sha512-q+MB8nYR1KDLrgr4G5yemftpMC7/QLqVndBmEEdqzmNj5dcFOO4Oo8qlwZE3ULT3+Zim1F8Kq4cBnikNhlCMlg==
  /type-fest/0.7.1:
    dev: true
    engines:
      node: '>=8'
    resolution:
      integrity: sha512-Ne2YiiGN8bmrmJJEuTWTLJR32nh/JdL1+PSicowtNb0WFpn59GK8/lfD61bVtzguz7b3PBt74nxpv/Pw5po5Rg==
  /type-fest/0.8.1:
    engines:
      node: '>=8'
    resolution:
      integrity: sha512-4dbzIzqvjtgiM5rw1k5rEHtBANKmdudhGyBEajN01fEyhaAIhsoKNy6y7+IN93IfpFtwY9iqi7kD+xwKhQsNJA==
  /type-is/1.6.18:
    dependencies:
      media-typer: 0.3.0
      mime-types: 2.1.27
    engines:
      node: '>= 0.6'
    resolution:
      integrity: sha512-TkRKr9sUTxEH8MdfuCSP7VizJyzRNMjj2J2do2Jr3Kym598JVdEksuzPQCnlFPW4ky9Q+iA+ma9BGm06XQBy8g==
  /typedarray-to-buffer/3.1.5:
    dependencies:
      is-typedarray: 1.0.0
    dev: true
    resolution:
      integrity: sha512-zdu8XMNEDepKKR+XYOXAVPtWui0ly0NtohUscw+UmaHiAWT8hrV1rr//H6V+0DvJ3OQ19S979M0laLfX8rm82Q==
  /typescript/3.9.7:
    dev: true
    engines:
      node: '>=4.2.0'
    hasBin: true
    resolution:
      integrity: sha512-BLbiRkiBzAwsjut4x/dsibSTB6yWpwT5qWmC2OfuCg3GgVQCSgMs4vEctYPhsaGtd0AeuuHMkjZ2h2WG8MSzRw==
  /uid2/0.0.3:
    dev: true
    resolution:
      integrity: sha1-SDEm4Rd03y9xuLY53NeZw3YWK4I=
  /undici/1.1.0:
    resolution:
      integrity: sha512-wi4zaKmxyaMCOMucf3DFC05YEqtDiCjrXMfPiJlvuQyQeUgeAUHZLm+K7DBhC7lfni6/g+flNoYrzMbtraA4sQ==
  /union-value/1.0.1:
    dependencies:
      arr-union: 3.1.0
      get-value: 2.0.6
      is-extendable: 0.1.1
      set-value: 2.0.1
    dev: true
    engines:
      node: '>=0.10.0'
    resolution:
      integrity: sha512-tJfXmxMeWYnczCVs7XAEvIV7ieppALdyepWMkHkwciRpZraG/xwT+s2JN8+pr1+8jCRf80FFzvr+MpQeeoF4Xg==
  /unique-string/2.0.0:
    dependencies:
      crypto-random-string: 2.0.0
    engines:
      node: '>=8'
    resolution:
      integrity: sha512-uNaeirEPvpZWSgzwsPGtU2zVSTrn/8L5q/IexZmH0eH6SA73CmAA5U4GwORTxQAZs95TAXLNqeLoPPNO5gZfWg==
  /unique-temp-dir/1.0.0:
    dependencies:
      mkdirp: 0.5.5
      os-tmpdir: 1.0.2
      uid2: 0.0.3
    dev: true
    engines:
      node: '>=0.10.0'
    resolution:
      integrity: sha1-bc6VsmgcoAPuv7MEpBX5y6vMU4U=
  /universalify/0.1.2:
    dev: true
    engines:
      node: '>= 4.0.0'
    resolution:
      integrity: sha512-rBJeI5CXAlmy1pV+617WB9J63U6XcazHHF2f2dbJix4XzpUF0RS3Zbj0FGIOCAva5P/d/GBOYaACQ1w+0azUkg==
  /unpipe/1.0.0:
    engines:
      node: '>= 0.8'
    resolution:
      integrity: sha1-sr9O6FFKrmFltIF4KdIbLvSZBOw=
  /unset-value/1.0.0:
    dependencies:
      has-value: 0.3.1
      isobject: 3.0.1
    dev: true
    engines:
      node: '>=0.10.0'
    resolution:
      integrity: sha1-g3aHP30jNRef+x5vw6jtDfyKtVk=
  /uri-js/4.2.2:
    dependencies:
      punycode: 2.1.1
    resolution:
      integrity: sha512-KY9Frmirql91X2Qgjry0Wd4Y+YTdrdZheS8TFwvkbLWf/G5KNJDCh6pKL5OZctEW4+0Baa5idK2ZQuELRwPznQ==
  /urix/0.1.0:
    deprecated: 'Please see https://github.com/lydell/urix#deprecated'
    dev: true
    resolution:
      integrity: sha1-2pN/emLiH+wf0Y1Js1wpNQZ6bHI=
  /url-parse/1.4.7:
    dependencies:
      querystringify: 2.1.1
      requires-port: 1.0.0
    resolution:
      integrity: sha512-d3uaVyzDB9tQoSXFvuSUNFibTd9zxd2bkVrDRvF5TmvWWQwqE4lgYJ5m+x1DbecWkw+LK4RNl2CU1hHuOKPVlg==
  /use/3.1.1:
    dev: true
    engines:
      node: '>=0.10.0'
    resolution:
      integrity: sha512-cwESVXlO3url9YWlFW/TA9cshCEhtu7IKJ/p5soJ/gGpj7vbvFrAY/eIioQ6Dw23KjZhYgiIo8HOs1nQ2vr/oQ==
  /util-deprecate/1.0.2:
    resolution:
      integrity: sha1-RQ1Nyfpw3nMnYvvS1KKJgUGaDM8=
  /utils-merge/1.0.1:
    engines:
      node: '>= 0.4.0'
    resolution:
      integrity: sha1-n5VxD1CiZ5R7LMwSR0HBAoQn5xM=
  /uuid/3.4.0:
    hasBin: true
    resolution:
      integrity: sha512-HjSDRw6gZE5JMggctHBcjVak08+KEVhSIiDzFnT9S9aegmp85S/bReBVTb4QTFaRNptJ9kuYaNhnbNEOkbKb/A==
  /uuid/7.0.3:
    dev: true
    hasBin: true
    optional: true
    resolution:
      integrity: sha512-DPSke0pXhTZgoF/d+WSt2QaKMCFSfx7QegxEWT+JOuHF5aWrKEn0G+ztjuJg/gG8/ItK+rbPCD/yNv8yyih6Cg==
  /uuid/8.1.0:
    hasBin: true
    resolution:
      integrity: sha512-CI18flHDznR0lq54xBycOVmphdCYnQLKn8abKn7PXUiKUGdEd+/l9LWNJmugXel4hXq7S+RMNl34ecyC9TntWg==
  /v8-compile-cache/2.1.1:
    dev: true
    resolution:
      integrity: sha512-8OQ9CL+VWyt3JStj7HX7/ciTL2V3Rl1Wf5OL+SNTm0yK1KvtReVulksyeRnCANHHuUxHlQig+JJDlUhBt1NQDQ==
  /v8-to-istanbul/4.1.4:
    dependencies:
      '@types/istanbul-lib-coverage': 2.0.3
      convert-source-map: 1.7.0
      source-map: 0.7.3
    dev: true
    engines:
      node: 8.x.x || >=10.10.0
    resolution:
      integrity: sha512-Rw6vJHj1mbdK8edjR7+zuJrpDtKIgNdAvTSAcpYfgMIw+u2dPDntD3dgN4XQFLU2/fvFQdzj+EeSGfd/jnY5fQ==
  /validate-npm-package-license/3.0.4:
    dependencies:
      spdx-correct: 3.1.1
      spdx-expression-parse: 3.0.1
    resolution:
      integrity: sha512-DpKm2Ui/xN7/HQKCtpZxoRWBhZ9Z0kqtygG8XCgNQ8ZlDnxuQmWhj566j8fN4Cu3/JmbhsDo7fcAJq4s9h27Ew==
  /variable-diff/1.1.0:
    dependencies:
      chalk: 1.1.3
      object-assign: 4.1.1
    dev: true
    resolution:
      integrity: sha1-0r1cZtt2wTh52W5qMG7cmJ35eNo=
  /vary/1.1.2:
    engines:
      node: '>= 0.8'
    resolution:
      integrity: sha1-IpnwLG3tMNSllhsLn3RSShj2NPw=
  /verror/1.10.0:
    dependencies:
      assert-plus: 1.0.0
      core-util-is: 1.0.2
      extsprintf: 1.3.0
    dev: true
    engines:
      '0': node >=0.6.0
    resolution:
      integrity: sha1-OhBcoXBTr1XW4nDB+CiGguGNpAA=
  /w3c-hr-time/1.0.2:
    dependencies:
      browser-process-hrtime: 1.0.0
    dev: true
    resolution:
      integrity: sha512-z8P5DvDNjKDoFIHK7q8r8lackT6l+jo/Ye3HOle7l9nICP9lf1Ci25fy9vHd0JOWewkIFzXIEig3TdKT7JQ5fQ==
  /w3c-xmlserializer/2.0.0:
    dependencies:
      xml-name-validator: 3.0.0
    dev: true
    engines:
      node: '>=10'
    resolution:
      integrity: sha512-4tzD0mF8iSiMiNs30BiLO3EpfGLZUT2MSX/G+o7ZywDzliWQ3OPtTZ0PTC3B3ca1UAf4cJMHB+2Bf56EriJuRA==
  /walker/1.0.7:
    dependencies:
      makeerror: 1.0.11
    dev: true
    resolution:
      integrity: sha1-L3+bj9ENZ3JisYqITijRlhjgKPs=
  /webidl-conversions/5.0.0:
    dev: true
    engines:
      node: '>=8'
    resolution:
      integrity: sha512-VlZwKPCkYKxQgeSbH5EyngOmRp7Ww7I9rQLERETtf5ofd9pGeswWiOtogpEO850jziPRarreGxn5QIiTqpb2wA==
  /webidl-conversions/6.1.0:
    dev: true
    engines:
      node: '>=10.4'
    resolution:
      integrity: sha512-qBIvFLGiBpLjfwmYAaHPXsn+ho5xZnGvyGvsarywGNc8VyQJUMHJ8OBKGGrPER0okBeMDaan4mNBlgBROxuI8w==
  /whatwg-encoding/1.0.5:
    dependencies:
      iconv-lite: 0.4.24
    dev: true
    resolution:
      integrity: sha512-b5lim54JOPN9HtzvK9HFXvBma/rnfFeqsic0hSpjtDbVxR3dJKLc+KB4V6GgiGOvl7CY/KNh8rxSo9DKQrnUEw==
  /whatwg-mimetype/2.3.0:
    dev: true
    resolution:
      integrity: sha512-M4yMwr6mAnQz76TbJm914+gPpB/nCwvZbJU28cUD6dR004SAxDLOOSUaB1JDRqLtaOV/vi0IC5lEAGFgrjGv/g==
  /whatwg-url/8.1.0:
    dependencies:
      lodash.sortby: 4.7.0
      tr46: 2.0.2
      webidl-conversions: 5.0.0
    dev: true
    engines:
      node: '>=10'
    resolution:
      integrity: sha512-vEIkwNi9Hqt4TV9RdnaBPNt+E2Sgmo3gePebCRgZ1R7g6d23+53zCTnuB0amKI4AXq6VM8jj2DUAa0S1vjJxkw==
  /which-module/2.0.0:
    dev: true
    resolution:
      integrity: sha1-2e8H3Od7mQK4o6j6SzHD4/fm6Ho=
  /which-pm-runs/1.0.0:
    dev: true
    resolution:
      integrity: sha1-Zws6+8VS4LVd9rd4DKdGFfI60cs=
  /which/1.3.1:
    dependencies:
      isexe: 2.0.0
    dev: true
    hasBin: true
    resolution:
      integrity: sha512-HxJdYWq1MTIQbJ3nw0cqssHoTNU267KlrDuGZ1WYlxDStUtKUhOaJmh112/TZmHxxUfuJqPXSOm7tDyas0OSIQ==
  /which/2.0.2:
    dependencies:
      isexe: 2.0.0
    engines:
      node: '>= 8'
    hasBin: true
    resolution:
      integrity: sha512-BLI3Tl1TW3Pvl70l3yq3Y64i+awpwXqsGBYWkkqMtnbXgrMD+yj7rhW0kuEDxzJaYXGjEW5ogapKNMEKNMjibA==
  /wide-align/1.1.3:
    dependencies:
      string-width: 1.0.2
    dev: true
    resolution:
      integrity: sha512-QGkOQc8XL6Bt5PwnsExKBPuMKBxnGxWWW3fU55Xt4feHozMUhdUMaBCk290qpm/wG5u/RSKzwdAC4i51YigihA==
  /widest-line/3.1.0:
    dependencies:
      string-width: 4.2.0
    engines:
      node: '>=8'
    resolution:
      integrity: sha512-NsmoXalsWVDMGupxZ5R08ka9flZjjiLvHVAWYOKtiKM8ujtZWr9cRffak+uSE48+Ob8ObalXpwyeUiyDD6QFgg==
  /word-wrap/1.2.3:
    dev: true
    engines:
      node: '>=0.10.0'
    resolution:
      integrity: sha512-Hz/mrNwitNRh/HUAtM/VT/5VH+ygD6DV7mYKZAtHOrbs8U7lvPS6xf7EJKMF0uW1KJCl0H701g3ZGus+muE5vQ==
  /workerpool/6.0.0:
    dev: true
    resolution:
      integrity: sha512-fU2OcNA/GVAJLLyKUoHkAgIhKb0JoCpSjLC/G2vYKxUjVmQwGbRVeoPJ1a8U4pnVofz4AQV5Y/NEw8oKqxEBtA==
  /wrap-ansi/5.1.0:
    dependencies:
      ansi-styles: 3.2.1
      string-width: 3.1.0
      strip-ansi: 5.2.0
    engines:
      node: '>=6'
    resolution:
      integrity: sha512-QC1/iN/2/RPVJ5jYK8BGttj5z83LmSKmvbvrXPNCLZSEb32KKVDJDl/MOt2N01qU2H/FkzEa9PKto1BqDjtd7Q==
  /wrap-ansi/6.2.0:
    dependencies:
      ansi-styles: 4.2.1
      string-width: 4.2.0
      strip-ansi: 6.0.0
    engines:
      node: '>=8'
    resolution:
      integrity: sha512-r6lPcBGxZXlIcymEu7InxDMhdW0KDxpLgoFLcguasxCaJ/SOIZwINatK9KY/tf+ZrlywOKU0UDj3ATXUBfxJXA==
  /wrappy/1.0.2:
    resolution:
      integrity: sha1-tSQ9jz7BqjXxNkYFvA0QNuMKtp8=
  /write-file-atomic/3.0.3:
    dependencies:
      imurmurhash: 0.1.4
      is-typedarray: 1.0.0
      signal-exit: 3.0.3
      typedarray-to-buffer: 3.1.5
    dev: true
    resolution:
      integrity: sha512-AvHcyZ5JnSfq3ioSyjrBkH9yW4m7Ayk8/9My/DD9onKeu/94fwrMocemO2QAJFAlnnDN+ZDS+ZjAR5ua1/PV/Q==
  /write/1.0.3:
    dependencies:
      mkdirp: 0.5.5
    dev: true
    engines:
      node: '>=4'
    resolution:
      integrity: sha512-/lg70HAjtkUgWPVZhZcm+T4hkL8Zbtp1nFNOn3lRrxnlv50SRBv7cR7RqR+GMsd3hUXy9hWBo4CHTbFTcOYwig==
  /ws/5.2.2:
    dependencies:
      async-limiter: 1.0.1
    resolution:
      integrity: sha512-jaHFD6PFv6UgoIVda6qZllptQsMlDEJkTQcybzzXDYM1XO9Y8em691FGMPmM46WGyLU4z9KMgQN+qrux/nhlHA==
  /ws/7.3.0:
    dev: true
    engines:
      node: '>=8.3.0'
    peerDependencies:
      bufferutil: ^4.0.1
      utf-8-validate: ^5.0.2
    peerDependenciesMeta:
      bufferutil:
        optional: true
      utf-8-validate:
        optional: true
    resolution:
      integrity: sha512-iFtXzngZVXPGgpTlP1rBqsUK82p9tKqsWRPg5L56egiljujJT3vGAYnHANvFxBieXrTFavhzhxW52jnaWV+w2w==
  /xml-name-validator/3.0.0:
    dev: true
    resolution:
      integrity: sha512-A5CUptxDsvxKJEU3yO6DuWBSJz/qizqzJKOMIfUJHETbBw/sFaDxgd6fxm1ewUaM0jZ444Fc5vC5ROYurg/4Pw==
  /xmlchars/2.2.0:
    dev: true
    resolution:
      integrity: sha512-JZnDKK8B0RCDw84FNdDAIpZK+JuJw+s7Lz8nksI7SIuU3UXJJslUthsi+uWBUYOwPFwW7W7PRLRfUKpxjtjFCw==
  /xtend/4.0.2:
    dev: true
    engines:
      node: '>=0.4'
    resolution:
      integrity: sha512-LKYU1iAXJXUgAXn9URjiu+MWhyUXHsvfp7mcuYm9dSUKK0/CjtrUwFAxD82/mCWbtLsGjFIad0wIsod4zrTAEQ==
  /y18n/4.0.0:
    dev: true
    resolution:
      integrity: sha512-r9S/ZyXu/Xu9q1tYlpsLIsa3EeLXXk0VwlxqTcFRfg9EhMW+17kbt9G0NrgCmhGb5vT2hyhJZLfDGx+7+5Uj/w==
  /yallist/3.1.1:
    dev: true
    resolution:
      integrity: sha512-a4UGQaWPH59mOXUYnAG2ewncQS4i4F43Tv3JoAM+s2VDAmS9NsK8GpDMLrCHPksFT7h3K6TOoUNn2pb7RoXx4g==
  /yallist/4.0.0:
    resolution:
      integrity: sha512-3wdGidZyq5PB084XLES5TpOSRA3wjXAlIWMhum2kRcv/41Sn2emQ0dycQW4uZXLejwKvg6EsvbdlVL+FYEct7A==
  /yaml/1.10.0:
    dev: true
    engines:
      node: '>= 6'
    resolution:
      integrity: sha512-yr2icI4glYaNG+KWONODapy2/jDdMSDnrONSjblABjD9B4Z5LgiircSt8m8sRZFNi08kG9Sm0uSHtEmP3zaEGg==
  /yargs-parser/13.1.2:
    dependencies:
      camelcase: 5.3.1
      decamelize: 1.2.0
    dev: true
    resolution:
      integrity: sha512-3lbsNRf/j+A4QuSZfDRA7HRSfWrzO0YjqTJd5kjAq37Zep1CEgaYmrH9Q3GwPiB9cHyd1Y1UwggGhJGoxipbzg==
  /yargs-parser/15.0.1:
    dependencies:
      camelcase: 5.3.1
      decamelize: 1.2.0
    dev: true
    resolution:
      integrity: sha512-0OAMV2mAZQrs3FkNpDQcBk1x5HXb8X4twADss4S0Iuk+2dGnLOE/fRHrsYm542GduMveyA77OF4wrNJuanRCWw==
  /yargs-parser/18.1.3:
    dependencies:
      camelcase: 5.3.1
      decamelize: 1.2.0
    dev: true
    engines:
      node: '>=6'
    resolution:
      integrity: sha512-o50j0JeToy/4K6OZcaQmW6lyXXKhq7csREXcDwk2omFPJEwUNOVtJKvmDr9EI1fAJZUyZcRF7kxGBWmRXudrCQ==
  /yargs-unparser/1.6.1:
    dependencies:
      camelcase: 5.3.1
      decamelize: 1.2.0
      flat: 4.1.0
      is-plain-obj: 1.1.0
      yargs: 14.2.3
    dev: true
    engines:
      node: '>=6'
    resolution:
      integrity: sha512-qZV14lK9MWsGCmcr7u5oXGH0dbGqZAIxTDrWXZDo5zUr6b6iUmelNKO6x6R1dQT24AH3LgRxJpr8meWy2unolA==
  /yargs/13.3.2:
    dependencies:
      cliui: 5.0.0
      find-up: 3.0.0
      get-caller-file: 2.0.5
      require-directory: 2.1.1
      require-main-filename: 2.0.0
      set-blocking: 2.0.0
      string-width: 3.1.0
      which-module: 2.0.0
      y18n: 4.0.0
      yargs-parser: 13.1.2
    dev: true
    resolution:
      integrity: sha512-AX3Zw5iPruN5ie6xGRIDgqkT+ZhnRlZMLMHAs8tg7nRruy2Nb+i5o9bwghAogtM08q1dpr2LVoS8KSTMYpWXUw==
  /yargs/14.2.3:
    dependencies:
      cliui: 5.0.0
      decamelize: 1.2.0
      find-up: 3.0.0
      get-caller-file: 2.0.5
      require-directory: 2.1.1
      require-main-filename: 2.0.0
      set-blocking: 2.0.0
      string-width: 3.1.0
      which-module: 2.0.0
      y18n: 4.0.0
      yargs-parser: 15.0.1
    dev: true
    resolution:
      integrity: sha512-ZbotRWhF+lkjijC/VhmOT9wSgyBQ7+zr13+YLkhfsSiTriYsMzkTUFP18pFhWwBeMa5gUc1MzbhrO6/VB7c9Xg==
  /yargs/15.3.1:
    dependencies:
      cliui: 6.0.0
      decamelize: 1.2.0
      find-up: 4.1.0
      get-caller-file: 2.0.5
      require-directory: 2.1.1
      require-main-filename: 2.0.0
      set-blocking: 2.0.0
      string-width: 4.2.0
      which-module: 2.0.0
      y18n: 4.0.0
      yargs-parser: 18.1.3
    dev: true
    engines:
      node: '>=8'
    resolution:
      integrity: sha512-92O1HWEjw27sBfgmXiixJWT5hRBp2eobqXicLtPBIDBhYB+1HpwZlXmbW2luivBJHBzki+7VyCLRtAkScbTBQA==
  /yn/2.0.0:
    dev: true
    engines:
      node: '>=4'
    resolution:
      integrity: sha1-5a2ryKz0CPY4X8dklWhMiOavaJo=
  /yn/3.1.1:
    dev: true
    engines:
      node: '>=6'
    resolution:
      integrity: sha512-Ux4ygGWsu2c7isFWe8Yu1YluJmqVhxqK2cLXNQA5AcC3QfbGNpM7fu0Y8b/z16pXLnFxZYvWhd3fhBY9DLmC6Q==
  /yoga-layout-prebuilt/1.9.6:
    dependencies:
      '@types/yoga-layout': 1.9.2
    engines:
      node: '>=8'
    resolution:
      integrity: sha512-Wursw6uqLXLMjBAO4SEShuzj8+EJXhCF71/rJ7YndHTkRAYSU0GY3OghRqfAk9HPUAAFMuqp3U1Wl+01vmGRQQ==
  /zip-stream/3.0.1:
    dependencies:
      archiver-utils: 2.1.0
      compress-commons: 3.0.0
      readable-stream: 3.6.0
    engines:
      node: '>= 8'
    resolution:
      integrity: sha512-r+JdDipt93ttDjsOVPU5zaq5bAyY+3H19bDrThkvuVxC0xMQzU1PJcS6D+KrP3u96gH9XLomcHPb+2skoDjulQ==<|MERGE_RESOLUTION|>--- conflicted
+++ resolved
@@ -47,15 +47,8 @@
       '@prisma/introspection': 'link:../introspection'
       '@prisma/migrate': 'link:../migrate'
       '@prisma/sdk': 'link:../sdk'
-<<<<<<< HEAD
-      '@prisma/studio': 0.245.0
-      '@prisma/studio-server': 0.245.0
-=======
       '@prisma/studio': 0.246.0
       '@prisma/studio-server': 0.246.0
-      '@prisma/studio-transports': 0.246.0
-      '@prisma/studio-types': 0.246.0
->>>>>>> f6a2472a
       '@types/debug': 4.1.5
       '@types/mocha': 8.0.1
       '@types/pg': 7.14.4
@@ -110,15 +103,8 @@
       '@prisma/introspection': 'workspace:*'
       '@prisma/migrate': 'workspace:*'
       '@prisma/sdk': 'workspace:*'
-<<<<<<< HEAD
-      '@prisma/studio': 0.245.0
-      '@prisma/studio-server': 0.245.0
-=======
       '@prisma/studio': 0.246.0
       '@prisma/studio-server': 0.246.0
-      '@prisma/studio-transports': 0.246.0
-      '@prisma/studio-types': 0.246.0
->>>>>>> f6a2472a
       '@types/debug': 4.1.5
       '@types/mocha': 8.0.1
       '@types/pg': 7.14.4
