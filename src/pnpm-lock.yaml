--- conflicted
+++ resolved
@@ -1545,25 +1545,15 @@
       undici: 2.1.0
     dev: true
     resolution:
-<<<<<<< HEAD
       integrity: sha512-cgx39UIVwKU651qFDYK/WvIGegofpn5WmLD4JOAWeadQAvVTc+OXpkYbg23iCn9/if80cWk49pg5EM29S3jnZg==
   /@prisma/engines-version/2.10.0-12-a9cf20c5c82286e1283504fba4bc81c5911c39af:
-=======
-      integrity: sha512-fu5PwLX2kQ50OGN/5o1oNC/ilBLeY1rZiKCSZtVYb/v2BYPpbuy1uaRtlNR0m4gQAXoMaT3i+2OTio7uPNTdbg==
-  /@prisma/engines-version/2.10.0-6-a6292c2d17d90a0d09ee4876dff5d67129747801:
->>>>>>> 81434810
     resolution:
       integrity: sha512-AMF3PHbVJaokhRLsyk/9Eaio0vMjyzJUdHzhj4QTSkNXr20D2UEfLth9lvrl2WxEr+dBklF7QSe9C9MmC7MaOw==
   /@prisma/engines/2.10.0-12-a9cf20c5c82286e1283504fba4bc81c5911c39af:
     requiresBuild: true
     resolution:
-<<<<<<< HEAD
       integrity: sha512-orvLL7I3apDaAHPonJ2LbnZT1+4FaaCgJo4Au5YWGp403imRtFiV4MGs8GiTJZaKWXV08XHE+dg1nKJkhoCcig==
   /@prisma/fetch-engine/2.8.0:
-=======
-      integrity: sha512-Xrixbo+nmdTsgCUb/io/yOdok5dCHNiYv5EmQjCHw+R0c3P4GdpXcVbkuo48+MI1btYFCNQR3uneTcCrE73xsA==
-  /@prisma/fetch-engine/2.10.0-dev.72:
->>>>>>> 81434810
     dependencies:
       '@prisma/debug': 2.10.0-dev.72
       '@prisma/get-platform': 2.10.0-dev.72
