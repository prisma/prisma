importers:
  .:
    devDependencies:
      '@sindresorhus/slugify': 1.1.0
      '@types/debug': 4.1.5
      '@types/graphviz': 0.0.32
      '@types/node': 12.19.9
      '@types/redis': 2.8.28
      arg: 5.0.0
      batching-toposort: 1.2.0
      chalk: 4.1.0
      debug: 4.3.1
      execa: 5.0.0
      globby: 11.0.1
      graphviz: 0.0.9
      node-fetch: 2.6.1
      p-map: 4.0.0
      p-reduce: 2.1.0
      redis: 3.0.2
      redis-lock: 0.1.4
      semver: 7.3.4
      ts-node: 9.1.1_typescript@4.1.2
      typescript: 4.1.2
    specifiers:
      '@sindresorhus/slugify': 1.1.0
      '@types/debug': 4.1.5
      '@types/graphviz': 0.0.32
      '@types/node': 12.19.9
      '@types/redis': 2.8.28
      arg: 5.0.0
      batching-toposort: 1.2.0
      chalk: 4.1.0
      debug: 4.3.1
      execa: 5.0.0
      globby: 11.0.1
      graphviz: 0.0.9
      node-fetch: 2.6.1
      p-map: 4.0.0
      p-reduce: 2.1.0
      redis: 3.0.2
      redis-lock: 0.1.4
      semver: 7.3.4
      ts-node: 9.1.1
      typescript: 4.1.2
  packages/cli:
    dependencies:
      '@prisma/bar': 0.0.1
      '@prisma/engines': 2.14.0-17.af950b3705ef175e85492660c621085eb7f99557
    devDependencies:
      '@prisma/client': 'link:../client'
      '@prisma/debug': 'link:../debug'
      '@prisma/fetch-engine': 'link:../fetch-engine'
      '@prisma/generator-helper': 'link:../generator-helper'
      '@prisma/get-platform': 'link:../get-platform'
      '@prisma/migrate': 'link:../migrate'
      '@prisma/sdk': 'link:../sdk'
      '@prisma/studio': 0.331.0
      '@prisma/studio-server': 0.331.0
      '@timsuchanek/copy': 1.4.5
      '@types/jest': 26.0.19
      '@types/ws': 7.4.0
      '@typescript-eslint/eslint-plugin': 4.9.1_5897ef4c8a6133b7b28695ca449212ad
      '@typescript-eslint/parser': 4.9.1_eslint@7.15.0+typescript@4.1.2
      chalk: 4.1.0
      checkpoint-client: 1.1.18
      dotenv: 8.2.0
      esbuild: 0.8.21
      escape-string-regexp: 4.0.0
      eslint: 7.15.0
      eslint-config-prettier: 7.0.0_eslint@7.15.0
      eslint-plugin-eslint-comments: 3.2.0_eslint@7.15.0
      eslint-plugin-jest: 24.1.3_eslint@7.15.0+typescript@4.1.2
      eslint-plugin-prettier: 3.2.0_eslint@7.15.0+prettier@2.2.1
      execa: 5.0.0
      fast-deep-equal: 3.1.3
      fs-jetpack: 4.1.0
      get-port: 5.1.1
      global-dirs: 2.0.1
      indent-string: 4.0.0
      is-installed-globally: 0.3.2
      jest: 26.6.3
      line-replace: 2.0.1
      lint-staged: 10.5.3
      log-update: 4.0.0
      make-dir: 3.1.0
      open: 7.3.0
      pg: 8.5.1
      pkg: 4.4.9
      pkg-up: 3.1.0
      prettier: 2.2.1
      replace-string: 3.1.0
      resolve-pkg: 2.0.0
      rimraf: 3.0.2
      strip-ansi: 6.0.0
      tempy: 1.0.0
      ts-jest: 26.4.4_jest@26.6.3+typescript@4.1.2
      typescript: 4.1.2
      ws: 7.4.1
    specifiers:
      '@prisma/bar': ^0.0.1
      '@prisma/client': 'workspace:*'
      '@prisma/debug': 'workspace:*'
      '@prisma/engines': 2.14.0-17.af950b3705ef175e85492660c621085eb7f99557
      '@prisma/fetch-engine': 'workspace:*'
      '@prisma/generator-helper': 'workspace:*'
      '@prisma/get-platform': 'workspace:*'
      '@prisma/migrate': 'workspace:*'
      '@prisma/sdk': 'workspace:*'
      '@prisma/studio': 0.331.0
      '@prisma/studio-server': 0.331.0
      '@timsuchanek/copy': 1.4.5
      '@types/jest': 26.0.19
      '@types/ws': 7.4.0
      '@typescript-eslint/eslint-plugin': 4.9.1
      '@typescript-eslint/parser': 4.9.1
      chalk: 4.1.0
      checkpoint-client: 1.1.18
      dotenv: 8.2.0
      esbuild: 0.8.21
      escape-string-regexp: 4.0.0
      eslint: 7.15.0
      eslint-config-prettier: 7.0.0
      eslint-plugin-eslint-comments: 3.2.0
      eslint-plugin-jest: 24.1.3
      eslint-plugin-prettier: 3.2.0
      execa: 5.0.0
      fast-deep-equal: 3.1.3
      fs-jetpack: 4.1.0
      get-port: 5.1.1
      global-dirs: 2.0.1
      indent-string: 4.0.0
      is-installed-globally: 0.3.2
      jest: 26.6.3
      line-replace: 2.0.1
      lint-staged: 10.5.3
      log-update: 4.0.0
      make-dir: 3.1.0
      open: 7.3.0
      pg: 8.5.1
      pkg: 4.4.9
      pkg-up: 3.1.0
      prettier: 2.2.1
      replace-string: 3.1.0
      resolve-pkg: 2.0.0
      rimraf: 3.0.2
      strip-ansi: 6.0.0
      tempy: 1.0.0
      ts-jest: 26.4.4
      typescript: 4.1.2
      ws: 7.4.1
  packages/client:
    dependencies:
      '@prisma/engines-version': 2.14.0-17.af950b3705ef175e85492660c621085eb7f99557
    devDependencies:
      '@prisma/debug': 'link:../debug'
      '@prisma/engine-core': 'link:../engine-core'
      '@prisma/engines': 2.14.0-17.af950b3705ef175e85492660c621085eb7f99557
      '@prisma/generator-helper': 'link:../generator-helper'
      '@prisma/get-platform': 'link:../get-platform'
      '@prisma/migrate': 'link:../migrate'
      '@prisma/sdk': 'link:../sdk'
      '@timsuchanek/copy': 1.4.5
      '@types/debug': 4.1.5
      '@types/jest': 26.0.19
      '@types/js-levenshtein': 1.1.0
      '@types/node': 12.19.9
      '@types/pg': 7.14.7
      '@typescript-eslint/eslint-plugin': 4.9.1_5897ef4c8a6133b7b28695ca449212ad
      '@typescript-eslint/parser': 4.9.1_eslint@7.15.0+typescript@4.1.2
      arg: 5.0.0
      chalk: 4.1.0
      decimal.js: 10.2.1
      esbuild: 0.8.21
      escape-string-regexp: 4.0.0
      eslint: 7.15.0
      eslint-config-prettier: 7.0.0_eslint@7.15.0
      eslint-plugin-eslint-comments: 3.2.0_eslint@7.15.0
      eslint-plugin-jest: 24.1.3_eslint@7.15.0+typescript@4.1.2
      eslint-plugin-prettier: 3.2.0_eslint@7.15.0+prettier@2.2.1
      execa: 5.0.0
      flat-map-polyfill: 0.3.8
      fs-monkey: 1.0.1
      get-own-enumerable-property-symbols: 3.0.2
      indent-string: 4.0.0
      is-obj: 2.0.0
      is-regexp: 2.1.0
      jest: 26.6.3
      js-levenshtein: 1.1.6
      klona: 2.0.4
      lint-staged: 10.5.3
      make-dir: 3.1.0
      mariadb: 2.5.2
      mssql: 6.2.3
      pg: 8.5.1
      pkg-up: 3.1.0
      pluralize: 8.0.0
      prettier: 2.2.1
      replace-string: 3.1.0
      rimraf: 3.0.2
      rollup: 2.34.2
      rollup-plugin-dts: 2.0.1_rollup@2.34.2+typescript@4.1.2
      sort-keys: 4.1.0
      source-map-support: 0.5.19
      sql-template-tag: 4.0.0
      stacktrace-parser: 0.1.10
      strip-ansi: 6.0.0
      strip-indent: 3.0.0
      ts-jest: 26.4.4_jest@26.6.3+typescript@4.1.2
      ts-node: 9.1.1_typescript@4.1.2
      typescript: 4.1.2
    specifiers:
      '@prisma/debug': 'workspace:*'
      '@prisma/engine-core': 'workspace:*'
      '@prisma/engines': 2.14.0-17.af950b3705ef175e85492660c621085eb7f99557
      '@prisma/engines-version': 2.14.0-17.af950b3705ef175e85492660c621085eb7f99557
      '@prisma/generator-helper': 'workspace:*'
      '@prisma/get-platform': 'workspace:*'
      '@prisma/migrate': 'workspace:*'
      '@prisma/sdk': 'workspace:*'
      '@timsuchanek/copy': 1.4.5
      '@types/debug': 4.1.5
      '@types/jest': 26.0.19
      '@types/js-levenshtein': 1.1.0
      '@types/node': 12.19.9
      '@types/pg': 7.14.7
      '@typescript-eslint/eslint-plugin': 4.9.1
      '@typescript-eslint/parser': 4.9.1
      arg: 5.0.0
      chalk: 4.1.0
      decimal.js: 10.2.1
      esbuild: 0.8.21
      escape-string-regexp: 4.0.0
      eslint: 7.15.0
      eslint-config-prettier: 7.0.0
      eslint-plugin-eslint-comments: 3.2.0
      eslint-plugin-jest: 24.1.3
      eslint-plugin-prettier: 3.2.0
      execa: 5.0.0
      flat-map-polyfill: 0.3.8
      fs-monkey: 1.0.1
      get-own-enumerable-property-symbols: 3.0.2
      indent-string: 4.0.0
      is-obj: 2.0.0
      is-regexp: 2.1.0
      jest: 26.6.3
      js-levenshtein: 1.1.6
      klona: 2.0.4
      lint-staged: 10.5.3
      make-dir: 3.1.0
      mariadb: 2.5.2
      mssql: 6.2.3
      pg: 8.5.1
      pkg-up: 3.1.0
      pluralize: 8.0.0
      prettier: 2.2.1
      replace-string: 3.1.0
      rimraf: 3.0.2
      rollup: 2.34.2
      rollup-plugin-dts: 2.0.1
      sort-keys: 4.1.0
      source-map-support: 0.5.19
      sql-template-tag: 4.0.0
      stacktrace-parser: 0.1.10
      strip-ansi: 6.0.0
      strip-indent: 3.0.0
      ts-jest: 26.4.4
      ts-node: 9.1.1
      typescript: 4.1.2
  packages/debug:
    dependencies:
      debug: 4.3.2
      ms: 2.1.3
    devDependencies:
      '@types/jest': 26.0.19
      '@types/node': 12.19.9
      '@typescript-eslint/eslint-plugin': 4.9.1_5897ef4c8a6133b7b28695ca449212ad
      '@typescript-eslint/parser': 4.9.1_eslint@7.15.0+typescript@4.1.2
      eslint: 7.15.0
      eslint-config-prettier: 7.0.0_eslint@7.15.0
      eslint-plugin-eslint-comments: 3.2.0_eslint@7.15.0
      eslint-plugin-jest: 24.1.3_eslint@7.15.0+typescript@4.1.2
      eslint-plugin-prettier: 3.2.0_eslint@7.15.0+prettier@2.2.1
      jest: 26.6.3
      lint-staged: 10.5.3
      prettier: 2.2.1
      strip-ansi: 6.0.0
      ts-jest: 26.4.4_jest@26.6.3+typescript@4.1.2
      typescript: 4.1.2
    specifiers:
      '@types/jest': 26.0.19
      '@types/node': 12.19.9
      '@typescript-eslint/eslint-plugin': 4.9.1
      '@typescript-eslint/parser': 4.9.1
      debug: 4.3.2
      eslint: 7.15.0
      eslint-config-prettier: 7.0.0
      eslint-plugin-eslint-comments: 3.2.0
      eslint-plugin-jest: 24.1.3
      eslint-plugin-prettier: 3.2.0
      jest: 26.6.3
      lint-staged: 10.5.3
      ms: ^2.1.3
      prettier: 2.2.1
      strip-ansi: 6.0.0
      ts-jest: 26.4.4
      typescript: 4.1.2
  packages/engine-core:
    dependencies:
      '@prisma/debug': 'link:../debug'
      '@prisma/engines': 2.14.0-17.af950b3705ef175e85492660c621085eb7f99557
      '@prisma/generator-helper': 'link:../generator-helper'
      '@prisma/get-platform': 'link:../get-platform'
      chalk: 4.1.0
      execa: 5.0.0
      get-stream: 6.0.0
      indent-string: 4.0.0
      new-github-issue-url: 0.2.1
      p-retry: 4.2.0
      terminal-link: 2.1.1
      undici: 2.2.1
    devDependencies:
      '@types/jest': 26.0.19
      '@types/node': 12.19.9
      '@typescript-eslint/eslint-plugin': 4.9.1_5897ef4c8a6133b7b28695ca449212ad
      '@typescript-eslint/parser': 4.9.1_eslint@7.15.0+typescript@4.1.2
      abort-controller: 3.0.0
      eslint: 7.15.0
      eslint-config-prettier: 7.0.0_eslint@7.15.0
      eslint-plugin-eslint-comments: 3.2.0_eslint@7.15.0
      eslint-plugin-jest: 24.1.3_eslint@7.15.0+typescript@4.1.2
      eslint-plugin-prettier: 3.2.0_eslint@7.15.0+prettier@2.2.1
      jest: 26.6.3
      lint-staged: 10.5.3
      prettier: 2.2.1
      strip-ansi: 6.0.0
      ts-jest: 26.4.4_jest@26.6.3+typescript@4.1.2
      typescript: 4.1.2
    specifiers:
      '@prisma/debug': 'workspace:*'
      '@prisma/engines': 2.14.0-17.af950b3705ef175e85492660c621085eb7f99557
      '@prisma/generator-helper': 'workspace:*'
      '@prisma/get-platform': 'workspace:*'
      '@types/jest': 26.0.19
      '@types/node': 12.19.9
      '@typescript-eslint/eslint-plugin': 4.9.1
      '@typescript-eslint/parser': 4.9.1
      abort-controller: 3.0.0
      chalk: ^4.0.0
      eslint: 7.15.0
      eslint-config-prettier: 7.0.0
      eslint-plugin-eslint-comments: 3.2.0
      eslint-plugin-jest: 24.1.3
      eslint-plugin-prettier: 3.2.0
      execa: ^5.0.0
      get-stream: ^6.0.0
      indent-string: ^4.0.0
      jest: 26.6.3
      lint-staged: 10.5.3
      new-github-issue-url: ^0.2.1
      p-retry: ^4.2.0
      prettier: 2.2.1
      strip-ansi: 6.0.0
      terminal-link: ^2.1.1
      ts-jest: 26.4.4
      typescript: 4.1.2
      undici: 2.2.1
  packages/fetch-engine:
    dependencies:
      '@prisma/debug': 'link:../debug'
      '@prisma/get-platform': 'link:../get-platform'
      chalk: 4.1.0
      execa: 5.0.0
      find-cache-dir: 3.3.1
      hasha: 5.2.2
      http-proxy-agent: 4.0.1
      https-proxy-agent: 5.0.0
      make-dir: 3.1.0
      node-fetch: 2.6.1
      p-filter: 2.1.0
      p-map: 4.0.0
      p-retry: 4.2.0
      progress: 2.0.3
      rimraf: 3.0.2
      temp-dir: 2.0.0
      tempy: 1.0.0
    devDependencies:
      '@prisma/engines-version': 2.14.0-17.af950b3705ef175e85492660c621085eb7f99557
      '@types/jest': 26.0.19
      '@types/node': 12.19.9
      '@types/node-fetch': 2.5.7
      '@types/progress': 2.0.3
      '@typescript-eslint/eslint-plugin': 4.9.1_5897ef4c8a6133b7b28695ca449212ad
      '@typescript-eslint/parser': 4.9.1_eslint@7.15.0+typescript@4.1.2
      del: 6.0.0
      eslint: 7.15.0
      eslint-config-prettier: 7.0.0_eslint@7.15.0
      eslint-plugin-eslint-comments: 3.2.0_eslint@7.15.0
      eslint-plugin-jest: 24.1.3_eslint@7.15.0+typescript@4.1.2
      eslint-plugin-prettier: 3.2.0_eslint@7.15.0+prettier@2.2.1
      jest: 26.6.3
      lint-staged: 10.5.3
      prettier: 2.2.1
      strip-ansi: 6.0.0
      ts-jest: 26.4.4_jest@26.6.3+typescript@4.1.2
      typescript: 4.1.2
    specifiers:
      '@prisma/debug': 'workspace:*'
      '@prisma/engines-version': 2.14.0-17.af950b3705ef175e85492660c621085eb7f99557
      '@prisma/get-platform': 'workspace:*'
      '@types/jest': 26.0.19
      '@types/node': 12.19.9
      '@types/node-fetch': 2.5.7
      '@types/progress': 2.0.3
      '@typescript-eslint/eslint-plugin': 4.9.1
      '@typescript-eslint/parser': 4.9.1
      chalk: ^4.0.0
      del: 6.0.0
      eslint: 7.15.0
      eslint-config-prettier: 7.0.0
      eslint-plugin-eslint-comments: 3.2.0
      eslint-plugin-jest: 24.1.3
      eslint-plugin-prettier: 3.2.0
      execa: ^5.0.0
      find-cache-dir: ^3.3.1
      hasha: ^5.2.0
      http-proxy-agent: ^4.0.1
      https-proxy-agent: ^5.0.0
      jest: 26.6.3
      lint-staged: 10.5.3
      make-dir: ^3.0.2
      node-fetch: ^2.6.0
      p-filter: ^2.1.0
      p-map: ^4.0.0
      p-retry: ^4.2.0
      prettier: 2.2.1
      progress: ^2.0.3
      rimraf: ^3.0.2
      strip-ansi: 6.0.0
      temp-dir: ^2.0.0
      tempy: ^1.0.0
      ts-jest: 26.4.4
      typescript: 4.1.2
  packages/generator-helper:
    dependencies:
      '@prisma/debug': 'link:../debug'
      '@types/cross-spawn': 6.0.2
      chalk: 4.1.0
      cross-spawn: 7.0.3
    devDependencies:
      '@types/jest': 26.0.19
      '@types/node': 12.19.9
      '@typescript-eslint/eslint-plugin': 4.9.1_5897ef4c8a6133b7b28695ca449212ad
      '@typescript-eslint/parser': 4.9.1_eslint@7.15.0+typescript@4.1.2
      eslint: 7.15.0
      eslint-config-prettier: 7.0.0_eslint@7.15.0
      eslint-plugin-eslint-comments: 3.2.0_eslint@7.15.0
      eslint-plugin-jest: 24.1.3_eslint@7.15.0+typescript@4.1.2
      eslint-plugin-prettier: 3.2.0_eslint@7.15.0+prettier@2.2.1
      jest: 26.6.3
      lint-staged: 10.5.3
      prettier: 2.2.1
      ts-jest: 26.4.4_jest@26.6.3+typescript@4.1.2
      ts-node: 9.1.1_typescript@4.1.2
      typescript: 4.1.2
    specifiers:
      '@prisma/debug': 'workspace:*'
      '@types/cross-spawn': ^6.0.1
      '@types/jest': 26.0.19
      '@types/node': 12.19.9
      '@typescript-eslint/eslint-plugin': 4.9.1
      '@typescript-eslint/parser': 4.9.1
      chalk: ^4.0.0
      cross-spawn: ^7.0.2
      eslint: 7.15.0
      eslint-config-prettier: 7.0.0
      eslint-plugin-eslint-comments: 3.2.0
      eslint-plugin-jest: 24.1.3
      eslint-plugin-prettier: 3.2.0
      jest: 26.6.3
      lint-staged: 10.5.3
      prettier: 2.2.1
      ts-jest: 26.4.4
      ts-node: 9.1.1
      typescript: 4.1.2
  packages/get-platform:
    dependencies:
      '@prisma/debug': 'link:../debug'
    devDependencies:
      '@types/jest': 26.0.19
      '@types/node': 12.19.9
      '@typescript-eslint/eslint-plugin': 4.9.1_5897ef4c8a6133b7b28695ca449212ad
      '@typescript-eslint/parser': 4.9.1_eslint@7.15.0+typescript@4.1.2
      eslint: 7.15.0
      eslint-config-prettier: 7.0.0_eslint@7.15.0
      eslint-plugin-eslint-comments: 3.2.0_eslint@7.15.0
      eslint-plugin-jest: 24.1.3_eslint@7.15.0+typescript@4.1.2
      eslint-plugin-prettier: 3.2.0_eslint@7.15.0+prettier@2.2.1
      jest: 26.6.3
      lint-staged: 10.5.3
      prettier: 2.2.1
      ts-jest: 26.4.4_jest@26.6.3+typescript@4.1.2
      typescript: 4.1.2
    specifiers:
      '@prisma/debug': 'workspace:*'
      '@types/jest': 26.0.19
      '@types/node': 12.19.9
      '@typescript-eslint/eslint-plugin': 4.9.1
      '@typescript-eslint/parser': 4.9.1
      eslint: 7.15.0
      eslint-config-prettier: 7.0.0
      eslint-plugin-eslint-comments: 3.2.0
      eslint-plugin-jest: 24.1.3
      eslint-plugin-prettier: 3.2.0
      jest: 26.6.3
      lint-staged: 10.5.3
      prettier: 2.2.1
      ts-jest: 26.4.4
      typescript: 4.1.2
  packages/migrate:
    dependencies:
      '@prisma/debug': 'link:../debug'
      '@prisma/get-platform': 'link:../get-platform'
      '@sindresorhus/slugify': 1.1.0
      diff: 4.0.2
      execa: 5.0.0
      indent-string: 4.0.0
      log-update: 4.0.0
      new-github-issue-url: 0.2.1
      open: 7.3.0
      prompts: 2.4.0
      strip-ansi: 6.0.0
      strip-indent: 3.0.0
    devDependencies:
      '@prisma/engines-version': 2.14.0-17.af950b3705ef175e85492660c621085eb7f99557
      '@prisma/generator-helper': 'link:../generator-helper'
      '@prisma/sdk': 'link:../sdk'
      '@types/diff': 4.0.2
      '@types/jest': 26.0.19
      '@types/node': 12.19.9
      '@types/pg': 7.14.7
      '@types/prompts': 2.0.9
      '@types/sqlite3': 3.1.6
      '@typescript-eslint/eslint-plugin': 4.9.1_5897ef4c8a6133b7b28695ca449212ad
      '@typescript-eslint/parser': 4.9.1_eslint@7.15.0+typescript@4.1.2
      chalk: 4.1.0
      del: 6.0.0
      eslint: 7.15.0
      eslint-config-prettier: 7.0.0_eslint@7.15.0
      eslint-plugin-eslint-comments: 3.2.0_eslint@7.15.0
      eslint-plugin-jest: 24.1.3_eslint@7.15.0+typescript@4.1.2
      eslint-plugin-prettier: 3.2.0_eslint@7.15.0+prettier@2.2.1
      fs-jetpack: 4.1.0
      jest: 26.6.3
      lint-staged: 10.5.3
      make-dir: 3.1.0
      mariadb: 2.5.2
      mock-stdin: 1.0.0
      pg: 8.5.1
      prettier: 2.2.1
      sqlite-async: 1.1.1
      sqlite3: 5.0.0
      tempy: 1.0.0
      ts-jest: 26.4.4_jest@26.6.3+typescript@4.1.2
      typescript: 4.1.2
    specifiers:
      '@prisma/debug': 'workspace:*'
      '@prisma/engines-version': 2.14.0-17.af950b3705ef175e85492660c621085eb7f99557
      '@prisma/generator-helper': 'workspace:*'
      '@prisma/get-platform': 'workspace:*'
      '@prisma/sdk': 'workspace:*'
      '@sindresorhus/slugify': ^1.1.0
      '@types/diff': 4.0.2
      '@types/jest': 26.0.19
      '@types/node': 12.19.9
      '@types/pg': 7.14.7
      '@types/prompts': 2.0.9
      '@types/sqlite3': 3.1.6
      '@typescript-eslint/eslint-plugin': 4.9.1
      '@typescript-eslint/parser': 4.9.1
      chalk: 4.1.0
      del: 6.0.0
      diff: 4.0.2
      eslint: 7.15.0
      eslint-config-prettier: 7.0.0
      eslint-plugin-eslint-comments: 3.2.0
      eslint-plugin-jest: 24.1.3
      eslint-plugin-prettier: 3.2.0
      execa: ^5.0.0
      fs-jetpack: 4.1.0
      indent-string: ^4.0.0
      jest: 26.6.3
      lint-staged: 10.5.3
      log-update: ^4.0.0
      make-dir: 3.1.0
      mariadb: 2.5.2
      mock-stdin: 1.0.0
      new-github-issue-url: ^0.2.1
      open: ^7.0.3
      pg: 8.5.1
      prettier: 2.2.1
      prompts: ^2.3.2
      sqlite-async: 1.1.1
      sqlite3: 5.0.0
      strip-ansi: ^6.0.0
      strip-indent: ^3.0.0
      tempy: 1.0.0
      ts-jest: 26.4.4
      typescript: 4.1.2
  packages/sdk:
    dependencies:
      '@prisma/debug': 'link:../debug'
      '@prisma/engine-core': 'link:../engine-core'
      '@prisma/engines': 2.14.0-17.af950b3705ef175e85492660c621085eb7f99557
      '@prisma/fetch-engine': 'link:../fetch-engine'
      '@prisma/generator-helper': 'link:../generator-helper'
      '@prisma/get-platform': 'link:../get-platform'
      '@timsuchanek/copy': 1.4.5
      archiver: 4.0.2
      arg: 5.0.0
      chalk: 4.1.0
      checkpoint-client: 1.1.18
      cli-truncate: 2.1.0
      dotenv: 8.2.0
      execa: 5.0.0
      find-up: 5.0.0
      global-dirs: 2.0.1
      globby: 11.0.1
      has-yarn: 2.1.0
      is-ci: 2.0.0
      make-dir: 3.1.0
      node-fetch: 2.6.1
      p-map: 4.0.0
      read-pkg-up: 7.0.1
      resolve-pkg: 2.0.0
      rimraf: 3.0.2
      string-width: 4.2.0
      strip-ansi: 6.0.0
      strip-indent: 3.0.0
      tar: 6.0.5
      temp-dir: 2.0.0
      temp-write: 4.0.0
      tempy: 1.0.0
      terminal-link: 2.1.1
      tmp: 0.2.1
      url-parse: 1.4.7
    devDependencies:
      '@types/jest': 26.0.19
      '@types/node': 12.19.9
      '@types/tar': 4.0.4
      '@typescript-eslint/eslint-plugin': 4.9.1_5897ef4c8a6133b7b28695ca449212ad
      '@typescript-eslint/parser': 4.9.1_eslint@7.15.0+typescript@4.1.2
      eslint: 7.15.0
      eslint-config-prettier: 7.0.0_eslint@7.15.0
      eslint-plugin-eslint-comments: 3.2.0_eslint@7.15.0
      eslint-plugin-jest: 24.1.3_eslint@7.15.0+typescript@4.1.2
      eslint-plugin-prettier: 3.2.0_eslint@7.15.0+prettier@2.2.1
      jest: 26.6.3
      lint-staged: 10.5.3
      prettier: 2.2.1
      ts-jest: 26.4.4_jest@26.6.3+typescript@4.1.2
      ts-node: 9.1.1_typescript@4.1.2
      typescript: 4.1.2
    specifiers:
      '@prisma/debug': 'workspace:*'
      '@prisma/engine-core': 'workspace:*'
      '@prisma/engines': 2.14.0-17.af950b3705ef175e85492660c621085eb7f99557
      '@prisma/fetch-engine': 'workspace:*'
      '@prisma/generator-helper': 'workspace:*'
      '@prisma/get-platform': 'workspace:*'
      '@timsuchanek/copy': ^1.4.5
      '@types/jest': 26.0.19
      '@types/node': 12.19.9
      '@types/tar': 4.0.4
      '@typescript-eslint/eslint-plugin': 4.9.1
      '@typescript-eslint/parser': 4.9.1
      archiver: ^4.0.0
      arg: ^5.0.0
      chalk: 4.1.0
      checkpoint-client: 1.1.18
      cli-truncate: ^2.1.0
      dotenv: ^8.2.0
      eslint: 7.15.0
      eslint-config-prettier: 7.0.0
      eslint-plugin-eslint-comments: 3.2.0
      eslint-plugin-jest: 24.1.3
      eslint-plugin-prettier: 3.2.0
      execa: ^5.0.0
      find-up: 5.0.0
      global-dirs: ^2.0.1
      globby: ^11.0.0
      has-yarn: ^2.1.0
      is-ci: ^2.0.0
      jest: 26.6.3
      lint-staged: 10.5.3
      make-dir: ^3.0.2
      node-fetch: 2.6.1
      p-map: ^4.0.0
      prettier: 2.2.1
      read-pkg-up: ^7.0.1
      resolve-pkg: ^2.0.0
      rimraf: ^3.0.2
      string-width: ^4.2.0
      strip-ansi: 6.0.0
      strip-indent: 3.0.0
      tar: ^6.0.1
      temp-dir: ^2.0.0
      temp-write: ^4.0.0
      tempy: ^1.0.0
      terminal-link: ^2.1.1
      tmp: 0.2.1
      ts-jest: 26.4.4
      ts-node: 9.1.1
      typescript: 4.1.2
      url-parse: ^1.4.7
  packages/tests:
    devDependencies:
      '@prisma/client': 'link:../client'
      '@prisma/get-platform': 'link:../get-platform'
      '@prisma/migrate': 'link:../migrate'
      '@prisma/sdk': 'link:../sdk'
      '@sindresorhus/slugify': 1.1.0
      '@types/jest': 26.0.14
      '@types/mssql': 6.0.6
      '@types/node': 12.19.3
      '@types/pg': 7.14.7
      '@types/sqlite3': 3.1.6
      '@typescript-eslint/eslint-plugin': 4.9.0_2705378cb19c5349e92bb1dbd042259c
      '@typescript-eslint/parser': 4.9.0_eslint@7.15.0+typescript@4.0.3
      escape-string-regexp: 4.0.0
      eslint: 7.15.0
      eslint-config-prettier: 6.15.0_eslint@7.15.0
      eslint-plugin-eslint-comments: 3.2.0_eslint@7.15.0
      eslint-plugin-jest: 24.1.3_eslint@7.15.0+typescript@4.0.3
      eslint-plugin-prettier: 3.2.0_eslint@7.15.0+prettier@2.1.2
      execa: 5.0.0
      fs-jetpack: 4.1.0
      jest: 26.4.2
      lint-staged: 10.5.3
      mariadb: 2.5.2
      mssql: 6.2.3
      pg: 8.5.1
      prettier: 2.1.2
      replace-string: 3.1.0
      sqlite-async: 1.1.1
      sqlite3: 5.0.0
      string-hash: 1.1.3
      strip-ansi: 6.0.0
      tempy: 1.0.0
      ts-jest: 26.4.0_jest@26.4.2+typescript@4.0.3
      typescript: 4.0.3
      verror: 1.10.0
    specifiers:
      '@prisma/client': 'workspace:*'
      '@prisma/get-platform': 'workspace:*'
      '@prisma/migrate': 'workspace:*'
      '@prisma/sdk': 'workspace:*'
      '@sindresorhus/slugify': ^1.1.0
      '@types/jest': 26.0.14
      '@types/mssql': ^6.0.5
      '@types/node': 12.19.3
      '@types/pg': ^7.14.5
      '@types/sqlite3': ^3.1.6
      '@typescript-eslint/eslint-plugin': ^4.8.2
      '@typescript-eslint/parser': ^4.8.2
      escape-string-regexp: ^4.0.0
      eslint: ^7.14.0
      eslint-config-prettier: ^6.15.0
      eslint-plugin-eslint-comments: ^3.2.0
      eslint-plugin-jest: ^24.1.3
      eslint-plugin-prettier: ^3.1.4
      execa: ^5.0.0
      fs-jetpack: ^4.0.0
      jest: 26.4.2
      lint-staged: ^10.5.2
      mariadb: ^2.5.0
      mssql: ^6.2.3
      pg: ^8.4.1
      prettier: 2.1.2
      replace-string: ^3.1.0
      sqlite-async: ^1.1.1
      sqlite3: 5.0.0
      string-hash: ^1.1.3
      strip-ansi: 6.0.0
      tempy: ^1.0.0
      ts-jest: 26.4.0
      typescript: 4.0.3
      verror: ^1.10.0
lockfileVersion: 5.2
packages:
  /@azure/ms-rest-azure-env/1.1.2:
    dev: true
    resolution:
      integrity: sha512-l7z0DPCi2Hp88w12JhDTtx5d0Y3+vhfE7JKJb9O7sEz71Cwp053N8piTtTnnk/tUor9oZHgEKi/p3tQQmLPjvA==
  /@azure/ms-rest-js/1.9.0:
    dependencies:
      '@types/tunnel': 0.0.0
      axios: 0.19.2
      form-data: 2.5.1
      tough-cookie: 2.5.0
      tslib: 1.14.1
      tunnel: 0.0.6
      uuid: 3.4.0
      xml2js: 0.4.23
    dev: true
    resolution:
      integrity: sha512-cB4Z2Mg7eBmet1rfbf0QSO1XbhfknRW7B+mX3IHJq0KGHaGJvCPoVTgdsJdCkazEMK1jtANFNEDDzSQacxyzbA==
  /@azure/ms-rest-nodeauth/2.0.2:
    dependencies:
      '@azure/ms-rest-azure-env': 1.1.2
      '@azure/ms-rest-js': 1.9.0
      adal-node: 0.1.28
    dev: true
    resolution:
      integrity: sha512-KmNNICOxt3EwViAJI3iu2VH8t8BQg5J2rSAyO4IUYLF9ZwlyYsP419pdvl4NBUhluAP2cgN7dfD2V6E6NOMZlQ==
  /@babel/code-frame/7.10.4:
    dependencies:
      '@babel/highlight': 7.10.4
    resolution:
      integrity: sha512-vG6SvB6oYEhvgisZNFRmRCUkLz11c7rp+tbNTynGqc6mS1d5ATd/sGyV6W0KZZnXRKMTzZDRgQT3Ou9jhpAfUg==
  /@babel/core/7.12.9:
    dependencies:
      '@babel/code-frame': 7.10.4
      '@babel/generator': 7.12.5
      '@babel/helper-module-transforms': 7.12.1
      '@babel/helpers': 7.12.5
      '@babel/parser': 7.12.7
      '@babel/template': 7.12.7
      '@babel/traverse': 7.12.9
      '@babel/types': 7.12.7
      convert-source-map: 1.7.0
      debug: 4.3.1
      gensync: 1.0.0-beta.2
      json5: 2.1.3
      lodash: 4.17.20
      resolve: 1.19.0
      semver: 5.7.1
      source-map: 0.5.7
    dev: true
    engines:
      node: '>=6.9.0'
    resolution:
      integrity: sha512-gTXYh3M5wb7FRXQy+FErKFAv90BnlOuNn1QkCK2lREoPAjrQCO49+HVSrFoe5uakFAF5eenS75KbO2vQiLrTMQ==
  /@babel/generator/7.12.5:
    dependencies:
      '@babel/types': 7.12.7
      jsesc: 2.5.2
      source-map: 0.5.7
    dev: true
    resolution:
      integrity: sha512-m16TQQJ8hPt7E+OS/XVQg/7U184MLXtvuGbCdA7na61vha+ImkyyNM/9DDA0unYCVZn3ZOhng+qz48/KBOT96A==
  /@babel/helper-function-name/7.10.4:
    dependencies:
      '@babel/helper-get-function-arity': 7.10.4
      '@babel/template': 7.12.7
      '@babel/types': 7.12.7
    dev: true
    resolution:
      integrity: sha512-YdaSyz1n8gY44EmN7x44zBn9zQ1Ry2Y+3GTA+3vH6Mizke1Vw0aWDM66FOYEPw8//qKkmqOckrGgTYa+6sceqQ==
  /@babel/helper-get-function-arity/7.10.4:
    dependencies:
      '@babel/types': 7.12.7
    dev: true
    resolution:
      integrity: sha512-EkN3YDB+SRDgiIUnNgcmiD361ti+AVbL3f3Henf6dqqUyr5dMsorno0lJWJuLhDhkI5sYEpgj6y9kB8AOU1I2A==
  /@babel/helper-member-expression-to-functions/7.12.7:
    dependencies:
      '@babel/types': 7.12.7
    dev: true
    resolution:
      integrity: sha512-DCsuPyeWxeHgh1Dus7APn7iza42i/qXqiFPWyBDdOFtvS581JQePsc1F/nD+fHrcswhLlRc2UpYS1NwERxZhHw==
  /@babel/helper-module-imports/7.12.5:
    dependencies:
      '@babel/types': 7.12.7
    dev: true
    resolution:
      integrity: sha512-SR713Ogqg6++uexFRORf/+nPXMmWIn80TALu0uaFb+iQIUoR7bOC7zBWyzBs5b3tBBJXuyD0cRu1F15GyzjOWA==
  /@babel/helper-module-transforms/7.12.1:
    dependencies:
      '@babel/helper-module-imports': 7.12.5
      '@babel/helper-replace-supers': 7.12.5
      '@babel/helper-simple-access': 7.12.1
      '@babel/helper-split-export-declaration': 7.11.0
      '@babel/helper-validator-identifier': 7.10.4
      '@babel/template': 7.12.7
      '@babel/traverse': 7.12.9
      '@babel/types': 7.12.7
      lodash: 4.17.20
    dev: true
    resolution:
      integrity: sha512-QQzehgFAZ2bbISiCpmVGfiGux8YVFXQ0abBic2Envhej22DVXV9nCFaS5hIQbkyo1AdGb+gNME2TSh3hYJVV/w==
  /@babel/helper-optimise-call-expression/7.12.7:
    dependencies:
      '@babel/types': 7.12.7
    dev: true
    resolution:
      integrity: sha512-I5xc9oSJ2h59OwyUqjv95HRyzxj53DAubUERgQMrpcCEYQyToeHA+NEcUEsVWB4j53RDeskeBJ0SgRAYHDBckw==
  /@babel/helper-plugin-utils/7.10.4:
    dev: true
    resolution:
      integrity: sha512-O4KCvQA6lLiMU9l2eawBPMf1xPP8xPfB3iEQw150hOVTqj/rfXz0ThTb4HEzqQfs2Bmo5Ay8BzxfzVtBrr9dVg==
  /@babel/helper-replace-supers/7.12.5:
    dependencies:
      '@babel/helper-member-expression-to-functions': 7.12.7
      '@babel/helper-optimise-call-expression': 7.12.7
      '@babel/traverse': 7.12.9
      '@babel/types': 7.12.7
    dev: true
    resolution:
      integrity: sha512-5YILoed0ZyIpF4gKcpZitEnXEJ9UoDRki1Ey6xz46rxOzfNMAhVIJMoune1hmPVxh40LRv1+oafz7UsWX+vyWA==
  /@babel/helper-simple-access/7.12.1:
    dependencies:
      '@babel/types': 7.12.7
    dev: true
    resolution:
      integrity: sha512-OxBp7pMrjVewSSC8fXDFrHrBcJATOOFssZwv16F3/6Xtc138GHybBfPbm9kfiqQHKhYQrlamWILwlDCeyMFEaA==
  /@babel/helper-split-export-declaration/7.11.0:
    dependencies:
      '@babel/types': 7.12.7
    dev: true
    resolution:
      integrity: sha512-74Vejvp6mHkGE+m+k5vHY93FX2cAtrw1zXrZXRlG4l410Nm9PxfEiVTn1PjDPV5SnmieiueY4AFg2xqhNFuuZg==
  /@babel/helper-validator-identifier/7.10.4:
    resolution:
      integrity: sha512-3U9y+43hz7ZM+rzG24Qe2mufW5KhvFg/NhnNph+i9mgCtdTCtMJuI1TMkrIUiK7Ix4PYlRF9I5dhqaLYA/ADXw==
  /@babel/helpers/7.12.5:
    dependencies:
      '@babel/template': 7.12.7
      '@babel/traverse': 7.12.9
      '@babel/types': 7.12.7
    dev: true
    resolution:
      integrity: sha512-lgKGMQlKqA8meJqKsW6rUnc4MdUk35Ln0ATDqdM1a/UpARODdI4j5Y5lVfUScnSNkJcdCRAaWkspykNoFg9sJA==
  /@babel/highlight/7.10.4:
    dependencies:
      '@babel/helper-validator-identifier': 7.10.4
      chalk: 2.4.2
      js-tokens: 4.0.0
    resolution:
      integrity: sha512-i6rgnR/YgPEQzZZnbTHHuZdlE8qyoBNalD6F+q4vAFlcMEcqmkoG+mPqJYJCo63qPf74+Y1UZsl3l6f7/RIkmA==
  /@babel/parser/7.12.7:
    dev: true
    engines:
      node: '>=6.0.0'
    hasBin: true
    resolution:
      integrity: sha512-oWR02Ubp4xTLCAqPRiNIuMVgNO5Aif/xpXtabhzW2HWUD47XJsAB4Zd/Rg30+XeQA3juXigV7hlquOTmwqLiwg==
  /@babel/plugin-syntax-async-generators/7.8.4_@babel+core@7.12.9:
    dependencies:
      '@babel/core': 7.12.9
      '@babel/helper-plugin-utils': 7.10.4
    dev: true
    peerDependencies:
      '@babel/core': ^7.0.0-0
    resolution:
      integrity: sha512-tycmZxkGfZaxhMRbXlPXuVFpdWlXpir2W4AMhSJgRKzk/eDlIXOhb2LHWoLpDF7TEHylV5zNhykX6KAgHJmTNw==
  /@babel/plugin-syntax-bigint/7.8.3_@babel+core@7.12.9:
    dependencies:
      '@babel/core': 7.12.9
      '@babel/helper-plugin-utils': 7.10.4
    dev: true
    peerDependencies:
      '@babel/core': ^7.0.0-0
    resolution:
      integrity: sha512-wnTnFlG+YxQm3vDxpGE57Pj0srRU4sHE/mDkt1qv2YJJSeUAec2ma4WLUnUPeKjyrfntVwe/N6dCXpU+zL3Npg==
  /@babel/plugin-syntax-class-properties/7.12.1_@babel+core@7.12.9:
    dependencies:
      '@babel/core': 7.12.9
      '@babel/helper-plugin-utils': 7.10.4
    dev: true
    peerDependencies:
      '@babel/core': ^7.0.0-0
    resolution:
      integrity: sha512-U40A76x5gTwmESz+qiqssqmeEsKvcSyvtgktrm0uzcARAmM9I1jR221f6Oq+GmHrcD+LvZDag1UTOTe2fL3TeA==
  /@babel/plugin-syntax-import-meta/7.10.4_@babel+core@7.12.9:
    dependencies:
      '@babel/core': 7.12.9
      '@babel/helper-plugin-utils': 7.10.4
    dev: true
    peerDependencies:
      '@babel/core': ^7.0.0-0
    resolution:
      integrity: sha512-Yqfm+XDx0+Prh3VSeEQCPU81yC+JWZ2pDPFSS4ZdpfZhp4MkFMaDC1UqseovEKwSUpnIL7+vK+Clp7bfh0iD7g==
  /@babel/plugin-syntax-json-strings/7.8.3_@babel+core@7.12.9:
    dependencies:
      '@babel/core': 7.12.9
      '@babel/helper-plugin-utils': 7.10.4
    dev: true
    peerDependencies:
      '@babel/core': ^7.0.0-0
    resolution:
      integrity: sha512-lY6kdGpWHvjoe2vk4WrAapEuBR69EMxZl+RoGRhrFGNYVK8mOPAW8VfbT/ZgrFbXlDNiiaxQnAtgVCZ6jv30EA==
  /@babel/plugin-syntax-logical-assignment-operators/7.10.4_@babel+core@7.12.9:
    dependencies:
      '@babel/core': 7.12.9
      '@babel/helper-plugin-utils': 7.10.4
    dev: true
    peerDependencies:
      '@babel/core': ^7.0.0-0
    resolution:
      integrity: sha512-d8waShlpFDinQ5MtvGU9xDAOzKH47+FFoney2baFIoMr952hKOLp1HR7VszoZvOsV/4+RRszNY7D17ba0te0ig==
  /@babel/plugin-syntax-nullish-coalescing-operator/7.8.3_@babel+core@7.12.9:
    dependencies:
      '@babel/core': 7.12.9
      '@babel/helper-plugin-utils': 7.10.4
    dev: true
    peerDependencies:
      '@babel/core': ^7.0.0-0
    resolution:
      integrity: sha512-aSff4zPII1u2QD7y+F8oDsz19ew4IGEJg9SVW+bqwpwtfFleiQDMdzA/R+UlWDzfnHFCxxleFT0PMIrR36XLNQ==
  /@babel/plugin-syntax-numeric-separator/7.10.4_@babel+core@7.12.9:
    dependencies:
      '@babel/core': 7.12.9
      '@babel/helper-plugin-utils': 7.10.4
    dev: true
    peerDependencies:
      '@babel/core': ^7.0.0-0
    resolution:
      integrity: sha512-9H6YdfkcK/uOnY/K7/aA2xpzaAgkQn37yzWUMRK7OaPOqOpGS1+n0H5hxT9AUw9EsSjPW8SVyMJwYRtWs3X3ug==
  /@babel/plugin-syntax-object-rest-spread/7.8.3_@babel+core@7.12.9:
    dependencies:
      '@babel/core': 7.12.9
      '@babel/helper-plugin-utils': 7.10.4
    dev: true
    peerDependencies:
      '@babel/core': ^7.0.0-0
    resolution:
      integrity: sha512-XoqMijGZb9y3y2XskN+P1wUGiVwWZ5JmoDRwx5+3GmEplNyVM2s2Dg8ILFQm8rWM48orGy5YpI5Bl8U1y7ydlA==
  /@babel/plugin-syntax-optional-catch-binding/7.8.3_@babel+core@7.12.9:
    dependencies:
      '@babel/core': 7.12.9
      '@babel/helper-plugin-utils': 7.10.4
    dev: true
    peerDependencies:
      '@babel/core': ^7.0.0-0
    resolution:
      integrity: sha512-6VPD0Pc1lpTqw0aKoeRTMiB+kWhAoT24PA+ksWSBrFtl5SIRVpZlwN3NNPQjehA2E/91FV3RjLWoVTglWcSV3Q==
  /@babel/plugin-syntax-optional-chaining/7.8.3_@babel+core@7.12.9:
    dependencies:
      '@babel/core': 7.12.9
      '@babel/helper-plugin-utils': 7.10.4
    dev: true
    peerDependencies:
      '@babel/core': ^7.0.0-0
    resolution:
      integrity: sha512-KoK9ErH1MBlCPxV0VANkXW2/dw4vlbGDrFgz8bmUsBGYkFRcbRwMh6cIJubdPrkxRwuGdtCk0v/wPTKbQgBjkg==
  /@babel/plugin-syntax-top-level-await/7.12.1_@babel+core@7.12.9:
    dependencies:
      '@babel/core': 7.12.9
      '@babel/helper-plugin-utils': 7.10.4
    dev: true
    peerDependencies:
      '@babel/core': ^7.0.0-0
    resolution:
      integrity: sha512-i7ooMZFS+a/Om0crxZodrTzNEPJHZrlMVGMTEpFAj6rYY/bKCddB0Dk/YxfPuYXOopuhKk/e1jV6h+WUU9XN3A==
  /@babel/runtime/7.12.5:
    dependencies:
      regenerator-runtime: 0.13.7
    dev: true
    resolution:
      integrity: sha512-plcc+hbExy3McchJCEQG3knOsuh3HH+Prx1P6cLIkET/0dLuQDEnrT+s27Axgc9bqfsmNUNHfscgMUdBpC9xfg==
  /@babel/template/7.12.7:
    dependencies:
      '@babel/code-frame': 7.10.4
      '@babel/parser': 7.12.7
      '@babel/types': 7.12.7
    dev: true
    resolution:
      integrity: sha512-GkDzmHS6GV7ZeXfJZ0tLRBhZcMcY0/Lnb+eEbXDBfCAcZCjrZKe6p3J4we/D24O9Y8enxWAg1cWwof59yLh2ow==
  /@babel/traverse/7.12.9:
    dependencies:
      '@babel/code-frame': 7.10.4
      '@babel/generator': 7.12.5
      '@babel/helper-function-name': 7.10.4
      '@babel/helper-split-export-declaration': 7.11.0
      '@babel/parser': 7.12.7
      '@babel/types': 7.12.7
      debug: 4.3.1
      globals: 11.12.0
      lodash: 4.17.20
    dev: true
    resolution:
      integrity: sha512-iX9ajqnLdoU1s1nHt36JDI9KG4k+vmI8WgjK5d+aDTwQbL2fUnzedNedssA645Ede3PM2ma1n8Q4h2ohwXgMXw==
  /@babel/types/7.12.7:
    dependencies:
      '@babel/helper-validator-identifier': 7.10.4
      lodash: 4.17.20
      to-fast-properties: 2.0.0
    dev: true
    resolution:
      integrity: sha512-MNyI92qZq6jrQkXvtIiykvl4WtoRrVV9MPn+ZfsoEENjiWcBQ3ZSHrkxnJWgWtLX3XXqX5hrSQ+X69wkmesXuQ==
  /@bcoe/v8-coverage/0.2.3:
    dev: true
    resolution:
      integrity: sha512-0hYQ8SB4Db5zvZB4axdMHGwEaQjkZzFjQiN9LVYvIFB2nSUHW9tYpxWriPrWDASIxiaXax83REcLxuSdnGPZtw==
  /@cnakazawa/watch/1.0.4:
    dependencies:
      exec-sh: 0.3.4
      minimist: 1.2.5
    dev: true
    engines:
      node: '>=0.1.95'
    hasBin: true
    resolution:
      integrity: sha512-v9kIhKwjeZThiWrLmj0y17CWoyddASLj9O2yvbZkbvw/N3rWOYy9zkV66ursAoVr0mV15bL8g0c4QZUE6cdDoQ==
  /@eslint/eslintrc/0.2.2:
    dependencies:
      ajv: 6.12.6
      debug: 4.3.1
      espree: 7.3.1
      globals: 12.4.0
      ignore: 4.0.6
      import-fresh: 3.2.2
      js-yaml: 3.14.0
      lodash: 4.17.20
      minimatch: 3.0.4
      strip-json-comments: 3.1.1
    dev: true
    engines:
      node: ^10.12.0 || >=12.0.0
    resolution:
      integrity: sha512-EfB5OHNYp1F4px/LI/FEnGylop7nOqkQ1LRzCM0KccA2U8tvV8w01KBv37LbO7nW4H+YhKyo2LcJhRwjjV17QQ==
  /@istanbuljs/load-nyc-config/1.1.0:
    dependencies:
      camelcase: 5.3.1
      find-up: 4.1.0
      get-package-type: 0.1.0
      js-yaml: 3.14.0
      resolve-from: 5.0.0
    dev: true
    engines:
      node: '>=8'
    resolution:
      integrity: sha512-VjeHSlIzpv/NyD3N0YuHfXOPDIixcA1q2ZV98wsMqcYlPmv2n3Yb2lYP9XMElnaFVXg5A7YLTeLu6V84uQDjmQ==
  /@istanbuljs/schema/0.1.2:
    dev: true
    engines:
      node: '>=8'
    resolution:
      integrity: sha512-tsAQNx32a8CoFhjhijUIhI4kccIAgmGhy8LZMZgGfmXcpMbPRUqn5LWmgRttILi6yeGmBJd2xsPkFMs0PzgPCw==
  /@jest/console/26.6.2:
    dependencies:
      '@jest/types': 26.6.2
      '@types/node': 14.14.10
      chalk: 4.1.0
      jest-message-util: 26.6.2
      jest-util: 26.6.2
      slash: 3.0.0
    dev: true
    engines:
      node: '>= 10.14.2'
    resolution:
      integrity: sha512-IY1R2i2aLsLr7Id3S6p2BA82GNWryt4oSvEXLAKc+L2zdi89dSkE8xC1C+0kpATG4JhBJREnQOH7/zmccM2B0g==
  /@jest/core/26.6.3:
    dependencies:
      '@jest/console': 26.6.2
      '@jest/reporters': 26.6.2
      '@jest/test-result': 26.6.2
      '@jest/transform': 26.6.2
      '@jest/types': 26.6.2
      '@types/node': 14.14.10
      ansi-escapes: 4.3.1
      chalk: 4.1.0
      exit: 0.1.2
      graceful-fs: 4.2.4
      jest-changed-files: 26.6.2
      jest-config: 26.6.3
      jest-haste-map: 26.6.2
      jest-message-util: 26.6.2
      jest-regex-util: 26.0.0
      jest-resolve: 26.6.2
      jest-resolve-dependencies: 26.6.3
      jest-runner: 26.6.3
      jest-runtime: 26.6.3
      jest-snapshot: 26.6.2
      jest-util: 26.6.2
      jest-validate: 26.6.2
      jest-watcher: 26.6.2
      micromatch: 4.0.2
      p-each-series: 2.2.0
      rimraf: 3.0.2
      slash: 3.0.0
      strip-ansi: 6.0.0
    dev: true
    engines:
      node: '>= 10.14.2'
    resolution:
      integrity: sha512-xvV1kKbhfUqFVuZ8Cyo+JPpipAHHAV3kcDBftiduK8EICXmTFddryy3P7NfZt8Pv37rA9nEJBKCCkglCPt/Xjw==
  /@jest/environment/26.6.2:
    dependencies:
      '@jest/fake-timers': 26.6.2
      '@jest/types': 26.6.2
      '@types/node': 14.14.10
      jest-mock: 26.6.2
    dev: true
    engines:
      node: '>= 10.14.2'
    resolution:
      integrity: sha512-nFy+fHl28zUrRsCeMB61VDThV1pVTtlEokBRgqPrcT1JNq4yRNIyTHfyht6PqtUvY9IsuLGTrbG8kPXjSZIZwA==
  /@jest/fake-timers/26.6.2:
    dependencies:
      '@jest/types': 26.6.2
      '@sinonjs/fake-timers': 6.0.1
      '@types/node': 14.14.10
      jest-message-util: 26.6.2
      jest-mock: 26.6.2
      jest-util: 26.6.2
    dev: true
    engines:
      node: '>= 10.14.2'
    resolution:
      integrity: sha512-14Uleatt7jdzefLPYM3KLcnUl1ZNikaKq34enpb5XG9i81JpppDb5muZvonvKyrl7ftEHkKS5L5/eB/kxJ+bvA==
  /@jest/globals/26.6.2:
    dependencies:
      '@jest/environment': 26.6.2
      '@jest/types': 26.6.2
      expect: 26.6.2
    dev: true
    engines:
      node: '>= 10.14.2'
    resolution:
      integrity: sha512-85Ltnm7HlB/KesBUuALwQ68YTU72w9H2xW9FjZ1eL1U3lhtefjjl5c2MiUbpXt/i6LaPRvoOFJ22yCBSfQ0JIA==
  /@jest/reporters/26.6.2:
    dependencies:
      '@bcoe/v8-coverage': 0.2.3
      '@jest/console': 26.6.2
      '@jest/test-result': 26.6.2
      '@jest/transform': 26.6.2
      '@jest/types': 26.6.2
      chalk: 4.1.0
      collect-v8-coverage: 1.0.1
      exit: 0.1.2
      glob: 7.1.6
      graceful-fs: 4.2.4
      istanbul-lib-coverage: 3.0.0
      istanbul-lib-instrument: 4.0.3
      istanbul-lib-report: 3.0.0
      istanbul-lib-source-maps: 4.0.0
      istanbul-reports: 3.0.2
      jest-haste-map: 26.6.2
      jest-resolve: 26.6.2
      jest-util: 26.6.2
      jest-worker: 26.6.2
      slash: 3.0.0
      source-map: 0.6.1
      string-length: 4.0.1
      terminal-link: 2.1.1
      v8-to-istanbul: 7.0.0
    dev: true
    engines:
      node: '>= 10.14.2'
    optionalDependencies:
      node-notifier: 8.0.0
    resolution:
      integrity: sha512-h2bW53APG4HvkOnVMo8q3QXa6pcaNt1HkwVsOPMBV6LD/q9oSpxNSYZQYkAnjdMjrJ86UuYeLo+aEZClV6opnw==
  /@jest/source-map/26.6.2:
    dependencies:
      callsites: 3.1.0
      graceful-fs: 4.2.4
      source-map: 0.6.1
    dev: true
    engines:
      node: '>= 10.14.2'
    resolution:
      integrity: sha512-YwYcCwAnNmOVsZ8mr3GfnzdXDAl4LaenZP5z+G0c8bzC9/dugL8zRmxZzdoTl4IaS3CryS1uWnROLPFmb6lVvA==
  /@jest/test-result/26.6.2:
    dependencies:
      '@jest/console': 26.6.2
      '@jest/types': 26.6.2
      '@types/istanbul-lib-coverage': 2.0.3
      collect-v8-coverage: 1.0.1
    dev: true
    engines:
      node: '>= 10.14.2'
    resolution:
      integrity: sha512-5O7H5c/7YlojphYNrK02LlDIV2GNPYisKwHm2QTKjNZeEzezCbwYs9swJySv2UfPMyZ0VdsmMv7jIlD/IKYQpQ==
  /@jest/test-sequencer/26.6.3:
    dependencies:
      '@jest/test-result': 26.6.2
      graceful-fs: 4.2.4
      jest-haste-map: 26.6.2
      jest-runner: 26.6.3
      jest-runtime: 26.6.3
    dev: true
    engines:
      node: '>= 10.14.2'
    resolution:
      integrity: sha512-YHlVIjP5nfEyjlrSr8t/YdNfU/1XEt7c5b4OxcXCjyRhjzLYu/rO69/WHPuYcbCWkz8kAeZVZp2N2+IOLLEPGw==
  /@jest/transform/26.6.2:
    dependencies:
      '@babel/core': 7.12.9
      '@jest/types': 26.6.2
      babel-plugin-istanbul: 6.0.0
      chalk: 4.1.0
      convert-source-map: 1.7.0
      fast-json-stable-stringify: 2.1.0
      graceful-fs: 4.2.4
      jest-haste-map: 26.6.2
      jest-regex-util: 26.0.0
      jest-util: 26.6.2
      micromatch: 4.0.2
      pirates: 4.0.1
      slash: 3.0.0
      source-map: 0.6.1
      write-file-atomic: 3.0.3
    dev: true
    engines:
      node: '>= 10.14.2'
    resolution:
      integrity: sha512-E9JjhUgNzvuQ+vVAL21vlyfy12gP0GhazGgJC4h6qUt1jSdUXGWJ1wfu/X7Sd8etSgxV4ovT1pb9v5D6QW4XgA==
  /@jest/types/25.5.0:
    dependencies:
      '@types/istanbul-lib-coverage': 2.0.3
      '@types/istanbul-reports': 1.1.2
      '@types/yargs': 15.0.11
      chalk: 3.0.0
    dev: true
    engines:
      node: '>= 8.3'
    resolution:
      integrity: sha512-OXD0RgQ86Tu3MazKo8bnrkDRaDXXMGUqd+kTtLtK1Zb7CRzQcaSRPPPV37SvYTdevXEBVxe0HXylEjs8ibkmCw==
  /@jest/types/26.6.2:
    dependencies:
      '@types/istanbul-lib-coverage': 2.0.3
      '@types/istanbul-reports': 3.0.0
      '@types/node': 14.14.10
      '@types/yargs': 15.0.11
      chalk: 4.1.0
    dev: true
    engines:
      node: '>= 10.14.2'
    resolution:
      integrity: sha512-fC6QCp7Sc5sX6g8Tvbmj4XUTbyrik0akgRy03yjXbQaBWWNWGE7SGtJk98m0N8nzegD/7SggrUlivxo5ax4KWQ==
  /@nodelib/fs.scandir/2.1.3:
    dependencies:
      '@nodelib/fs.stat': 2.0.3
      run-parallel: 1.1.10
    engines:
      node: '>= 8'
    resolution:
      integrity: sha512-eGmwYQn3gxo4r7jdQnkrrN6bY478C3P+a/y72IJukF8LjB6ZHeB3c+Ehacj3sYeSmUXGlnA67/PmbM9CVwL7Dw==
  /@nodelib/fs.stat/2.0.3:
    engines:
      node: '>= 8'
    resolution:
      integrity: sha512-bQBFruR2TAwoevBEd/NWMoAAtNGzTRgdrqnYCc7dhzfoNvqPzLyqlEQnzZ3kVnNrSp25iyxE00/3h2fqGAGArA==
  /@nodelib/fs.walk/1.2.4:
    dependencies:
      '@nodelib/fs.scandir': 2.1.3
      fastq: 1.9.0
    engines:
      node: '>= 8'
    resolution:
      integrity: sha512-1V9XOY4rDW0rehzbrcqAmHnz8e7SKvX27gh8Gt2WgB0+pdzdiLV83p72kZPU+jvMbS1qU5mauP2iOvO8rhmurQ==
  /@prisma/bar/0.0.1:
    dev: false
    resolution:
      integrity: sha512-FVLhwVkbfhXlBhroWfIXMLi+3Jh9IEzYp+9z+MUUiw3ZsbcoAil7CN9/QIjHc4/TcCRyRfuSmT7qCnn4O+TjJw==
<<<<<<< HEAD
  /@prisma/debug/2.14.0-dev.38:
=======
  /@prisma/debug/2.14.0-dev.37:
>>>>>>> e42ac1ef
    dependencies:
      debug: 4.3.2
      ms: 2.1.3
    dev: true
    resolution:
<<<<<<< HEAD
      integrity: sha512-76tv2geD02EiyXhfyVrqJaDaecRRNeCQZm+hfYh17JQDIyhC+VHa9PslyK5YS8t+sqg1FtAr07/NiNQLfv69kA==
  /@prisma/engine-core/2.14.0-dev.38:
    dependencies:
      '@prisma/debug': 2.14.0-dev.38
      '@prisma/engines': 2.14.0-17.af950b3705ef175e85492660c621085eb7f99557
      '@prisma/generator-helper': 2.14.0-dev.38
      '@prisma/get-platform': 2.14.0-dev.38
=======
      integrity: sha512-SosC2FjgJzd9uVaGVFZE+yn9FPqk8Q6v3QiS6SDkt/c513i1T6DUlYeG20jNauOhXnJRhKUJn1Hw+XNDbu+utA==
  /@prisma/engine-core/2.14.0-dev.37:
    dependencies:
      '@prisma/debug': 2.14.0-dev.37
      '@prisma/engines': 2.14.0-17.af950b3705ef175e85492660c621085eb7f99557
      '@prisma/generator-helper': 2.14.0-dev.37
      '@prisma/get-platform': 2.14.0-dev.37
>>>>>>> e42ac1ef
      chalk: 4.1.0
      execa: 5.0.0
      get-stream: 6.0.0
      indent-string: 4.0.0
      new-github-issue-url: 0.2.1
      p-retry: 4.2.0
      terminal-link: 2.1.1
      undici: 2.2.1
    dev: true
    resolution:
<<<<<<< HEAD
      integrity: sha512-EF69GjbMuF1ss8ID18qnDU2crZkmvPqz3DD3gLCZDtUeJNIxpXPeTeyNdo4U+Fl+wna4E8cZj4LNt9zy6HkODQ==
=======
      integrity: sha512-37q6vpjipSchMLdlYx0zCBTeQfI9/rXx6WZ8biu0LzA7ELAAxspDSFI0SsKUqblZi/2PB/Uby+vlnWZDOzxzMQ==
>>>>>>> e42ac1ef
  /@prisma/engines-version/2.14.0-17.af950b3705ef175e85492660c621085eb7f99557:
    resolution:
      integrity: sha512-Zs1ham25bXu48Psp43/Wa6/xDLGNdasLKVXMn2Kh41lDszFxYvXFXpIirJ4vXOChIQvzmDCpsVeBHMH0pHy2Dw==
  /@prisma/engines/2.14.0-17.af950b3705ef175e85492660c621085eb7f99557:
    requiresBuild: true
    resolution:
      integrity: sha512-T2gSUkRk4dJ3V2zctg6DLRqFiwMCx3LXRCrium7vQIGzry9WBEARFGfzx3QNk5GSZuucxwOaMIt/L1YEZ6zdog==
<<<<<<< HEAD
  /@prisma/fetch-engine/2.14.0-dev.38:
    dependencies:
      '@prisma/debug': 2.14.0-dev.38
      '@prisma/get-platform': 2.14.0-dev.38
=======
  /@prisma/fetch-engine/2.14.0-dev.37:
    dependencies:
      '@prisma/debug': 2.14.0-dev.37
      '@prisma/get-platform': 2.14.0-dev.37
>>>>>>> e42ac1ef
      chalk: 4.1.0
      execa: 5.0.0
      find-cache-dir: 3.3.1
      hasha: 5.2.2
      http-proxy-agent: 4.0.1
      https-proxy-agent: 5.0.0
      make-dir: 3.1.0
      node-fetch: 2.6.1
      p-filter: 2.1.0
      p-map: 4.0.0
      p-retry: 4.2.0
      progress: 2.0.3
      rimraf: 3.0.2
      temp-dir: 2.0.0
      tempy: 1.0.0
    dev: true
    resolution:
<<<<<<< HEAD
      integrity: sha512-NXNUGqVksVr/eT/3iv/ojokqo8HzSrgf1a4BBoyUrsExGLGm8w56A9vJh4gsQhsHq9+GYSO2h4ei6xknAW0MIw==
  /@prisma/generator-helper/2.14.0-dev.38:
    dependencies:
      '@prisma/debug': 2.14.0-dev.38
=======
      integrity: sha512-BZB9FkcrZVhhJY277j/vjDjOVH6iM6TY1pjFCOHzlt0xoHBV6TwjMtUCcheihIlDS9WUCXlHRP25GuMKSksHMg==
  /@prisma/generator-helper/2.14.0-dev.37:
    dependencies:
      '@prisma/debug': 2.14.0-dev.37
>>>>>>> e42ac1ef
      '@types/cross-spawn': 6.0.2
      chalk: 4.1.0
      cross-spawn: 7.0.3
    dev: true
    resolution:
<<<<<<< HEAD
      integrity: sha512-7+k12xTtwUxVhzUnnbeE7UajHm9qTvVkVLw3HBtOjSlkDwi8njv0Cos59sydeza9FDpGsNFNx6GAaX7xjGcAdQ==
  /@prisma/get-platform/2.14.0-dev.38:
    dependencies:
      '@prisma/debug': 2.14.0-dev.38
    dev: true
    resolution:
      integrity: sha512-MUm1peQaXZgr0EjmYI7tw5nYzhDhchKFbSOyCt7EOVZeidesCRtXt2jLIWkoZwdTUz6LUzlByC5+vejoZjgd8A==
  /@prisma/sdk/2.14.0-dev.38:
    dependencies:
      '@prisma/debug': 2.14.0-dev.38
      '@prisma/engine-core': 2.14.0-dev.38
      '@prisma/engines': 2.14.0-17.af950b3705ef175e85492660c621085eb7f99557
      '@prisma/fetch-engine': 2.14.0-dev.38
      '@prisma/generator-helper': 2.14.0-dev.38
      '@prisma/get-platform': 2.14.0-dev.38
=======
      integrity: sha512-fQtKoAY0toqH4+LKAxm0vGmeVaZXktqjPoakXjM5h3Vr3T70jathflGB9S/YlsK8kBhZE/OUlpWz1xtREvgc+g==
  /@prisma/get-platform/2.14.0-dev.37:
    dependencies:
      '@prisma/debug': 2.14.0-dev.37
    dev: true
    resolution:
      integrity: sha512-w5LTz2dynsVPkj4gN+EZsqb1ul2CMXfBazSN6XmYg5kmYTVQKwTq8O85dD324INVoQ0GODVSZJNZnjc39dr+Lw==
  /@prisma/sdk/2.14.0-dev.37:
    dependencies:
      '@prisma/debug': 2.14.0-dev.37
      '@prisma/engine-core': 2.14.0-dev.37
      '@prisma/engines': 2.14.0-17.af950b3705ef175e85492660c621085eb7f99557
      '@prisma/fetch-engine': 2.14.0-dev.37
      '@prisma/generator-helper': 2.14.0-dev.37
      '@prisma/get-platform': 2.14.0-dev.37
>>>>>>> e42ac1ef
      '@timsuchanek/copy': 1.4.5
      archiver: 4.0.2
      arg: 5.0.0
      chalk: 4.1.0
      checkpoint-client: 1.1.18
      cli-truncate: 2.1.0
      dotenv: 8.2.0
      execa: 5.0.0
      find-up: 5.0.0
      global-dirs: 2.0.1
      globby: 11.0.1
      has-yarn: 2.1.0
      is-ci: 2.0.0
      make-dir: 3.1.0
      node-fetch: 2.6.1
      p-map: 4.0.0
      read-pkg-up: 7.0.1
      resolve-pkg: 2.0.0
      rimraf: 3.0.2
      string-width: 4.2.0
      strip-ansi: 6.0.0
      strip-indent: 3.0.0
      tar: 6.0.5
      temp-dir: 2.0.0
      temp-write: 4.0.0
      tempy: 1.0.0
      terminal-link: 2.1.1
      tmp: 0.2.1
      url-parse: 1.4.7
    dev: true
    resolution:
<<<<<<< HEAD
      integrity: sha512-sQU5FSl9Tx9CQjJ7Tdg1q79oUsBofy2JE+GV+66/yv9TR4ZvQWJeEVo6prPwgLRh9Y/pwUhttdhqPhvZ1xdoKw==
  /@prisma/studio-pcw/0.331.0_@prisma+sdk@2.14.0-dev.38:
    dependencies:
      '@prisma/sdk': 2.14.0-dev.38
=======
      integrity: sha512-QWMcPoVRyTsWwvl/CG4CUxqgIA6ZcY8DFZqA5Wsy8rdwSJM3YzngvfqbxGnMYQya7UHbL5Cyz2aEKXnEGuXMhA==
  /@prisma/studio-pcw/0.331.0_@prisma+sdk@2.14.0-dev.37:
    dependencies:
      '@prisma/sdk': 2.14.0-dev.37
>>>>>>> e42ac1ef
      '@prisma/studio-types': 0.331.0
      rimraf: 3.0.2
    dev: true
    peerDependencies:
      '@prisma/sdk': dev
    resolution:
      integrity: sha512-5xl0ECzF5g2o/AHobNwPrrjpxkV2KwEmP2q1Rkr58M6M7R+NEOOc6smADSgkoLj7HLTsPlMrN/3y7ic11EVhgA==
  /@prisma/studio-server/0.331.0:
    dependencies:
<<<<<<< HEAD
      '@prisma/sdk': 2.14.0-dev.38
      '@prisma/studio': 0.331.0
      '@prisma/studio-pcw': 0.331.0_@prisma+sdk@2.14.0-dev.38
=======
      '@prisma/sdk': 2.14.0-dev.37
      '@prisma/studio': 0.331.0
      '@prisma/studio-pcw': 0.331.0_@prisma+sdk@2.14.0-dev.37
>>>>>>> e42ac1ef
      '@prisma/studio-types': 0.331.0
      '@sentry/node': 5.15.5
      checkpoint-client: 1.1.18
      express: 4.17.1
      ws: 7.3.1
    dev: true
    resolution:
      integrity: sha512-EdgmsAGcw5Z+iEm/hC5KN/Bsg18HpQwN5pRIGX9WscVcck/PGQuzmNFsnouRD9UIrlJPwhSH7QMD7RhmsmE8Xw==
  /@prisma/studio-types/0.331.0:
    dev: true
    resolution:
      integrity: sha512-SiRtTGGd+W7BKRZjfJ2M3HeMFT/3ox4dwUXWOzzbsNPVvPa+5GxhrLyQnVCNbV9PBmvx8vENS1Or1/WON1sdAA==
  /@prisma/studio/0.331.0:
    dev: true
    resolution:
      integrity: sha512-DD8EBI3uGRW5OkeXLe6GOvHZWsTzxhLZ4+rC6LTuyMMSmSguIqzsJrz28S5EhHeFVFfzKUEyaS5if5XyhqZuUw==
  /@sentry/apm/5.15.5:
    dependencies:
      '@sentry/browser': 5.15.5
      '@sentry/hub': 5.15.5
      '@sentry/minimal': 5.15.5
      '@sentry/types': 5.15.5
      '@sentry/utils': 5.15.5
      tslib: 1.14.1
    dev: true
    engines:
      node: '>=6'
    resolution:
      integrity: sha512-2PyifsiQdvFEQhbL7tQnCKGLOO1JtZeqso3bc6ARJBvKxM77mtyMo/D0C2Uzt9sXCYiALhQ1rbB1aY8iYyglpg==
  /@sentry/browser/5.15.5:
    dependencies:
      '@sentry/core': 5.15.5
      '@sentry/types': 5.15.5
      '@sentry/utils': 5.15.5
      tslib: 1.14.1
    dev: true
    engines:
      node: '>=6'
    resolution:
      integrity: sha512-rqDvjk/EvogfdbZ4TiEpxM/lwpPKmq23z9YKEO4q81+1SwJNua53H60dOk9HpRU8nOJ1g84TMKT2Ov8H7sqDWA==
  /@sentry/core/5.15.5:
    dependencies:
      '@sentry/hub': 5.15.5
      '@sentry/minimal': 5.15.5
      '@sentry/types': 5.15.5
      '@sentry/utils': 5.15.5
      tslib: 1.14.1
    dev: true
    engines:
      node: '>=6'
    resolution:
      integrity: sha512-enxBLv5eibBMqcWyr+vApqeix8uqkfn0iGsD3piKvoMXCgKsrfMwlb/qo9Ox0lKr71qIlZVt+9/A2vZohdgnlg==
  /@sentry/hub/5.15.5:
    dependencies:
      '@sentry/types': 5.15.5
      '@sentry/utils': 5.15.5
      tslib: 1.14.1
    dev: true
    engines:
      node: '>=6'
    resolution:
      integrity: sha512-zX9o49PcNIVMA4BZHe//GkbQ4Jx+nVofqU/Il32/IbwKhcpPlhGX3c1sOVQo4uag3cqd/JuQsk+DML9TKkN0Lw==
  /@sentry/minimal/5.15.5:
    dependencies:
      '@sentry/hub': 5.15.5
      '@sentry/types': 5.15.5
      tslib: 1.14.1
    dev: true
    engines:
      node: '>=6'
    resolution:
      integrity: sha512-zQkkJ1l9AjmU/Us5IrOTzu7bic4sTPKCatptXvLSTfyKW7N6K9MPIIFeSpZf9o1yM2sRYdK7GV08wS2eCT3JYw==
  /@sentry/node/5.15.5:
    dependencies:
      '@sentry/apm': 5.15.5
      '@sentry/core': 5.15.5
      '@sentry/hub': 5.15.5
      '@sentry/types': 5.15.5
      '@sentry/utils': 5.15.5
      cookie: 0.3.1
      https-proxy-agent: 4.0.0
      lru_map: 0.3.3
      tslib: 1.14.1
    dev: true
    engines:
      node: '>=6'
    resolution:
      integrity: sha512-BK0iTOiiIM0UnydLeT/uUBY1o1Sp85aqwaQRMfZbjMCsgXERLNGvzzV68FDH1cyC1nR6dREK3Gs8bxS4S54aLQ==
  /@sentry/types/5.15.5:
    dev: true
    engines:
      node: '>=6'
    resolution:
      integrity: sha512-F9A5W7ucgQLJUG4LXw1ZIy4iLevrYZzbeZ7GJ09aMlmXH9PqGThm1t5LSZlVpZvUfQ2rYA8NU6BdKJSt7B5LPw==
  /@sentry/utils/5.15.5:
    dependencies:
      '@sentry/types': 5.15.5
      tslib: 1.14.1
    dev: true
    engines:
      node: '>=6'
    resolution:
      integrity: sha512-Nl9gl/MGnzSkuKeo3QaefoD/OJrFLB8HmwQ7HUbTXb6E7yyEzNKAQMHXGkwNAjbdYyYbd42iABP6Y5F/h39NtA==
  /@sindresorhus/slugify/1.1.0:
    dependencies:
      '@sindresorhus/transliterate': 0.1.1
      escape-string-regexp: 4.0.0
    engines:
      node: '>=10'
    resolution:
      integrity: sha512-ujZRbmmizX26yS/HnB3P9QNlNa4+UvHh+rIse3RbOXLp8yl6n1TxB4t7NHggtVgS8QmmOtzXo48kCxZGACpkPw==
  /@sindresorhus/transliterate/0.1.1:
    dependencies:
      escape-string-regexp: 2.0.0
      lodash.deburr: 4.1.0
    engines:
      node: '>=10'
    resolution:
      integrity: sha512-QSdIQ5keUFAZ3KLbfbsntW39ox0Ym8183RqTwBq/ZEFoN3NQAtGV+qWaNdzKpIDHgj9J2CQ2iNDRVU11Zyr7MQ==
  /@sinonjs/commons/1.8.1:
    dependencies:
      type-detect: 4.0.8
    dev: true
    resolution:
      integrity: sha512-892K+kWUUi3cl+LlqEWIDrhvLgdL79tECi8JZUyq6IviKy/DNhuzCRlbHUjxK89f4ypPMMaFnFuR9Ie6DoIMsw==
  /@sinonjs/fake-timers/6.0.1:
    dependencies:
      '@sinonjs/commons': 1.8.1
    dev: true
    resolution:
      integrity: sha512-MZPUxrmFubI36XS1DI3qmI0YdN1gks62JtFZvxR67ljjSNCeK6U08Zx4msEWOXuofgqUt6zPHSi1H9fbjR/NRA==
  /@timsuchanek/copy/1.4.5:
    dependencies:
      '@timsuchanek/sleep-promise': 8.0.1
      commander: 2.20.3
      mkdirp: 1.0.4
      prettysize: 2.0.0
    hasBin: true
    resolution:
      integrity: sha512-N4+2/DvfwzQqHYL/scq07fv8yXbZc6RyUxKJoE8Clm14JpLOf9yNI4VB4D6RsV3h9zgzZ4loJUydHKM7pp3blw==
  /@timsuchanek/sleep-promise/8.0.1:
    resolution:
      integrity: sha512-cxHYbrXfnCWsklydIHSw5GCMHUPqpJ/enxWSyVHNOgNe61sit/+aOXTTI+VOdWkvVaJsI2vsB9N4+YDNITawOQ==
  /@tootallnate/once/1.1.2:
    engines:
      node: '>= 6'
    resolution:
      integrity: sha512-RbzJvlNzmRq5c3O09UipeuXno4tA1FE6ikOjxZK0tuxVv3412l64l5t1W5pj4+rJq9vpkm/kwiR07aZXnsKPxw==
  /@types/babel__core/7.1.12:
    dependencies:
      '@babel/parser': 7.12.7
      '@babel/types': 7.12.7
      '@types/babel__generator': 7.6.2
      '@types/babel__template': 7.4.0
      '@types/babel__traverse': 7.0.16
    dev: true
    resolution:
      integrity: sha512-wMTHiiTiBAAPebqaPiPDLFA4LYPKr6Ph0Xq/6rq1Ur3v66HXyG+clfR9CNETkD7MQS8ZHvpQOtA53DLws5WAEQ==
  /@types/babel__generator/7.6.2:
    dependencies:
      '@babel/types': 7.12.7
    dev: true
    resolution:
      integrity: sha512-MdSJnBjl+bdwkLskZ3NGFp9YcXGx5ggLpQQPqtgakVhsWK0hTtNYhjpZLlWQTviGTvF8at+Bvli3jV7faPdgeQ==
  /@types/babel__template/7.4.0:
    dependencies:
      '@babel/parser': 7.12.7
      '@babel/types': 7.12.7
    dev: true
    resolution:
      integrity: sha512-NTPErx4/FiPCGScH7foPyr+/1Dkzkni+rHiYHHoTjvwou7AQzJkNeD60A9CXRy+ZEN2B1bggmkTMCDb+Mv5k+A==
  /@types/babel__traverse/7.0.16:
    dependencies:
      '@babel/types': 7.12.7
    dev: true
    resolution:
      integrity: sha512-S63Dt4CZOkuTmpLGGWtT/mQdVORJOpx6SZWGVaP56dda/0Nx5nEe82K7/LAm8zYr6SfMq+1N2OreIOrHAx656w==
  /@types/cross-spawn/6.0.2:
    dependencies:
      '@types/node': 12.19.8
    resolution:
      integrity: sha512-KuwNhp3eza+Rhu8IFI5HUXRP0LIhqH5cAjubUvGXXthh4YYBuP2ntwEX+Cz8GJoZUHlKo247wPWOfA9LYEq4cw==
  /@types/debug/4.1.5:
    dev: true
    resolution:
      integrity: sha512-Q1y515GcOdTHgagaVFhHnIFQ38ygs/kmxdNpvpou+raI9UO3YZcHDngBSYKQklcKlvA7iuQlmIKbzvmxcOE9CQ==
  /@types/diff/4.0.2:
    dev: true
    resolution:
      integrity: sha512-mIenTfsIe586/yzsyfql69KRnA75S8SVXQbTLpDejRrjH0QSJcpu3AUOi/Vjnt9IOsXKxPhJfGpQUNMueIU1fQ==
  /@types/geojson/7946.0.7:
    dev: true
    resolution:
      integrity: sha512-wE2v81i4C4Ol09RtsWFAqg3BUitWbHSpSlIo+bNdsCJijO9sjme+zm+73ZMCa/qMC8UEERxzGbvmr1cffo2SiQ==
  /@types/graceful-fs/4.1.4:
    dependencies:
      '@types/node': 14.14.10
    dev: true
    resolution:
      integrity: sha512-mWA/4zFQhfvOA8zWkXobwJvBD7vzcxgrOQ0J5CH1votGqdq9m7+FwtGaqyCZqC3NyyBkc9z4m+iry4LlqcMWJg==
  /@types/graphviz/0.0.32:
    dev: true
    resolution:
      integrity: sha512-w0jhDSGBtRv+bnTDo7CjbFLPecLiNG+gUhewfMJtr6c4njY623XM6XkND1Jg7cUMAIUNVRlhSqJ/lcC7JOa0qQ==
  /@types/istanbul-lib-coverage/2.0.3:
    dev: true
    resolution:
      integrity: sha512-sz7iLqvVUg1gIedBOvlkxPlc8/uVzyS5OwGz1cKjXzkl3FpL3al0crU8YGU1WoHkxn0Wxbw5tyi6hvzJKNzFsw==
  /@types/istanbul-lib-report/3.0.0:
    dependencies:
      '@types/istanbul-lib-coverage': 2.0.3
    dev: true
    resolution:
      integrity: sha512-plGgXAPfVKFoYfa9NpYDAkseG+g6Jr294RqeqcqDixSbU34MZVJRi/P+7Y8GDpzkEwLaGZZOpKIEmeVZNtKsrg==
  /@types/istanbul-reports/1.1.2:
    dependencies:
      '@types/istanbul-lib-coverage': 2.0.3
      '@types/istanbul-lib-report': 3.0.0
    dev: true
    resolution:
      integrity: sha512-P/W9yOX/3oPZSpaYOCQzGqgCQRXn0FFO/V8bWrCQs+wLmvVVxk6CRBXALEvNs9OHIatlnlFokfhuDo2ug01ciw==
  /@types/istanbul-reports/3.0.0:
    dependencies:
      '@types/istanbul-lib-report': 3.0.0
    dev: true
    resolution:
      integrity: sha512-nwKNbvnwJ2/mndE9ItP/zc2TCzw6uuodnF4EHYWD+gCQDVBuRQL5UzbZD0/ezy1iKsFU2ZQiDqg4M9dN4+wZgA==
  /@types/jest/26.0.14:
    dependencies:
      jest-diff: 25.5.0
      pretty-format: 25.5.0
    dev: true
    resolution:
      integrity: sha512-Hz5q8Vu0D288x3iWXePSn53W7hAjP0H7EQ6QvDO9c7t46mR0lNOLlfuwQ+JkVxuhygHzlzPX+0jKdA3ZgSh+Vg==
  /@types/jest/26.0.16:
    dependencies:
      jest-diff: 26.6.2
      pretty-format: 26.6.2
    dev: true
    resolution:
      integrity: sha512-Gp12+7tmKCgv9JjtltxUXokohCAEZfpJaEW5tn871SGRp8I+bRWBonQO7vW5NHwnAHe5dd50+Q4zyKuN35i09g==
  /@types/jest/26.0.19:
    dependencies:
      jest-diff: 26.6.2
      pretty-format: 26.6.2
    dev: true
    resolution:
      integrity: sha512-jqHoirTG61fee6v6rwbnEuKhpSKih0tuhqeFbCmMmErhtu3BYlOZaXWjffgOstMM4S/3iQD31lI5bGLTrs97yQ==
  /@types/js-levenshtein/1.1.0:
    dev: true
    resolution:
      integrity: sha512-14t0v1ICYRtRVcHASzes0v/O+TIeASb8aD55cWF1PidtInhFWSXcmhzhHqGjUWf9SUq1w70cvd1cWKUULubAfQ==
  /@types/json-schema/7.0.6:
    dev: true
    resolution:
      integrity: sha512-3c+yGKvVP5Y9TYBEibGNR+kLtijnj7mYrXRg+WpFb2X9xm04g/DXYkfg4hmzJQosc9snFNUPkbYIhu+KAm6jJw==
  /@types/minipass/2.2.0:
    dependencies:
      '@types/node': 14.14.10
    dev: true
    resolution:
      integrity: sha512-wuzZksN4w4kyfoOv/dlpov4NOunwutLA/q7uc00xU02ZyUY+aoM5PWIXEKBMnm0NHd4a+N71BMjq+x7+2Af1fg==
  /@types/mssql/6.0.6:
    dependencies:
      '@types/node': 14.14.10
      '@types/tedious': 4.0.2
    dev: true
    resolution:
      integrity: sha512-utFf70MtfODcg/R9XSAyPvIbN8zEeieebdC5/levbArrk1bu7Dc9HF9zh9k23lFpjNvNX44AzrsEm6PrKOnErg==
  /@types/node-fetch/2.5.7:
    dependencies:
      '@types/node': 12.19.8
      form-data: 3.0.0
    dev: true
    resolution:
      integrity: sha512-o2WVNf5UhWRkxlf6eq+jMZDu7kjgpgJfl4xVNlvryc95O/6F2ld8ztKX+qu+Rjyet93WAWm5LjeX9H5FGkODvw==
  /@types/node/12.19.3:
    dev: true
    resolution:
      integrity: sha512-8Jduo8wvvwDzEVJCOvS/G6sgilOLvvhn1eMmK3TW8/T217O7u1jdrK6ImKLv80tVryaPSVeKu6sjDEiFjd4/eg==
  /@types/node/12.19.7:
    dev: true
    resolution:
      integrity: sha512-zvjOU1g4CpPilbTDUATnZCUb/6lARMRAqzT7ILwl1P3YvU2leEcZ2+fw9+Jrw/paXB1CgQyXTrN4hWDtqT9O2A==
  /@types/node/12.19.8:
    resolution:
      integrity: sha512-D4k2kNi0URNBxIRCb1khTnkWNHv8KSL1owPmS/K5e5t8B2GzMReY7AsJIY1BnP5KdlgC4rj9jk2IkDMasIE7xg==
  /@types/node/12.19.9:
    dev: true
    resolution:
      integrity: sha512-yj0DOaQeUrk3nJ0bd3Y5PeDRJ6W0r+kilosLA+dzF3dola/o9hxhMSg2sFvVcA2UHS5JSOsZp4S0c1OEXc4m1Q==
  /@types/node/14.14.10:
    dev: true
    resolution:
      integrity: sha512-J32dgx2hw8vXrSbu4ZlVhn1Nm3GbeCFNw2FWL8S5QKucHGY0cyNwjdQdO+KMBZ4wpmC7KhLCiNsdk1RFRIYUQQ==
  /@types/node/8.10.66:
    dev: true
    resolution:
      integrity: sha512-tktOkFUA4kXx2hhhrB8bIFb5TbwzS4uOhKEmwiD+NoiL0qtP2OQ9mFldbgD4dV1djrlBYP6eBuQZiWjuHUpqFw==
  /@types/normalize-package-data/2.4.0:
    resolution:
      integrity: sha512-f5j5b/Gf71L+dbqxIpQ4Z2WlmI/mPJ0fOkGGmFgtb6sAu97EPczzbS3/tJKxmcYDj55OX6ssqwDAWOHIYDRDGA==
  /@types/parse-json/4.0.0:
    dev: true
    resolution:
      integrity: sha512-//oorEZjL6sbPcKUaCdIGlIUeH26mgzimjBB77G6XRgnDl/L5wOnpyBGRe/Mmf5CVW3PwEBE1NjiMZ/ssFh4wA==
  /@types/pg-types/1.11.5:
    dev: true
    resolution:
      integrity: sha512-L8ogeT6vDzT1vxlW3KITTCt+BVXXVkLXfZ/XNm6UqbcJgxf+KPO7yjWx7dQQE8RW07KopL10x2gNMs41+IkMGQ==
  /@types/pg/7.14.7:
    dependencies:
      '@types/node': 12.19.8
      '@types/pg-types': 1.11.5
    dev: true
    resolution:
      integrity: sha512-ZnMOUidTP6Lwsb0bxHL6PVIL1lVC2CYNQWlA79kQ6nn0rK1/ynvkyN1wsR9pVZaP4WcCNioKT/2aU5UuLIQy2w==
  /@types/prettier/2.1.5:
    dev: true
    resolution:
      integrity: sha512-UEyp8LwZ4Dg30kVU2Q3amHHyTn1jEdhCIE59ANed76GaT1Vp76DD3ZWSAxgCrw6wJ0TqeoBpqmfUHiUDPs//HQ==
  /@types/progress/2.0.3:
    dependencies:
      '@types/node': 12.19.8
    dev: true
    resolution:
      integrity: sha512-bPOsfCZ4tsTlKiBjBhKnM8jpY5nmIll166IPD58D92hR7G7kZDfx5iB9wGF4NfZrdKolebjeAr3GouYkSGoJ/A==
  /@types/prompts/2.0.9:
    dependencies:
      '@types/node': 12.19.8
    dev: true
    resolution:
      integrity: sha512-TORZP+FSjTYMWwKadftmqEn6bziN5RnfygehByGsjxoK5ydnClddtv6GikGWPvCm24oI+YBwck5WDxIIyNxUrA==
  /@types/readable-stream/2.3.9:
    dependencies:
      '@types/node': 14.14.10
      safe-buffer: 5.2.1
    dev: true
    resolution:
      integrity: sha512-sqsgQqFT7HmQz/V5jH1O0fvQQnXAJO46Gg9LRO/JPfjmVmGUlcx831TZZO3Y3HtWhIkzf3kTsNT0Z0kzIhIvZw==
  /@types/redis/2.8.28:
    dependencies:
      '@types/node': 12.19.7
    dev: true
    resolution:
      integrity: sha512-8l2gr2OQ969ypa7hFOeKqtFoY70XkHxISV0pAwmQ2nm6CSPb1brmTmqJCGGrekCo+pAZyWlNXr+Kvo6L/1wijA==
  /@types/retry/0.12.0:
    resolution:
      integrity: sha512-wWKOClTTiizcZhXnPY4wikVAwmdYHp8q6DmC+EJUzAMsycb7HB32Kh9RN4+0gExjmPmZSAQjgURXIGATPegAvA==
  /@types/sqlite3/3.1.6:
    dependencies:
      '@types/node': 12.19.8
    dev: true
    resolution:
      integrity: sha512-OBsK0KIGUICExQ/ZvnPY4cKx5Kz4NcrVyGTIvOL5y4ajXu7r++RfBajfpGfGDmDVCKcoCDX1dO84/oeyeITnxA==
  /@types/stack-utils/2.0.0:
    dev: true
    resolution:
      integrity: sha512-RJJrrySY7A8havqpGObOB4W92QXKJo63/jFLLgpvOtsGUqbQZ9Sbgl35KMm1DjC6j7AvmmU2bIno+3IyEaemaw==
  /@types/tar/4.0.4:
    dependencies:
      '@types/minipass': 2.2.0
      '@types/node': 12.19.8
    dev: true
    resolution:
      integrity: sha512-0Xv+xcmkTsOZdIF4yCnd7RkOOyfyqPaqJ7RZFKnwdxfDbkN3eAAE9sHl8zJFqBz4VhxolW9EErbjR1oyH7jK2A==
  /@types/tedious/4.0.2:
    dependencies:
      '@types/node': 14.14.10
    dev: true
    resolution:
      integrity: sha512-VqGhXfiIEYmvc6y36PTlk29M65O07rUWIt5E9bzcWwQwCke9m+ZLsviR2x27x04UWogop0ENdfyJJM+QC5cdyQ==
  /@types/tunnel/0.0.0:
    dependencies:
      '@types/node': 14.14.10
    dev: true
    resolution:
      integrity: sha512-FGDp0iBRiBdPjOgjJmn1NH0KDLN+Z8fRmo+9J7XGBhubq1DPrGrbmG4UTlGzrpbCpesMqD0sWkzi27EYkOMHyg==
  /@types/ws/7.4.0:
    dependencies:
      '@types/node': 14.14.10
    dev: true
    resolution:
      integrity: sha512-Y29uQ3Uy+58bZrFLhX36hcI3Np37nqWE7ky5tjiDoy1GDZnIwVxS0CgF+s+1bXMzjKBFy+fqaRfb708iNzdinw==
  /@types/yargs-parser/15.0.0:
    dev: true
    resolution:
      integrity: sha512-FA/BWv8t8ZWJ+gEOnLLd8ygxH/2UFbAvgEonyfN6yWGLKc7zVjbpl2Y4CTjid9h2RfgPP6SEt6uHwEOply00yw==
  /@types/yargs/15.0.11:
    dependencies:
      '@types/yargs-parser': 15.0.0
    dev: true
    resolution:
      integrity: sha512-jfcNBxHFYJ4nPIacsi3woz1+kvUO6s1CyeEhtnDHBjHUMNj5UlW2GynmnSgiJJEdNg9yW5C8lfoNRZrHGv5EqA==
  /@typescript-eslint/eslint-plugin/4.9.0_2705378cb19c5349e92bb1dbd042259c:
    dependencies:
      '@typescript-eslint/experimental-utils': 4.9.0_eslint@7.15.0+typescript@4.0.3
      '@typescript-eslint/parser': 4.9.0_eslint@7.15.0+typescript@4.0.3
      '@typescript-eslint/scope-manager': 4.9.0
      debug: 4.3.1
      eslint: 7.15.0
      functional-red-black-tree: 1.0.1
      regexpp: 3.1.0
      semver: 7.3.4
      tsutils: 3.17.1_typescript@4.0.3
      typescript: 4.0.3
    dev: true
    engines:
      node: ^10.12.0 || >=12.0.0
    peerDependencies:
      '@typescript-eslint/parser': ^4.0.0
      eslint: ^5.0.0 || ^6.0.0 || ^7.0.0
      typescript: '*'
    peerDependenciesMeta:
      typescript:
        optional: true
    resolution:
      integrity: sha512-WrVzGMzzCrgrpnQMQm4Tnf+dk+wdl/YbgIgd5hKGa2P+lnJ2MON+nQnbwgbxtN9QDLi8HO+JAq0/krMnjQK6Cw==
  /@typescript-eslint/eslint-plugin/4.9.1_5897ef4c8a6133b7b28695ca449212ad:
    dependencies:
      '@typescript-eslint/experimental-utils': 4.9.1_eslint@7.15.0+typescript@4.1.2
      '@typescript-eslint/parser': 4.9.1_eslint@7.15.0+typescript@4.1.2
      '@typescript-eslint/scope-manager': 4.9.1
      debug: 4.3.1
      eslint: 7.15.0
      functional-red-black-tree: 1.0.1
      regexpp: 3.1.0
      semver: 7.3.4
      tsutils: 3.17.1_typescript@4.1.2
      typescript: 4.1.2
    dev: true
    engines:
      node: ^10.12.0 || >=12.0.0
    peerDependencies:
      '@typescript-eslint/parser': ^4.0.0
      eslint: ^5.0.0 || ^6.0.0 || ^7.0.0
      typescript: '*'
    peerDependenciesMeta:
      typescript:
        optional: true
    resolution:
      integrity: sha512-QRLDSvIPeI1pz5tVuurD+cStNR4sle4avtHhxA+2uyixWGFjKzJ+EaFVRW6dA/jOgjV5DTAjOxboQkRDE8cRlQ==
  /@typescript-eslint/experimental-utils/4.9.0_eslint@7.15.0+typescript@4.0.3:
    dependencies:
      '@types/json-schema': 7.0.6
      '@typescript-eslint/scope-manager': 4.9.0
      '@typescript-eslint/types': 4.9.0
      '@typescript-eslint/typescript-estree': 4.9.0_typescript@4.0.3
      eslint: 7.15.0
      eslint-scope: 5.1.1
      eslint-utils: 2.1.0
    dev: true
    engines:
      node: ^10.12.0 || >=12.0.0
    peerDependencies:
      eslint: '*'
      typescript: '*'
    resolution:
      integrity: sha512-0p8GnDWB3R2oGhmRXlEnCvYOtaBCijtA5uBfH5GxQKsukdSQyI4opC4NGTUb88CagsoNQ4rb/hId2JuMbzWKFQ==
  /@typescript-eslint/experimental-utils/4.9.0_eslint@7.15.0+typescript@4.1.2:
    dependencies:
      '@types/json-schema': 7.0.6
      '@typescript-eslint/scope-manager': 4.9.0
      '@typescript-eslint/types': 4.9.0
      '@typescript-eslint/typescript-estree': 4.9.0_typescript@4.1.2
      eslint: 7.15.0
      eslint-scope: 5.1.1
      eslint-utils: 2.1.0
    dev: true
    engines:
      node: ^10.12.0 || >=12.0.0
    peerDependencies:
      eslint: '*'
      typescript: '*'
    resolution:
      integrity: sha512-0p8GnDWB3R2oGhmRXlEnCvYOtaBCijtA5uBfH5GxQKsukdSQyI4opC4NGTUb88CagsoNQ4rb/hId2JuMbzWKFQ==
  /@typescript-eslint/experimental-utils/4.9.1_eslint@7.15.0+typescript@4.1.2:
    dependencies:
      '@types/json-schema': 7.0.6
      '@typescript-eslint/scope-manager': 4.9.1
      '@typescript-eslint/types': 4.9.1
      '@typescript-eslint/typescript-estree': 4.9.1_typescript@4.1.2
      eslint: 7.15.0
      eslint-scope: 5.1.1
      eslint-utils: 2.1.0
    dev: true
    engines:
      node: ^10.12.0 || >=12.0.0
    peerDependencies:
      eslint: '*'
      typescript: '*'
    resolution:
      integrity: sha512-c3k/xJqk0exLFs+cWSJxIjqLYwdHCuLWhnpnikmPQD2+NGAx9KjLYlBDcSI81EArh9FDYSL6dslAUSwILeWOxg==
  /@typescript-eslint/parser/4.9.0_eslint@7.15.0+typescript@4.0.3:
    dependencies:
      '@typescript-eslint/scope-manager': 4.9.0
      '@typescript-eslint/types': 4.9.0
      '@typescript-eslint/typescript-estree': 4.9.0_typescript@4.0.3
      debug: 4.3.1
      eslint: 7.15.0
      typescript: 4.0.3
    dev: true
    engines:
      node: ^10.12.0 || >=12.0.0
    peerDependencies:
      eslint: ^5.0.0 || ^6.0.0 || ^7.0.0
      typescript: '*'
    peerDependenciesMeta:
      typescript:
        optional: true
    resolution:
      integrity: sha512-QRSDAV8tGZoQye/ogp28ypb8qpsZPV6FOLD+tbN4ohKUWHD2n/u0Q2tIBnCsGwQCiD94RdtLkcqpdK4vKcLCCw==
  /@typescript-eslint/parser/4.9.1_eslint@7.15.0+typescript@4.1.2:
    dependencies:
      '@typescript-eslint/scope-manager': 4.9.1
      '@typescript-eslint/types': 4.9.1
      '@typescript-eslint/typescript-estree': 4.9.1_typescript@4.1.2
      debug: 4.3.1
      eslint: 7.15.0
      typescript: 4.1.2
    dev: true
    engines:
      node: ^10.12.0 || >=12.0.0
    peerDependencies:
      eslint: ^5.0.0 || ^6.0.0 || ^7.0.0
      typescript: '*'
    peerDependenciesMeta:
      typescript:
        optional: true
    resolution:
      integrity: sha512-Gv2VpqiomvQ2v4UL+dXlQcZ8zCX4eTkoIW+1aGVWT6yTO+6jbxsw7yQl2z2pPl/4B9qa5JXeIbhJpONKjXIy3g==
  /@typescript-eslint/scope-manager/4.9.0:
    dependencies:
      '@typescript-eslint/types': 4.9.0
      '@typescript-eslint/visitor-keys': 4.9.0
    dev: true
    engines:
      node: ^8.10.0 || ^10.13.0 || >=11.10.1
    resolution:
      integrity: sha512-q/81jtmcDtMRE+nfFt5pWqO0R41k46gpVLnuefqVOXl4QV1GdQoBWfk5REcipoJNQH9+F5l+dwa9Li5fbALjzg==
  /@typescript-eslint/scope-manager/4.9.1:
    dependencies:
      '@typescript-eslint/types': 4.9.1
      '@typescript-eslint/visitor-keys': 4.9.1
    dev: true
    engines:
      node: ^8.10.0 || ^10.13.0 || >=11.10.1
    resolution:
      integrity: sha512-sa4L9yUfD/1sg9Kl8OxPxvpUcqxKXRjBeZxBuZSSV1v13hjfEJkn84n0An2hN8oLQ1PmEl2uA6FkI07idXeFgQ==
  /@typescript-eslint/types/4.9.0:
    dev: true
    engines:
      node: ^8.10.0 || ^10.13.0 || >=11.10.1
    resolution:
      integrity: sha512-luzLKmowfiM/IoJL/rus1K9iZpSJK6GlOS/1ezKplb7MkORt2dDcfi8g9B0bsF6JoRGhqn0D3Va55b+vredFHA==
  /@typescript-eslint/types/4.9.1:
    dev: true
    engines:
      node: ^8.10.0 || ^10.13.0 || >=11.10.1
    resolution:
      integrity: sha512-fjkT+tXR13ks6Le7JiEdagnwEFc49IkOyys7ueWQ4O8k4quKPwPJudrwlVOJCUQhXo45PrfIvIarcrEjFTNwUA==
  /@typescript-eslint/typescript-estree/4.9.0_typescript@4.0.3:
    dependencies:
      '@typescript-eslint/types': 4.9.0
      '@typescript-eslint/visitor-keys': 4.9.0
      debug: 4.3.1
      globby: 11.0.1
      is-glob: 4.0.1
      lodash: 4.17.20
      semver: 7.3.4
      tsutils: 3.17.1_typescript@4.0.3
      typescript: 4.0.3
    dev: true
    engines:
      node: ^10.12.0 || >=12.0.0
    peerDependencies:
      typescript: '*'
    peerDependenciesMeta:
      typescript:
        optional: true
    resolution:
      integrity: sha512-rmDR++PGrIyQzAtt3pPcmKWLr7MA+u/Cmq9b/rON3//t5WofNR4m/Ybft2vOLj0WtUzjn018ekHjTsnIyBsQug==
  /@typescript-eslint/typescript-estree/4.9.0_typescript@4.1.2:
    dependencies:
      '@typescript-eslint/types': 4.9.0
      '@typescript-eslint/visitor-keys': 4.9.0
      debug: 4.3.1
      globby: 11.0.1
      is-glob: 4.0.1
      lodash: 4.17.20
      semver: 7.3.4
      tsutils: 3.17.1_typescript@4.1.2
      typescript: 4.1.2
    dev: true
    engines:
      node: ^10.12.0 || >=12.0.0
    peerDependencies:
      typescript: '*'
    peerDependenciesMeta:
      typescript:
        optional: true
    resolution:
      integrity: sha512-rmDR++PGrIyQzAtt3pPcmKWLr7MA+u/Cmq9b/rON3//t5WofNR4m/Ybft2vOLj0WtUzjn018ekHjTsnIyBsQug==
  /@typescript-eslint/typescript-estree/4.9.1_typescript@4.1.2:
    dependencies:
      '@typescript-eslint/types': 4.9.1
      '@typescript-eslint/visitor-keys': 4.9.1
      debug: 4.3.1
      globby: 11.0.1
      is-glob: 4.0.1
      lodash: 4.17.20
      semver: 7.3.4
      tsutils: 3.17.1_typescript@4.1.2
      typescript: 4.1.2
    dev: true
    engines:
      node: ^10.12.0 || >=12.0.0
    peerDependencies:
      typescript: '*'
    peerDependenciesMeta:
      typescript:
        optional: true
    resolution:
      integrity: sha512-bzP8vqwX6Vgmvs81bPtCkLtM/Skh36NE6unu6tsDeU/ZFoYthlTXbBmpIrvosgiDKlWTfb2ZpPELHH89aQjeQw==
  /@typescript-eslint/visitor-keys/4.9.0:
    dependencies:
      '@typescript-eslint/types': 4.9.0
      eslint-visitor-keys: 2.0.0
    dev: true
    engines:
      node: ^8.10.0 || ^10.13.0 || >=11.10.1
    resolution:
      integrity: sha512-sV45zfdRqQo1A97pOSx3fsjR+3blmwtdCt8LDrXgCX36v4Vmz4KHrhpV6Fo2cRdXmyumxx11AHw0pNJqCNpDyg==
  /@typescript-eslint/visitor-keys/4.9.1:
    dependencies:
      '@typescript-eslint/types': 4.9.1
      eslint-visitor-keys: 2.0.0
    dev: true
    engines:
      node: ^8.10.0 || ^10.13.0 || >=11.10.1
    resolution:
      integrity: sha512-9gspzc6UqLQHd7lXQS7oWs+hrYggspv/rk6zzEMhCbYwPE/sF7oxo7GAjkS35Tdlt7wguIG+ViWCPtVZHz/ybQ==
  /abab/2.0.5:
    dev: true
    resolution:
      integrity: sha512-9IK9EadsbHo6jLWIpxpR6pL0sazTXV6+SQv25ZB+F7Bj9mJNaOc4nCRabwd5M/JwmUa8idz6Eci6eKfJryPs6Q==
  /abbrev/1.1.1:
    dev: true
    resolution:
      integrity: sha512-nne9/IiQ/hzIhY6pdDnbBtz7DjPTKrY00P/zvPSm5pOFkl6xuGrGnXn/VtTNNfNtAfZ9/1RtehkszU9qcTii0Q==
  /abort-controller/3.0.0:
    dependencies:
      event-target-shim: 5.0.1
    dev: true
    engines:
      node: '>=6.5'
    resolution:
      integrity: sha512-h8lQ8tacZYnR3vNQTgibj+tODHI5/+l06Au2Pcriv/Gmet0eaj4TwWH41sO9wnHDiQsEj19q0drzdWdeAHtweg==
  /accepts/1.3.7:
    dependencies:
      mime-types: 2.1.27
      negotiator: 0.6.2
    dev: true
    engines:
      node: '>= 0.6'
    resolution:
      integrity: sha512-Il80Qs2WjYlJIBNzNkK6KYqlVMTbZLXgHx2oT0pU/fjRHyEp+PEfEPY0R3WCwAGVOtauxh1hOxNgIf5bv7dQpA==
  /acorn-globals/6.0.0:
    dependencies:
      acorn: 7.4.1
      acorn-walk: 7.2.0
    dev: true
    resolution:
      integrity: sha512-ZQl7LOWaF5ePqqcX4hLuv/bLXYQNfNWw2c0/yX/TsPRKamzHcTGQnlCjHT3TsmkOUVEPS3crCxiPfdzE/Trlhg==
  /acorn-jsx/5.3.1_acorn@7.4.1:
    dependencies:
      acorn: 7.4.1
    dev: true
    peerDependencies:
      acorn: ^6.0.0 || ^7.0.0 || ^8.0.0
    resolution:
      integrity: sha512-K0Ptm/47OKfQRpNQ2J/oIN/3QYiK6FwW+eJbILhsdxh2WTLdl+30o8aGdTbm5JbffpFFAg/g+zi1E+jvJha5ng==
  /acorn-walk/7.2.0:
    dev: true
    engines:
      node: '>=0.4.0'
    resolution:
      integrity: sha512-OPdCF6GsMIP+Az+aWfAAOEt2/+iVDKE7oy6lJ098aoe59oAmK76qV6Gw60SbZ8jHuG2wH058GF4pLFbYamYrVA==
  /acorn/7.4.1:
    dev: true
    engines:
      node: '>=0.4.0'
    hasBin: true
    resolution:
      integrity: sha512-nQyp0o1/mNdbTO1PO6kHkwSrmgZ0MT/jCCpNiwbUjGoRN4dlBhqJtoQuCnEOKzgTVwg0ZWiCoQy6SxMebQVh8A==
  /adal-node/0.1.28:
    dependencies:
      '@types/node': 8.10.66
      async: 3.2.0
      date-utils: 1.2.21
      jws: 3.2.2
      request: 2.88.2
      underscore: 1.12.0
      uuid: 3.4.0
      xmldom: 0.4.0
      xpath.js: 1.1.0
    dev: true
    engines:
      node: '>= 0.6.15'
    resolution:
      integrity: sha1-RoxLs+u9lrEnBmn0ucuk4AZepIU=
  /agent-base/5.1.1:
    dev: true
    engines:
      node: '>= 6.0.0'
    resolution:
      integrity: sha512-TMeqbNl2fMW0nMjTEPOwe3J/PRFP4vqeoNuQMG0HlMrtm5QxKqdvAkZ1pRBQ/ulIyDD5Yq0nJ7YbdD8ey0TO3g==
  /agent-base/6.0.2:
    dependencies:
      debug: 4.3.1
    engines:
      node: '>= 6.0.0'
    resolution:
      integrity: sha512-RZNwNclF7+MS/8bDg70amg32dyeZGZxiDuQmZxKLAlQjr3jGyLx+4Kkk58UO7D2QdgFIQCovuSuZESne6RG6XQ==
  /aggregate-error/3.1.0:
    dependencies:
      clean-stack: 2.2.0
      indent-string: 4.0.0
    engines:
      node: '>=8'
    resolution:
      integrity: sha512-4I7Td01quW/RpocfNayFdFVk1qSuoh0E7JrbRJ16nH01HhKFQ88INq9Sd+nd72zqRySlr9BmDA8xlEJ6vJMrYA==
  /ajv/6.12.6:
    dependencies:
      fast-deep-equal: 3.1.3
      fast-json-stable-stringify: 2.1.0
      json-schema-traverse: 0.4.1
      uri-js: 4.4.0
    dev: true
    resolution:
      integrity: sha512-j3fVLgvTo527anyYyJOGTYJbG+vnnQYvE0m5mmkc1TK+nxAppkCLMIL0aZ4dblVCNoGShhm+kzE4ZUykBoMg4g==
  /ansi-colors/4.1.1:
    dev: true
    engines:
      node: '>=6'
    resolution:
      integrity: sha512-JoX0apGbHaUJBNl6yF+p6JAFYZ666/hhCGKN5t9QFjbJQKUU/g8MNbFDbvfrgKXvI1QpZplPOnwIo99lX/AAmA==
  /ansi-escapes/4.3.1:
    dependencies:
      type-fest: 0.11.0
    engines:
      node: '>=8'
    resolution:
      integrity: sha512-JWF7ocqNrp8u9oqpgV+wH5ftbt+cfvv+PTjOvKLT3AdYly/LmORARfEVT1iyjwN+4MqE5UmVKoAdIBqeoCHgLA==
  /ansi-regex/2.1.1:
    dev: true
    engines:
      node: '>=0.10.0'
    resolution:
      integrity: sha1-w7M6te42DYbg5ijwRorn7yfWVN8=
  /ansi-regex/4.1.0:
    dev: true
    engines:
      node: '>=6'
    resolution:
      integrity: sha512-1apePfXM1UOSqw0o9IiFAovVz9M5S1Dg+4TrDwfMewQ6p/rmMueb7tWZjQ1rx4Loy1ArBggoqGpfqqdI4rondg==
  /ansi-regex/5.0.0:
    engines:
      node: '>=8'
    resolution:
      integrity: sha512-bY6fj56OUQ0hU1KjFNDQuJFezqKdrAyFdIevADiqrWHwSlbmBNMHp5ak2f40Pm8JTFyM2mqxkG6ngkHO11f/lg==
  /ansi-styles/3.2.1:
    dependencies:
      color-convert: 1.9.3
    engines:
      node: '>=4'
    resolution:
      integrity: sha512-VT0ZI6kZRdTh8YyJw3SMbYm/u+NqfsAxEpWO0Pf9sq8/e94WxxOpPKx9FR1FlyCtOVDNOQ+8ntlqFxiRc+r5qA==
  /ansi-styles/4.3.0:
    dependencies:
      color-convert: 2.0.1
    engines:
      node: '>=8'
    resolution:
      integrity: sha512-zbB9rCJAT1rbjiVDb2hqKFHNYLxgtk8NURxZ3IZwD3F6NtxbXZQCnnSi1Lkx+IDohdPlFp222wVALIheZJQSEg==
  /anymatch/2.0.0:
    dependencies:
      micromatch: 3.1.10
      normalize-path: 2.1.1
    dev: true
    resolution:
      integrity: sha512-5teOsQWABXHHBFP9y3skS5P3d/WfWXpv3FUpy+LorMrNYaT9pI4oLMQX7jzQ2KklNpGpWHzdCXTDT2Y3XGlZBw==
  /anymatch/3.1.1:
    dependencies:
      normalize-path: 3.0.0
      picomatch: 2.2.2
    dev: true
    engines:
      node: '>= 8'
    resolution:
      integrity: sha512-mM8522psRCqzV+6LhomX5wgp25YVibjh8Wj23I5RPkPppSVSjyKD2A2mBJmWGa+KN7f2D6LNh9jkBCeyLktzjg==
  /aproba/1.2.0:
    dev: true
    resolution:
      integrity: sha512-Y9J6ZjXtoYh8RnXVCMOU/ttDmk1aBjunq9vO0ta5x85WDQiQfUF9sIPBITdbiiIVcBo03Hi3jMxigBtsddlXRw==
  /archiver-utils/2.1.0:
    dependencies:
      glob: 7.1.6
      graceful-fs: 4.2.4
      lazystream: 1.0.0
      lodash.defaults: 4.2.0
      lodash.difference: 4.5.0
      lodash.flatten: 4.4.0
      lodash.isplainobject: 4.0.6
      lodash.union: 4.6.0
      normalize-path: 3.0.0
      readable-stream: 2.3.7
    engines:
      node: '>= 6'
    resolution:
      integrity: sha512-bEL/yUb/fNNiNTuUz979Z0Yg5L+LzLxGJz8x79lYmR54fmTIb6ob/hNQgkQnIUDWIFjZVQwl9Xs356I6BAMHfw==
  /archiver/4.0.2:
    dependencies:
      archiver-utils: 2.1.0
      async: 3.2.0
      buffer-crc32: 0.2.13
      glob: 7.1.6
      readable-stream: 3.6.0
      tar-stream: 2.1.4
      zip-stream: 3.0.1
    engines:
      node: '>= 8'
    resolution:
      integrity: sha512-B9IZjlGwaxF33UN4oPbfBkyA4V1SxNLeIhR1qY8sRXSsbdUkEHrrOvwlYFPx+8uQeCe9M+FG6KgO+imDmQ79CQ==
  /are-we-there-yet/1.1.5:
    dependencies:
      delegates: 1.0.0
      readable-stream: 2.3.7
    dev: true
    resolution:
      integrity: sha512-5hYdAkZlcG8tOLujVDTgCT+uPX0VnpAH28gWsLfzpXYm7wP6mp5Q/gYyR7YQ0cKVJcXJnl3j2kpBan13PtQf6w==
  /arg/4.1.3:
    dev: true
    resolution:
      integrity: sha512-58S9QDqG0Xx27YwPSt9fJxivjYl432YCwfDMfZ+71RAqUrZef7LrKQZ3LHLOwCS4FLNBplP533Zx895SeOCHvA==
  /arg/5.0.0:
    resolution:
      integrity: sha512-4P8Zm2H+BRS+c/xX1LrHw0qKpEhdlZjLCgWy+d78T9vqa2Z2SiD2wMrYuWIAFy5IZUD7nnNXroRttz+0RzlrzQ==
  /argparse/1.0.10:
    dependencies:
      sprintf-js: 1.0.3
    dev: true
    resolution:
      integrity: sha512-o5Roy6tNG4SL/FOkCAN6RzjiakZS25RLYFrcMttJqbdd8BWrnA+fGz57iN5Pb06pvBGvl5gQ0B48dJlslXvoTg==
  /arr-diff/4.0.0:
    dev: true
    engines:
      node: '>=0.10.0'
    resolution:
      integrity: sha1-1kYQdP6/7HHn4VI1dhoyml3HxSA=
  /arr-flatten/1.1.0:
    dev: true
    engines:
      node: '>=0.10.0'
    resolution:
      integrity: sha512-L3hKV5R/p5o81R7O02IGnwpDmkp6E982XhtbuwSe3O4qOtMMMtodicASA1Cny2U+aCXcNpml+m4dPsvsJ3jatg==
  /arr-union/3.1.0:
    dev: true
    engines:
      node: '>=0.10.0'
    resolution:
      integrity: sha1-45sJrqne+Gao8gbiiK9jkZuuOcQ=
  /array-flatten/1.1.1:
    dev: true
    resolution:
      integrity: sha1-ml9pkFGx5wczKPKgCJaLZOopVdI=
  /array-union/2.1.0:
    engines:
      node: '>=8'
    resolution:
      integrity: sha512-HGyxoOTYUyCM6stUe6EJgnd4EoewAI7zMdfqO+kGjnlZmBDz/cR5pf8r/cR4Wq60sL/p0IkcjUEEPwS3GFrIyw==
  /array-unique/0.3.2:
    dev: true
    engines:
      node: '>=0.10.0'
    resolution:
      integrity: sha1-qJS3XUvE9s1nnvMkSp/Y9Gri1Cg=
  /asn1/0.2.4:
    dependencies:
      safer-buffer: 2.1.2
    dev: true
    resolution:
      integrity: sha512-jxwzQpLQjSmWXgwaCZE9Nz+glAG01yF1QnWgbhGwHI5A6FRIEY6IVqtHhIepHqI7/kyEyQEagBC5mBEFlIYvdg==
  /assert-plus/1.0.0:
    dev: true
    engines:
      node: '>=0.8'
    resolution:
      integrity: sha1-8S4PPF13sLHN2RRpQuTpbB5N1SU=
  /assign-symbols/1.0.0:
    dev: true
    engines:
      node: '>=0.10.0'
    resolution:
      integrity: sha1-WWZ/QfrdTyDMvCu5a41Pf3jsA2c=
  /astral-regex/1.0.0:
    dev: true
    engines:
      node: '>=4'
    resolution:
      integrity: sha512-+Ryf6g3BKoRc7jfp7ad8tM4TtMiaWvbF/1/sQcZPkkS7ag3D5nMBCe2UfOTONtAkaG0tO0ij3C5Lwmf1EiyjHg==
  /astral-regex/2.0.0:
    engines:
      node: '>=8'
    resolution:
      integrity: sha512-Z7tMw1ytTXt5jqMcOP+OQteU1VuNK9Y02uuJtKQ1Sv69jXQKKg5cibLwGJow8yzZP+eAc18EmLGPal0bp36rvQ==
  /async/3.2.0:
    resolution:
      integrity: sha512-TR2mEZFVOj2pLStYxLht7TyfuRzaydfpxr3k9RpHIzMgw7A64dzsdqCxH1WJyQdoe8T10nDXd9wnEigmiuHIZw==
  /asynckit/0.4.0:
    dev: true
    resolution:
      integrity: sha1-x57Zf380y48robyXkLzDZkdLS3k=
  /atob/2.1.2:
    dev: true
    engines:
      node: '>= 4.5.0'
    hasBin: true
    resolution:
      integrity: sha512-Wm6ukoaOGJi/73p/cl2GvLjTI5JM1k/O14isD73YML8StrH/7/lRFgmg8nICZgD3bZZvjwCGxtMOD3wWNAu8cg==
  /aws-sign2/0.7.0:
    dev: true
    resolution:
      integrity: sha1-tG6JCTSpWR8tL2+G1+ap8bP+dqg=
  /aws4/1.11.0:
    dev: true
    resolution:
      integrity: sha512-xh1Rl34h6Fi1DC2WWKfxUTVqRsNnr6LsKz2+hfwDxQJWmrx8+c7ylaqBMcHfl1U1r2dsifOvKX3LQuLNZ+XSvA==
  /axios/0.19.2:
    dependencies:
      follow-redirects: 1.5.10
    dev: true
    resolution:
      integrity: sha512-fjgm5MvRHLhx+osE2xoekY70AhARk3a6hkN+3Io1jc00jtquGvxYlKlsFUhmUET0V5te6CcZI7lcv2Ym61mjHA==
  /babel-jest/26.6.3_@babel+core@7.12.9:
    dependencies:
      '@babel/core': 7.12.9
      '@jest/transform': 26.6.2
      '@jest/types': 26.6.2
      '@types/babel__core': 7.1.12
      babel-plugin-istanbul: 6.0.0
      babel-preset-jest: 26.6.2_@babel+core@7.12.9
      chalk: 4.1.0
      graceful-fs: 4.2.4
      slash: 3.0.0
    dev: true
    engines:
      node: '>= 10.14.2'
    peerDependencies:
      '@babel/core': ^7.0.0
    resolution:
      integrity: sha512-pl4Q+GAVOHwvjrck6jKjvmGhnO3jHX/xuB9d27f+EJZ/6k+6nMuPjorrYp7s++bKKdANwzElBWnLWaObvTnaZA==
  /babel-plugin-istanbul/6.0.0:
    dependencies:
      '@babel/helper-plugin-utils': 7.10.4
      '@istanbuljs/load-nyc-config': 1.1.0
      '@istanbuljs/schema': 0.1.2
      istanbul-lib-instrument: 4.0.3
      test-exclude: 6.0.0
    dev: true
    engines:
      node: '>=8'
    resolution:
      integrity: sha512-AF55rZXpe7trmEylbaE1Gv54wn6rwU03aptvRoVIGP8YykoSxqdVLV1TfwflBCE/QtHmqtP8SWlTENqbK8GCSQ==
  /babel-plugin-jest-hoist/26.6.2:
    dependencies:
      '@babel/template': 7.12.7
      '@babel/types': 7.12.7
      '@types/babel__core': 7.1.12
      '@types/babel__traverse': 7.0.16
    dev: true
    engines:
      node: '>= 10.14.2'
    resolution:
      integrity: sha512-PO9t0697lNTmcEHH69mdtYiOIkkOlj9fySqfO3K1eCcdISevLAE0xY59VLLUj0SoiPiTX/JU2CYFpILydUa5Lw==
  /babel-preset-current-node-syntax/1.0.0_@babel+core@7.12.9:
    dependencies:
      '@babel/core': 7.12.9
      '@babel/plugin-syntax-async-generators': 7.8.4_@babel+core@7.12.9
      '@babel/plugin-syntax-bigint': 7.8.3_@babel+core@7.12.9
      '@babel/plugin-syntax-class-properties': 7.12.1_@babel+core@7.12.9
      '@babel/plugin-syntax-import-meta': 7.10.4_@babel+core@7.12.9
      '@babel/plugin-syntax-json-strings': 7.8.3_@babel+core@7.12.9
      '@babel/plugin-syntax-logical-assignment-operators': 7.10.4_@babel+core@7.12.9
      '@babel/plugin-syntax-nullish-coalescing-operator': 7.8.3_@babel+core@7.12.9
      '@babel/plugin-syntax-numeric-separator': 7.10.4_@babel+core@7.12.9
      '@babel/plugin-syntax-object-rest-spread': 7.8.3_@babel+core@7.12.9
      '@babel/plugin-syntax-optional-catch-binding': 7.8.3_@babel+core@7.12.9
      '@babel/plugin-syntax-optional-chaining': 7.8.3_@babel+core@7.12.9
      '@babel/plugin-syntax-top-level-await': 7.12.1_@babel+core@7.12.9
    dev: true
    peerDependencies:
      '@babel/core': ^7.0.0
    resolution:
      integrity: sha512-mGkvkpocWJes1CmMKtgGUwCeeq0pOhALyymozzDWYomHTbDLwueDYG6p4TK1YOeYHCzBzYPsWkgTto10JubI1Q==
  /babel-preset-jest/26.6.2_@babel+core@7.12.9:
    dependencies:
      '@babel/core': 7.12.9
      babel-plugin-jest-hoist: 26.6.2
      babel-preset-current-node-syntax: 1.0.0_@babel+core@7.12.9
    dev: true
    engines:
      node: '>= 10.14.2'
    peerDependencies:
      '@babel/core': ^7.0.0
    resolution:
      integrity: sha512-YvdtlVm9t3k777c5NPQIv6cxFFFapys25HiUmuSgHwIZhfifweR5c5Sf5nwE3MAbfu327CYSvps8Yx6ANLyleQ==
  /balanced-match/1.0.0:
    resolution:
      integrity: sha1-ibTRmasr7kneFk6gK4nORi1xt2c=
  /base/0.11.2:
    dependencies:
      cache-base: 1.0.1
      class-utils: 0.3.6
      component-emitter: 1.3.0
      define-property: 1.0.0
      isobject: 3.0.1
      mixin-deep: 1.3.2
      pascalcase: 0.1.1
    dev: true
    engines:
      node: '>=0.10.0'
    resolution:
      integrity: sha512-5T6P4xPgpp0YDFvSWwEZ4NoE3aM4QBQXDzmVbraCkFj8zHM+mba8SyqB5DbZWyR7mYHo6Y7BdQo3MoA4m0TeQg==
  /base64-js/1.5.1:
    resolution:
      integrity: sha512-AKpaYlHn8t4SVbOHCy+b5+KKgvR4vrsD8vbvrbiQJps7fKDTkjkDry6ji0rUJjC0kzbNePLwzxq8iypo41qeWA==
  /batching-toposort/1.2.0:
    dev: true
    engines:
      node: '>=8.0.0'
    resolution:
      integrity: sha512-HDf0OOv00dqYGm+M5tJ121RTzX0sK9fxzBMKXYsuQrY0pKSOJjc5qa0DUtzvCGkgIVf1YON2G1e/MHEdHXVaRQ==
  /bcrypt-pbkdf/1.0.2:
    dependencies:
      tweetnacl: 0.14.5
    dev: true
    resolution:
      integrity: sha1-pDAdOJtqQ/m2f/PKEaP2Y342Dp4=
  /bl/3.0.1:
    dependencies:
      readable-stream: 3.6.0
    dev: true
    resolution:
      integrity: sha512-jrCW5ZhfQ/Vt07WX1Ngs+yn9BDqPL/gw28S7s9H6QK/gupnizNzJAss5akW20ISgOrbLTlXOOCTJeNUQqruAWQ==
  /bl/4.0.3:
    dependencies:
      buffer: 5.7.1
      inherits: 2.0.4
      readable-stream: 3.6.0
    resolution:
      integrity: sha512-fs4G6/Hu4/EE+F75J8DuN/0IpQqNjAdC7aEQv7Qt8MHGUH7Ckv2MwTEEeN9QehD0pfIDkMI1bkHYkKy7xHyKIg==
  /block-stream/0.0.9:
    dependencies:
      inherits: 2.0.4
    dev: true
    engines:
      node: 0.4 || >=0.5.8
    optional: true
    resolution:
      integrity: sha1-E+v+d4oDIFz+A3UUgeu0szAMEmo=
  /body-parser/1.19.0:
    dependencies:
      bytes: 3.1.0
      content-type: 1.0.4
      debug: 2.6.9
      depd: 1.1.2
      http-errors: 1.7.2
      iconv-lite: 0.4.24
      on-finished: 2.3.0
      qs: 6.7.0
      raw-body: 2.4.0
      type-is: 1.6.18
    dev: true
    engines:
      node: '>= 0.8'
    resolution:
      integrity: sha512-dhEPs72UPbDnAQJ9ZKMNTP6ptJaionhP5cBb541nXPlW60Jepo9RV/a4fX4XWW9CuFNK22krhrj1+rgzifNCsw==
  /brace-expansion/1.1.11:
    dependencies:
      balanced-match: 1.0.0
      concat-map: 0.0.1
    resolution:
      integrity: sha512-iCuPHDFgrHX7H2vEI/5xpz07zSHB00TpugqhmYtVmMO6518mCuRMoOYFldEBl0g187ufozdaHgWKcYFb61qGiA==
  /braces/2.3.2:
    dependencies:
      arr-flatten: 1.1.0
      array-unique: 0.3.2
      extend-shallow: 2.0.1
      fill-range: 4.0.0
      isobject: 3.0.1
      repeat-element: 1.1.3
      snapdragon: 0.8.2
      snapdragon-node: 2.1.1
      split-string: 3.1.0
      to-regex: 3.0.2
    dev: true
    engines:
      node: '>=0.10.0'
    resolution:
      integrity: sha512-aNdbnj9P8PjdXU4ybaWLK2IF3jc/EoDYbC7AazW6to3TRsfXxscC9UXOB5iDiEQrkyIbWp2SLQda4+QAa7nc3w==
  /braces/3.0.2:
    dependencies:
      fill-range: 7.0.1
    engines:
      node: '>=8'
    resolution:
      integrity: sha512-b8um+L1RzM3WDSzvhm6gIz1yfTbBt6YTlcEKAvsmqCZZFw46z626lVj9j1yEPW33H5H+lBQpZMP1k8l+78Ha0A==
  /browser-process-hrtime/1.0.0:
    dev: true
    resolution:
      integrity: sha512-9o5UecI3GhkpM6DrXr69PblIuWxPKk9Y0jHBRhdocZ2y7YECBFCsHm79Pr3OyR2AvjhDkabFJaDJMYRazHgsow==
  /bs-logger/0.2.6:
    dependencies:
      fast-json-stable-stringify: 2.1.0
    dev: true
    engines:
      node: '>= 6'
    resolution:
      integrity: sha512-pd8DCoxmbgc7hyPKOvxtqNcjYoOsABPQdcCUjGp3d42VR2CX1ORhk2A87oqqu5R1kk+76nsxZupkmyd+MVtCog==
  /bser/2.1.1:
    dependencies:
      node-int64: 0.4.0
    dev: true
    resolution:
      integrity: sha512-gQxTNE/GAfIIrmHLUE3oJyp5FO6HRBfhjnw4/wMmA63ZGDJnWBmgY/lyQBpnDUkGmAhbSe39tx2d/iTOAfglwQ==
  /buffer-crc32/0.2.13:
    resolution:
      integrity: sha1-DTM+PwDqxQqhRUq9MO+MKl2ackI=
  /buffer-equal-constant-time/1.0.1:
    dev: true
    resolution:
      integrity: sha1-+OcRMvf/5uAaXJaXpMbz5I1cyBk=
  /buffer-from/1.1.1:
    dev: true
    resolution:
      integrity: sha512-MQcXEUbCKtEo7bhqEs6560Hyd4XaovZlO/k9V3hjVUF/zwW7KBVdSK4gIt/bzwS9MbR5qob+F5jusZsb0YQK2A==
  /buffer-writer/2.0.0:
    dev: true
    engines:
      node: '>=4'
    resolution:
      integrity: sha512-a7ZpuTZU1TRtnwyCNW3I5dc0wWNC3VR9S++Ewyk2HHZdrO3CQJqSpd+95Us590V6AL7JqUAH2IwZ/398PmNFgw==
  /buffer/5.7.1:
    dependencies:
      base64-js: 1.5.1
      ieee754: 1.2.1
    resolution:
      integrity: sha512-EHcyIPBQ4BSGlvjB16k5KgAJ27CIsHY/2JBmCRReo48y9rQ3MaUzWX3KVlBa4U7MyX02HdVj0K7C3WaB3ju7FQ==
  /byline/5.0.0:
    dev: true
    engines:
      node: '>=0.10.0'
    resolution:
      integrity: sha1-dBxSFkaOrcRXsDQQEYrXfejB3bE=
  /bytes/3.1.0:
    dev: true
    engines:
      node: '>= 0.8'
    resolution:
      integrity: sha512-zauLjrfCG+xvoyaqLoV8bLVXXNGC4JqlxFCutSDWA6fJrTo2ZuvLYTqZ7aHBLZSMOopbzwv8f+wZcVzfVTI2Dg==
  /cache-base/1.0.1:
    dependencies:
      collection-visit: 1.0.0
      component-emitter: 1.3.0
      get-value: 2.0.6
      has-value: 1.0.0
      isobject: 3.0.1
      set-value: 2.0.1
      to-object-path: 0.3.0
      union-value: 1.0.1
      unset-value: 1.0.0
    dev: true
    engines:
      node: '>=0.10.0'
    resolution:
      integrity: sha512-AKcdTnFSWATd5/GCPRxr2ChwIJ85CeyrEyjRHlKxQ56d4XJMGym0uAiKn0xbLOGOl3+yRpOTi484dVCEc5AUzQ==
  /callsites/3.1.0:
    dev: true
    engines:
      node: '>=6'
    resolution:
      integrity: sha512-P8BjAsXvZS+VIDUI11hHCQEv74YT67YUi5JJFNWIqL235sBmjX4+qx9Muvls5ivyNENctx46xQLQ3aTuE7ssaQ==
  /camelcase/5.3.1:
    dev: true
    engines:
      node: '>=6'
    resolution:
      integrity: sha512-L28STB170nwWS63UjtlEOE3dldQApaJXZkOI1uMFfzf3rRuPegHaHesyee+YxQ+W6SvRDQV6UrdOdRiR153wJg==
  /camelcase/6.2.0:
    dev: true
    engines:
      node: '>=10'
    resolution:
      integrity: sha512-c7wVvbw3f37nuobQNtgsgG9POC9qMbNuMQmTCqZv23b6MIz0fcYpBiOlv9gEN/hdLdnZTDQhg6e9Dq5M1vKvfg==
  /capture-exit/2.0.0:
    dependencies:
      rsvp: 4.8.5
    dev: true
    engines:
      node: 6.* || 8.* || >= 10.*
    resolution:
      integrity: sha512-PiT/hQmTonHhl/HFGN+Lx3JJUznrVYJ3+AQsnthneZbvW7x+f08Tk7yLJTLEOUvBTbduLeeBkxEaYXUOUrRq6g==
  /caseless/0.12.0:
    dev: true
    resolution:
      integrity: sha1-G2gcIf+EAzyCZUMJBolCDRhxUdw=
  /chalk/2.4.2:
    dependencies:
      ansi-styles: 3.2.1
      escape-string-regexp: 1.0.5
      supports-color: 5.5.0
    engines:
      node: '>=4'
    resolution:
      integrity: sha512-Mti+f9lpJNcwF4tWV8/OrTTtF1gZi+f8FqlyAdouralcFWFQWF2+NgCHShjkCb+IFBLq9buZwE1xckQU4peSuQ==
  /chalk/3.0.0:
    dependencies:
      ansi-styles: 4.3.0
      supports-color: 7.2.0
    dev: true
    engines:
      node: '>=8'
    resolution:
      integrity: sha512-4D3B6Wf41KOYRFdszmDqMCGq5VV/uMAB273JILmO+3jAlh8X4qDtdtgCR3fxtbLEMzSx22QdhnDcJvu2u1fVwg==
  /chalk/4.1.0:
    dependencies:
      ansi-styles: 4.3.0
      supports-color: 7.2.0
    engines:
      node: '>=10'
    resolution:
      integrity: sha512-qwx12AxXe2Q5xQ43Ac//I6v5aXTipYrSESdOgzrN+9XjgEpyjpKuvSGaN4qE93f7TQTlerQQ8S+EQ0EyDoVL1A==
  /char-regex/1.0.2:
    dev: true
    engines:
      node: '>=10'
    resolution:
      integrity: sha512-kWWXztvZ5SBQV+eRgKFeh8q5sLuZY2+8WUIzlxWVTg+oGwY14qylx1KbKzHd8P6ZYkAg0xyIDU9JMHhyJMZ1jw==
  /checkpoint-client/1.1.18:
    dependencies:
      ci-info: 2.0.0
      env-paths: 2.2.0
      fast-write-atomic: 0.2.1
      make-dir: 3.1.0
      ms: 2.1.2
      node-fetch: 2.6.1
      uuid: 8.3.0
    resolution:
      integrity: sha512-tTvUGOs/0Hncjq3Ko9h9Yx8facRrMpKsYXDBo7vSkl+sFKL7bxU56rQektBeEK7WcaLzGNmP2UfRfWar5P9qXA==
  /chownr/1.1.4:
    dev: true
    resolution:
      integrity: sha512-jJ0bqzaylmJtVnNgzTeSOs8DPavpbYgEr/b0YL8/2GO3xJEhInFmhKMUnEJQjZumK7KXGFhUy89PrsJWlakBVg==
  /chownr/2.0.0:
    engines:
      node: '>=10'
    resolution:
      integrity: sha512-bIomtDF5KGpdogkLd9VspvFzk9KfpyyGlS8YFVZl7TGPBHL5snIOnxeshwVgPteQ9b4Eydl+pVbIyE1DcvCWgQ==
  /ci-info/2.0.0:
    resolution:
      integrity: sha512-5tK7EtrZ0N+OLFMthtqOj4fI2Jeb88C4CAZPu25LDVUgXJ0A3Js4PMGqrn0JU1W0Mh1/Z8wZzYPxqUrXeBboCQ==
  /cjs-module-lexer/0.6.0:
    dev: true
    resolution:
      integrity: sha512-uc2Vix1frTfnuzxxu1Hp4ktSvM3QaI4oXl4ZUqL1wjTu/BGki9TrCWoqLTg/drR1KwAEarXuRFCG2Svr1GxPFw==
  /class-utils/0.3.6:
    dependencies:
      arr-union: 3.1.0
      define-property: 0.2.5
      isobject: 3.0.1
      static-extend: 0.1.2
    dev: true
    engines:
      node: '>=0.10.0'
    resolution:
      integrity: sha512-qOhPa/Fj7s6TY8H8esGu5QNpMMQxz79h+urzrNYN6mn+9BnxlDGf5QZ+XeCDsxSjPqsSR56XOZOJmpeurnLMeg==
  /clean-stack/2.2.0:
    engines:
      node: '>=6'
    resolution:
      integrity: sha512-4diC9HaTE+KRAMWhDhrGOECgWZxoevMc5TlkObMqNSsVU62PYzXZ/SMTjzyGAFF1YusgxGcSWTEXBhp0CPwQ1A==
  /cli-cursor/3.1.0:
    dependencies:
      restore-cursor: 3.1.0
    engines:
      node: '>=8'
    resolution:
      integrity: sha512-I/zHAwsKf9FqGoXM4WWRACob9+SNukZTd94DWF57E4toouRulbCxcUh6RKUEOQlYTHJnzkPMySvPNaaSLNfLZw==
  /cli-truncate/2.1.0:
    dependencies:
      slice-ansi: 3.0.0
      string-width: 4.2.0
    engines:
      node: '>=8'
    resolution:
      integrity: sha512-n8fOixwDD6b/ObinzTrp1ZKFzbgvKZvuz/TvejnLn1aQfC6r52XEx85FmuC+3HI+JM7coBRXUvNqEU2PHVrHpg==
  /cliui/6.0.0:
    dependencies:
      string-width: 4.2.0
      strip-ansi: 6.0.0
      wrap-ansi: 6.2.0
    dev: true
    resolution:
      integrity: sha512-t6wbgtoCXvAzst7QgXxJYqPt0usEfbgQdftEPbLL/cvv6HPE5VgvqCuAIDR0NgU52ds6rFwqrgakNLrHEjCbrQ==
  /co/4.6.0:
    dev: true
    engines:
      iojs: '>= 1.0.0'
      node: '>= 0.12.0'
    resolution:
      integrity: sha1-bqa989hTrlTMuOR7+gvz+QMfsYQ=
  /code-point-at/1.1.0:
    dev: true
    engines:
      node: '>=0.10.0'
    resolution:
      integrity: sha1-DQcLTQQ6W+ozovGkDi7bPZpMz3c=
  /collect-v8-coverage/1.0.1:
    dev: true
    resolution:
      integrity: sha512-iBPtljfCNcTKNAto0KEtDfZ3qzjJvqE3aTGZsbhjSBlorqpXJlaWWtPO35D+ZImoC3KWejX64o+yPGxhWSTzfg==
  /collection-visit/1.0.0:
    dependencies:
      map-visit: 1.0.0
      object-visit: 1.0.1
    dev: true
    engines:
      node: '>=0.10.0'
    resolution:
      integrity: sha1-S8A3PBZLwykbTTaMgpzxqApZ3KA=
  /color-convert/1.9.3:
    dependencies:
      color-name: 1.1.3
    resolution:
      integrity: sha512-QfAUtd+vFdAtFQcC8CCyYt1fYWxSqAiK2cSD6zDB8N3cpsEBAvRxp9zOGg6G/SHHJYAT88/az/IuDGALsNVbGg==
  /color-convert/2.0.1:
    dependencies:
      color-name: 1.1.4
    engines:
      node: '>=7.0.0'
    resolution:
      integrity: sha512-RRECPsj7iu/xb5oKYcsFHSppFNnsj/52OVTRKb4zP5onXwVF3zVmmToNcOfGC+CRDpfK/U584fMg38ZHCaElKQ==
  /color-name/1.1.3:
    resolution:
      integrity: sha1-p9BVi9icQveV3UIyj3QIMcpTvCU=
  /color-name/1.1.4:
    resolution:
      integrity: sha512-dOy+3AuW3a2wNbZHIuMZpTcgjGuLU/uBL/ubcZF9OXbDo8ff4O8yVp5Bf0efS8uEoYo5q4Fx7dY9OgQGXgAsQA==
  /combined-stream/1.0.8:
    dependencies:
      delayed-stream: 1.0.0
    dev: true
    engines:
      node: '>= 0.8'
    resolution:
      integrity: sha512-FQN4MRfuJeHf7cBbBMJFXhKSDq+2kAArBlmRBvcvFE5BB1HZKXtSFASDhdlz9zOYwxh8lDdnvmMOe/+5cdoEdg==
  /commander/2.20.3:
    resolution:
      integrity: sha512-GpVkmM8vF2vQUkj2LvZmD35JxeJOLCwJ9cUkugyk2nuhbv3+mJvpLYYt+0+USMxE+oj+ey/lJEnhZw75x/OMcQ==
  /commander/6.2.0:
    dev: true
    engines:
      node: '>= 6'
    resolution:
      integrity: sha512-zP4jEKbe8SHzKJYQmq8Y9gYjtO/POJLgIdKgV7B9qNmABVFVc+ctqSX6iXh4mCpJfRBOabiZ2YKPg8ciDw6C+Q==
  /commondir/1.0.1:
    resolution:
      integrity: sha1-3dgA2gxmEnOTzKWVDqloo6rxJTs=
  /component-emitter/1.3.0:
    dev: true
    resolution:
      integrity: sha512-Rd3se6QB+sO1TwqZjscQrurpEPIfO0/yYnSin6Q/rD3mOutHvUrCAhJub3r90uNb+SESBuE0QYoB90YdfatsRg==
  /compress-commons/3.0.0:
    dependencies:
      buffer-crc32: 0.2.13
      crc32-stream: 3.0.1
      normalize-path: 3.0.0
      readable-stream: 2.3.7
    engines:
      node: '>= 8'
    resolution:
      integrity: sha512-FyDqr8TKX5/X0qo+aVfaZ+PVmNJHJeckFBlq8jZGSJOgnynhfifoyl24qaqdUdDIBe0EVTHByN6NAkqYvE/2Xg==
  /concat-map/0.0.1:
    resolution:
      integrity: sha1-2Klr13/Wjfd5OnMDajug1UBdR3s=
  /console-control-strings/1.1.0:
    dev: true
    resolution:
      integrity: sha1-PXz0Rk22RG6mRL9LOVB/mFEAjo4=
  /content-disposition/0.5.3:
    dependencies:
      safe-buffer: 5.1.2
    dev: true
    engines:
      node: '>= 0.6'
    resolution:
      integrity: sha512-ExO0774ikEObIAEV9kDo50o+79VCUdEB6n6lzKgGwupcVeRlhrj3qGAfwq8G6uBJjkqLrhT0qEYFcWng8z1z0g==
  /content-type/1.0.4:
    dev: true
    engines:
      node: '>= 0.6'
    resolution:
      integrity: sha512-hIP3EEPs8tB9AT1L+NUqtwOAps4mk2Zob89MWXMHjHWg9milF/j4osnnQLXBCBFBk/tvIG/tUc9mOUJiPBhPXA==
  /convert-source-map/1.7.0:
    dependencies:
      safe-buffer: 5.1.2
    dev: true
    resolution:
      integrity: sha512-4FJkXzKXEDB1snCFZlLP4gpC3JILicCpGbzG9f9G7tGqGCzETQ2hWPrcinA9oU4wtf2biUaEH5065UnMeR33oA==
  /cookie-signature/1.0.6:
    dev: true
    resolution:
      integrity: sha1-4wOogrNCzD7oylE6eZmXNNqzriw=
  /cookie/0.3.1:
    dev: true
    engines:
      node: '>= 0.6'
    resolution:
      integrity: sha1-5+Ch+e9DtMi6klxcWpboBtFoc7s=
  /cookie/0.4.0:
    dev: true
    engines:
      node: '>= 0.6'
    resolution:
      integrity: sha512-+Hp8fLp57wnUSt0tY0tHEXh4voZRDnoIrZPqlo3DPiI4y9lwg/jqx+1Om94/W6ZaPDOUbnjOt/99w66zk+l1Xg==
  /copy-descriptor/0.1.1:
    dev: true
    engines:
      node: '>=0.10.0'
    resolution:
      integrity: sha1-Z29us8OZl8LuGsOpJP1hJHSPV40=
  /core-util-is/1.0.2:
    resolution:
      integrity: sha1-tf1UIgqivFq1eqtxQMlAdUUDwac=
  /cosmiconfig/7.0.0:
    dependencies:
      '@types/parse-json': 4.0.0
      import-fresh: 3.2.2
      parse-json: 5.1.0
      path-type: 4.0.0
      yaml: 1.10.0
    dev: true
    engines:
      node: '>=10'
    resolution:
      integrity: sha512-pondGvTuVYDk++upghXJabWzL6Kxu6f26ljFw64Swq9v6sQPUL3EUlVDV56diOjpCayKihL6hVe8exIACU4XcA==
  /crc/3.8.0:
    dependencies:
      buffer: 5.7.1
    resolution:
      integrity: sha512-iX3mfgcTMIq3ZKLIsVFAbv7+Mc10kxabAGQb8HvjA1o3T1PIYprbakQ65d3I+2HGHt6nSKkM9PYjgoJO2KcFBQ==
  /crc32-stream/3.0.1:
    dependencies:
      crc: 3.8.0
      readable-stream: 3.6.0
    engines:
      node: '>= 6.9.0'
    resolution:
      integrity: sha512-mctvpXlbzsvK+6z8kJwSJ5crm7yBwrQMTybJzMw1O4lLGJqjlDCXY2Zw7KheiA6XBEcBmfLx1D88mjRGVJtY9w==
  /create-require/1.1.1:
    dev: true
    resolution:
      integrity: sha512-dcKFX3jn0MpIaXjisoRvexIJVEKzaq7z2rZKxf+MSr9TkdmHmsU4m2lcLojrj/FHl8mk5VxMmYA+ftRkP/3oKQ==
  /cross-spawn/6.0.5:
    dependencies:
      nice-try: 1.0.5
      path-key: 2.0.1
      semver: 5.7.1
      shebang-command: 1.2.0
      which: 1.3.1
    dev: true
    engines:
      node: '>=4.8'
    resolution:
      integrity: sha512-eTVLrBSt7fjbDygz805pMnstIs2VTBNkRm0qxZd+M7A5XDdxVRWO5MxGBXZhjY4cqLYLdtrGqRf8mBPmzwSpWQ==
  /cross-spawn/7.0.3:
    dependencies:
      path-key: 3.1.1
      shebang-command: 2.0.0
      which: 2.0.2
    engines:
      node: '>= 8'
    resolution:
      integrity: sha512-iRDPJKUPVEND7dHPO8rkbOnPpyDygcDFtWjpeWNCgy8WP2rXcxXL8TskReQl6OrB2G7+UJrags1q15Fudc7G6w==
  /crypto-random-string/2.0.0:
    engines:
      node: '>=8'
    resolution:
      integrity: sha512-v1plID3y9r/lPhviJ1wrXpLeyUIGAZ2SHNYTEapm7/8A9nLPoyvVp3RK/EPFqn5kEznyWgYZNsRtYYIWbuG8KA==
  /cssom/0.3.8:
    dev: true
    resolution:
      integrity: sha512-b0tGHbfegbhPJpxpiBPU2sCkigAqtM9O121le6bbOlgyV+NyGyCmVfJ6QW9eRjz8CpNfWEOYBIMIGRYkLwsIYg==
  /cssom/0.4.4:
    dev: true
    resolution:
      integrity: sha512-p3pvU7r1MyyqbTk+WbNJIgJjG2VmTIaB10rI93LzVPrmDJKkzKYMtxxyAvQXR/NS6otuzveI7+7BBq3SjBS2mw==
  /cssstyle/2.3.0:
    dependencies:
      cssom: 0.3.8
    dev: true
    engines:
      node: '>=8'
    resolution:
      integrity: sha512-AZL67abkUzIuvcHqk7c09cezpGNcxUxU4Ioi/05xHk4DQeTkWmGYftIE6ctU6AEt+Gn4n1lDStOtj7FKycP71A==
  /dashdash/1.14.1:
    dependencies:
      assert-plus: 1.0.0
    dev: true
    engines:
      node: '>=0.10'
    resolution:
      integrity: sha1-hTz6D3y+L+1d4gMmuN1YEDX24vA=
  /data-urls/2.0.0:
    dependencies:
      abab: 2.0.5
      whatwg-mimetype: 2.3.0
      whatwg-url: 8.4.0
    dev: true
    engines:
      node: '>=10'
    resolution:
      integrity: sha512-X5eWTSXO/BJmpdIKCRuKUgSCgAN0OwliVK3yPKbwIWU1Tdw5BRajxlzMidvh+gwko9AfQ9zIj52pzF91Q3YAvQ==
  /date-utils/1.2.21:
    dev: true
    engines:
      node: '>0.4.0'
    resolution:
      integrity: sha1-YfsWzcEnSzyayq/+n8ad+HIKK2Q=
  /debug/2.6.9:
    dependencies:
      ms: 2.0.0
    dev: true
    resolution:
      integrity: sha512-bC7ElrdJaJnPbAP+1EotYvqZsb3ecl5wi6Bfi6BJTUcNowp6cvspg0jXznRTKDjm/E7AdgFBVeAPVMNcKGsHMA==
  /debug/3.1.0:
    dependencies:
      ms: 2.0.0
    dev: true
    resolution:
      integrity: sha512-OX8XqP7/1a9cqkxYw2yXss15f26NKWBpDXQd0/uK/KPqdQhxbPa994hnzjcE2VqQpDslf55723cKPUOGSmMY3g==
  /debug/3.2.7:
    dependencies:
      ms: 2.1.2
    dev: true
    resolution:
      integrity: sha512-CFjzYYAi4ThfiQvizrFQevTTXHtnCqWfe7x1AhgEscTz6ZbLbfoLRLPugTQyBth6f8ZERVUSyWHFD/7Wu4t1XQ==
  /debug/4.3.1:
    dependencies:
      ms: 2.1.2
    engines:
      node: '>=6.0'
    peerDependencies:
      supports-color: '*'
    peerDependenciesMeta:
      supports-color:
        optional: true
    resolution:
      integrity: sha512-doEwdvm4PCeK4K3RQN2ZC2BYUBaxwLARCqZmMjtF8a51J2Rb0xpVloFRnCODwqjpwnAoao4pelN8l3RJdv3gRQ==
  /debug/4.3.2:
    dependencies:
      ms: 2.1.2
    engines:
      node: '>=6.0'
    peerDependencies:
      supports-color: '*'
    peerDependenciesMeta:
      supports-color:
        optional: true
    resolution:
      integrity: sha512-mOp8wKcvj7XxC78zLgw/ZA+6TSgkoE2C/ienthhRD298T7UNwAg9diBpLRxC0mOezLl4B0xV7M0cCO6P/O0Xhw==
  /decamelize/1.2.0:
    dev: true
    engines:
      node: '>=0.10.0'
    resolution:
      integrity: sha1-9lNNFRSCabIDUue+4m9QH5oZEpA=
  /decimal.js/10.2.1:
    dev: true
    resolution:
      integrity: sha512-KaL7+6Fw6i5A2XSnsbhm/6B+NuEA7TZ4vqxnd5tXz9sbKtrN9Srj8ab4vKVdK8YAqZO9P1kg45Y6YLoduPf+kw==
  /decode-uri-component/0.2.0:
    dev: true
    engines:
      node: '>=0.10'
    resolution:
      integrity: sha1-6zkTMzRYd1y4TNGh+uBiEGu4dUU=
  /dedent/0.7.0:
    dev: true
    resolution:
      integrity: sha1-JJXduvbrh0q7Dhvp3yLS5aVEMmw=
  /deep-extend/0.6.0:
    dev: true
    engines:
      node: '>=4.0.0'
    resolution:
      integrity: sha512-LOHxIOaPYdHlJRtCQfDIVZtfw/ufM8+rVj649RIHzcm/vGwQRXFt6OPqIFWsm2XEMrNIEtWR64sY1LEKD2vAOA==
  /deep-is/0.1.3:
    dev: true
    resolution:
      integrity: sha1-s2nW+128E+7PUk+RsHD+7cNXzzQ=
  /deepmerge/4.2.2:
    dev: true
    engines:
      node: '>=0.10.0'
    resolution:
      integrity: sha512-FJ3UgI4gIl+PHZm53knsuSFpE+nESMr7M4v9QcgB7S63Kj/6WqMiFQJpBBYz1Pt+66bZpP3Q7Lye0Oo9MPKEdg==
  /define-property/0.2.5:
    dependencies:
      is-descriptor: 0.1.6
    dev: true
    engines:
      node: '>=0.10.0'
    resolution:
      integrity: sha1-w1se+RjsPJkPmlvFe+BKrOxcgRY=
  /define-property/1.0.0:
    dependencies:
      is-descriptor: 1.0.2
    dev: true
    engines:
      node: '>=0.10.0'
    resolution:
      integrity: sha1-dp66rz9KY6rTr56NMEybvnm/sOY=
  /define-property/2.0.2:
    dependencies:
      is-descriptor: 1.0.2
      isobject: 3.0.1
    dev: true
    engines:
      node: '>=0.10.0'
    resolution:
      integrity: sha512-jwK2UV4cnPpbcG7+VRARKTZPUWowwXA8bzH5NP6ud0oeAxyYPuGZUAC7hMugpCdz4BeSZl2Dl9k66CHJ/46ZYQ==
  /del/6.0.0:
    dependencies:
      globby: 11.0.1
      graceful-fs: 4.2.4
      is-glob: 4.0.1
      is-path-cwd: 2.2.0
      is-path-inside: 3.0.2
      p-map: 4.0.0
      rimraf: 3.0.2
      slash: 3.0.0
    engines:
      node: '>=10'
    resolution:
      integrity: sha512-1shh9DQ23L16oXSZKB2JxpL7iMy2E0S9d517ptA1P8iw0alkPtQcrKH7ru31rYtKwF499HkTu+DRzq3TCKDFRQ==
  /delayed-stream/1.0.0:
    dev: true
    engines:
      node: '>=0.4.0'
    resolution:
      integrity: sha1-3zrhmayt+31ECqrgsp4icrJOxhk=
  /delegates/1.0.0:
    dev: true
    resolution:
      integrity: sha1-hMbhWbgZBP3KWaDvRM2HDTElD5o=
  /denque/1.4.1:
    dev: true
    engines:
      node: '>=0.10'
    resolution:
      integrity: sha512-OfzPuSZKGcgr96rf1oODnfjqBFmr1DVoc/TrItj3Ohe0Ah1C5WX5Baquw/9U9KovnQ88EqmJbD66rKYUQYN1tQ==
  /depd/1.1.2:
    dev: true
    engines:
      node: '>= 0.6'
    resolution:
      integrity: sha1-m81S4UwJd2PnSbJ0xDRu0uVgtak=
  /depd/2.0.0:
    dev: true
    engines:
      node: '>= 0.8'
    resolution:
      integrity: sha512-g7nH6P6dyDioJogAAGprGpCtVImJhpPk/roCzdb3fIh61/s/nPsfR6onyMwkCAR/OlC3yBC0lESvUoQEAssIrw==
  /destroy/1.0.4:
    dev: true
    resolution:
      integrity: sha1-l4hXRCxEdJ5CBmE+N5RiBYJqvYA=
  /detect-libc/1.0.3:
    dev: true
    engines:
      node: '>=0.10'
    hasBin: true
    resolution:
      integrity: sha1-+hN8S9aY7fVc1c0CrFWfkaTEups=
  /detect-newline/3.1.0:
    dev: true
    engines:
      node: '>=8'
    resolution:
      integrity: sha512-TLz+x/vEXm/Y7P7wn1EJFNLxYpUD4TgMosxY6fAVJUnJMbupHBOncxyWUG9OpTaH9EBD7uFI5LfEgmMOc54DsA==
  /diff-sequences/25.2.6:
    dev: true
    engines:
      node: '>= 8.3'
    resolution:
      integrity: sha512-Hq8o7+6GaZeoFjtpgvRBUknSXNeJiCx7V9Fr94ZMljNiCr9n9L8H8aJqgWOQiDDGdyn29fRNcDdRVJ5fdyihfg==
  /diff-sequences/26.6.2:
    dev: true
    engines:
      node: '>= 10.14.2'
    resolution:
      integrity: sha512-Mv/TDa3nZ9sbc5soK+OoA74BsS3mL37yixCvUAQkiuA4Wz6YtwP/K47n2rv2ovzHZvoiQeA5FTQOschKkEwB0Q==
  /diff/4.0.2:
    engines:
      node: '>=0.3.1'
    resolution:
      integrity: sha512-58lmxKSA4BNyLz+HHMUzlOEpg09FV+ev6ZMe3vJihgdxzgcwZ8VoEEPmALCZG9LmqfVoNMMKpttIYTVG6uDY7A==
  /dir-glob/3.0.1:
    dependencies:
      path-type: 4.0.0
    engines:
      node: '>=8'
    resolution:
      integrity: sha512-WkrWp9GR4KXfKGYzOLmTuGVi1UWFfws377n9cc55/tb6DuqyF6pcQ5AbiHEshaDpY9v6oaSr2XCDidGmMwdzIA==
  /doctrine/3.0.0:
    dependencies:
      esutils: 2.0.3
    dev: true
    engines:
      node: '>=6.0.0'
    resolution:
      integrity: sha512-yS+Q5i3hBf7GBkd4KG8a7eBNNWNGLTaEwwYWUijIYM7zrlYDM0BFXHjjPWlWZ1Rg7UaddZeIDmi9jF3HmqiQ2w==
  /domexception/2.0.1:
    dependencies:
      webidl-conversions: 5.0.0
    dev: true
    engines:
      node: '>=8'
    resolution:
      integrity: sha512-yxJ2mFy/sibVQlu5qHjOkf9J3K6zgmCxgJ94u2EdvDOV09H+32LtRswEcUsmUWN72pVLOEnTSRaIVVzVQgS0dg==
  /dotenv/8.2.0:
    engines:
      node: '>=8'
    resolution:
      integrity: sha512-8sJ78ElpbDJBHNeBzUbUVLsqKdccaa/BXF1uPTw3GrvQTBgrQrtObr2mUrE38vzYd8cEv+m/JBfDLioYcfXoaw==
  /ecc-jsbn/0.1.2:
    dependencies:
      jsbn: 0.1.1
      safer-buffer: 2.1.2
    dev: true
    resolution:
      integrity: sha1-OoOpBOVDUyh4dMVkt1SThoSamMk=
  /ecdsa-sig-formatter/1.0.11:
    dependencies:
      safe-buffer: 5.2.1
    dev: true
    resolution:
      integrity: sha512-nagl3RYrbNv6kQkeJIpt6NJZy8twLB/2vtz6yN9Z4vRKHN4/QZJIEbqohALSgwKdnksuY3k5Addp5lg8sVoVcQ==
  /ee-first/1.1.1:
    dev: true
    resolution:
      integrity: sha1-WQxhFWsK4vTwJVcyoViyZrxWsh0=
  /emittery/0.7.2:
    dev: true
    engines:
      node: '>=10'
    resolution:
      integrity: sha512-A8OG5SR/ij3SsJdWDJdkkSYUjQdCUx6APQXem0SaEePBSRg4eymGYwBkKo1Y6DU+af/Jn2dBQqDBvjnr9Vi8nQ==
  /emoji-regex/7.0.3:
    dev: true
    resolution:
      integrity: sha512-CwBLREIQ7LvYFB0WyRvwhq5N5qPhc6PMjD6bYggFlI5YyDgl+0vxq5VHbMOFqLg7hfWzmu8T5Z1QofhmTIhItA==
  /emoji-regex/8.0.0:
    resolution:
      integrity: sha512-MSjYzcWNOA0ewAHpz0MxpYFvwg6yjy1NG3xteoqz644VCo/RPgnr1/GGt+ic3iJTzQ8Eu3TdM14SawnVUmGE6A==
  /encodeurl/1.0.2:
    dev: true
    engines:
      node: '>= 0.8'
    resolution:
      integrity: sha1-rT/0yG7C0CkyL1oCw6mmBslbP1k=
  /end-of-stream/1.4.4:
    dependencies:
      once: 1.4.0
    resolution:
      integrity: sha512-+uw1inIHVPQoaVuHzRyXd21icM+cnt4CzD5rW+NC1wjOUSTOs+Te7FOv7AhN7vS9x/oIyhLP5PR1H+phQAHu5Q==
  /enquirer/2.3.6:
    dependencies:
      ansi-colors: 4.1.1
    dev: true
    engines:
      node: '>=8.6'
    resolution:
      integrity: sha512-yjNnPr315/FjS4zIsUxYguYUPP2e1NK4d7E7ZOLiyYCcbFBiTMyID+2wvm2w6+pZ/odMA7cRkjhsPbltwBOrLg==
  /env-paths/2.2.0:
    engines:
      node: '>=6'
    resolution:
      integrity: sha512-6u0VYSCo/OW6IoD5WCLLy9JUGARbamfSavcNXry/eu8aHVFei6CD3Sw+VGX5alea1i9pgPHW0mbu6Xj0uBh7gA==
  /error-ex/1.3.2:
    dependencies:
      is-arrayish: 0.2.1
    resolution:
      integrity: sha512-7dFHNmqeFSEt2ZBsCriorKnn3Z2pj+fd9kmI6QoWw4//DL+icEBfc0U7qJCisqrTsKTjw4fNFy2pW9OqStD84g==
  /esbuild/0.8.21:
    dev: true
    hasBin: true
    requiresBuild: true
    resolution:
      integrity: sha512-vRRx5MZmiekw2R7jK5BppvBUFCJA0Zkl0wYxrDmyUvMPBcQC/xJvxJUM4R+Hgjgb3gp5P1W655AsuoqDeQQDVw==
  /escape-html/1.0.3:
    dev: true
    resolution:
      integrity: sha1-Aljq5NPQwJdN4cFpGI7wBR0dGYg=
  /escape-string-regexp/1.0.5:
    engines:
      node: '>=0.8.0'
    resolution:
      integrity: sha1-G2HAViGQqN/2rjuyzwIAyhMLhtQ=
  /escape-string-regexp/2.0.0:
    engines:
      node: '>=8'
    resolution:
      integrity: sha512-UpzcLCXolUWcNu5HtVMHYdXJjArjsF9C0aNnquZYY4uW/Vu0miy5YoWvbV345HauVvcAUnpRuhMMcqTcGOY2+w==
  /escape-string-regexp/4.0.0:
    engines:
      node: '>=10'
    resolution:
      integrity: sha512-TtpcNJ3XAzx3Gq8sWRzJaVajRs0uVxA2YAkdb1jm2YkPz4G6egUFAyA3n5vtEIZefPk5Wa4UXbKuS5fKkJWdgA==
  /escodegen/1.14.3:
    dependencies:
      esprima: 4.0.1
      estraverse: 4.3.0
      esutils: 2.0.3
      optionator: 0.8.3
    dev: true
    engines:
      node: '>=4.0'
    hasBin: true
    optionalDependencies:
      source-map: 0.6.1
    resolution:
      integrity: sha512-qFcX0XJkdg+PB3xjZZG/wKSuT1PnQWx57+TVSjIMmILd2yC/6ByYElPwJnslDsuWuSAp4AwJGumarAAmJch5Kw==
  /eslint-config-prettier/6.15.0_eslint@7.15.0:
    dependencies:
      eslint: 7.15.0
      get-stdin: 6.0.0
    dev: true
    hasBin: true
    peerDependencies:
      eslint: '>=3.14.1'
    resolution:
      integrity: sha512-a1+kOYLR8wMGustcgAjdydMsQ2A/2ipRPwRKUmfYaSxc9ZPcrku080Ctl6zrZzZNs/U82MjSv+qKREkoq3bJaw==
  /eslint-config-prettier/7.0.0_eslint@7.15.0:
    dependencies:
      eslint: 7.15.0
    dev: true
    hasBin: true
    peerDependencies:
      eslint: '>=7.0.0'
    resolution:
      integrity: sha512-8Y8lGLVPPZdaNA7JXqnvETVC7IiVRgAP6afQu9gOQRn90YY3otMNh+x7Vr2vMePQntF+5erdSUBqSzCmU/AxaQ==
  /eslint-plugin-eslint-comments/3.2.0_eslint@7.15.0:
    dependencies:
      escape-string-regexp: 1.0.5
      eslint: 7.15.0
      ignore: 5.1.8
    dev: true
    engines:
      node: '>=6.5.0'
    peerDependencies:
      eslint: '>=4.19.1'
    resolution:
      integrity: sha512-0jkOl0hfojIHHmEHgmNdqv4fmh7300NdpA9FFpF7zaoLvB/QeXOGNLIo86oAveJFrfB1p05kC8hpEMHM8DwWVQ==
  /eslint-plugin-jest/24.1.3_eslint@7.15.0+typescript@4.0.3:
    dependencies:
      '@typescript-eslint/experimental-utils': 4.9.0_eslint@7.15.0+typescript@4.0.3
      eslint: 7.15.0
    dev: true
    engines:
      node: '>=10'
    peerDependencies:
      eslint: '>=5'
      typescript: '*'
    resolution:
      integrity: sha512-dNGGjzuEzCE3d5EPZQ/QGtmlMotqnYWD/QpCZ1UuZlrMAdhG5rldh0N0haCvhGnUkSeuORS5VNROwF9Hrgn3Lg==
  /eslint-plugin-jest/24.1.3_eslint@7.15.0+typescript@4.1.2:
    dependencies:
      '@typescript-eslint/experimental-utils': 4.9.0_eslint@7.15.0+typescript@4.1.2
      eslint: 7.15.0
    dev: true
    engines:
      node: '>=10'
    peerDependencies:
      eslint: '>=5'
      typescript: '*'
    resolution:
      integrity: sha512-dNGGjzuEzCE3d5EPZQ/QGtmlMotqnYWD/QpCZ1UuZlrMAdhG5rldh0N0haCvhGnUkSeuORS5VNROwF9Hrgn3Lg==
  /eslint-plugin-prettier/3.2.0_eslint@7.15.0+prettier@2.1.2:
    dependencies:
      eslint: 7.15.0
      prettier: 2.1.2
      prettier-linter-helpers: 1.0.0
    dev: true
    engines:
      node: '>=6.0.0'
    peerDependencies:
      eslint: '>=5.0.0'
      prettier: '>=1.13.0'
    resolution:
      integrity: sha512-kOUSJnFjAUFKwVxuzy6sA5yyMx6+o9ino4gCdShzBNx4eyFRudWRYKCFolKjoM40PEiuU6Cn7wBLfq3WsGg7qg==
  /eslint-plugin-prettier/3.2.0_eslint@7.15.0+prettier@2.2.1:
    dependencies:
      eslint: 7.15.0
      prettier: 2.2.1
      prettier-linter-helpers: 1.0.0
    dev: true
    engines:
      node: '>=6.0.0'
    peerDependencies:
      eslint: '>=5.0.0'
      prettier: '>=1.13.0'
    resolution:
      integrity: sha512-kOUSJnFjAUFKwVxuzy6sA5yyMx6+o9ino4gCdShzBNx4eyFRudWRYKCFolKjoM40PEiuU6Cn7wBLfq3WsGg7qg==
  /eslint-scope/5.1.1:
    dependencies:
      esrecurse: 4.3.0
      estraverse: 4.3.0
    dev: true
    engines:
      node: '>=8.0.0'
    resolution:
      integrity: sha512-2NxwbF/hZ0KpepYN0cNbo+FN6XoK7GaHlQhgx/hIZl6Va0bF45RQOOwhLIy8lQDbuCiadSLCBnH2CFYquit5bw==
  /eslint-utils/2.1.0:
    dependencies:
      eslint-visitor-keys: 1.3.0
    dev: true
    engines:
      node: '>=6'
    resolution:
      integrity: sha512-w94dQYoauyvlDc43XnGB8lU3Zt713vNChgt4EWwhXAP2XkBvndfxF0AgIqKOOasjPIPzj9JqgwkwbCYD0/V3Zg==
  /eslint-visitor-keys/1.3.0:
    dev: true
    engines:
      node: '>=4'
    resolution:
      integrity: sha512-6J72N8UNa462wa/KFODt/PJ3IU60SDpC3QXC1Hjc1BXXpfL2C9R5+AU7jhe0F6GREqVMh4Juu+NY7xn+6dipUQ==
  /eslint-visitor-keys/2.0.0:
    dev: true
    engines:
      node: '>=10'
    resolution:
      integrity: sha512-QudtT6av5WXels9WjIM7qz1XD1cWGvX4gGXvp/zBn9nXG02D0utdU3Em2m/QjTnrsk6bBjmCygl3rmj118msQQ==
  /eslint/7.15.0:
    dependencies:
      '@babel/code-frame': 7.10.4
      '@eslint/eslintrc': 0.2.2
      ajv: 6.12.6
      chalk: 4.1.0
      cross-spawn: 7.0.3
      debug: 4.3.1
      doctrine: 3.0.0
      enquirer: 2.3.6
      eslint-scope: 5.1.1
      eslint-utils: 2.1.0
      eslint-visitor-keys: 2.0.0
      espree: 7.3.1
      esquery: 1.3.1
      esutils: 2.0.3
      file-entry-cache: 6.0.0
      functional-red-black-tree: 1.0.1
      glob-parent: 5.1.1
      globals: 12.4.0
      ignore: 4.0.6
      import-fresh: 3.2.2
      imurmurhash: 0.1.4
      is-glob: 4.0.1
      js-yaml: 3.14.0
      json-stable-stringify-without-jsonify: 1.0.1
      levn: 0.4.1
      lodash: 4.17.20
      minimatch: 3.0.4
      natural-compare: 1.4.0
      optionator: 0.9.1
      progress: 2.0.3
      regexpp: 3.1.0
      semver: 7.3.4
      strip-ansi: 6.0.0
      strip-json-comments: 3.1.1
      table: 5.4.6
      text-table: 0.2.0
      v8-compile-cache: 2.2.0
    dev: true
    engines:
      node: ^10.12.0 || >=12.0.0
    hasBin: true
    resolution:
      integrity: sha512-Vr64xFDT8w30wFll643e7cGrIkPEU50yIiI36OdSIDoSGguIeaLzBo0vpGvzo9RECUqq7htURfwEtKqwytkqzA==
  /espree/7.3.1:
    dependencies:
      acorn: 7.4.1
      acorn-jsx: 5.3.1_acorn@7.4.1
      eslint-visitor-keys: 1.3.0
    dev: true
    engines:
      node: ^10.12.0 || >=12.0.0
    resolution:
      integrity: sha512-v3JCNCE64umkFpmkFGqzVKsOT0tN1Zr+ueqLZfpV1Ob8e+CEgPWa+OxCoGH3tnhimMKIaBm4m/vaRpJ/krRz2g==
  /esprima/4.0.1:
    dev: true
    engines:
      node: '>=4'
    hasBin: true
    resolution:
      integrity: sha512-eGuFFw7Upda+g4p+QHvnW0RyTX/SVeJBDM/gCtMARO0cLuT2HcEKnTPvhjV6aGeqrCB/sbNop0Kszm0jsaWU4A==
  /esquery/1.3.1:
    dependencies:
      estraverse: 5.2.0
    dev: true
    engines:
      node: '>=0.10'
    resolution:
      integrity: sha512-olpvt9QG0vniUBZspVRN6lwB7hOZoTRtT+jzR+tS4ffYx2mzbw+z0XCOk44aaLYKApNX5nMm+E+P6o25ip/DHQ==
  /esrecurse/4.3.0:
    dependencies:
      estraverse: 5.2.0
    dev: true
    engines:
      node: '>=4.0'
    resolution:
      integrity: sha512-KmfKL3b6G+RXvP8N1vr3Tq1kL/oCFgn2NYXEtqP8/L3pKapUA4G8cFVaoF3SU323CD4XypR/ffioHmkti6/Tag==
  /estraverse/4.3.0:
    dev: true
    engines:
      node: '>=4.0'
    resolution:
      integrity: sha512-39nnKffWz8xN1BU/2c79n9nB9HDzo0niYUqx6xyqUnyoAnQyyWpOTdZEeiCch8BBu515t4wp9ZmgVfVhn9EBpw==
  /estraverse/5.2.0:
    dev: true
    engines:
      node: '>=4.0'
    resolution:
      integrity: sha512-BxbNGGNm0RyRYvUdHpIwv9IWzeM9XClbOxwoATuFdOE7ZE6wHL+HQ5T8hoPM+zHvmKzzsEqhgy0GrQ5X13afiQ==
  /esutils/2.0.3:
    dev: true
    engines:
      node: '>=0.10.0'
    resolution:
      integrity: sha512-kVscqXk4OCp68SZ0dkgEKVi6/8ij300KBWTJq32P/dYeWTSwK41WyTxalN1eRmA5Z9UU/LX9D7FWSmV9SAYx6g==
  /etag/1.8.1:
    dev: true
    engines:
      node: '>= 0.6'
    resolution:
      integrity: sha1-Qa4u62XvpiJorr/qg6x9eSmbCIc=
  /event-target-shim/5.0.1:
    dev: true
    engines:
      node: '>=6'
    resolution:
      integrity: sha512-i/2XbnSz/uxRCU6+NdVJgKWDTM427+MqYbkQzD321DuCQJUqOuJKIA0IM2+W2xtYHdKOmZ4dR6fExsd4SXL+WQ==
  /exec-sh/0.3.4:
    dev: true
    resolution:
      integrity: sha512-sEFIkc61v75sWeOe72qyrqg2Qg0OuLESziUDk/O/z2qgS15y2gWVFrI6f2Qn/qw/0/NCfCEsmNA4zOjkwEZT1A==
  /execa/1.0.0:
    dependencies:
      cross-spawn: 6.0.5
      get-stream: 4.1.0
      is-stream: 1.1.0
      npm-run-path: 2.0.2
      p-finally: 1.0.0
      signal-exit: 3.0.3
      strip-eof: 1.0.0
    dev: true
    engines:
      node: '>=6'
    resolution:
      integrity: sha512-adbxcyWV46qiHyvSp50TKt05tB4tK3HcmF7/nxfAdhnox83seTDbwnaqKO4sXRy7roHAIFqJP/Rw/AuEbX61LA==
  /execa/4.1.0:
    dependencies:
      cross-spawn: 7.0.3
      get-stream: 5.2.0
      human-signals: 1.1.1
      is-stream: 2.0.0
      merge-stream: 2.0.0
      npm-run-path: 4.0.1
      onetime: 5.1.2
      signal-exit: 3.0.3
      strip-final-newline: 2.0.0
    dev: true
    engines:
      node: '>=10'
    resolution:
      integrity: sha512-j5W0//W7f8UxAn8hXVnwG8tLwdiUy4FJLcSupCg6maBYZDpyBvTApK7KyuI4bKj8KOh1r2YH+6ucuYtJv1bTZA==
  /execa/5.0.0:
    dependencies:
      cross-spawn: 7.0.3
      get-stream: 6.0.0
      human-signals: 2.1.0
      is-stream: 2.0.0
      merge-stream: 2.0.0
      npm-run-path: 4.0.1
      onetime: 5.1.2
      signal-exit: 3.0.3
      strip-final-newline: 2.0.0
    engines:
      node: '>=10'
    resolution:
      integrity: sha512-ov6w/2LCiuyO4RLYGdpFGjkcs0wMTgGE8PrkTHikeUy5iJekXyPIKUjifk5CsE0pt7sMCrMZ3YNqoCj6idQOnQ==
  /exit/0.1.2:
    dev: true
    engines:
      node: '>= 0.8.0'
    resolution:
      integrity: sha1-BjJjj42HfMghB9MKD/8aF8uhzQw=
  /expand-brackets/2.1.4:
    dependencies:
      debug: 2.6.9
      define-property: 0.2.5
      extend-shallow: 2.0.1
      posix-character-classes: 0.1.1
      regex-not: 1.0.2
      snapdragon: 0.8.2
      to-regex: 3.0.2
    dev: true
    engines:
      node: '>=0.10.0'
    resolution:
      integrity: sha1-t3c14xXOMPa27/D4OwQVGiJEliI=
  /expand-template/2.0.3:
    dev: true
    engines:
      node: '>=6'
    resolution:
      integrity: sha512-XYfuKMvj4O35f/pOXLObndIRvyQ+/+6AhODh+OKWj9S9498pHHn/IMszH+gt0fBCRWMNfk1ZSp5x3AifmnI2vg==
  /expect/26.6.2:
    dependencies:
      '@jest/types': 26.6.2
      ansi-styles: 4.3.0
      jest-get-type: 26.3.0
      jest-matcher-utils: 26.6.2
      jest-message-util: 26.6.2
      jest-regex-util: 26.0.0
    dev: true
    engines:
      node: '>= 10.14.2'
    resolution:
      integrity: sha512-9/hlOBkQl2l/PLHJx6JjoDF6xPKcJEsUlWKb23rKE7KzeDqUZKXKNMW27KIue5JMdBV9HgmoJPcc8HtO85t9IA==
  /express/4.17.1:
    dependencies:
      accepts: 1.3.7
      array-flatten: 1.1.1
      body-parser: 1.19.0
      content-disposition: 0.5.3
      content-type: 1.0.4
      cookie: 0.4.0
      cookie-signature: 1.0.6
      debug: 2.6.9
      depd: 1.1.2
      encodeurl: 1.0.2
      escape-html: 1.0.3
      etag: 1.8.1
      finalhandler: 1.1.2
      fresh: 0.5.2
      merge-descriptors: 1.0.1
      methods: 1.1.2
      on-finished: 2.3.0
      parseurl: 1.3.3
      path-to-regexp: 0.1.7
      proxy-addr: 2.0.6
      qs: 6.7.0
      range-parser: 1.2.1
      safe-buffer: 5.1.2
      send: 0.17.1
      serve-static: 1.14.1
      setprototypeof: 1.1.1
      statuses: 1.5.0
      type-is: 1.6.18
      utils-merge: 1.0.1
      vary: 1.1.2
    dev: true
    engines:
      node: '>= 0.10.0'
    resolution:
      integrity: sha512-mHJ9O79RqluphRrcw2X/GTh3k9tVv8YcoyY4Kkh4WDMUYKRZUq0h1o0w2rrrxBqM7VoeUVqgb27xlEMXTnYt4g==
  /extend-shallow/2.0.1:
    dependencies:
      is-extendable: 0.1.1
    dev: true
    engines:
      node: '>=0.10.0'
    resolution:
      integrity: sha1-Ua99YUrZqfYQ6huvu5idaxxWiQ8=
  /extend-shallow/3.0.2:
    dependencies:
      assign-symbols: 1.0.0
      is-extendable: 1.0.1
    dev: true
    engines:
      node: '>=0.10.0'
    resolution:
      integrity: sha1-Jqcarwc7OfshJxcnRhMcJwQCjbg=
  /extend/3.0.2:
    dev: true
    resolution:
      integrity: sha512-fjquC59cD7CyW6urNXK0FBufkZcoiGG80wTuPujX590cB5Ttln20E2UB4S/WARVqhXffZl2LNgS+gQdPIIim/g==
  /extglob/2.0.4:
    dependencies:
      array-unique: 0.3.2
      define-property: 1.0.0
      expand-brackets: 2.1.4
      extend-shallow: 2.0.1
      fragment-cache: 0.2.1
      regex-not: 1.0.2
      snapdragon: 0.8.2
      to-regex: 3.0.2
    dev: true
    engines:
      node: '>=0.10.0'
    resolution:
      integrity: sha512-Nmb6QXkELsuBr24CJSkilo6UHHgbekK5UiZgfE6UHD3Eb27YC6oD+bhcT+tJ6cl8dmsgdQxnWlcry8ksBIBLpw==
  /extsprintf/1.3.0:
    dev: true
    engines:
      '0': node >=0.6.0
    resolution:
      integrity: sha1-lpGEQOMEGnpBT4xS48V06zw+HgU=
  /extsprintf/1.4.0:
    dev: true
    engines:
      '0': node >=0.6.0
    resolution:
      integrity: sha1-4mifjzVvrWLMplo6kcXfX5VRaS8=
  /fast-deep-equal/3.1.3:
    dev: true
    resolution:
      integrity: sha512-f3qQ9oQy9j2AhBe/H9VC91wLmKBCCU/gDOnKNAYG5hswO7BLKj09Hc5HYNz9cGI++xlpDCIgDaitVs03ATR84Q==
  /fast-diff/1.2.0:
    dev: true
    resolution:
      integrity: sha512-xJuoT5+L99XlZ8twedaRf6Ax2TgQVxvgZOYoPKqZufmJib0tL2tegPBOZb1pVNgIhlqDlA0eO0c3wBvQcmzx4w==
  /fast-glob/3.2.4:
    dependencies:
      '@nodelib/fs.stat': 2.0.3
      '@nodelib/fs.walk': 1.2.4
      glob-parent: 5.1.1
      merge2: 1.4.1
      micromatch: 4.0.2
      picomatch: 2.2.2
    engines:
      node: '>=8'
    resolution:
      integrity: sha512-kr/Oo6PX51265qeuCYsyGypiO5uJFgBS0jksyG7FUeCyQzNwYnzrNIMR1NXfkZXsMYXYLRAHgISHBz8gQcxKHQ==
  /fast-json-stable-stringify/2.1.0:
    dev: true
    resolution:
      integrity: sha512-lhd/wF+Lk98HZoTCtlVraHtfh5XYijIjalXck7saUtuanSDyLMxnHhSXEDJqHxD7msR8D0uCmqlkwjCV8xvwHw==
  /fast-levenshtein/2.0.6:
    dev: true
    resolution:
      integrity: sha1-PYpcZog6FqMMqGQ+hR8Zuqd5eRc=
  /fast-write-atomic/0.2.1:
    resolution:
      integrity: sha512-WvJe06IfNYlr+6cO3uQkdKdy3Cb1LlCJSF8zRs2eT8yuhdbSlR9nIt+TgQ92RUxiRrQm+/S7RARnMfCs5iuAjw==
  /fastq/1.9.0:
    dependencies:
      reusify: 1.0.4
    resolution:
      integrity: sha512-i7FVWL8HhVY+CTkwFxkN2mk3h+787ixS5S63eb78diVRc1MCssarHq3W5cj0av7YDSwmaV928RNag+U1etRQ7w==
  /fb-watchman/2.0.1:
    dependencies:
      bser: 2.1.1
    dev: true
    resolution:
      integrity: sha512-DkPJKQeY6kKwmuMretBhr7G6Vodr7bFwDYTXIkfG1gjvNpaxBTQV3PbXg6bR1c1UP4jPOX0jHUbbHANL9vRjVg==
  /figures/3.2.0:
    dependencies:
      escape-string-regexp: 1.0.5
    dev: true
    engines:
      node: '>=8'
    resolution:
      integrity: sha512-yaduQFRKLXYOGgEn6AZau90j3ggSOyiqXU0F9JZfeXYhNa+Jk4X+s45A2zg5jns87GAFa34BBm2kXw4XpNcbdg==
  /file-entry-cache/6.0.0:
    dependencies:
      flat-cache: 3.0.4
    dev: true
    engines:
      node: ^10.12.0 || >=12.0.0
    resolution:
      integrity: sha512-fqoO76jZ3ZnYrXLDRxBR1YvOvc0k844kcOg40bgsPrE25LAb/PDqTY+ho64Xh2c8ZXgIKldchCFHczG2UVRcWA==
  /fill-range/4.0.0:
    dependencies:
      extend-shallow: 2.0.1
      is-number: 3.0.0
      repeat-string: 1.6.1
      to-regex-range: 2.1.1
    dev: true
    engines:
      node: '>=0.10.0'
    resolution:
      integrity: sha1-1USBHUKPmOsGpj3EAtJAPDKMOPc=
  /fill-range/7.0.1:
    dependencies:
      to-regex-range: 5.0.1
    engines:
      node: '>=8'
    resolution:
      integrity: sha512-qOo9F+dMUmC2Lcb4BbVvnKJxTPjCm+RRpe4gDuGrzkL7mEVl/djYSu2OdQ2Pa302N4oqkSg9ir6jaLWJ2USVpQ==
  /finalhandler/1.1.2:
    dependencies:
      debug: 2.6.9
      encodeurl: 1.0.2
      escape-html: 1.0.3
      on-finished: 2.3.0
      parseurl: 1.3.3
      statuses: 1.5.0
      unpipe: 1.0.0
    dev: true
    engines:
      node: '>= 0.8'
    resolution:
      integrity: sha512-aAWcW57uxVNrQZqFXjITpW3sIUQmHGG3qSb9mUah9MgMC4NeWhNOlNjXEYq3HjRAvL6arUviZGGJsBg6z0zsWA==
  /find-cache-dir/3.3.1:
    dependencies:
      commondir: 1.0.1
      make-dir: 3.1.0
      pkg-dir: 4.2.0
    engines:
      node: '>=8'
    resolution:
      integrity: sha512-t2GDMt3oGC/v+BMwzmllWDuJF/xcDtE5j/fCGbqDD7OLuJkj0cfh1YSA5VKPvwMeLFLNDBkwOKZ2X85jGLVftQ==
  /find-up/3.0.0:
    dependencies:
      locate-path: 3.0.0
    dev: true
    engines:
      node: '>=6'
    resolution:
      integrity: sha512-1yD6RmLI1XBfxugvORwlck6f75tYL+iR0jqwsOrOxMZyGYqUuDhJ0l4AXdO1iX/FTs9cBAMEk1gWSEx1kSbylg==
  /find-up/4.1.0:
    dependencies:
      locate-path: 5.0.0
      path-exists: 4.0.0
    engines:
      node: '>=8'
    resolution:
      integrity: sha512-PpOwAdQ/YlXQ2vj8a3h8IipDuYRi3wceVQQGYWxNINccq40Anw7BlsEXCMbt1Zt+OLA6Fq9suIpIWD0OsnISlw==
  /find-up/5.0.0:
    dependencies:
      locate-path: 6.0.0
      path-exists: 4.0.0
    engines:
      node: '>=10'
    resolution:
      integrity: sha512-78/PXT1wlLLDgTzDs7sjq9hzz0vXD+zn+7wypEe4fXQxCmdmqfGsEPQxmiCSQI3ajFV91bVSsvNtrJRiW6nGng==
  /flat-cache/3.0.4:
    dependencies:
      flatted: 3.1.0
      rimraf: 3.0.2
    dev: true
    engines:
      node: ^10.12.0 || >=12.0.0
    resolution:
      integrity: sha512-dm9s5Pw7Jc0GvMYbshN6zchCA9RgQlzzEZX3vylR9IqFfS8XciblUXOKfW6SiuJ0e13eDYZoZV5wdrev7P3Nwg==
  /flat-map-polyfill/0.3.8:
    dev: true
    resolution:
      integrity: sha512-ZfmD5MnU7GglUEhiky9C7yEPaNq1/wh36RDohe+Xr3nJVdccwHbdTkFIYvetcdsoAckUKT51fuf44g7Ni5Doyg==
  /flatted/3.1.0:
    dev: true
    resolution:
      integrity: sha512-tW+UkmtNg/jv9CSofAKvgVcO7c2URjhTdW1ZTkcAritblu8tajiYy7YisnIflEwtKssCtOxpnBRoCB7iap0/TA==
  /follow-redirects/1.5.10:
    dependencies:
      debug: 3.1.0
    dev: true
    engines:
      node: '>=4.0'
    resolution:
      integrity: sha512-0V5l4Cizzvqt5D44aTXbFZz+FtyXV1vrDN6qrelxtfYQKW0KO0W2T/hkE8xvGa/540LkZlkaUjO4ailYTFtHVQ==
  /for-in/1.0.2:
    dev: true
    engines:
      node: '>=0.10.0'
    resolution:
      integrity: sha1-gQaNKVqBQuwKxybG4iAMMPttXoA=
  /forever-agent/0.6.1:
    dev: true
    resolution:
      integrity: sha1-+8cfDEGt6zf5bFd60e1C2P2sypE=
  /form-data/2.3.3:
    dependencies:
      asynckit: 0.4.0
      combined-stream: 1.0.8
      mime-types: 2.1.27
    dev: true
    engines:
      node: '>= 0.12'
    resolution:
      integrity: sha512-1lLKB2Mu3aGP1Q/2eCOx0fNbRMe7XdwktwOruhfqqd0rIJWwN4Dh+E3hrPSlDCXnSR7UtZ1N38rVXm+6+MEhJQ==
  /form-data/2.5.1:
    dependencies:
      asynckit: 0.4.0
      combined-stream: 1.0.8
      mime-types: 2.1.27
    dev: true
    engines:
      node: '>= 0.12'
    resolution:
      integrity: sha512-m21N3WOmEEURgk6B9GLOE4RuWOFf28Lhh9qGYeNlGq4VDXUlJy2th2slBNU8Gp8EzloYZOibZJ7t5ecIrFSjVA==
  /form-data/3.0.0:
    dependencies:
      asynckit: 0.4.0
      combined-stream: 1.0.8
      mime-types: 2.1.27
    dev: true
    engines:
      node: '>= 6'
    resolution:
      integrity: sha512-CKMFDglpbMi6PyN+brwB9Q/GOw0eAnsrEZDgcsH5Krhz5Od/haKHAX0NmQfha2zPPz0JpWzA7GJHGSnvCRLWsg==
  /forwarded/0.1.2:
    dev: true
    engines:
      node: '>= 0.6'
    resolution:
      integrity: sha1-mMI9qxF1ZXuMBXPozszZGw/xjIQ=
  /fragment-cache/0.2.1:
    dependencies:
      map-cache: 0.2.2
    dev: true
    engines:
      node: '>=0.10.0'
    resolution:
      integrity: sha1-QpD60n8T6Jvn8zeZxrxaCr//DRk=
  /fresh/0.5.2:
    dev: true
    engines:
      node: '>= 0.6'
    resolution:
      integrity: sha1-PYyt2Q2XZWn6g1qx+OSyOhBWBac=
  /from2/2.3.0:
    dependencies:
      inherits: 2.0.4
      readable-stream: 2.3.7
    dev: true
    resolution:
      integrity: sha1-i/tVAr3kpNNs/e6gB/zKIdfjgq8=
  /fs-constants/1.0.0:
    resolution:
      integrity: sha512-y6OAwoSIf7FyjMIv94u+b5rdheZEjzR63GTyZJm5qh4Bi+2YgwLCcI/fPFZkL5PSixOt6ZNKm+w+Hfp/Bciwow==
  /fs-extra/8.1.0:
    dependencies:
      graceful-fs: 4.2.4
      jsonfile: 4.0.0
      universalify: 0.1.2
    dev: true
    engines:
      node: '>=6 <7 || >=8'
    resolution:
      integrity: sha512-yhlQgA6mnOJUKOsRUFsgJdQCvkKhcz8tlZG5HBQfReYZy46OwLcY+Zia0mtdHsOo9y/hP+CxMN0TU9QxoOtG4g==
  /fs-jetpack/4.1.0:
    dependencies:
      minimatch: 3.0.4
      rimraf: 2.7.1
    dev: true
    resolution:
      integrity: sha512-h4nHLIcCaxnXfUWhwP+mLnar03R2DBlqicNvKJG44TJob8RV6GB8EKNwJgSaBeDAfqWhqq01y+Ao96vRwpXlPw==
  /fs-minipass/1.2.7:
    dependencies:
      minipass: 2.9.0
    dev: true
    resolution:
      integrity: sha512-GWSSJGFy4e9GUeCcbIkED+bgAoFyj7XF1mV8rma3QW4NIqX9Kyx79N/PF61H5udOV3aY1IaMLs6pGbH71nlCTA==
  /fs-minipass/2.1.0:
    dependencies:
      minipass: 3.1.3
    engines:
      node: '>= 8'
    resolution:
      integrity: sha512-V/JgOLFCS+R6Vcq0slCuaeWEdNC3ouDlJMNIsacH2VtALiu9mV4LPrHc5cDl8k5aw6J8jwgWWpiTo5RYhmIzvg==
  /fs-monkey/1.0.1:
    dev: true
    resolution:
      integrity: sha512-fcSa+wyTqZa46iWweI7/ZiUfegOZl0SG8+dltIwFXo7+zYU9J9kpS3NB6pZcSlJdhvIwp81Adx2XhZorncxiaA==
  /fs.realpath/1.0.0:
    resolution:
      integrity: sha1-FQStJSMVjKpA20onh8sBQRmU6k8=
  /fsevents/2.1.3:
    dev: true
    engines:
      node: ^8.16.0 || ^10.6.0 || >=11.0.0
    optional: true
    os:
      - darwin
    resolution:
      integrity: sha512-Auw9a4AxqWpa9GUfj370BMPzzyncfBABW8Mab7BGWBYDj4Isgq+cDKtx0i6u9jcX9pQDnswsaaOTgTmA5pEjuQ==
  /fsevents/2.2.1:
    dev: true
    engines:
      node: ^8.16.0 || ^10.6.0 || >=11.0.0
    optional: true
    os:
      - darwin
    resolution:
      integrity: sha512-bTLYHSeC0UH/EFXS9KqWnXuOl/wHK5Z/d+ghd5AsFMYN7wIGkUCOJyzy88+wJKkZPGON8u4Z9f6U4FdgURE9qA==
  /fstream/1.0.12:
    dependencies:
      graceful-fs: 4.2.4
      inherits: 2.0.4
      mkdirp: 0.5.5
      rimraf: 2.7.1
    dev: true
    engines:
      node: '>=0.6'
    optional: true
    resolution:
      integrity: sha512-WvJ193OHa0GHPEL+AycEJgxvBEwyfRkN1vhjca23OaPVMCaLCXTd5qAu82AjTcgP1UJmytkOKb63Ypde7raDIg==
  /function-bind/1.1.1:
    resolution:
      integrity: sha512-yIovAzMX49sF8Yl58fSCWJ5svSLuaibPxXQJFLmBObTuCr0Mf1KiPopGM9NiFjiYBCbfaa2Fh6breQ6ANVTI0A==
  /functional-red-black-tree/1.0.1:
    dev: true
    resolution:
      integrity: sha1-GwqzvVU7Kg1jmdKcDj6gslIHgyc=
  /gauge/2.7.4:
    dependencies:
      aproba: 1.2.0
      console-control-strings: 1.1.0
      has-unicode: 2.0.1
      object-assign: 4.1.1
      signal-exit: 3.0.3
      string-width: 1.0.2
      strip-ansi: 3.0.1
      wide-align: 1.1.3
    dev: true
    resolution:
      integrity: sha1-LANAXHU4w51+s3sxcCLjJfsBi/c=
  /gensync/1.0.0-beta.2:
    dev: true
    engines:
      node: '>=6.9.0'
    resolution:
      integrity: sha512-3hN7NaskYvMDLQY55gnW3NQ+mesEAepTqlg+VEbj7zzqEMBVNhzcGYYeqFo/TlYz6eQiFcp1HcsCZO+nGgS8zg==
  /get-caller-file/2.0.5:
    dev: true
    engines:
      node: 6.* || 8.* || >= 10.*
    resolution:
      integrity: sha512-DyFP3BM/3YHTQOCUL/w0OZHR0lpKeGrxotcHWcqNEdnltqFwXVfhEBQ94eIo34AfQpo0rGki4cyIiftY06h2Fg==
  /get-own-enumerable-property-symbols/3.0.2:
    dev: true
    resolution:
      integrity: sha512-I0UBV/XOz1XkIJHEUDMZAbzCThU/H8DxmSfmdGcKPnVhu2VfFqr34jr9777IyaTYvxjedWhqVIilEDsCdP5G6g==
  /get-package-type/0.1.0:
    dev: true
    engines:
      node: '>=8.0.0'
    resolution:
      integrity: sha512-pjzuKtY64GYfWizNAJ0fr9VqttZkNiK2iS430LtIHzjBEr6bX8Am2zm4sW4Ro5wjWW5cAlRL1qAMTcXbjNAO2Q==
  /get-port/5.1.1:
    dev: true
    engines:
      node: '>=8'
    resolution:
      integrity: sha512-g/Q1aTSDOxFpchXC4i8ZWvxA1lnPqx/JHqcpIw0/LX9T8x/GBbi6YnlN5nhaKIFkT8oFsscUKgDJYxfwfS6QsQ==
  /get-stdin/6.0.0:
    dev: true
    engines:
      node: '>=4'
    resolution:
      integrity: sha512-jp4tHawyV7+fkkSKyvjuLZswblUtz+SQKzSWnBbii16BuZksJlU1wuBYXY75r+duh/llF1ur6oNwi+2ZzjKZ7g==
  /get-stream/4.1.0:
    dependencies:
      pump: 3.0.0
    dev: true
    engines:
      node: '>=6'
    resolution:
      integrity: sha512-GMat4EJ5161kIy2HevLlr4luNjBgvmj413KaQA7jt4V8B4RDsfpHk7WQ9GVqfYyyx8OS/L66Kox+rJRNklLK7w==
  /get-stream/5.2.0:
    dependencies:
      pump: 3.0.0
    dev: true
    engines:
      node: '>=8'
    resolution:
      integrity: sha512-nBF+F1rAZVCu/p7rjzgA+Yb4lfYXrpl7a6VmJrU8wF9I1CKvP/QwPNZHnOlwbTkY6dvtFIzFMSyQXbLoTQPRpA==
  /get-stream/6.0.0:
    engines:
      node: '>=10'
    resolution:
      integrity: sha512-A1B3Bh1UmL0bidM/YX2NsCOTnGJePL9rO/M+Mw3m9f2gUpfokS0hi5Eah0WSUEWZdZhIZtMjkIYS7mDfOqNHbg==
  /get-value/2.0.6:
    dev: true
    engines:
      node: '>=0.10.0'
    resolution:
      integrity: sha1-3BXKHGcjh8p2vTesCjlbogQqLCg=
  /getpass/0.1.7:
    dependencies:
      assert-plus: 1.0.0
    dev: true
    resolution:
      integrity: sha1-Xv+OPmhNVprkyysSgmBOi6YhSfo=
  /glob-parent/5.1.1:
    dependencies:
      is-glob: 4.0.1
    engines:
      node: '>= 6'
    resolution:
      integrity: sha512-FnI+VGOpnlGHWZxthPGR+QhR78fuiK0sNLkHQv+bL9fQi57lNNdquIbna/WrfROrolq8GK5Ek6BiMwqL/voRYQ==
  /glob/7.1.6:
    dependencies:
      fs.realpath: 1.0.0
      inflight: 1.0.6
      inherits: 2.0.4
      minimatch: 3.0.4
      once: 1.4.0
      path-is-absolute: 1.0.1
    resolution:
      integrity: sha512-LwaxwyZ72Lk7vZINtNNrywX0ZuLyStrdDtabefZKAY5ZGJhVtgdznluResxNmPitE0SAO+O26sWTHeKSI2wMBA==
  /global-dirs/2.0.1:
    dependencies:
      ini: 1.3.5
    engines:
      node: '>=8'
    resolution:
      integrity: sha512-5HqUqdhkEovj2Of/ms3IeS/EekcO54ytHRLV4PEY2rhRwrHXLQjeVEES0Lhka0xwNDtGYn58wyC4s5+MHsOO6A==
  /globals/11.12.0:
    dev: true
    engines:
      node: '>=4'
    resolution:
      integrity: sha512-WOBp/EEGUiIsJSp7wcv/y6MO+lV9UoncWqxuFfm8eBwzWNgyfBd6Gz+IeKQ9jCmyhoH99g15M3T+QaVHFjizVA==
  /globals/12.4.0:
    dependencies:
      type-fest: 0.8.1
    dev: true
    engines:
      node: '>=8'
    resolution:
      integrity: sha512-BWICuzzDvDoH54NHKCseDanAhE3CeDorgDL5MT6LMXXj2WCnd9UC2szdk4AWLfjdgNBCXLUanXYcpBBKOSWGwg==
  /globby/11.0.1:
    dependencies:
      array-union: 2.1.0
      dir-glob: 3.0.1
      fast-glob: 3.2.4
      ignore: 5.1.8
      merge2: 1.4.1
      slash: 3.0.0
    engines:
      node: '>=10'
    resolution:
      integrity: sha512-iH9RmgwCmUJHi2z5o2l3eTtGBtXek1OYlHrbcxOYugyHLmAsZrPj43OtHThd62Buh/Vv6VyCBD2bdyWcGNQqoQ==
  /graceful-fs/4.2.4:
    resolution:
      integrity: sha512-WjKPNJF79dtJAVniUlGGWHYGz2jWxT6VhN/4m1NdkbZ2nOsEF+cI1Edgql5zCRhs/VsQYRvrXctxktVXZUkixw==
  /graphviz/0.0.9:
    dependencies:
      temp: 0.4.0
    dev: true
    engines:
      node: '>=0.6.8'
    resolution:
      integrity: sha512-SmoY2pOtcikmMCqCSy2NO1YsRfu9OO0wpTlOYW++giGjfX1a6gax/m1Fo8IdUd0/3H15cTOfR1SMKwohj4LKsg==
  /growly/1.3.0:
    dev: true
    optional: true
    resolution:
      integrity: sha1-8QdIy+dq+WS3yWyTxrzCivEgwIE=
  /har-schema/2.0.0:
    dev: true
    engines:
      node: '>=4'
    resolution:
      integrity: sha1-qUwiJOvKwEeCoNkDVSHyRzW37JI=
  /har-validator/5.1.5:
    dependencies:
      ajv: 6.12.6
      har-schema: 2.0.0
    deprecated: this library is no longer supported
    dev: true
    engines:
      node: '>=6'
    resolution:
      integrity: sha512-nmT2T0lljbxdQZfspsno9hgrG3Uir6Ks5afism62poxqBM6sDnMEuPmzTq8XN0OEwqKLLdh1jQI3qyE66Nzb3w==
  /has-flag/3.0.0:
    engines:
      node: '>=4'
    resolution:
      integrity: sha1-tdRU3CGZriJWmfNGfloH87lVuv0=
  /has-flag/4.0.0:
    engines:
      node: '>=8'
    resolution:
      integrity: sha512-EykJT/Q1KjTWctppgIAgfSO0tKVuZUjhgMr17kqTumMl6Afv3EISleU7qZUzoXDFTAHTDC4NOoG/ZxU3EvlMPQ==
  /has-unicode/2.0.1:
    dev: true
    resolution:
      integrity: sha1-4Ob+aijPUROIVeCG0Wkedx3iqLk=
  /has-value/0.3.1:
    dependencies:
      get-value: 2.0.6
      has-values: 0.1.4
      isobject: 2.1.0
    dev: true
    engines:
      node: '>=0.10.0'
    resolution:
      integrity: sha1-ex9YutpiyoJ+wKIHgCVlSEWZXh8=
  /has-value/1.0.0:
    dependencies:
      get-value: 2.0.6
      has-values: 1.0.0
      isobject: 3.0.1
    dev: true
    engines:
      node: '>=0.10.0'
    resolution:
      integrity: sha1-GLKB2lhbHFxR3vJMkw7SmgvmsXc=
  /has-values/0.1.4:
    dev: true
    engines:
      node: '>=0.10.0'
    resolution:
      integrity: sha1-bWHeldkd/Km5oCCJrThL/49it3E=
  /has-values/1.0.0:
    dependencies:
      is-number: 3.0.0
      kind-of: 4.0.0
    dev: true
    engines:
      node: '>=0.10.0'
    resolution:
      integrity: sha1-lbC2P+whRmGab+V/51Yo1aOe/k8=
  /has-yarn/2.1.0:
    engines:
      node: '>=8'
    resolution:
      integrity: sha512-UqBRqi4ju7T+TqGNdqAO0PaSVGsDGJUBQvk9eUWNGRY1CFGDzYhLWoM7JQEemnlvVcv/YEmc2wNW8BC24EnUsw==
  /has/1.0.3:
    dependencies:
      function-bind: 1.1.1
    engines:
      node: '>= 0.4.0'
    resolution:
      integrity: sha512-f2dvO0VU6Oej7RkWJGrehjbzMAjFp5/VKPp5tTpWIV4JHHZK1/BxbFRtf/siA2SWTe09caDmVtYYzWEIbBS4zw==
  /hasha/5.2.2:
    dependencies:
      is-stream: 2.0.0
      type-fest: 0.8.1
    engines:
      node: '>=8'
    resolution:
      integrity: sha512-Hrp5vIK/xr5SkeN2onO32H0MgNZ0f17HRNH39WfL0SYUNOTZ5Lz1TJ8Pajo/87dYGEFlLMm7mIc/k/s6Bvz9HQ==
  /hosted-git-info/2.8.8:
    resolution:
      integrity: sha512-f/wzC2QaWBs7t9IYqB4T3sR1xviIViXJRJTWBlx2Gf3g0Xi5vI7Yy4koXQ1c9OYDGHN9sBy1DQ2AB8fqZBWhUg==
  /html-encoding-sniffer/2.0.1:
    dependencies:
      whatwg-encoding: 1.0.5
    dev: true
    engines:
      node: '>=10'
    resolution:
      integrity: sha512-D5JbOMBIR/TVZkubHT+OyT2705QvogUW4IBn6nHd756OwieSF9aDYFj4dv6HHEVGYbHaLETa3WggZYWWMyy3ZQ==
  /html-escaper/2.0.2:
    dev: true
    resolution:
      integrity: sha512-H2iMtd0I4Mt5eYiapRdIDjp+XzelXQ0tFE4JS7YFwFevXXMmOp9myNrUvCg0D6ws8iqkRPBfKHgbwig1SmlLfg==
  /http-errors/1.7.2:
    dependencies:
      depd: 1.1.2
      inherits: 2.0.3
      setprototypeof: 1.1.1
      statuses: 1.5.0
      toidentifier: 1.0.0
    dev: true
    engines:
      node: '>= 0.6'
    resolution:
      integrity: sha512-uUQBt3H/cSIVfch6i1EuPNy/YsRSOUBXTVfZ+yR7Zjez3qjBz6i9+i4zjNaoqcoFVI4lQJ5plg63TvGfRSDCRg==
  /http-errors/1.7.3:
    dependencies:
      depd: 1.1.2
      inherits: 2.0.4
      setprototypeof: 1.1.1
      statuses: 1.5.0
      toidentifier: 1.0.0
    dev: true
    engines:
      node: '>= 0.6'
    resolution:
      integrity: sha512-ZTTX0MWrsQ2ZAhA1cejAwDLycFsd7I7nVtnkT3Ol0aqodaKW+0CTZDQ1uBv5whptCnc8e8HeRRJxRs0kmm/Qfw==
  /http-proxy-agent/4.0.1:
    dependencies:
      '@tootallnate/once': 1.1.2
      agent-base: 6.0.2
      debug: 4.3.1
    engines:
      node: '>= 6'
    resolution:
      integrity: sha512-k0zdNgqWTGA6aeIRVpvfVob4fL52dTfaehylg0Y4UvSySvOq/Y+BOyPrgpUrA7HylqvU8vIZGsRuXmspskV0Tg==
  /http-signature/1.2.0:
    dependencies:
      assert-plus: 1.0.0
      jsprim: 1.4.1
      sshpk: 1.16.1
    dev: true
    engines:
      node: '>=0.8'
      npm: '>=1.3.7'
    resolution:
      integrity: sha1-muzZJRFHcvPZW2WmCruPfBj7rOE=
  /https-proxy-agent/4.0.0:
    dependencies:
      agent-base: 5.1.1
      debug: 4.3.1
    dev: true
    engines:
      node: '>= 6.0.0'
    resolution:
      integrity: sha512-zoDhWrkR3of1l9QAL8/scJZyLu8j/gBkcwcaQOZh7Gyh/+uJQzGVETdgT30akuwkpL8HTRfssqI3BZuV18teDg==
  /https-proxy-agent/5.0.0:
    dependencies:
      agent-base: 6.0.2
      debug: 4.3.1
    engines:
      node: '>= 6'
    resolution:
      integrity: sha512-EkYm5BcKUGiduxzSt3Eppko+PiNWNEpa4ySk9vTC6wDsQJW9rHSa+UhGNJoRYp7bz6Ht1eaRIa6QaJqO5rCFbA==
  /human-signals/1.1.1:
    dev: true
    engines:
      node: '>=8.12.0'
    resolution:
      integrity: sha512-SEQu7vl8KjNL2eoGBLF3+wAjpsNfA9XMlXAYj/3EdaNfAlxKthD1xjEQfGOUhllCGGJVNY34bRr6lPINhNjyZw==
  /human-signals/2.1.0:
    engines:
      node: '>=10.17.0'
    resolution:
      integrity: sha512-B4FFZ6q/T2jhhksgkbEW3HBvWIfDW85snkQgawt07S7J5QXTk6BkNV+0yAeZrM5QpMAdYlocGoljn0sJ/WQkFw==
  /iconv-lite/0.4.24:
    dependencies:
      safer-buffer: 2.1.2
    dev: true
    engines:
      node: '>=0.10.0'
    resolution:
      integrity: sha512-v3MXnZAcvnywkTUEZomIActle7RXXeedOR31wwl7VlyoXO4Qi9arvSenNQWne1TcRwhCL1HwLI21bEqdpj8/rA==
  /iconv-lite/0.5.2:
    dependencies:
      safer-buffer: 2.1.2
    dev: true
    engines:
      node: '>=0.10.0'
    resolution:
      integrity: sha512-kERHXvpSaB4aU3eANwidg79K8FlrN77m8G9V+0vOR3HYaRifrlwMEpT7ZBJqLSEIHnEgJTHcWK82wwLwwKwtag==
  /iconv-lite/0.6.2:
    dependencies:
      safer-buffer: 2.1.2
    dev: true
    engines:
      node: '>=0.10.0'
    resolution:
      integrity: sha512-2y91h5OpQlolefMPmUlivelittSWy0rP+oYVpn6A7GwVHNE8AWzoYOBNmlwks3LobaJxgHCYZAnyNo2GgpNRNQ==
  /ieee754/1.2.1:
    resolution:
      integrity: sha512-dcyqhDvX1C46lXZcVqCpK+FtMRQVdIMN6/Df5js2zouUsqG7I6sFxitIC+7KYK29KdXOLHdu9zL4sFnoVQnqaA==
  /ignore-walk/3.0.3:
    dependencies:
      minimatch: 3.0.4
    dev: true
    resolution:
      integrity: sha512-m7o6xuOaT1aqheYHKf8W6J5pYH85ZI9w077erOzLje3JsB1gkafkAhHHY19dqjulgIZHFm32Cp5uNZgcQqdJKw==
  /ignore/4.0.6:
    dev: true
    engines:
      node: '>= 4'
    resolution:
      integrity: sha512-cyFDKrqc/YdcWFniJhzI42+AzS+gNwmUzOSFcRCQYwySuBBBy/KjuxWLZ/FHEH6Moq1NizMOBWyTcv8O4OZIMg==
  /ignore/5.1.8:
    engines:
      node: '>= 4'
    resolution:
      integrity: sha512-BMpfD7PpiETpBl/A6S498BaIJ6Y/ABT93ETbby2fP00v4EbvPBXWEoaR1UBPKs3iR53pJY7EtZk5KACI57i1Uw==
  /import-fresh/3.2.2:
    dependencies:
      parent-module: 1.0.1
      resolve-from: 4.0.0
    dev: true
    engines:
      node: '>=6'
    resolution:
      integrity: sha512-cTPNrlvJT6twpYy+YmKUKrTSjWFs3bjYjAhCwm+z4EOCubZxAuO+hHpRN64TqjEaYSHs7tJAE0w1CKMGmsG/lw==
  /import-local/3.0.2:
    dependencies:
      pkg-dir: 4.2.0
      resolve-cwd: 3.0.0
    dev: true
    engines:
      node: '>=8'
    hasBin: true
    resolution:
      integrity: sha512-vjL3+w0oulAVZ0hBHnxa/Nm5TAurf9YLQJDhqRZyqb+VKGOB6LU8t9H1Nr5CIo16vh9XfJTOoHwU0B71S557gA==
  /imurmurhash/0.1.4:
    dev: true
    engines:
      node: '>=0.8.19'
    resolution:
      integrity: sha1-khi5srkoojixPcT7a21XbyMUU+o=
  /indent-string/4.0.0:
    engines:
      node: '>=8'
    resolution:
      integrity: sha512-EdDDZu4A2OyIK7Lr/2zG+w5jmbuk1DVBnEwREQvBzspBJkCEbRa8GxU1lghYcaGJCnRWibjDXlq779X1/y5xwg==
  /inflight/1.0.6:
    dependencies:
      once: 1.4.0
      wrappy: 1.0.2
    resolution:
      integrity: sha1-Sb1jMdfQLQwJvJEKEHW6gWW1bfk=
  /inherits/2.0.3:
    dev: true
    resolution:
      integrity: sha1-Yzwsg+PaQqUC9SRmAiSA9CCCYd4=
  /inherits/2.0.4:
    resolution:
      integrity: sha512-k/vGaX4/Yla3WzyMCvTQOXYeIHvqOKtnqBduzTHpzpQZzAskKMhZ2K+EnBiSM9zGSoIFeMpXKxa4dYeZIQqewQ==
  /ini/1.3.5:
    resolution:
      integrity: sha512-RZY5huIKCMRWDUqZlEi72f/lmXKMvuszcMBduliQ3nnWbx9X/ZBQO7DijMEYS9EhHBb2qacRUMtC7svLwe0lcw==
  /into-stream/5.1.1:
    dependencies:
      from2: 2.3.0
      p-is-promise: 3.0.0
    dev: true
    engines:
      node: '>=8'
    resolution:
      integrity: sha512-krrAJ7McQxGGmvaYbB7Q1mcA+cRwg9Ij2RfWIeVesNBgVDZmzY/Fa4IpZUT3bmdRzMzdf/mzltCG2Dq99IZGBA==
  /ip-regex/2.1.0:
    dev: true
    engines:
      node: '>=4'
    resolution:
      integrity: sha1-+ni/XS5pE8kRzp+BnuUUa7bYROk=
  /ipaddr.js/1.9.1:
    dev: true
    engines:
      node: '>= 0.10'
    resolution:
      integrity: sha512-0KI/607xoxSToH7GjN1FfSbLoU0+btTicjsQSWQlh/hZykN8KpmMf7uYwPW3R+akZ6R/w18ZlXSHBYXiYUPO3g==
  /is-accessor-descriptor/0.1.6:
    dependencies:
      kind-of: 3.2.2
    dev: true
    engines:
      node: '>=0.10.0'
    resolution:
      integrity: sha1-qeEss66Nh2cn7u84Q/igiXtcmNY=
  /is-accessor-descriptor/1.0.0:
    dependencies:
      kind-of: 6.0.3
    dev: true
    engines:
      node: '>=0.10.0'
    resolution:
      integrity: sha512-m5hnHTkcVsPfqx3AKlyttIPb7J+XykHvJP2B9bZDjlhLIoEq4XoK64Vg7boZlVWYK6LUY94dYPEE7Lh0ZkZKcQ==
  /is-arrayish/0.2.1:
    resolution:
      integrity: sha1-d8mYQFJ6qOyxqLppe4BkWnqSap0=
  /is-buffer/1.1.6:
    dev: true
    resolution:
      integrity: sha512-NcdALwpXkTm5Zvvbk7owOUSvVvBKDgKP5/ewfXEznmQFfs4ZRmanOeKBTjRVjka3QFoN6XJ+9F3USqfHqTaU5w==
  /is-ci/2.0.0:
    dependencies:
      ci-info: 2.0.0
    hasBin: true
    resolution:
      integrity: sha512-YfJT7rkpQB0updsdHLGWrvhBJfcfzNNawYDNIyQXJz0IViGf75O8EBPKSdvw2rF+LGCsX4FZ8tcr3b19LcZq4w==
  /is-core-module/2.2.0:
    dependencies:
      has: 1.0.3
    resolution:
      integrity: sha512-XRAfAdyyY5F5cOXn7hYQDqh2Xmii+DEfIcQGxK/uNwMHhIkPWO0g8msXcbzLe+MpGoR951MlqM/2iIlU4vKDdQ==
  /is-data-descriptor/0.1.4:
    dependencies:
      kind-of: 3.2.2
    dev: true
    engines:
      node: '>=0.10.0'
    resolution:
      integrity: sha1-C17mSDiOLIYCgueT8YVv7D8wG1Y=
  /is-data-descriptor/1.0.0:
    dependencies:
      kind-of: 6.0.3
    dev: true
    engines:
      node: '>=0.10.0'
    resolution:
      integrity: sha512-jbRXy1FmtAoCjQkVmIVYwuuqDFUbaOeDjmed1tOGPrsMhtJA4rD9tkgA0F1qJ3gRFRXcHYVkdeaP50Q5rE/jLQ==
  /is-descriptor/0.1.6:
    dependencies:
      is-accessor-descriptor: 0.1.6
      is-data-descriptor: 0.1.4
      kind-of: 5.1.0
    dev: true
    engines:
      node: '>=0.10.0'
    resolution:
      integrity: sha512-avDYr0SB3DwO9zsMov0gKCESFYqCnE4hq/4z3TdUlukEy5t9C0YRq7HLrsN52NAcqXKaepeCD0n+B0arnVG3Hg==
  /is-descriptor/1.0.2:
    dependencies:
      is-accessor-descriptor: 1.0.0
      is-data-descriptor: 1.0.0
      kind-of: 6.0.3
    dev: true
    engines:
      node: '>=0.10.0'
    resolution:
      integrity: sha512-2eis5WqQGV7peooDyLmNEPUrps9+SXX5c9pL3xEB+4e9HnGuDa7mB7kHxHw4CbqS9k1T2hOH3miL8n8WtiYVtg==
  /is-docker/2.1.1:
    engines:
      node: '>=8'
    hasBin: true
    resolution:
      integrity: sha512-ZOoqiXfEwtGknTiuDEy8pN2CfE3TxMHprvNer1mXiqwkOT77Rw3YVrUQ52EqAOU3QAWDQ+bQdx7HJzrv7LS2Hw==
  /is-extendable/0.1.1:
    dev: true
    engines:
      node: '>=0.10.0'
    resolution:
      integrity: sha1-YrEQ4omkcUGOPsNqYX1HLjAd/Ik=
  /is-extendable/1.0.1:
    dependencies:
      is-plain-object: 2.0.4
    dev: true
    engines:
      node: '>=0.10.0'
    resolution:
      integrity: sha512-arnXMxT1hhoKo9k1LZdmlNyJdDDfy2v0fXjFlmok4+i8ul/6WlbVge9bhM74OpNPQPMGUToDtz+KXa1PneJxOA==
  /is-extglob/2.1.1:
    engines:
      node: '>=0.10.0'
    resolution:
      integrity: sha1-qIwCU1eR8C7TfHahueqXc8gz+MI=
  /is-fullwidth-code-point/1.0.0:
    dependencies:
      number-is-nan: 1.0.1
    dev: true
    engines:
      node: '>=0.10.0'
    resolution:
      integrity: sha1-754xOG8DGn8NZDr4L95QxFfvAMs=
  /is-fullwidth-code-point/2.0.0:
    dev: true
    engines:
      node: '>=4'
    resolution:
      integrity: sha1-o7MKXE8ZkYMWeqq5O+764937ZU8=
  /is-fullwidth-code-point/3.0.0:
    engines:
      node: '>=8'
    resolution:
      integrity: sha512-zymm5+u+sCsSWyD9qNaejV3DFvhCKclKdizYaJUuHA83RLjb7nSuGnddCHGv0hk+KY7BMAlsWeK4Ueg6EV6XQg==
  /is-generator-fn/2.1.0:
    dev: true
    engines:
      node: '>=6'
    resolution:
      integrity: sha512-cTIB4yPYL/Grw0EaSzASzg6bBy9gqCofvWN8okThAYIxKJZC+udlRAmGbM0XLeniEJSs8uEgHPGuHSe1XsOLSQ==
  /is-glob/4.0.1:
    dependencies:
      is-extglob: 2.1.1
    engines:
      node: '>=0.10.0'
    resolution:
      integrity: sha512-5G0tKtBTFImOqDnLB2hG6Bp2qcKEFduo4tZu9MT/H6NQv/ghhy30o55ufafxJ/LdH79LLs2Kfrn85TLKyA7BUg==
  /is-installed-globally/0.3.2:
    dependencies:
      global-dirs: 2.0.1
      is-path-inside: 3.0.2
    dev: true
    engines:
      node: '>=8'
    resolution:
      integrity: sha512-wZ8x1js7Ia0kecP/CHM/3ABkAmujX7WPvQk6uu3Fly/Mk44pySulQpnHG46OMjHGXApINnV4QhY3SWnECO2z5g==
  /is-number/3.0.0:
    dependencies:
      kind-of: 3.2.2
    dev: true
    engines:
      node: '>=0.10.0'
    resolution:
      integrity: sha1-JP1iAaR4LPUFYcgQJ2r8fRLXEZU=
  /is-number/7.0.0:
    engines:
      node: '>=0.12.0'
    resolution:
      integrity: sha512-41Cifkg6e8TylSpdtTpeLVMqvSBEVzTttHvERD741+pnZ8ANv0004MRL43QKPDlK9cGvNp6NZWZUBlbGXYxxng==
  /is-obj/1.0.1:
    dev: true
    engines:
      node: '>=0.10.0'
    resolution:
      integrity: sha1-PkcprB9f3gJc19g6iW2rn09n2w8=
  /is-obj/2.0.0:
    dev: true
    engines:
      node: '>=8'
    resolution:
      integrity: sha512-drqDG3cbczxxEJRoOXcOjtdp1J/lyp1mNn0xaznRs8+muBhgQcrnbspox5X5fOw0HnMnbfDzvnEMEtqDEJEo8w==
  /is-path-cwd/2.2.0:
    engines:
      node: '>=6'
    resolution:
      integrity: sha512-w942bTcih8fdJPJmQHFzkS76NEP8Kzzvmw92cXsazb8intwLqPibPPdXf4ANdKV3rYMuuQYGIWtvz9JilB3NFQ==
  /is-path-inside/3.0.2:
    engines:
      node: '>=8'
    resolution:
      integrity: sha512-/2UGPSgmtqwo1ktx8NDHjuPwZWmHhO+gj0f93EkhLB5RgW9RZevWYYlIkS6zePc6U2WpOdQYIwHe9YC4DWEBVg==
  /is-plain-obj/2.1.0:
    dev: true
    engines:
      node: '>=8'
    resolution:
      integrity: sha512-YWnfyRwxL/+SsrWYfOpUtz5b3YD+nyfkHvjbcanzk8zgyO4ASD67uVMRt8k5bM4lLMDnXfriRhOpemw+NfT1eA==
  /is-plain-object/2.0.4:
    dependencies:
      isobject: 3.0.1
    dev: true
    engines:
      node: '>=0.10.0'
    resolution:
      integrity: sha512-h5PpgXkWitc38BBMYawTYMWJHFZJVnBquFE57xFpjB8pJFiF6gZ+bU+WyI/yqXiFR5mdLsgYNaPe8uao6Uv9Og==
  /is-potential-custom-element-name/1.0.0:
    dev: true
    resolution:
      integrity: sha1-DFLlS8yjkbssSUsh6GJtczbG45c=
  /is-regexp/1.0.0:
    dev: true
    engines:
      node: '>=0.10.0'
    resolution:
      integrity: sha1-/S2INUXEa6xaYz57mgnof6LLUGk=
  /is-regexp/2.1.0:
    dev: true
    engines:
      node: '>=6'
    resolution:
      integrity: sha512-OZ4IlER3zmRIoB9AqNhEggVxqIH4ofDns5nRrPS6yQxXE1TPCUpFznBfRQmQa8uC+pXqjMnukiJBxCisIxiLGA==
  /is-stream/1.1.0:
    dev: true
    engines:
      node: '>=0.10.0'
    resolution:
      integrity: sha1-EtSj3U5o4Lec6428hBc66A2RykQ=
  /is-stream/2.0.0:
    engines:
      node: '>=8'
    resolution:
      integrity: sha512-XCoy+WlUr7d1+Z8GgSuXmpuUFC9fOhRXglJMx+dwLKTkL44Cjd4W1Z5P+BQZpr+cR93aGP4S/s7Ftw6Nd/kiEw==
  /is-typedarray/1.0.0:
    dev: true
    resolution:
      integrity: sha1-5HnICFjfDBsR3dppQPlgEfzaSpo=
  /is-windows/1.0.2:
    dev: true
    engines:
      node: '>=0.10.0'
    resolution:
      integrity: sha512-eXK1UInq2bPmjyX6e3VHIzMLobc4J94i4AWn+Hpq3OU5KkrRC96OAcR3PRJ/pGu6m8TRnBHP9dkXQVsT/COVIA==
  /is-wsl/2.2.0:
    dependencies:
      is-docker: 2.1.1
    engines:
      node: '>=8'
    resolution:
      integrity: sha512-fKzAra0rGJUUBwGBgNkHZuToZcn+TtXHpeCgmkMJMMYx1sQDYaCSyjJBSCa2nH1DGm7s3n1oBnohoVTBaN7Lww==
  /isarray/1.0.0:
    resolution:
      integrity: sha1-u5NdSFgsuhaMBoNJV6VKPgcSTxE=
  /isexe/2.0.0:
    resolution:
      integrity: sha1-6PvzdNxVb/iUehDcsFctYz8s+hA=
  /isobject/2.1.0:
    dependencies:
      isarray: 1.0.0
    dev: true
    engines:
      node: '>=0.10.0'
    resolution:
      integrity: sha1-8GVWEJaj8dou9GJy+BXIQNh+DIk=
  /isobject/3.0.1:
    dev: true
    engines:
      node: '>=0.10.0'
    resolution:
      integrity: sha1-TkMekrEalzFjaqH5yNHMvP2reN8=
  /isstream/0.1.2:
    dev: true
    resolution:
      integrity: sha1-R+Y/evVa+m+S4VAOaQ64uFKcCZo=
  /istanbul-lib-coverage/3.0.0:
    dev: true
    engines:
      node: '>=8'
    resolution:
      integrity: sha512-UiUIqxMgRDET6eR+o5HbfRYP1l0hqkWOs7vNxC/mggutCMUIhWMm8gAHb8tHlyfD3/l6rlgNA5cKdDzEAf6hEg==
  /istanbul-lib-instrument/4.0.3:
    dependencies:
      '@babel/core': 7.12.9
      '@istanbuljs/schema': 0.1.2
      istanbul-lib-coverage: 3.0.0
      semver: 6.3.0
    dev: true
    engines:
      node: '>=8'
    resolution:
      integrity: sha512-BXgQl9kf4WTCPCCpmFGoJkz/+uhvm7h7PFKUYxh7qarQd3ER33vHG//qaE8eN25l07YqZPpHXU9I09l/RD5aGQ==
  /istanbul-lib-report/3.0.0:
    dependencies:
      istanbul-lib-coverage: 3.0.0
      make-dir: 3.1.0
      supports-color: 7.2.0
    dev: true
    engines:
      node: '>=8'
    resolution:
      integrity: sha512-wcdi+uAKzfiGT2abPpKZ0hSU1rGQjUQnLvtY5MpQ7QCTahD3VODhcu4wcfY1YtkGaDD5yuydOLINXsfbus9ROw==
  /istanbul-lib-source-maps/4.0.0:
    dependencies:
      debug: 4.3.1
      istanbul-lib-coverage: 3.0.0
      source-map: 0.6.1
    dev: true
    engines:
      node: '>=8'
    resolution:
      integrity: sha512-c16LpFRkR8vQXyHZ5nLpY35JZtzj1PQY1iZmesUbf1FZHbIupcWfjgOXBY9YHkLEQ6puz1u4Dgj6qmU/DisrZg==
  /istanbul-reports/3.0.2:
    dependencies:
      html-escaper: 2.0.2
      istanbul-lib-report: 3.0.0
    dev: true
    engines:
      node: '>=8'
    resolution:
      integrity: sha512-9tZvz7AiR3PEDNGiV9vIouQ/EAcqMXFmkcA1CDFTwOB98OZVDL0PH9glHotf5Ugp6GCOTypfzGWI/OqjWNCRUw==
  /jest-changed-files/26.6.2:
    dependencies:
      '@jest/types': 26.6.2
      execa: 4.1.0
      throat: 5.0.0
    dev: true
    engines:
      node: '>= 10.14.2'
    resolution:
      integrity: sha512-fDS7szLcY9sCtIip8Fjry9oGf3I2ht/QT21bAHm5Dmf0mD4X3ReNUf17y+bO6fR8WgbIZTlbyG1ak/53cbRzKQ==
  /jest-cli/26.6.3:
    dependencies:
      '@jest/core': 26.6.3
      '@jest/test-result': 26.6.2
      '@jest/types': 26.6.2
      chalk: 4.1.0
      exit: 0.1.2
      graceful-fs: 4.2.4
      import-local: 3.0.2
      is-ci: 2.0.0
      jest-config: 26.6.3
      jest-util: 26.6.2
      jest-validate: 26.6.2
      prompts: 2.4.0
      yargs: 15.4.1
    dev: true
    engines:
      node: '>= 10.14.2'
    hasBin: true
    resolution:
      integrity: sha512-GF9noBSa9t08pSyl3CY4frMrqp+aQXFGFkf5hEPbh/pIUFYWMK6ZLTfbmadxJVcJrdRoChlWQsA2VkJcDFK8hg==
  /jest-config/26.6.3:
    dependencies:
      '@babel/core': 7.12.9
      '@jest/test-sequencer': 26.6.3
      '@jest/types': 26.6.2
      babel-jest: 26.6.3_@babel+core@7.12.9
      chalk: 4.1.0
      deepmerge: 4.2.2
      glob: 7.1.6
      graceful-fs: 4.2.4
      jest-environment-jsdom: 26.6.2
      jest-environment-node: 26.6.2
      jest-get-type: 26.3.0
      jest-jasmine2: 26.6.3
      jest-regex-util: 26.0.0
      jest-resolve: 26.6.2
      jest-util: 26.6.2
      jest-validate: 26.6.2
      micromatch: 4.0.2
      pretty-format: 26.6.2
    dev: true
    engines:
      node: '>= 10.14.2'
    peerDependencies:
      ts-node: '>=9.0.0'
    peerDependenciesMeta:
      ts-node:
        optional: true
    resolution:
      integrity: sha512-t5qdIj/bCj2j7NFVHb2nFB4aUdfucDn3JRKgrZnplb8nieAirAzRSHP8uDEd+qV6ygzg9Pz4YG7UTJf94LPSyg==
  /jest-diff/25.5.0:
    dependencies:
      chalk: 3.0.0
      diff-sequences: 25.2.6
      jest-get-type: 25.2.6
      pretty-format: 25.5.0
    dev: true
    engines:
      node: '>= 8.3'
    resolution:
      integrity: sha512-z1kygetuPiREYdNIumRpAHY6RXiGmp70YHptjdaxTWGmA085W3iCnXNx0DhflK3vwrKmrRWyY1wUpkPMVxMK7A==
  /jest-diff/26.6.2:
    dependencies:
      chalk: 4.1.0
      diff-sequences: 26.6.2
      jest-get-type: 26.3.0
      pretty-format: 26.6.2
    dev: true
    engines:
      node: '>= 10.14.2'
    resolution:
      integrity: sha512-6m+9Z3Gv9wN0WFVasqjCL/06+EFCMTqDEUl/b87HYK2rAPTyfz4ZIuSlPhY51PIQRWx5TaxeF1qmXKe9gfN3sA==
  /jest-docblock/26.0.0:
    dependencies:
      detect-newline: 3.1.0
    dev: true
    engines:
      node: '>= 10.14.2'
    resolution:
      integrity: sha512-RDZ4Iz3QbtRWycd8bUEPxQsTlYazfYn/h5R65Fc6gOfwozFhoImx+affzky/FFBuqISPTqjXomoIGJVKBWoo0w==
  /jest-each/26.6.2:
    dependencies:
      '@jest/types': 26.6.2
      chalk: 4.1.0
      jest-get-type: 26.3.0
      jest-util: 26.6.2
      pretty-format: 26.6.2
    dev: true
    engines:
      node: '>= 10.14.2'
    resolution:
      integrity: sha512-Mer/f0KaATbjl8MCJ+0GEpNdqmnVmDYqCTJYTvoo7rqmRiDllmp2AYN+06F93nXcY3ur9ShIjS+CO/uD+BbH4A==
  /jest-environment-jsdom/26.6.2:
    dependencies:
      '@jest/environment': 26.6.2
      '@jest/fake-timers': 26.6.2
      '@jest/types': 26.6.2
      '@types/node': 14.14.10
      jest-mock: 26.6.2
      jest-util: 26.6.2
      jsdom: 16.4.0
    dev: true
    engines:
      node: '>= 10.14.2'
    resolution:
      integrity: sha512-jgPqCruTlt3Kwqg5/WVFyHIOJHsiAvhcp2qiR2QQstuG9yWox5+iHpU3ZrcBxW14T4fe5Z68jAfLRh7joCSP2Q==
  /jest-environment-node/26.6.2:
    dependencies:
      '@jest/environment': 26.6.2
      '@jest/fake-timers': 26.6.2
      '@jest/types': 26.6.2
      '@types/node': 14.14.10
      jest-mock: 26.6.2
      jest-util: 26.6.2
    dev: true
    engines:
      node: '>= 10.14.2'
    resolution:
      integrity: sha512-zhtMio3Exty18dy8ee8eJ9kjnRyZC1N4C1Nt/VShN1apyXc8rWGtJ9lI7vqiWcyyXS4BVSEn9lxAM2D+07/Tag==
  /jest-get-type/25.2.6:
    dev: true
    engines:
      node: '>= 8.3'
    resolution:
      integrity: sha512-DxjtyzOHjObRM+sM1knti6or+eOgcGU4xVSb2HNP1TqO4ahsT+rqZg+nyqHWJSvWgKC5cG3QjGFBqxLghiF/Ig==
  /jest-get-type/26.3.0:
    dev: true
    engines:
      node: '>= 10.14.2'
    resolution:
      integrity: sha512-TpfaviN1R2pQWkIihlfEanwOXK0zcxrKEE4MlU6Tn7keoXdN6/3gK/xl0yEh8DOunn5pOVGKf8hB4R9gVh04ig==
  /jest-haste-map/26.6.2:
    dependencies:
      '@jest/types': 26.6.2
      '@types/graceful-fs': 4.1.4
      '@types/node': 14.14.10
      anymatch: 3.1.1
      fb-watchman: 2.0.1
      graceful-fs: 4.2.4
      jest-regex-util: 26.0.0
      jest-serializer: 26.6.2
      jest-util: 26.6.2
      jest-worker: 26.6.2
      micromatch: 4.0.2
      sane: 4.1.0
      walker: 1.0.7
    dev: true
    engines:
      node: '>= 10.14.2'
    optionalDependencies:
      fsevents: 2.2.1
    resolution:
      integrity: sha512-easWIJXIw71B2RdR8kgqpjQrbMRWQBgiBwXYEhtGUTaX+doCjBheluShdDMeR8IMfJiTqH4+zfhtg29apJf/8w==
  /jest-jasmine2/26.6.3:
    dependencies:
      '@babel/traverse': 7.12.9
      '@jest/environment': 26.6.2
      '@jest/source-map': 26.6.2
      '@jest/test-result': 26.6.2
      '@jest/types': 26.6.2
      '@types/node': 14.14.10
      chalk: 4.1.0
      co: 4.6.0
      expect: 26.6.2
      is-generator-fn: 2.1.0
      jest-each: 26.6.2
      jest-matcher-utils: 26.6.2
      jest-message-util: 26.6.2
      jest-runtime: 26.6.3
      jest-snapshot: 26.6.2
      jest-util: 26.6.2
      pretty-format: 26.6.2
      throat: 5.0.0
    dev: true
    engines:
      node: '>= 10.14.2'
    resolution:
      integrity: sha512-kPKUrQtc8aYwBV7CqBg5pu+tmYXlvFlSFYn18ev4gPFtrRzB15N2gW/Roew3187q2w2eHuu0MU9TJz6w0/nPEg==
  /jest-leak-detector/26.6.2:
    dependencies:
      jest-get-type: 26.3.0
      pretty-format: 26.6.2
    dev: true
    engines:
      node: '>= 10.14.2'
    resolution:
      integrity: sha512-i4xlXpsVSMeKvg2cEKdfhh0H39qlJlP5Ex1yQxwF9ubahboQYMgTtz5oML35AVA3B4Eu+YsmwaiKVev9KCvLxg==
  /jest-matcher-utils/26.6.2:
    dependencies:
      chalk: 4.1.0
      jest-diff: 26.6.2
      jest-get-type: 26.3.0
      pretty-format: 26.6.2
    dev: true
    engines:
      node: '>= 10.14.2'
    resolution:
      integrity: sha512-llnc8vQgYcNqDrqRDXWwMr9i7rS5XFiCwvh6DTP7Jqa2mqpcCBBlpCbn+trkG0KNhPu/h8rzyBkriOtBstvWhw==
  /jest-message-util/26.6.2:
    dependencies:
      '@babel/code-frame': 7.10.4
      '@jest/types': 26.6.2
      '@types/stack-utils': 2.0.0
      chalk: 4.1.0
      graceful-fs: 4.2.4
      micromatch: 4.0.2
      pretty-format: 26.6.2
      slash: 3.0.0
      stack-utils: 2.0.3
    dev: true
    engines:
      node: '>= 10.14.2'
    resolution:
      integrity: sha512-rGiLePzQ3AzwUshu2+Rn+UMFk0pHN58sOG+IaJbk5Jxuqo3NYO1U2/MIR4S1sKgsoYSXSzdtSa0TgrmtUwEbmA==
  /jest-mock/26.6.2:
    dependencies:
      '@jest/types': 26.6.2
      '@types/node': 14.14.10
    dev: true
    engines:
      node: '>= 10.14.2'
    resolution:
      integrity: sha512-YyFjePHHp1LzpzYcmgqkJ0nm0gg/lJx2aZFzFy1S6eUqNjXsOqTK10zNRff2dNfssgokjkG65OlWNcIlgd3zew==
  /jest-pnp-resolver/1.2.2_jest-resolve@26.6.2:
    dependencies:
      jest-resolve: 26.6.2
    dev: true
    engines:
      node: '>=6'
    peerDependencies:
      jest-resolve: '*'
    peerDependenciesMeta:
      jest-resolve:
        optional: true
    resolution:
      integrity: sha512-olV41bKSMm8BdnuMsewT4jqlZ8+3TCARAXjZGT9jcoSnrfUnRCqnMoF9XEeoWjbzObpqF9dRhHQj0Xb9QdF6/w==
  /jest-regex-util/26.0.0:
    dev: true
    engines:
      node: '>= 10.14.2'
    resolution:
      integrity: sha512-Gv3ZIs/nA48/Zvjrl34bf+oD76JHiGDUxNOVgUjh3j890sblXryjY4rss71fPtD/njchl6PSE2hIhvyWa1eT0A==
  /jest-resolve-dependencies/26.6.3:
    dependencies:
      '@jest/types': 26.6.2
      jest-regex-util: 26.0.0
      jest-snapshot: 26.6.2
    dev: true
    engines:
      node: '>= 10.14.2'
    resolution:
      integrity: sha512-pVwUjJkxbhe4RY8QEWzN3vns2kqyuldKpxlxJlzEYfKSvY6/bMvxoFrYYzUO1Gx28yKWN37qyV7rIoIp2h8fTg==
  /jest-resolve/26.6.2:
    dependencies:
      '@jest/types': 26.6.2
      chalk: 4.1.0
      graceful-fs: 4.2.4
      jest-pnp-resolver: 1.2.2_jest-resolve@26.6.2
      jest-util: 26.6.2
      read-pkg-up: 7.0.1
      resolve: 1.19.0
      slash: 3.0.0
    dev: true
    engines:
      node: '>= 10.14.2'
    resolution:
      integrity: sha512-sOxsZOq25mT1wRsfHcbtkInS+Ek7Q8jCHUB0ZUTP0tc/c41QHriU/NunqMfCUWsL4H3MHpvQD4QR9kSYhS7UvQ==
  /jest-runner/26.6.3:
    dependencies:
      '@jest/console': 26.6.2
      '@jest/environment': 26.6.2
      '@jest/test-result': 26.6.2
      '@jest/types': 26.6.2
      '@types/node': 14.14.10
      chalk: 4.1.0
      emittery: 0.7.2
      exit: 0.1.2
      graceful-fs: 4.2.4
      jest-config: 26.6.3
      jest-docblock: 26.0.0
      jest-haste-map: 26.6.2
      jest-leak-detector: 26.6.2
      jest-message-util: 26.6.2
      jest-resolve: 26.6.2
      jest-runtime: 26.6.3
      jest-util: 26.6.2
      jest-worker: 26.6.2
      source-map-support: 0.5.19
      throat: 5.0.0
    dev: true
    engines:
      node: '>= 10.14.2'
    resolution:
      integrity: sha512-atgKpRHnaA2OvByG/HpGA4g6CSPS/1LK0jK3gATJAoptC1ojltpmVlYC3TYgdmGp+GLuhzpH30Gvs36szSL2JQ==
  /jest-runtime/26.6.3:
    dependencies:
      '@jest/console': 26.6.2
      '@jest/environment': 26.6.2
      '@jest/fake-timers': 26.6.2
      '@jest/globals': 26.6.2
      '@jest/source-map': 26.6.2
      '@jest/test-result': 26.6.2
      '@jest/transform': 26.6.2
      '@jest/types': 26.6.2
      '@types/yargs': 15.0.11
      chalk: 4.1.0
      cjs-module-lexer: 0.6.0
      collect-v8-coverage: 1.0.1
      exit: 0.1.2
      glob: 7.1.6
      graceful-fs: 4.2.4
      jest-config: 26.6.3
      jest-haste-map: 26.6.2
      jest-message-util: 26.6.2
      jest-mock: 26.6.2
      jest-regex-util: 26.0.0
      jest-resolve: 26.6.2
      jest-snapshot: 26.6.2
      jest-util: 26.6.2
      jest-validate: 26.6.2
      slash: 3.0.0
      strip-bom: 4.0.0
      yargs: 15.4.1
    dev: true
    engines:
      node: '>= 10.14.2'
    hasBin: true
    resolution:
      integrity: sha512-lrzyR3N8sacTAMeonbqpnSka1dHNux2uk0qqDXVkMv2c/A3wYnvQ4EXuI013Y6+gSKSCxdaczvf4HF0mVXHRdw==
  /jest-serializer/26.6.2:
    dependencies:
      '@types/node': 14.14.10
      graceful-fs: 4.2.4
    dev: true
    engines:
      node: '>= 10.14.2'
    resolution:
      integrity: sha512-S5wqyz0DXnNJPd/xfIzZ5Xnp1HrJWBczg8mMfMpN78OJ5eDxXyf+Ygld9wX1DnUWbIbhM1YDY95NjR4CBXkb2g==
  /jest-snapshot/26.6.2:
    dependencies:
      '@babel/types': 7.12.7
      '@jest/types': 26.6.2
      '@types/babel__traverse': 7.0.16
      '@types/prettier': 2.1.5
      chalk: 4.1.0
      expect: 26.6.2
      graceful-fs: 4.2.4
      jest-diff: 26.6.2
      jest-get-type: 26.3.0
      jest-haste-map: 26.6.2
      jest-matcher-utils: 26.6.2
      jest-message-util: 26.6.2
      jest-resolve: 26.6.2
      natural-compare: 1.4.0
      pretty-format: 26.6.2
      semver: 7.3.4
    dev: true
    engines:
      node: '>= 10.14.2'
    resolution:
      integrity: sha512-OLhxz05EzUtsAmOMzuupt1lHYXCNib0ECyuZ/PZOx9TrZcC8vL0x+DUG3TL+GLX3yHG45e6YGjIm0XwDc3q3og==
  /jest-util/26.6.2:
    dependencies:
      '@jest/types': 26.6.2
      '@types/node': 14.14.10
      chalk: 4.1.0
      graceful-fs: 4.2.4
      is-ci: 2.0.0
      micromatch: 4.0.2
    dev: true
    engines:
      node: '>= 10.14.2'
    resolution:
      integrity: sha512-MDW0fKfsn0OI7MS7Euz6h8HNDXVQ0gaM9uW6RjfDmd1DAFcaxX9OqIakHIqhbnmF08Cf2DLDG+ulq8YQQ0Lp0Q==
  /jest-validate/26.6.2:
    dependencies:
      '@jest/types': 26.6.2
      camelcase: 6.2.0
      chalk: 4.1.0
      jest-get-type: 26.3.0
      leven: 3.1.0
      pretty-format: 26.6.2
    dev: true
    engines:
      node: '>= 10.14.2'
    resolution:
      integrity: sha512-NEYZ9Aeyj0i5rQqbq+tpIOom0YS1u2MVu6+euBsvpgIme+FOfRmoC4R5p0JiAUpaFvFy24xgrpMknarR/93XjQ==
  /jest-watcher/26.6.2:
    dependencies:
      '@jest/test-result': 26.6.2
      '@jest/types': 26.6.2
      '@types/node': 14.14.10
      ansi-escapes: 4.3.1
      chalk: 4.1.0
      jest-util: 26.6.2
      string-length: 4.0.1
    dev: true
    engines:
      node: '>= 10.14.2'
    resolution:
      integrity: sha512-WKJob0P/Em2csiVthsI68p6aGKTIcsfjH9Gsx1f0A3Italz43e3ho0geSAVsmj09RWOELP1AZ/DXyJgOgDKxXQ==
  /jest-worker/26.6.2:
    dependencies:
      '@types/node': 14.14.10
      merge-stream: 2.0.0
      supports-color: 7.2.0
    dev: true
    engines:
      node: '>= 10.13.0'
    resolution:
      integrity: sha512-KWYVV1c4i+jbMpaBC+U++4Va0cp8OisU185o73T1vo99hqi7w8tSJfUXYswwqqrjzwxa6KpRK54WhPvwf5w6PQ==
  /jest/26.4.2:
    dependencies:
      '@jest/core': 26.6.3
      import-local: 3.0.2
      jest-cli: 26.6.3
    dev: true
    engines:
      node: '>= 10.14.2'
    hasBin: true
    resolution:
      integrity: sha512-LLCjPrUh98Ik8CzW8LLVnSCfLaiY+wbK53U7VxnFSX7Q+kWC4noVeDvGWIFw0Amfq1lq2VfGm7YHWSLBV62MJw==
  /jest/26.6.3:
    dependencies:
      '@jest/core': 26.6.3
      import-local: 3.0.2
      jest-cli: 26.6.3
    dev: true
    engines:
      node: '>= 10.14.2'
    hasBin: true
    resolution:
      integrity: sha512-lGS5PXGAzR4RF7V5+XObhqz2KZIDUA1yD0DG6pBVmy10eh0ZIXQImRuzocsI/N2XZ1GrLFwTS27In2i2jlpq1Q==
  /js-levenshtein/1.1.6:
    dev: true
    engines:
      node: '>=0.10.0'
    resolution:
      integrity: sha512-X2BB11YZtrRqY4EnQcLX5Rh373zbK4alC1FW7D7MBhL2gtcC17cTnr6DmfHZeS0s2rTHjUTMMHfG7gO8SSdw+g==
  /js-tokens/4.0.0:
    resolution:
      integrity: sha512-RdJUflcE3cUzKiMqQgsCu06FPu9UdIJO0beYbPhHN4k6apgJtifcoCtT9bcxOpYBtpD2kCM6Sbzg4CausW/PKQ==
  /js-yaml/3.14.0:
    dependencies:
      argparse: 1.0.10
      esprima: 4.0.1
    dev: true
    hasBin: true
    resolution:
      integrity: sha512-/4IbIeHcD9VMHFqDR/gQ7EdZdLimOvW2DdcxFjdyyZ9NsbS+ccrXqVWDtab/lRl5AlUqmpBx8EhPaWR+OtY17A==
  /jsbi/3.1.4:
    dev: true
    resolution:
      integrity: sha512-52QRRFSsi9impURE8ZUbzAMCLjPm4THO7H2fcuIvaaeFTbSysvkodbQQXIVsNgq/ypDbq6dJiuGKL0vZ/i9hUg==
  /jsbn/0.1.1:
    dev: true
    resolution:
      integrity: sha1-peZUwuWi3rXyAdls77yoDA7y9RM=
  /jsdom/16.4.0:
    dependencies:
      abab: 2.0.5
      acorn: 7.4.1
      acorn-globals: 6.0.0
      cssom: 0.4.4
      cssstyle: 2.3.0
      data-urls: 2.0.0
      decimal.js: 10.2.1
      domexception: 2.0.1
      escodegen: 1.14.3
      html-encoding-sniffer: 2.0.1
      is-potential-custom-element-name: 1.0.0
      nwsapi: 2.2.0
      parse5: 5.1.1
      request: 2.88.2
      request-promise-native: 1.0.9_request@2.88.2
      saxes: 5.0.1
      symbol-tree: 3.2.4
      tough-cookie: 3.0.1
      w3c-hr-time: 1.0.2
      w3c-xmlserializer: 2.0.0
      webidl-conversions: 6.1.0
      whatwg-encoding: 1.0.5
      whatwg-mimetype: 2.3.0
      whatwg-url: 8.4.0
      ws: 7.4.1
      xml-name-validator: 3.0.0
    dev: true
    engines:
      node: '>=10'
    peerDependencies:
      canvas: ^2.5.0
    peerDependenciesMeta:
      canvas:
        optional: true
    resolution:
      integrity: sha512-lYMm3wYdgPhrl7pDcRmvzPhhrGVBeVhPIqeHjzeiHN3DFmD1RBpbExbi8vU7BJdH8VAZYovR8DMt0PNNDM7k8w==
  /jsesc/2.5.2:
    dev: true
    engines:
      node: '>=4'
    hasBin: true
    resolution:
      integrity: sha512-OYu7XEzjkCQ3C5Ps3QIZsQfNpqoJyZZA99wd9aWd05NCtC5pWOkShK2mkL6HXQR6/Cy2lbNdPlZBpuQHXE63gA==
  /json-parse-even-better-errors/2.3.1:
    resolution:
      integrity: sha512-xyFwyhro/JEof6Ghe2iz2NcXoj2sloNsWr/XsERDK/oiPCfaNhl5ONfp+jQdAZRQQ0IJWNzH9zIZF7li91kh2w==
  /json-schema-traverse/0.4.1:
    dev: true
    resolution:
      integrity: sha512-xbbCH5dCYU5T8LcEhhuh7HJ88HXuW3qsI3Y0zOZFKfZEHcpWiHU/Jxzk629Brsab/mMiHQti9wMP+845RPe3Vg==
  /json-schema/0.2.3:
    dev: true
    resolution:
      integrity: sha1-tIDIkuWaLwWVTOcnvT8qTogvnhM=
  /json-stable-stringify-without-jsonify/1.0.1:
    dev: true
    resolution:
      integrity: sha1-nbe1lJatPzz+8wp1FC0tkwrXJlE=
  /json-stringify-safe/5.0.1:
    dev: true
    resolution:
      integrity: sha1-Epai1Y/UXxmg9s4B1lcB4sc1tus=
  /json5/2.1.3:
    dependencies:
      minimist: 1.2.5
    dev: true
    engines:
      node: '>=6'
    hasBin: true
    resolution:
      integrity: sha512-KXPvOm8K9IJKFM0bmdn8QXh7udDh1g/giieX0NLCaMnb4hEiVFqnop2ImTXCc5e0/oHz3LTqmHGtExn5hfMkOA==
  /jsonfile/4.0.0:
    dev: true
    optionalDependencies:
      graceful-fs: 4.2.4
    resolution:
      integrity: sha1-h3Gq4HmbZAdrdmQPygWPnBDjPss=
  /jsprim/1.4.1:
    dependencies:
      assert-plus: 1.0.0
      extsprintf: 1.3.0
      json-schema: 0.2.3
      verror: 1.10.0
    dev: true
    engines:
      '0': node >=0.6.0
    resolution:
      integrity: sha1-MT5mvB5cwG5Di8G3SZwuXFastqI=
  /jwa/1.4.1:
    dependencies:
      buffer-equal-constant-time: 1.0.1
      ecdsa-sig-formatter: 1.0.11
      safe-buffer: 5.2.1
    dev: true
    resolution:
      integrity: sha512-qiLX/xhEEFKUAJ6FiBMbes3w9ATzyk5W7Hvzpa/SLYdxNtng+gcurvrI7TbACjIXlsJyr05/S1oUhZrc63evQA==
  /jws/3.2.2:
    dependencies:
      jwa: 1.4.1
      safe-buffer: 5.2.1
    dev: true
    resolution:
      integrity: sha512-YHlZCB6lMTllWDtSPHz/ZXTsi8S00usEV6v1tjq8tOUZzw7DpSDWVXjXDre6ed1w/pd495ODpHZYSdkRTsa0HA==
  /kind-of/3.2.2:
    dependencies:
      is-buffer: 1.1.6
    dev: true
    engines:
      node: '>=0.10.0'
    resolution:
      integrity: sha1-MeohpzS6ubuw8yRm2JOupR5KPGQ=
  /kind-of/4.0.0:
    dependencies:
      is-buffer: 1.1.6
    dev: true
    engines:
      node: '>=0.10.0'
    resolution:
      integrity: sha1-IIE989cSkosgc3hpGkUGb65y3Vc=
  /kind-of/5.1.0:
    dev: true
    engines:
      node: '>=0.10.0'
    resolution:
      integrity: sha512-NGEErnH6F2vUuXDh+OlbcKW7/wOcfdRHaZ7VWtqCztfHri/++YKmP51OdWeGPuqCOba6kk2OTe5d02VmTB80Pw==
  /kind-of/6.0.3:
    dev: true
    engines:
      node: '>=0.10.0'
    resolution:
      integrity: sha512-dcS1ul+9tmeD95T+x28/ehLgd9mENa3LsvDTtzm3vyBEO7RPptvAD+t44WVXaUjTBRcrpFeFlC8WCruUR456hw==
  /kleur/3.0.3:
    engines:
      node: '>=6'
    resolution:
      integrity: sha512-eTIzlVOSUR+JxdDFepEYcBMtZ9Qqdef+rnzWdRZuMbOywu5tO2w2N7rqjoANZ5k9vywhL6Br1VRjUIgTQx4E8w==
  /klona/2.0.4:
    dev: true
    engines:
      node: '>= 8'
    resolution:
      integrity: sha512-ZRbnvdg/NxqzC7L9Uyqzf4psi1OM4Cuc+sJAkQPjO6XkQIJTNbfK2Rsmbw8fx1p2mkZdp2FZYo2+LwXYY/uwIA==
  /lazystream/1.0.0:
    dependencies:
      readable-stream: 2.3.7
    engines:
      node: '>= 0.6.3'
    resolution:
      integrity: sha1-9plf4PggOS9hOWvolGJAe7dxaOQ=
  /leven/3.1.0:
    dev: true
    engines:
      node: '>=6'
    resolution:
      integrity: sha512-qsda+H8jTaUaN/x5vzW2rzc+8Rw4TAQ/4KjB46IwK5VH+IlVeeeje/EoZRpiXvIqjFgK84QffqPztGI3VBLG1A==
  /levn/0.3.0:
    dependencies:
      prelude-ls: 1.1.2
      type-check: 0.3.2
    dev: true
    engines:
      node: '>= 0.8.0'
    resolution:
      integrity: sha1-OwmSTt+fCDwEkP3UwLxEIeBHZO4=
  /levn/0.4.1:
    dependencies:
      prelude-ls: 1.2.1
      type-check: 0.4.0
    dev: true
    engines:
      node: '>= 0.8.0'
    resolution:
      integrity: sha512-+bT2uH4E5LGE7h/n3evcS/sQlJXCpIp6ym8OWJ5eV6+67Dsql/LaaT7qJBAt2rzfoa/5QBGBhxDix1dMt2kQKQ==
  /line-replace/2.0.1:
    dev: true
    hasBin: true
    resolution:
      integrity: sha512-CSr3f6gynLCA9R+RBS0IDIfv7a8OAXcuyq+CHgq0WzbQ7KSJQfF5DgtpRVxpSp1KBNXogtzbNqAeUjrmHYTPYA==
  /lines-and-columns/1.1.6:
    resolution:
      integrity: sha1-HADHQ7QzzQpOgHWPe2SldEDZ/wA=
  /lint-staged/10.5.3:
    dependencies:
      chalk: 4.1.0
      cli-truncate: 2.1.0
      commander: 6.2.0
      cosmiconfig: 7.0.0
      debug: 4.3.1
      dedent: 0.7.0
      enquirer: 2.3.6
      execa: 4.1.0
      listr2: 3.2.3_enquirer@2.3.6
      log-symbols: 4.0.0
      micromatch: 4.0.2
      normalize-path: 3.0.0
      please-upgrade-node: 3.2.0
      string-argv: 0.3.1
      stringify-object: 3.3.0
    dev: true
    hasBin: true
    resolution:
      integrity: sha512-TanwFfuqUBLufxCc3RUtFEkFraSPNR3WzWcGF39R3f2J7S9+iF9W0KTVLfSy09lYGmZS5NDCxjNvhGMSJyFCWg==
  /listr2/3.2.3_enquirer@2.3.6:
    dependencies:
      chalk: 4.1.0
      cli-truncate: 2.1.0
      enquirer: 2.3.6
      figures: 3.2.0
      indent-string: 4.0.0
      log-update: 4.0.0
      p-map: 4.0.0
      rxjs: 6.6.3
      through: 2.3.8
    dev: true
    engines:
      node: '>=10.0.0'
    peerDependencies:
      enquirer: '>= 2.3.0 < 3'
    resolution:
      integrity: sha512-vUb80S2dSUi8YxXahO8/I/s29GqnOL8ozgHVLjfWQXa03BNEeS1TpBLjh2ruaqq5ufx46BRGvfymdBSuoXET5w==
  /locate-path/3.0.0:
    dependencies:
      p-locate: 3.0.0
      path-exists: 3.0.0
    dev: true
    engines:
      node: '>=6'
    resolution:
      integrity: sha512-7AO748wWnIhNqAuaty2ZWHkQHRSNfPVIsPIfwEOWO22AmaoVrWavlOcMR5nzTLNYvp36X220/maaRsrec1G65A==
  /locate-path/5.0.0:
    dependencies:
      p-locate: 4.1.0
    engines:
      node: '>=8'
    resolution:
      integrity: sha512-t7hw9pI+WvuwNJXwk5zVHpyhIqzg2qTlklJOf0mVxGSbe3Fp2VieZcduNYjaLDoy6p9uGpQEGWG87WpMKlNq8g==
  /locate-path/6.0.0:
    dependencies:
      p-locate: 5.0.0
    engines:
      node: '>=10'
    resolution:
      integrity: sha512-iPZK6eYjbxRu3uB4/WZ3EsEIMJFMqAoopl3R+zuq0UjcAm/MO6KCweDgPfP3elTztoKP3KtnVHxTn2NHBSDVUw==
  /lodash.deburr/4.1.0:
    resolution:
      integrity: sha1-3bG7s+8HRYwBd7oH3hRCLLAz/5s=
  /lodash.defaults/4.2.0:
    resolution:
      integrity: sha1-0JF4cW/+pN3p5ft7N/bwgCJ0WAw=
  /lodash.difference/4.5.0:
    resolution:
      integrity: sha1-nMtOUF1Ia5FlE0V3KIWi3yf9AXw=
  /lodash.flatten/4.4.0:
    resolution:
      integrity: sha1-8xwiIlqWMtK7+OSt2+8kCqdlph8=
  /lodash.isplainobject/4.0.6:
    resolution:
      integrity: sha1-fFJqUtibRcRcxpC4gWO+BJf1UMs=
  /lodash.memoize/4.1.2:
    dev: true
    resolution:
      integrity: sha1-vMbEmkKihA7Zl/Mj6tpezRguC/4=
  /lodash.sortby/4.7.0:
    dev: true
    resolution:
      integrity: sha1-7dFMgk4sycHgsKG0K7UhBRakJDg=
  /lodash.union/4.6.0:
    resolution:
      integrity: sha1-SLtQiECfFvGCFmZkHETdGqrjzYg=
  /lodash/4.17.20:
    dev: true
    resolution:
      integrity: sha512-PlhdFcillOINfeV7Ni6oF1TAEayyZBoZ8bcshTHqOYJYlrqzRK5hagpagky5o4HfCzzd1TRkXPMFq6cKk9rGmA==
  /log-symbols/4.0.0:
    dependencies:
      chalk: 4.1.0
    dev: true
    engines:
      node: '>=10'
    resolution:
      integrity: sha512-FN8JBzLx6CzeMrB0tg6pqlGU1wCrXW+ZXGH481kfsBqer0hToTIiHdjH4Mq8xJUbvATujKCvaREGWpGUionraA==
  /log-update/4.0.0:
    dependencies:
      ansi-escapes: 4.3.1
      cli-cursor: 3.1.0
      slice-ansi: 4.0.0
      wrap-ansi: 6.2.0
    engines:
      node: '>=10'
    resolution:
      integrity: sha512-9fkkDevMefjg0mmzWFBW8YkFP91OrizzkW3diF7CpG+S2EYdy4+TVfGwz1zeF8x7hCx1ovSPTOE9Ngib74qqUg==
  /long/4.0.0:
    dev: true
    resolution:
      integrity: sha512-XsP+KhQif4bjX1kbuSiySJFNAehNxgLb6hPRGJ9QsUr8ajHkuXGdrHmFUTUUXhDwVX2R5bY4JNZEwbUiMhV+MA==
  /lru-cache/6.0.0:
    dependencies:
      yallist: 4.0.0
    dev: true
    engines:
      node: '>=10'
    resolution:
      integrity: sha512-Jo6dJ04CmSjuznwJSS3pUeWmd/H0ffTlkXXgwZi+eq1UCmqQwCh+eLsYOYCwY991i2Fah4h1BEMCx4qThGbsiA==
  /lru_map/0.3.3:
    dev: true
    resolution:
      integrity: sha1-tcg1G5Rky9dQM1p5ZQoOwOVhGN0=
  /magic-string/0.25.7:
    dependencies:
      sourcemap-codec: 1.4.8
    dev: true
    resolution:
      integrity: sha512-4CrMT5DOHTDk4HYDlzmwu4FVCcIYI8gauveasrdCu2IKIFOJ3f0v/8MDGJCDL9oD2ppz/Av1b0Nj345H9M+XIA==
  /make-dir/3.1.0:
    dependencies:
      semver: 6.3.0
    engines:
      node: '>=8'
    resolution:
      integrity: sha512-g3FeP20LNwhALb/6Cz6Dd4F2ngze0jz7tbzrD2wAV+o9FeNHe4rL+yK2md0J/fiSf1sa1ADhXqi5+oVwOM/eGw==
  /make-error/1.3.6:
    dev: true
    resolution:
      integrity: sha512-s8UhlNe7vPKomQhC1qFelMokr/Sc3AgNbso3n74mVPA5LTZwkB9NlXf4XPamLxJE8h0gh73rM94xvwRT2CVInw==
  /makeerror/1.0.11:
    dependencies:
      tmpl: 1.0.4
    dev: true
    resolution:
      integrity: sha1-4BpckQnyr3lmDk6LlYd5AYT1qWw=
  /map-cache/0.2.2:
    dev: true
    engines:
      node: '>=0.10.0'
    resolution:
      integrity: sha1-wyq9C9ZSXZsFFkW7TyasXcmKDb8=
  /map-visit/1.0.0:
    dependencies:
      object-visit: 1.0.1
    dev: true
    engines:
      node: '>=0.10.0'
    resolution:
      integrity: sha1-7Nyo8TFE5mDxtb1B8S80edmN+48=
  /mariadb/2.5.2:
    dependencies:
      '@types/geojson': 7946.0.7
      '@types/node': 14.14.10
      denque: 1.4.1
      iconv-lite: 0.6.2
      long: 4.0.0
      moment-timezone: 0.5.32
      please-upgrade-node: 3.2.0
    dev: true
    engines:
      node: '>= 10.13'
    resolution:
      integrity: sha512-SfaBl5/LiX2qJNNr7wCQvizVjtWxVm1CUWYKe+y4OMeyYMM6g0GhwX7/BbGtv/O3WthnGrM+Kj1imFnlescO0w==
  /media-typer/0.3.0:
    dev: true
    engines:
      node: '>= 0.6'
    resolution:
      integrity: sha1-hxDXrwqmJvj/+hzgAWhUUmMlV0g=
  /merge-descriptors/1.0.1:
    dev: true
    resolution:
      integrity: sha1-sAqqVW3YtEVoFQ7J0blT8/kMu2E=
  /merge-stream/2.0.0:
    resolution:
      integrity: sha512-abv/qOcuPfk3URPfDzmZU1LKmuw8kT+0nIHvKrKgFrwifol/doWcdA4ZqsWQ8ENrFKkd67Mfpo/LovbIUsbt3w==
  /merge2/1.4.1:
    engines:
      node: '>= 8'
    resolution:
      integrity: sha512-8q7VEgMJW4J8tcfVPy8g09NcQwZdbwFEqhe/WZkoIzjn/3TGDwtOCYtXGxA3O8tPzpczCCDgv+P2P5y00ZJOOg==
  /methods/1.1.2:
    dev: true
    engines:
      node: '>= 0.6'
    resolution:
      integrity: sha1-VSmk1nZUE07cxSZmVoNbD4Ua/O4=
  /micromatch/3.1.10:
    dependencies:
      arr-diff: 4.0.0
      array-unique: 0.3.2
      braces: 2.3.2
      define-property: 2.0.2
      extend-shallow: 3.0.2
      extglob: 2.0.4
      fragment-cache: 0.2.1
      kind-of: 6.0.3
      nanomatch: 1.2.13
      object.pick: 1.3.0
      regex-not: 1.0.2
      snapdragon: 0.8.2
      to-regex: 3.0.2
    dev: true
    engines:
      node: '>=0.10.0'
    resolution:
      integrity: sha512-MWikgl9n9M3w+bpsY3He8L+w9eF9338xRl8IAO5viDizwSzziFEyUzo2xrrloB64ADbTf8uA8vRqqttDTOmccg==
  /micromatch/4.0.2:
    dependencies:
      braces: 3.0.2
      picomatch: 2.2.2
    engines:
      node: '>=8'
    resolution:
      integrity: sha512-y7FpHSbMUMoyPbYUSzO6PaZ6FyRnQOpHuKwbo1G+Knck95XVU4QAiKdGEnj5wwoS7PlOgthX/09u5iFJ+aYf5Q==
  /mime-db/1.44.0:
    dev: true
    engines:
      node: '>= 0.6'
    resolution:
      integrity: sha512-/NOTfLrsPBVeH7YtFPgsVWveuL+4SjjYxaQ1xtM1KMFj7HdxlBlxeyNLzhyJVx7r4rZGJAZ/6lkKCitSc/Nmpg==
  /mime-types/2.1.27:
    dependencies:
      mime-db: 1.44.0
    dev: true
    engines:
      node: '>= 0.6'
    resolution:
      integrity: sha512-JIhqnCasI9yD+SsmkquHBxTSEuZdQX5BuQnS2Vc7puQQQ+8yiP5AY5uWhpdv4YL4VM5c6iliiYWPgJ/nJQLp7w==
  /mime/1.6.0:
    dev: true
    engines:
      node: '>=4'
    hasBin: true
    resolution:
      integrity: sha512-x0Vn8spI+wuJ1O6S7gnbaQg8Pxh4NNHb7KSINmEWKiPE4RKOplvijn+NkmYmmRgP68mc70j2EbeTFRsrswaQeg==
  /mimic-fn/2.1.0:
    engines:
      node: '>=6'
    resolution:
      integrity: sha512-OqbOk5oEQeAZ8WXWydlu9HJjz9WVdEIvamMCcXmuqUYjTknH/sqsWvhQ3vgwKFRR1HpjvNBKQ37nbJgYzGqGcg==
  /min-indent/1.0.1:
    engines:
      node: '>=4'
    resolution:
      integrity: sha512-I9jwMn07Sy/IwOj3zVkVik2JTvgpaykDZEigL6Rx6N9LbMywwUSMtxET+7lVoDLLd3O3IXwJwvuuns8UB/HeAg==
  /minimatch/3.0.4:
    dependencies:
      brace-expansion: 1.1.11
    resolution:
      integrity: sha512-yJHVQEhyqPLUTgt9B83PXu6W3rx4MvvHvSUvToogpwoGDOUQ+yDrR0HRot+yOCdCO7u4hX3pWft6kWBBcqh0UA==
  /minimist/1.2.5:
    dev: true
    resolution:
      integrity: sha512-FM9nNUYrRBAELZQT3xeZQ7fmMOBg6nWNmJKTcgsJeaLstP/UODVpGsr5OhXhhXg6f+qtJ8uiZ+PUxkDWcgIXLw==
  /minipass/2.9.0:
    dependencies:
      safe-buffer: 5.2.1
      yallist: 3.1.1
    dev: true
    resolution:
      integrity: sha512-wxfUjg9WebH+CUDX/CdbRlh5SmfZiy/hpkxaRI16Y9W56Pa75sWgd/rvFilSgrauD9NyFymP/+JFV3KwzIsJeg==
  /minipass/3.1.3:
    dependencies:
      yallist: 4.0.0
    engines:
      node: '>=8'
    resolution:
      integrity: sha512-Mgd2GdMVzY+x3IJ+oHnVM+KG3lA5c8tnabyJKmHSaG2kAGpudxuOf8ToDkhumF7UzME7DecbQE9uOZhNm7PuJg==
  /minizlib/1.3.3:
    dependencies:
      minipass: 2.9.0
    dev: true
    resolution:
      integrity: sha512-6ZYMOEnmVsdCeTJVE0W9ZD+pVnE8h9Hma/iOwwRDsdQoePpoX56/8B6z3P9VNwppJuBKNRuFDRNRqRWexT9G9Q==
  /minizlib/2.1.2:
    dependencies:
      minipass: 3.1.3
      yallist: 4.0.0
    engines:
      node: '>= 8'
    resolution:
      integrity: sha512-bAxsR8BVfj60DWXHE3u30oHzfl4G7khkSuPW+qvpd7jFRHm7dLxOjUk1EHACJ/hxLY8phGJ0YhYHZo7jil7Qdg==
  /mixin-deep/1.3.2:
    dependencies:
      for-in: 1.0.2
      is-extendable: 1.0.1
    dev: true
    engines:
      node: '>=0.10.0'
    resolution:
      integrity: sha512-WRoDn//mXBiJ1H40rqa3vH0toePwSsGb45iInWlTySa+Uu4k3tYUSxa2v1KqAiLtvlrSzaExqS1gtk96A9zvEA==
  /mkdirp/0.5.5:
    dependencies:
      minimist: 1.2.5
    dev: true
    hasBin: true
    resolution:
      integrity: sha512-NKmAlESf6jMGym1++R0Ra7wvhV+wFW63FaSOFPwRahvea0gMUcGUhVeAg/0BC0wiv9ih5NYPB1Wn1UEI1/L+xQ==
  /mkdirp/1.0.4:
    engines:
      node: '>=10'
    hasBin: true
    resolution:
      integrity: sha512-vVqVZQyf3WLx2Shd0qJ9xuvqgAyKPLAiqITEtqW0oIUjzo3PePDd6fW9iFz30ef7Ysp/oiWqbhszeGWW2T6Gzw==
  /mock-stdin/1.0.0:
    dev: true
    resolution:
      integrity: sha512-tukRdb9Beu27t6dN+XztSRHq9J0B/CoAOySGzHfn8UTfmqipA5yNT/sDUEyYdAV3Hpka6Wx6kOMxuObdOex60Q==
  /moment-timezone/0.5.32:
    dependencies:
      moment: 2.29.1
    dev: true
    resolution:
      integrity: sha512-Z8QNyuQHQAmWucp8Knmgei8YNo28aLjJq6Ma+jy1ZSpSk5nyfRT8xgUbSQvD2+2UajISfenndwvFuH3NGS+nvA==
  /moment/2.29.1:
    dev: true
    resolution:
      integrity: sha512-kHmoybcPV8Sqy59DwNDY3Jefr64lK/by/da0ViFcuA4DH0vQg5Q6Ze5VimxkfQNSC+Mls/Kx53s7TjP1RhFEDQ==
  /ms/2.0.0:
    dev: true
    resolution:
      integrity: sha1-VgiurfwAvmwpAd9fmGF4jeDVl8g=
  /ms/2.1.1:
    dev: true
    resolution:
      integrity: sha512-tgp+dl5cGk28utYktBsrFqA7HKgrhgPsg6Z/EfhWI4gl1Hwq8B/GmY/0oXZ6nF8hDVesS/FpnYaD/kOWhYQvyg==
  /ms/2.1.2:
    resolution:
      integrity: sha512-sGkPx+VjMtmA6MX27oA4FBFELFCZZ4S4XqeGOXCv68tT+jb3vk/RyaKWP0PTKyWtmLSM0b+adUTEvbs1PEaH2w==
  /ms/2.1.3:
    resolution:
      integrity: sha512-6FlzubTLZG3J2a/NVCAleEhjzq5oxgHyaCU9yYXvcLsvoVaHJq/s5xXI6/XXP6tz7R9xAOtHnSO/tXtF3WRTlA==
  /mssql/6.2.3:
    dependencies:
      debug: 4.3.1
      tarn: 1.1.5
      tedious: 6.7.0
    dev: true
    engines:
      node: '>=6'
    hasBin: true
    resolution:
      integrity: sha512-4TW/fA9UgzmVTNgjl65r6ISr6aL5QHnlptEt1A3jIpdzkNbFPIkRbUNz90324HIdE+5pKc3VqikOImcTrhd4og==
  /multistream/2.1.1:
    dependencies:
      inherits: 2.0.4
      readable-stream: 2.3.7
    dev: true
    resolution:
      integrity: sha512-xasv76hl6nr1dEy3lPvy7Ej7K/Lx3O/FCvwge8PeVJpciPPoNCbaANcNiBug3IpdvTveZUcAV0DJzdnUDMesNQ==
  /nanomatch/1.2.13:
    dependencies:
      arr-diff: 4.0.0
      array-unique: 0.3.2
      define-property: 2.0.2
      extend-shallow: 3.0.2
      fragment-cache: 0.2.1
      is-windows: 1.0.2
      kind-of: 6.0.3
      object.pick: 1.3.0
      regex-not: 1.0.2
      snapdragon: 0.8.2
      to-regex: 3.0.2
    dev: true
    engines:
      node: '>=0.10.0'
    resolution:
      integrity: sha512-fpoe2T0RbHwBTBUOftAfBPaDEi06ufaUai0mE6Yn1kacc3SnTErfb/h+X94VXzI64rKFHYImXSvdwGGCmwOqCA==
  /native-duplexpair/1.0.0:
    dev: true
    resolution:
      integrity: sha1-eJkHjmS/PIo9cyYBs9QP8F21j6A=
  /natural-compare/1.4.0:
    dev: true
    resolution:
      integrity: sha1-Sr6/7tdUHywnrPspvbvRXI1bpPc=
  /needle/2.5.2:
    dependencies:
      debug: 3.2.7
      iconv-lite: 0.4.24
      sax: 1.2.4
    dev: true
    engines:
      node: '>= 4.4.x'
    hasBin: true
    resolution:
      integrity: sha512-LbRIwS9BfkPvNwNHlsA41Q29kL2L/6VaOJ0qisM5lLWsTV3nP15abO5ITL6L81zqFhzjRKDAYjpcBcwM0AVvLQ==
  /negotiator/0.6.2:
    dev: true
    engines:
      node: '>= 0.6'
    resolution:
      integrity: sha512-hZXc7K2e+PgeI1eDBe/10Ard4ekbfrrqG8Ep+8Jmf4JID2bNg7NvCPOZN+kfF574pFQI7mum2AUqDidoKqcTOw==
  /new-github-issue-url/0.2.1:
    engines:
      node: '>=10'
    resolution:
      integrity: sha512-md4cGoxuT4T4d/HDOXbrUHkTKrp/vp+m3aOA7XXVYwNsUNMK49g3SQicTSeV5GIz/5QVGAeYRAOlyp9OvlgsYA==
  /nice-try/1.0.5:
    dev: true
    resolution:
      integrity: sha512-1nh45deeb5olNY7eX82BkPO7SSxR5SSYJiPTrTdFUVYwAl8CKMA5N9PjTYkHiRjisVcxcQ1HXdLhx2qxxJzLNQ==
  /node-addon-api/2.0.0:
    dev: true
    resolution:
      integrity: sha512-ASCL5U13as7HhOExbT6OlWJJUV/lLzL2voOSP1UVehpRD8FbSrSDjfScK/KwAvVTI5AS6r4VwbOMlIqtvRidnA==
  /node-fetch/2.6.1:
    engines:
      node: 4.x || >=6.0.0
    resolution:
      integrity: sha512-V4aYg89jEoVRxRb2fJdAg8FHvI7cEyYdVAh94HH0UIK8oJxUfkjlDQN9RbMx+bEjP7+ggMiFRprSti032Oipxw==
  /node-gyp/3.8.0:
    dependencies:
      fstream: 1.0.12
      glob: 7.1.6
      graceful-fs: 4.2.4
      mkdirp: 0.5.5
      nopt: 3.0.6
      npmlog: 4.1.2
      osenv: 0.1.5
      request: 2.88.2
      rimraf: 2.7.1
      semver: 5.3.0
      tar: 2.2.2
      which: 1.3.1
    dev: true
    engines:
      node: '>= 0.8.0'
    hasBin: true
    optional: true
    resolution:
      integrity: sha512-3g8lYefrRRzvGeSowdJKAKyks8oUpLEd/DyPV4eMhVlhJ0aNaZqIrNUIPuEWWTAoPqyFkfGrM67MC69baqn6vA==
  /node-int64/0.4.0:
    dev: true
    resolution:
      integrity: sha1-h6kGXNs1XTGC2PlM4RGIuCXGijs=
  /node-modules-regexp/1.0.0:
    dev: true
    engines:
      node: '>=0.10.0'
    resolution:
      integrity: sha1-jZ2+KJZKSsVxLpExZCEHxx6Q7EA=
  /node-notifier/8.0.0:
    dependencies:
      growly: 1.3.0
      is-wsl: 2.2.0
      semver: 7.3.4
      shellwords: 0.1.1
      uuid: 8.3.1
      which: 2.0.2
    dev: true
    optional: true
    resolution:
      integrity: sha512-46z7DUmcjoYdaWyXouuFNNfUo6eFa94t23c53c+lG/9Cvauk4a98rAUp9672X5dxGdQmLpPzTxzu8f/OeEPaFA==
  /node-pre-gyp/0.11.0:
    dependencies:
      detect-libc: 1.0.3
      mkdirp: 0.5.5
      needle: 2.5.2
      nopt: 4.0.3
      npm-packlist: 1.4.8
      npmlog: 4.1.2
      rc: 1.2.8
      rimraf: 2.7.1
      semver: 5.7.1
      tar: 4.4.13
    dev: true
    hasBin: true
    resolution:
      integrity: sha512-TwWAOZb0j7e9eGaf9esRx3ZcLaE5tQ2lvYy1pb5IAaG1a2e2Kv5Lms1Y4hpj+ciXJRofIxxlt5haeQ/2ANeE0Q==
  /nopt/3.0.6:
    dependencies:
      abbrev: 1.1.1
    dev: true
    hasBin: true
    optional: true
    resolution:
      integrity: sha1-xkZdvwirzU2zWTF/eaxopkayj/k=
  /nopt/4.0.3:
    dependencies:
      abbrev: 1.1.1
      osenv: 0.1.5
    dev: true
    hasBin: true
    resolution:
      integrity: sha512-CvaGwVMztSMJLOeXPrez7fyfObdZqNUK1cPAEzLHrTybIua9pMdmmPR5YwtfNftIOMv3DPUhFaxsZMNTQO20Kg==
  /normalize-package-data/2.5.0:
    dependencies:
      hosted-git-info: 2.8.8
      resolve: 1.19.0
      semver: 5.7.1
      validate-npm-package-license: 3.0.4
    resolution:
      integrity: sha512-/5CMN3T0R4XTj4DcGaexo+roZSdSFW/0AOOTROrjxzCG1wrWXEsGbRKevjlIL+ZDE4sZlJr5ED4YW0yqmkK+eA==
  /normalize-path/2.1.1:
    dependencies:
      remove-trailing-separator: 1.1.0
    dev: true
    engines:
      node: '>=0.10.0'
    resolution:
      integrity: sha1-GrKLVW4Zg2Oowab35vogE3/mrtk=
  /normalize-path/3.0.0:
    engines:
      node: '>=0.10.0'
    resolution:
      integrity: sha512-6eZs5Ls3WtCisHWp9S2GUy8dqkpGi4BVSz3GaqiE6ezub0512ESztXUwUB6C6IKbQkY2Pnb/mD4WYojCRwcwLA==
  /npm-bundled/1.1.1:
    dependencies:
      npm-normalize-package-bin: 1.0.1
    dev: true
    resolution:
      integrity: sha512-gqkfgGePhTpAEgUsGEgcq1rqPXA+tv/aVBlgEzfXwA1yiUJF7xtEt3CtVwOjNYQOVknDk0F20w58Fnm3EtG0fA==
  /npm-normalize-package-bin/1.0.1:
    dev: true
    resolution:
      integrity: sha512-EPfafl6JL5/rU+ot6P3gRSCpPDW5VmIzX959Ob1+ySFUuuYHWHekXpwdUZcKP5C+DS4GEtdJluwBjnsNDl+fSA==
  /npm-packlist/1.4.8:
    dependencies:
      ignore-walk: 3.0.3
      npm-bundled: 1.1.1
      npm-normalize-package-bin: 1.0.1
    dev: true
    resolution:
      integrity: sha512-5+AZgwru5IevF5ZdnFglB5wNlHG1AOOuw28WhUq8/8emhBmLv6jX5by4WJCh7lW0uSYZYS6DXqIsyZVIXRZU9A==
  /npm-run-path/2.0.2:
    dependencies:
      path-key: 2.0.1
    dev: true
    engines:
      node: '>=4'
    resolution:
      integrity: sha1-NakjLfo11wZ7TLLd8jV7GHFTbF8=
  /npm-run-path/4.0.1:
    dependencies:
      path-key: 3.1.1
    engines:
      node: '>=8'
    resolution:
      integrity: sha512-S48WzZW777zhNIrn7gxOlISNAqi9ZC/uQFnRdbeIHhZhCA6UqpkOT8T1G7BvfdgP4Er8gF4sUbaS0i7QvIfCWw==
  /npmlog/4.1.2:
    dependencies:
      are-we-there-yet: 1.1.5
      console-control-strings: 1.1.0
      gauge: 2.7.4
      set-blocking: 2.0.0
    dev: true
    resolution:
      integrity: sha512-2uUqazuKlTaSI/dC8AzicUck7+IrEaOnN/e0jd3Xtt1KcGpwx30v50mL7oPyr/h9bL3E4aZccVwpwP+5W9Vjkg==
  /number-is-nan/1.0.1:
    dev: true
    engines:
      node: '>=0.10.0'
    resolution:
      integrity: sha1-CXtgK1NCKlIsGvuHkDGDNpQaAR0=
  /nwsapi/2.2.0:
    dev: true
    resolution:
      integrity: sha512-h2AatdwYH+JHiZpv7pt/gSX1XoRGb7L/qSIeuqA6GwYoF9w1vP1cw42TO0aI2pNyshRK5893hNSl+1//vHK7hQ==
  /oauth-sign/0.9.0:
    dev: true
    resolution:
      integrity: sha512-fexhUFFPTGV8ybAtSIGbV6gOkSv8UtRbDBnAyLQw4QPKkgNlsH2ByPGtMUqdWkos6YCRmAqViwgZrJc/mRDzZQ==
  /object-assign/4.1.1:
    dev: true
    engines:
      node: '>=0.10.0'
    resolution:
      integrity: sha1-IQmtx5ZYh8/AXLvUQsrIv7s2CGM=
  /object-copy/0.1.0:
    dependencies:
      copy-descriptor: 0.1.1
      define-property: 0.2.5
      kind-of: 3.2.2
    dev: true
    engines:
      node: '>=0.10.0'
    resolution:
      integrity: sha1-fn2Fi3gb18mRpBupde04EnVOmYw=
  /object-visit/1.0.1:
    dependencies:
      isobject: 3.0.1
    dev: true
    engines:
      node: '>=0.10.0'
    resolution:
      integrity: sha1-95xEk68MU3e1n+OdOV5BBC3QRbs=
  /object.pick/1.3.0:
    dependencies:
      isobject: 3.0.1
    dev: true
    engines:
      node: '>=0.10.0'
    resolution:
      integrity: sha1-h6EKxMFpS9Lhy/U1kaZhQftd10c=
  /on-finished/2.3.0:
    dependencies:
      ee-first: 1.1.1
    dev: true
    engines:
      node: '>= 0.8'
    resolution:
      integrity: sha1-IPEzZIGwg811M3mSoWlxqi2QaUc=
  /once/1.4.0:
    dependencies:
      wrappy: 1.0.2
    resolution:
      integrity: sha1-WDsap3WWHUsROsF9nFC6753Xa9E=
  /onetime/5.1.2:
    dependencies:
      mimic-fn: 2.1.0
    engines:
      node: '>=6'
    resolution:
      integrity: sha512-kbpaSSGJTWdAY5KPVeMOKXSrPtr8C8C7wodJbcsd51jRnmD+GZu8Y0VoU6Dm5Z4vWr0Ig/1NKuWRKf7j5aaYSg==
  /open/7.3.0:
    dependencies:
      is-docker: 2.1.1
      is-wsl: 2.2.0
    engines:
      node: '>=8'
    resolution:
      integrity: sha512-mgLwQIx2F/ye9SmbrUkurZCnkoXyXyu9EbHtJZrICjVAJfyMArdHp3KkixGdZx1ZHFPNIwl0DDM1dFFqXbTLZw==
  /optionator/0.8.3:
    dependencies:
      deep-is: 0.1.3
      fast-levenshtein: 2.0.6
      levn: 0.3.0
      prelude-ls: 1.1.2
      type-check: 0.3.2
      word-wrap: 1.2.3
    dev: true
    engines:
      node: '>= 0.8.0'
    resolution:
      integrity: sha512-+IW9pACdk3XWmmTXG8m3upGUJst5XRGzxMRjXzAuJ1XnIFNvfhjjIuYkDvysnPQ7qzqVzLt78BCruntqRhWQbA==
  /optionator/0.9.1:
    dependencies:
      deep-is: 0.1.3
      fast-levenshtein: 2.0.6
      levn: 0.4.1
      prelude-ls: 1.2.1
      type-check: 0.4.0
      word-wrap: 1.2.3
    dev: true
    engines:
      node: '>= 0.8.0'
    resolution:
      integrity: sha512-74RlY5FCnhq4jRxVUPKDaRwrVNXMqsGsiW6AJw4XK8hmtm10wC0ypZBLw5IIp85NZMr91+qd1RvvENwg7jjRFw==
  /os-homedir/1.0.2:
    dev: true
    engines:
      node: '>=0.10.0'
    resolution:
      integrity: sha1-/7xJiDNuDoM94MFox+8VISGqf7M=
  /os-tmpdir/1.0.2:
    dev: true
    engines:
      node: '>=0.10.0'
    resolution:
      integrity: sha1-u+Z0BseaqFxc/sdm/lc0VV36EnQ=
  /osenv/0.1.5:
    dependencies:
      os-homedir: 1.0.2
      os-tmpdir: 1.0.2
    dev: true
    resolution:
      integrity: sha512-0CWcCECdMVc2Rw3U5w9ZjqX6ga6ubk1xDVKxtBQPK7wis/0F2r9T6k4ydGYhecl7YUBxBVxhL5oisPsNxAPe2g==
  /p-each-series/2.2.0:
    dev: true
    engines:
      node: '>=8'
    resolution:
      integrity: sha512-ycIL2+1V32th+8scbpTvyHNaHe02z0sjgh91XXjAk+ZeXoPN4Z46DVUnzdso0aX4KckKw0FNNFHdjZ2UsZvxiA==
  /p-filter/2.1.0:
    dependencies:
      p-map: 2.1.0
    engines:
      node: '>=8'
    resolution:
      integrity: sha512-ZBxxZ5sL2HghephhpGAQdoskxplTwr7ICaehZwLIlfL6acuVgZPm8yBNuRAFBGEqtD/hmUeq9eqLg2ys9Xr/yw==
  /p-finally/1.0.0:
    dev: true
    engines:
      node: '>=4'
    resolution:
      integrity: sha1-P7z7FbiZpEEjs0ttzBi3JDNqLK4=
  /p-is-promise/3.0.0:
    dev: true
    engines:
      node: '>=8'
    resolution:
      integrity: sha512-Wo8VsW4IRQSKVXsJCn7TomUaVtyfjVDn3nUP7kE967BQk0CwFpdbZs0X0uk5sW9mkBa9eNM7hCMaG93WUAwxYQ==
  /p-limit/2.3.0:
    dependencies:
      p-try: 2.2.0
    engines:
      node: '>=6'
    resolution:
      integrity: sha512-//88mFWSJx8lxCzwdAABTJL2MyWB12+eIY7MDL2SqLmAkeKU9qxRvWuSyTjm3FUmpBEMuFfckAIqEaVGUDxb6w==
  /p-limit/3.1.0:
    dependencies:
      yocto-queue: 0.1.0
    engines:
      node: '>=10'
    resolution:
      integrity: sha512-TYOanM3wGwNGsZN2cVTYPArw454xnXj5qmWF1bEoAc4+cU/ol7GVh7odevjp1FNHduHc3KZMcFduxU5Xc6uJRQ==
  /p-locate/3.0.0:
    dependencies:
      p-limit: 2.3.0
    dev: true
    engines:
      node: '>=6'
    resolution:
      integrity: sha512-x+12w/To+4GFfgJhBEpiDcLozRJGegY+Ei7/z0tSLkMmxGZNybVMSfWj9aJn8Z5Fc7dBUNJOOVgPv2H7IwulSQ==
  /p-locate/4.1.0:
    dependencies:
      p-limit: 2.3.0
    engines:
      node: '>=8'
    resolution:
      integrity: sha512-R79ZZ/0wAxKGu3oYMlz8jy/kbhsNrS7SKZ7PxEHBgJ5+F2mtFW2fK2cOtBh1cHYkQsbzFV7I+EoRKe6Yt0oK7A==
  /p-locate/5.0.0:
    dependencies:
      p-limit: 3.1.0
    engines:
      node: '>=10'
    resolution:
      integrity: sha512-LaNjtRWUBY++zB5nE/NwcaoMylSPk+S+ZHNB1TzdbMJMny6dynpAGt7X/tl/QYq3TIeE6nxHppbo2LGymrG5Pw==
  /p-map/2.1.0:
    engines:
      node: '>=6'
    resolution:
      integrity: sha512-y3b8Kpd8OAN444hxfBbFfj1FY/RjtTd8tzYwhUqNYXx0fXx2iX4maP4Qr6qhIKbQXI02wTLAda4fYUbDagTUFw==
  /p-map/4.0.0:
    dependencies:
      aggregate-error: 3.1.0
    engines:
      node: '>=10'
    resolution:
      integrity: sha512-/bjOqmgETBYB5BoEeGVea8dmvHb2m9GLy1E9W43yeyfP6QQCZGFNa+XRceJEuDB6zqr+gKpIAmlLebMpykw/MQ==
  /p-reduce/2.1.0:
    dev: true
    engines:
      node: '>=8'
    resolution:
      integrity: sha512-2USApvnsutq8uoxZBGbbWM0JIYLiEMJ9RlaN7fAzVNb9OZN0SHjjTTfIcb667XynS5Y1VhwDJVDa72TnPzAYWw==
  /p-retry/4.2.0:
    dependencies:
      '@types/retry': 0.12.0
      retry: 0.12.0
    engines:
      node: '>=8'
    resolution:
      integrity: sha512-jPH38/MRh263KKcq0wBNOGFJbm+U6784RilTmHjB/HM9kH9V8WlCpVUcdOmip9cjXOh6MxZ5yk1z2SjDUJfWmA==
  /p-try/2.2.0:
    engines:
      node: '>=6'
    resolution:
      integrity: sha512-R4nPAVTAU0B9D35/Gk3uJf/7XYbQcyohSKdvAxIRSNghFl4e71hVoGnBNQz9cWaXxO2I10KTC+3jMdvvoKw6dQ==
  /packet-reader/1.0.0:
    dev: true
    resolution:
      integrity: sha512-HAKu/fG3HpHFO0AA8WE8q2g+gBJaZ9MG7fcKk+IJPLTGAD6Psw4443l+9DGRbOIh3/aXr7Phy0TjilYivJo5XQ==
  /parent-module/1.0.1:
    dependencies:
      callsites: 3.1.0
    dev: true
    engines:
      node: '>=6'
    resolution:
      integrity: sha512-GQ2EWRpQV8/o+Aw8YqtfZZPfNRWZYkbidE9k5rpl/hC3vtHHBfGm2Ifi6qWV+coDGkrUKZAxE3Lot5kcsRlh+g==
  /parse-json/5.1.0:
    dependencies:
      '@babel/code-frame': 7.10.4
      error-ex: 1.3.2
      json-parse-even-better-errors: 2.3.1
      lines-and-columns: 1.1.6
    engines:
      node: '>=8'
    resolution:
      integrity: sha512-+mi/lmVVNKFNVyLXV31ERiy2CY5E1/F6QtJFEzoChPRwwngMNXRDQ9GJ5WdE2Z2P4AujsOi0/+2qHID68KwfIQ==
  /parse5/5.1.1:
    dev: true
    resolution:
      integrity: sha512-ugq4DFI0Ptb+WWjAdOK16+u/nHfiIrcE+sh8kZMaM0WllQKLI9rOUq6c2b7cwPkXdzfQESqvoqK6ug7U/Yyzug==
  /parseurl/1.3.3:
    dev: true
    engines:
      node: '>= 0.8'
    resolution:
      integrity: sha512-CiyeOxFT/JZyN5m0z9PfXw4SCBJ6Sygz1Dpl0wqjlhDEGGBP1GnsUVEL0p63hoG1fcj3fHynXi9NYO4nWOL+qQ==
  /pascalcase/0.1.1:
    dev: true
    engines:
      node: '>=0.10.0'
    resolution:
      integrity: sha1-s2PlXoAGym/iF4TS2yK9FdeRfxQ=
  /path-exists/3.0.0:
    dev: true
    engines:
      node: '>=4'
    resolution:
      integrity: sha1-zg6+ql94yxiSXqfYENe1mwEP1RU=
  /path-exists/4.0.0:
    engines:
      node: '>=8'
    resolution:
      integrity: sha512-ak9Qy5Q7jYb2Wwcey5Fpvg2KoAc/ZIhLSLOSBmRmygPsGwkVVt0fZa0qrtMz+m6tJTAHfZQ8FnmB4MG4LWy7/w==
  /path-is-absolute/1.0.1:
    engines:
      node: '>=0.10.0'
    resolution:
      integrity: sha1-F0uSaHNVNP+8es5r9TpanhtcX18=
  /path-key/2.0.1:
    dev: true
    engines:
      node: '>=4'
    resolution:
      integrity: sha1-QRyttXTFoUDTpLGRDUDYDMn0C0A=
  /path-key/3.1.1:
    engines:
      node: '>=8'
    resolution:
      integrity: sha512-ojmeN0qd+y0jszEtoY48r0Peq5dwMEkIlCOu6Q5f41lfkswXuKtYrhgoTpLnyIcHm24Uhqx+5Tqm2InSwLhE6Q==
  /path-parse/1.0.6:
    resolution:
      integrity: sha512-GSmOT2EbHrINBf9SR7CDELwlJ8AENk3Qn7OikK4nFYAu3Ote2+JYNVvkpAEQm3/TLNEJFD/xZJjzyxg3KBWOzw==
  /path-to-regexp/0.1.7:
    dev: true
    resolution:
      integrity: sha1-32BBeABfUi8V60SQ5yR6G/qmf4w=
  /path-type/4.0.0:
    engines:
      node: '>=8'
    resolution:
      integrity: sha512-gDKb8aZMDeD/tZWs9P6+q0J9Mwkdl6xMV8TjnGP3qJVJ06bdMgkbBlLU8IdfOsIsFz2BW1rNVT3XuNEl8zPAvw==
  /performance-now/2.1.0:
    dev: true
    resolution:
      integrity: sha1-Ywn04OX6kT7BxpMHrjZLSzd8nns=
  /pg-connection-string/2.4.0:
    dev: true
    resolution:
      integrity: sha512-3iBXuv7XKvxeMrIgym7njT+HlZkwZqqGX4Bu9cci8xHZNT+Um1gWKqCsAzcC0d95rcKMU5WBg6YRUcHyV0HZKQ==
  /pg-int8/1.0.1:
    dev: true
    engines:
      node: '>=4.0.0'
    resolution:
      integrity: sha512-WCtabS6t3c8SkpDBUlb1kjOs7l66xsGdKpIPZsg4wR+B3+u9UAum2odSsF9tnvxg80h4ZxLWMy4pRjOsFIqQpw==
  /pg-pool/3.2.2_pg@8.5.1:
    dependencies:
      pg: 8.5.1
    dev: true
    peerDependencies:
      pg: '>=8.0'
    resolution:
      integrity: sha512-ORJoFxAlmmros8igi608iVEbQNNZlp89diFVx6yV5v+ehmpMY9sK6QgpmgoXbmkNaBAx8cOOZh9g80kJv1ooyA==
  /pg-protocol/1.4.0:
    dev: true
    resolution:
      integrity: sha512-El+aXWcwG/8wuFICMQjM5ZSAm6OWiJicFdNYo+VY3QP+8vI4SvLIWVe51PppTzMhikUJR+PsyIFKqfdXPz/yxA==
  /pg-types/2.2.0:
    dependencies:
      pg-int8: 1.0.1
      postgres-array: 2.0.0
      postgres-bytea: 1.0.0
      postgres-date: 1.0.7
      postgres-interval: 1.2.0
    dev: true
    engines:
      node: '>=4'
    resolution:
      integrity: sha512-qTAAlrEsl8s4OiEQY69wDvcMIdQN6wdz5ojQiOy6YRMuynxenON0O5oCpJI6lshc6scgAY8qvJ2On/p+CXY0GA==
  /pg/8.5.1:
    dependencies:
      buffer-writer: 2.0.0
      packet-reader: 1.0.0
      pg-connection-string: 2.4.0
      pg-pool: 3.2.2_pg@8.5.1
      pg-protocol: 1.4.0
      pg-types: 2.2.0
      pgpass: 1.0.4
    dev: true
    engines:
      node: '>= 8.0.0'
    peerDependencies:
      pg-native: '>=2.0.0'
    peerDependenciesMeta:
      pg-native:
        optional: true
    resolution:
      integrity: sha512-9wm3yX9lCfjvA98ybCyw2pADUivyNWT/yIP4ZcDVpMN0og70BUWYEGXPCTAQdGTAqnytfRADb7NERrY1qxhIqw==
  /pgpass/1.0.4:
    dependencies:
      split2: 3.2.2
    dev: true
    resolution:
      integrity: sha512-YmuA56alyBq7M59vxVBfPJrGSozru8QAdoNlWuW3cz8l+UX3cWge0vTvjKhsSHSJpo3Bom8/Mm6hf0TR5GY0+w==
  /picomatch/2.2.2:
    engines:
      node: '>=8.6'
    resolution:
      integrity: sha512-q0M/9eZHzmr0AulXyPwNfZjtwZ/RBZlbN3K3CErVrk50T2ASYI7Bye0EvekFY3IP1Nt2DHu0re+V2ZHIpMkuWg==
  /pirates/4.0.1:
    dependencies:
      node-modules-regexp: 1.0.0
    dev: true
    engines:
      node: '>= 6'
    resolution:
      integrity: sha512-WuNqLTbMI3tmfef2TKxlQmAiLHKtFhlsCZnPIpuv2Ow0RDVO8lfy1Opf4NUzlMXLjPl+Men7AuVdX6TA+s+uGA==
  /pkg-dir/4.2.0:
    dependencies:
      find-up: 4.1.0
    engines:
      node: '>=8'
    resolution:
      integrity: sha512-HRDzbaKjC+AOWVXxAU/x54COGeIv9eb+6CkDSQoNTt4XyWoIJvuPsXizxu/Fr23EiekbtZwmh1IcIG/l/a10GQ==
  /pkg-fetch/2.6.9:
    dependencies:
      '@babel/runtime': 7.12.5
      byline: 5.0.0
      chalk: 3.0.0
      expand-template: 2.0.3
      fs-extra: 8.1.0
      minimist: 1.2.5
      progress: 2.0.3
      request: 2.88.2
      request-progress: 3.0.0
      semver: 6.3.0
      unique-temp-dir: 1.0.0
    dev: true
    hasBin: true
    resolution:
      integrity: sha512-EnVR8LRILXBvaNP+wJOSY02c3+qDDfyEyR+aqAHLhcc9PBnbxFT9UZ1+If49goPQzQPn26TzF//fc6KXZ0aXEg==
  /pkg-up/3.1.0:
    dependencies:
      find-up: 3.0.0
    dev: true
    engines:
      node: '>=8'
    resolution:
      integrity: sha512-nDywThFk1i4BQK4twPQ6TA4RT8bDY96yeuCVBWL3ePARCiEKDRSrNGbFIgUJpLp+XeIR65v8ra7WuJOFUBtkMA==
  /pkg/4.4.9:
    dependencies:
      '@babel/parser': 7.12.7
      '@babel/runtime': 7.12.5
      chalk: 3.0.0
      escodegen: 1.14.3
      fs-extra: 8.1.0
      globby: 11.0.1
      into-stream: 5.1.1
      minimist: 1.2.5
      multistream: 2.1.1
      pkg-fetch: 2.6.9
      progress: 2.0.3
      resolve: 1.19.0
      stream-meter: 1.0.4
    dev: true
    hasBin: true
    resolution:
      integrity: sha512-FK4GqHtcCY2PPPVaKViU0NyRzpo6gCS7tPKN5b7AkElqjAOCH1bsRKgohEnxThr6DWfTGByGqba2YHGR/BqbmA==
  /please-upgrade-node/3.2.0:
    dependencies:
      semver-compare: 1.0.0
    dev: true
    resolution:
      integrity: sha512-gQR3WpIgNIKwBMVLkpMUeR3e1/E1y42bqDQZfql+kDeXd8COYfM8PQA4X6y7a8u9Ua9FHmsrrmirW2vHs45hWg==
  /pluralize/8.0.0:
    dev: true
    engines:
      node: '>=4'
    resolution:
      integrity: sha512-Nc3IT5yHzflTfbjgqWcCPpo7DaKy4FnpB0l/zCAW0Tc7jxAiuqSxHasntB3D7887LSrA93kDJ9IXovxJYxyLCA==
  /posix-character-classes/0.1.1:
    dev: true
    engines:
      node: '>=0.10.0'
    resolution:
      integrity: sha1-AerA/jta9xoqbAL+q7jB/vfgDqs=
  /postgres-array/2.0.0:
    dev: true
    engines:
      node: '>=4'
    resolution:
      integrity: sha512-VpZrUqU5A69eQyW2c5CA1jtLecCsN2U/bD6VilrFDWq5+5UIEVO7nazS3TEcHf1zuPYO/sqGvUvW62g86RXZuA==
  /postgres-bytea/1.0.0:
    dev: true
    engines:
      node: '>=0.10.0'
    resolution:
      integrity: sha1-AntTPAqokOJtFy1Hz5zOzFIazTU=
  /postgres-date/1.0.7:
    dev: true
    engines:
      node: '>=0.10.0'
    resolution:
      integrity: sha512-suDmjLVQg78nMK2UZ454hAG+OAW+HQPZ6n++TNDUX+L0+uUlLywnoxJKDou51Zm+zTCjrCl0Nq6J9C5hP9vK/Q==
  /postgres-interval/1.2.0:
    dependencies:
      xtend: 4.0.2
    dev: true
    engines:
      node: '>=0.10.0'
    resolution:
      integrity: sha512-9ZhXKM/rw350N1ovuWHbGxnGh/SNJ4cnxHiM0rxE4VN41wsg8P8zWn9hv/buK00RP4WvlOyr/RBDiptyxVbkZQ==
  /prelude-ls/1.1.2:
    dev: true
    engines:
      node: '>= 0.8.0'
    resolution:
      integrity: sha1-IZMqVJ9eUv/ZqCf1cOBL5iqX2lQ=
  /prelude-ls/1.2.1:
    dev: true
    engines:
      node: '>= 0.8.0'
    resolution:
      integrity: sha512-vkcDPrRZo1QZLbn5RLGPpg/WmIQ65qoWWhcGKf/b5eplkkarX0m9z8ppCat4mlOqUsWpyNuYgO3VRyrYHSzX5g==
  /prettier-linter-helpers/1.0.0:
    dependencies:
      fast-diff: 1.2.0
    dev: true
    engines:
      node: '>=6.0.0'
    resolution:
      integrity: sha512-GbK2cP9nraSSUF9N2XwUwqfzlAFlMNYYl+ShE/V+H8a9uNl/oUqB1w2EL54Jh0OlyRSd8RfWYJ3coVS4TROP2w==
  /prettier/2.1.2:
    dev: true
    engines:
      node: '>=10.13.0'
    hasBin: true
    resolution:
      integrity: sha512-16c7K+x4qVlJg9rEbXl7HEGmQyZlG4R9AgP+oHKRMsMsuk8s+ATStlf1NpDqyBI1HpVyfjLOeMhH2LvuNvV5Vg==
  /prettier/2.2.1:
    dev: true
    engines:
      node: '>=10.13.0'
    hasBin: true
    resolution:
      integrity: sha512-PqyhM2yCjg/oKkFPtTGUojv7gnZAoG80ttl45O6x2Ug/rMJw4wcc9k6aaf2hibP7BGVCCM33gZoGjyvt9mm16Q==
  /pretty-format/25.5.0:
    dependencies:
      '@jest/types': 25.5.0
      ansi-regex: 5.0.0
      ansi-styles: 4.3.0
      react-is: 16.13.1
    dev: true
    engines:
      node: '>= 8.3'
    resolution:
      integrity: sha512-kbo/kq2LQ/A/is0PQwsEHM7Ca6//bGPPvU6UnsdDRSKTWxT/ru/xb88v4BJf6a69H+uTytOEsTusT9ksd/1iWQ==
  /pretty-format/26.6.2:
    dependencies:
      '@jest/types': 26.6.2
      ansi-regex: 5.0.0
      ansi-styles: 4.3.0
      react-is: 17.0.1
    dev: true
    engines:
      node: '>= 10'
    resolution:
      integrity: sha512-7AeGuCYNGmycyQbCqd/3PWH4eOoX/OiCa0uphp57NVTeAGdJGaAliecxwBDHYQCIvrW7aDBZCYeNTP/WX69mkg==
  /prettysize/2.0.0:
    resolution:
      integrity: sha512-VVtxR7sOh0VsG8o06Ttq5TrI1aiZKmC+ClSn4eBPaNf4SHr5lzbYW+kYGX3HocBL/MfpVrRfFZ9V3vCbLaiplg==
  /process-nextick-args/2.0.1:
    resolution:
      integrity: sha512-3ouUOpQhtgrbOa17J7+uxOTpITYWaGP7/AhoR3+A+/1e9skrzelGi/dXzEYyvbxubEF6Wn2ypscTKiKJFFn1ag==
  /progress/2.0.3:
    engines:
      node: '>=0.4.0'
    resolution:
      integrity: sha512-7PiHtLll5LdnKIMw100I+8xJXR5gW2QwWYkT6iJva0bXitZKa/XMrSbdmg3r2Xnaidz9Qumd0VPaMrZlF9V9sA==
  /prompts/2.4.0:
    dependencies:
      kleur: 3.0.3
      sisteransi: 1.0.5
    engines:
      node: '>= 6'
    resolution:
      integrity: sha512-awZAKrk3vN6CroQukBL+R9051a4R3zCZBlJm/HBfrSZ8iTpYix3VX1vU4mveiLpiwmOJT4wokTF9m6HUk4KqWQ==
  /proxy-addr/2.0.6:
    dependencies:
      forwarded: 0.1.2
      ipaddr.js: 1.9.1
    dev: true
    engines:
      node: '>= 0.10'
    resolution:
      integrity: sha512-dh/frvCBVmSsDYzw6n926jv974gddhkFPfiN8hPOi30Wax25QZyZEGveluCgliBnqmuM+UJmBErbAUFIoDbjOw==
  /psl/1.8.0:
    dev: true
    resolution:
      integrity: sha512-RIdOzyoavK+hA18OGGWDqUTsCLhtA7IcZ/6NCs4fFJaHBDab+pDDmDIByWFRQJq2Cd7r1OoQxBGKOaztq+hjIQ==
  /pump/3.0.0:
    dependencies:
      end-of-stream: 1.4.4
      once: 1.4.0
    dev: true
    resolution:
      integrity: sha512-LwZy+p3SFs1Pytd/jYct4wpv49HiYCqd9Rlc5ZVdk0V+8Yzv6jR5Blk3TRmPL1ft69TxP0IMZGJ+WPFU2BFhww==
  /punycode/2.1.1:
    dev: true
    engines:
      node: '>=6'
    resolution:
      integrity: sha512-XRsRjdf+j5ml+y/6GKHPZbrF/8p2Yga0JPtdqTIY2Xe5ohJPD9saDJJLPvp9+NSBprVvevdXZybnj2cv8OEd0A==
  /qs/6.5.2:
    dev: true
    engines:
      node: '>=0.6'
    resolution:
      integrity: sha512-N5ZAX4/LxJmF+7wN74pUD6qAh9/wnvdQcjq9TZjevvXzSUo7bfmw91saqMjzGS2xq91/odN2dW/WOl7qQHNDGA==
  /qs/6.7.0:
    dev: true
    engines:
      node: '>=0.6'
    resolution:
      integrity: sha512-VCdBRNFTX1fyE7Nb6FYoURo/SPe62QCaAyzJvUjwRaIsc+NePBEniHlvxFmmX56+HZphIGtV0XeCirBtpDrTyQ==
  /querystringify/2.2.0:
    resolution:
      integrity: sha512-FIqgj2EUvTa7R50u0rGsyTftzjYmv/a3hO345bZNrqabNqjtgiDMgmo4mkUjd+nzU5oF3dClKqFIPUKybUyqoQ==
  /range-parser/1.2.1:
    dev: true
    engines:
      node: '>= 0.6'
    resolution:
      integrity: sha512-Hrgsx+orqoygnmhFbKaHE6c296J+HTAQXoxEF6gNupROmmGJRoyzfG3ccAveqCBrwr/2yxQ5BVd/GTl5agOwSg==
  /raw-body/2.4.0:
    dependencies:
      bytes: 3.1.0
      http-errors: 1.7.2
      iconv-lite: 0.4.24
      unpipe: 1.0.0
    dev: true
    engines:
      node: '>= 0.8'
    resolution:
      integrity: sha512-4Oz8DUIwdvoa5qMJelxipzi/iJIi40O5cGV1wNYp5hvZP8ZN0T+jiNkL0QepXs+EsQ9XJ8ipEDoiH70ySUJP3Q==
  /rc/1.2.8:
    dependencies:
      deep-extend: 0.6.0
      ini: 1.3.5
      minimist: 1.2.5
      strip-json-comments: 2.0.1
    dev: true
    hasBin: true
    resolution:
      integrity: sha512-y3bGgqKj3QBdxLbLkomlohkvsA8gdAiUQlSBJnBhfn+BPxg4bc62d8TcBW15wavDfgexCgccckhcZvywyQYPOw==
  /react-is/16.13.1:
    dev: true
    resolution:
      integrity: sha512-24e6ynE2H+OKt4kqsOvNd8kBpV65zoxbA4BVsEOB3ARVWQki/DHzaUoC5KuON/BiccDaCCTZBuOcfZs70kR8bQ==
  /react-is/17.0.1:
    dev: true
    resolution:
      integrity: sha512-NAnt2iGDXohE5LI7uBnLnqvLQMtzhkiAOLXTmv+qnF9Ky7xAPcX8Up/xWIhxvLVGJvuLiNc4xQLtuqDRzb4fSA==
  /read-pkg-up/7.0.1:
    dependencies:
      find-up: 4.1.0
      read-pkg: 5.2.0
      type-fest: 0.8.1
    engines:
      node: '>=8'
    resolution:
      integrity: sha512-zK0TB7Xd6JpCLmlLmufqykGE+/TlOePD6qKClNW7hHDKFh/J7/7gCWGR7joEQEW1bKq3a3yUZSObOoWLFQ4ohg==
  /read-pkg/5.2.0:
    dependencies:
      '@types/normalize-package-data': 2.4.0
      normalize-package-data: 2.5.0
      parse-json: 5.1.0
      type-fest: 0.6.0
    engines:
      node: '>=8'
    resolution:
      integrity: sha512-Ug69mNOpfvKDAc2Q8DRpMjjzdtrnv9HcSMX+4VsZxD1aZ6ZzrIE7rlzXBtWTyhULSMKg076AW6WR5iZpD0JiOg==
  /readable-stream/2.3.7:
    dependencies:
      core-util-is: 1.0.2
      inherits: 2.0.4
      isarray: 1.0.0
      process-nextick-args: 2.0.1
      safe-buffer: 5.1.2
      string_decoder: 1.1.1
      util-deprecate: 1.0.2
    resolution:
      integrity: sha512-Ebho8K4jIbHAxnuxi7o42OrZgF/ZTNcsZj6nRKyUmkhLFq8CHItp/fy6hQZuZmP/n3yZ9VBUbp4zz/mX8hmYPw==
  /readable-stream/3.6.0:
    dependencies:
      inherits: 2.0.4
      string_decoder: 1.3.0
      util-deprecate: 1.0.2
    engines:
      node: '>= 6'
    resolution:
      integrity: sha512-BViHy7LKeTz4oNnkcLJ+lVSL6vpiFeX6/d3oSH8zCW7UxP2onchk+vTGB143xuFjHS3deTgkKoXXymXqymiIdA==
  /redis-commands/1.6.0:
    dev: true
    resolution:
      integrity: sha512-2jnZ0IkjZxvguITjFTrGiLyzQZcTvaw8DAaCXxZq/dsHXz7KfMQ3OUJy7Tz9vnRtZRVz6VRCPDvruvU8Ts44wQ==
  /redis-errors/1.2.0:
    dev: true
    engines:
      node: '>=4'
    resolution:
      integrity: sha1-62LSrbFeTq9GEMBK/hUpOEJQq60=
  /redis-lock/0.1.4:
    dev: true
    engines:
      node: '>=0.6'
    resolution:
      integrity: sha512-7/+zu86XVQfJVx1nHTzux5reglDiyUCDwmW7TSlvVezfhH2YLc/Rc8NE0ejQG+8/0lwKzm29/u/4+ogKeLosiA==
  /redis-parser/3.0.0:
    dependencies:
      redis-errors: 1.2.0
    dev: true
    engines:
      node: '>=4'
    resolution:
      integrity: sha1-tm2CjNyv5rS4pCin3vTGvKwxyLQ=
  /redis/3.0.2:
    dependencies:
      denque: 1.4.1
      redis-commands: 1.6.0
      redis-errors: 1.2.0
      redis-parser: 3.0.0
    dev: true
    engines:
      node: '>=6'
    resolution:
      integrity: sha512-PNhLCrjU6vKVuMOyFu7oSP296mwBkcE6lrAjruBYG5LgdSqtRBoVQIylrMyVZD/lkF24RSNNatzvYag6HRBHjQ==
  /regenerator-runtime/0.13.7:
    dev: true
    resolution:
      integrity: sha512-a54FxoJDIr27pgf7IgeQGxmqUNYrcV338lf/6gH456HZ/PhX+5BcwHXG9ajESmwe6WRO0tAzRUrRmNONWgkrew==
  /regex-not/1.0.2:
    dependencies:
      extend-shallow: 3.0.2
      safe-regex: 1.1.0
    dev: true
    engines:
      node: '>=0.10.0'
    resolution:
      integrity: sha512-J6SDjUgDxQj5NusnOtdFxDwN/+HWykR8GELwctJ7mdqhcyy1xEc4SRFHUXvxTp661YaVKAjfRLZ9cCqS6tn32A==
  /regexpp/3.1.0:
    dev: true
    engines:
      node: '>=8'
    resolution:
      integrity: sha512-ZOIzd8yVsQQA7j8GCSlPGXwg5PfmA1mrq0JP4nGhh54LaKN3xdai/vHUDu74pKwV8OxseMS65u2NImosQcSD0Q==
  /remove-trailing-separator/1.1.0:
    dev: true
    resolution:
      integrity: sha1-wkvOKig62tW8P1jg1IJJuSN52O8=
  /repeat-element/1.1.3:
    dev: true
    engines:
      node: '>=0.10.0'
    resolution:
      integrity: sha512-ahGq0ZnV5m5XtZLMb+vP76kcAM5nkLqk0lpqAuojSKGgQtn4eRi4ZZGm2olo2zKFH+sMsWaqOCW1dqAnOru72g==
  /repeat-string/1.6.1:
    dev: true
    engines:
      node: '>=0.10'
    resolution:
      integrity: sha1-jcrkcOHIirwtYA//Sndihtp15jc=
  /replace-string/3.1.0:
    dev: true
    engines:
      node: '>=8'
    resolution:
      integrity: sha512-yPpxc4ZR2makceA9hy/jHNqc7QVkd4Je/N0WRHm6bs3PtivPuPynxE5ejU/mp5EhnCv8+uZL7vhz8rkluSlx+Q==
  /request-progress/3.0.0:
    dependencies:
      throttleit: 1.0.0
    dev: true
    resolution:
      integrity: sha1-TKdUCBx/7GP1BeT6qCWqBs1mnb4=
  /request-promise-core/1.1.4_request@2.88.2:
    dependencies:
      lodash: 4.17.20
      request: 2.88.2
    dev: true
    engines:
      node: '>=0.10.0'
    peerDependencies:
      request: ^2.34
    resolution:
      integrity: sha512-TTbAfBBRdWD7aNNOoVOBH4pN/KigV6LyapYNNlAPA8JwbovRti1E88m3sYAwsLi5ryhPKsE9APwnjFTgdUjTpw==
  /request-promise-native/1.0.9_request@2.88.2:
    dependencies:
      request: 2.88.2
      request-promise-core: 1.1.4_request@2.88.2
      stealthy-require: 1.1.1
      tough-cookie: 2.5.0
    deprecated: 'request-promise-native has been deprecated because it extends the now deprecated request package, see https://github.com/request/request/issues/3142'
    dev: true
    engines:
      node: '>=0.12.0'
    peerDependencies:
      request: ^2.34
    resolution:
      integrity: sha512-wcW+sIUiWnKgNY0dqCpOZkUbF/I+YPi+f09JZIDa39Ec+q82CpSYniDp+ISgTTbKmnpJWASeJBPZmoxH84wt3g==
  /request/2.88.2:
    dependencies:
      aws-sign2: 0.7.0
      aws4: 1.11.0
      caseless: 0.12.0
      combined-stream: 1.0.8
      extend: 3.0.2
      forever-agent: 0.6.1
      form-data: 2.3.3
      har-validator: 5.1.5
      http-signature: 1.2.0
      is-typedarray: 1.0.0
      isstream: 0.1.2
      json-stringify-safe: 5.0.1
      mime-types: 2.1.27
      oauth-sign: 0.9.0
      performance-now: 2.1.0
      qs: 6.5.2
      safe-buffer: 5.2.1
      tough-cookie: 2.5.0
      tunnel-agent: 0.6.0
      uuid: 3.4.0
    deprecated: 'request has been deprecated, see https://github.com/request/request/issues/3142'
    dev: true
    engines:
      node: '>= 6'
    resolution:
      integrity: sha512-MsvtOrfG9ZcrOwAW+Qi+F6HbD0CWXEh9ou77uOb7FM2WPhwT7smM833PzanhJLsgXjN89Ir6V2PczXNnMpwKhw==
  /require-directory/2.1.1:
    dev: true
    engines:
      node: '>=0.10.0'
    resolution:
      integrity: sha1-jGStX9MNqxyXbiNE/+f3kqam30I=
  /require-main-filename/2.0.0:
    dev: true
    resolution:
      integrity: sha512-NKN5kMDylKuldxYLSUfrbo5Tuzh4hd+2E8NPPX02mZtn1VuREQToYe/ZdlJy+J3uCpfaiGF05e7B8W0iXbQHmg==
  /requires-port/1.0.0:
    resolution:
      integrity: sha1-kl0mAdOaxIXgkc8NpcbmlNw9yv8=
  /resolve-cwd/3.0.0:
    dependencies:
      resolve-from: 5.0.0
    dev: true
    engines:
      node: '>=8'
    resolution:
      integrity: sha512-OrZaX2Mb+rJCpH/6CpSqt9xFVpN++x01XnN2ie9g6P5/3xelLAkXWVADpdz1IHD/KFfEXyE6V0U01OQ3UO2rEg==
  /resolve-from/4.0.0:
    dev: true
    engines:
      node: '>=4'
    resolution:
      integrity: sha512-pb/MYmXstAkysRFx8piNI1tGFNQIFA3vkE3Gq4EuA1dF6gHp/+vgZqsCGJapvy8N3Q+4o7FwvquPJcnZ7RYy4g==
  /resolve-from/5.0.0:
    engines:
      node: '>=8'
    resolution:
      integrity: sha512-qYg9KP24dD5qka9J47d0aVky0N+b4fTU89LN9iDnjB5waksiC49rvMB0PrUJQGoTmH50XPiqOvAjDfaijGxYZw==
  /resolve-pkg/2.0.0:
    dependencies:
      resolve-from: 5.0.0
    engines:
      node: '>=8'
    resolution:
      integrity: sha512-+1lzwXehGCXSeryaISr6WujZzowloigEofRB+dj75y9RRa/obVcYgbHJd53tdYw8pvZj8GojXaaENws8Ktw/hQ==
  /resolve-url/0.2.1:
    deprecated: 'https://github.com/lydell/resolve-url#deprecated'
    dev: true
    resolution:
      integrity: sha1-LGN/53yJOv0qZj/iGqkIAGjiBSo=
  /resolve/1.19.0:
    dependencies:
      is-core-module: 2.2.0
      path-parse: 1.0.6
    resolution:
      integrity: sha512-rArEXAgsBG4UgRGcynxWIWKFvh/XZCcS8UJdHhwy91zwAvCZIbcs+vAbflgBnNjYMs/i/i+/Ux6IZhML1yPvxg==
  /restore-cursor/3.1.0:
    dependencies:
      onetime: 5.1.2
      signal-exit: 3.0.3
    engines:
      node: '>=8'
    resolution:
      integrity: sha512-l+sSefzHpj5qimhFSE5a8nufZYAM3sBSVMAPtYkmC+4EH2anSGaEMXSD0izRQbu9nfyQ9y5JrVmp7E8oZrUjvA==
  /ret/0.1.15:
    dev: true
    engines:
      node: '>=0.12'
    resolution:
      integrity: sha512-TTlYpa+OL+vMMNG24xSlQGEJ3B/RzEfUlLct7b5G/ytav+wPrplCpVMFuwzXbkecJrb6IYo1iFb0S9v37754mg==
  /retry/0.12.0:
    engines:
      node: '>= 4'
    resolution:
      integrity: sha1-G0KmJmoh8HQh0bC1S33BZ7AcATs=
  /reusify/1.0.4:
    engines:
      iojs: '>=1.0.0'
      node: '>=0.10.0'
    resolution:
      integrity: sha512-U9nH88a3fc/ekCF1l0/UP1IosiuIjyTh7hBvXVMHYgVcfGvt897Xguj2UOLDeI5BG2m7/uwyaLVT6fbtCwTyzw==
  /rimraf/2.7.1:
    dependencies:
      glob: 7.1.6
    dev: true
    hasBin: true
    resolution:
      integrity: sha512-uWjbaKIK3T1OSVptzX7Nl6PvQ3qAGtKEtVRjRuazjfL3Bx5eI409VZSqgND+4UNnmzLVdPj9FqFJNPqBZFve4w==
  /rimraf/3.0.2:
    dependencies:
      glob: 7.1.6
    hasBin: true
    resolution:
      integrity: sha512-JZkJMZkAGFFPP2YqXZXPbMlMBgsxzE8ILs4lMIX/2o0L9UBw9O/Y3o6wFw/i9YLapcUJWwqbi3kdxIPdC62TIA==
  /rollup-plugin-dts/2.0.1_rollup@2.34.2+typescript@4.1.2:
    dependencies:
      magic-string: 0.25.7
      rollup: 2.34.2
      typescript: 4.1.2
    dev: true
    optionalDependencies:
      '@babel/code-frame': 7.10.4
    peerDependencies:
      rollup: ^2.34.2
      typescript: ^4.1.2
    resolution:
      integrity: sha512-y38NSXIY37YExCumbGBTL5dXg7pL7XD+Kbe98iEHWFN9yiKJf7t4kKBOkml5ylUDjQIXBnNClGDeRktc1T5dmA==
  /rollup/2.34.2:
    dev: true
    engines:
      node: '>=10.0.0'
    hasBin: true
    optionalDependencies:
      fsevents: 2.1.3
    resolution:
      integrity: sha512-mvtQLqu3cNeoctS+kZ09iOPxrc1P1/Bt1z15enuQ5feyKOdM3MJAVFjjsygurDpSWn530xB4AlA83TWIzRstXA==
  /rsvp/4.8.5:
    dev: true
    engines:
      node: 6.* || >= 7.*
    resolution:
      integrity: sha512-nfMOlASu9OnRJo1mbEk2cz0D56a1MBNrJ7orjRZQG10XDyuvwksKbuXNp6qa+kbn839HwjwhBzhFmdsaEAfauA==
  /run-parallel/1.1.10:
    resolution:
      integrity: sha512-zb/1OuZ6flOlH6tQyMPUrE3x3Ulxjlo9WIVXR4yVYi4H9UXQaeIsPbLn2R3O3vQCnDKkAl2qHiuocKKX4Tz/Sw==
  /rxjs/6.6.3:
    dependencies:
      tslib: 1.14.1
    dev: true
    engines:
      npm: '>=2.0.0'
    resolution:
      integrity: sha512-trsQc+xYYXZ3urjOiJOuCOa5N3jAZ3eiSpQB5hIT8zGlL2QfnHLJ2r7GMkBGuIausdJN1OneaI6gQlsqNHHmZQ==
  /safe-buffer/5.1.2:
    resolution:
      integrity: sha512-Gd2UZBJDkXlY7GbJxfsE8/nvKkUEU1G38c1siN6QP6a9PT9MmHB8GnpscSmMJSoF8LOIrt8ud/wPtojys4G6+g==
  /safe-buffer/5.2.1:
    resolution:
      integrity: sha512-rp3So07KcdmmKbGvgaNxQSJr7bGVSVk5S9Eq1F+ppbRo70+YeaDxkw5Dd8NPN+GD6bjnYm2VuPuCXmpuYvmCXQ==
  /safe-regex/1.1.0:
    dependencies:
      ret: 0.1.15
    dev: true
    resolution:
      integrity: sha1-QKNmnzsHfR6UPURinhV91IAjvy4=
  /safer-buffer/2.1.2:
    dev: true
    resolution:
      integrity: sha512-YZo3K82SD7Riyi0E1EQPojLz7kpepnSQI9IyPbHHg1XXXevb5dJI7tpyN2ADxGcQbHG7vcyRHk0cbwqcQriUtg==
  /sane/4.1.0:
    dependencies:
      '@cnakazawa/watch': 1.0.4
      anymatch: 2.0.0
      capture-exit: 2.0.0
      exec-sh: 0.3.4
      execa: 1.0.0
      fb-watchman: 2.0.1
      micromatch: 3.1.10
      minimist: 1.2.5
      walker: 1.0.7
    dev: true
    engines:
      node: 6.* || 8.* || >= 10.*
    hasBin: true
    resolution:
      integrity: sha512-hhbzAgTIX8O7SHfp2c8/kREfEn4qO/9q8C9beyY6+tvZ87EpoZ3i1RIEvp27YBswnNbY9mWd6paKVmKbAgLfZA==
  /sax/1.2.4:
    dev: true
    resolution:
      integrity: sha512-NqVDv9TpANUjFm0N8uM5GxL36UgKi9/atZw+x7YFnQ8ckwFGKrl4xX4yWtrey3UJm5nP1kUbnYgLopqWNSRhWw==
  /saxes/5.0.1:
    dependencies:
      xmlchars: 2.2.0
    dev: true
    engines:
      node: '>=10'
    resolution:
      integrity: sha512-5LBh1Tls8c9xgGjw3QrMwETmTMVk0oFgvrFSvWx62llR2hcEInrKNZ2GZCCuuy2lvWrdl5jhbpeqc5hRYKFOcw==
  /semver-compare/1.0.0:
    dev: true
    resolution:
      integrity: sha1-De4hahyUGrN+nvsXiPavxf9VN/w=
  /semver/5.3.0:
    dev: true
    hasBin: true
    optional: true
    resolution:
      integrity: sha1-myzl094C0XxgEq0yaqa00M9U+U8=
  /semver/5.7.1:
    hasBin: true
    resolution:
      integrity: sha512-sauaDf/PZdVgrLTNYHRtpXa1iRiKcaebiKQ1BJdpQlWH2lCvexQdX55snPFyK7QzpudqbCI0qXFfOasHdyNDGQ==
  /semver/6.3.0:
    hasBin: true
    resolution:
      integrity: sha512-b39TBaTSfV6yBrapU89p5fKekE2m/NwnDocOVruQFS1/veMgdzuPcnOM34M6CwxW8jH/lxEa5rBoDeUwu5HHTw==
  /semver/7.3.4:
    dependencies:
      lru-cache: 6.0.0
    dev: true
    engines:
      node: '>=10'
    hasBin: true
    resolution:
      integrity: sha512-tCfb2WLjqFAtXn4KEdxIhalnRtoKFN7nAwj0B3ZXCbQloV2tq5eDbcTmT68JJD3nRJq24/XgxtQKFIpQdtvmVw==
  /send/0.17.1:
    dependencies:
      debug: 2.6.9
      depd: 1.1.2
      destroy: 1.0.4
      encodeurl: 1.0.2
      escape-html: 1.0.3
      etag: 1.8.1
      fresh: 0.5.2
      http-errors: 1.7.3
      mime: 1.6.0
      ms: 2.1.1
      on-finished: 2.3.0
      range-parser: 1.2.1
      statuses: 1.5.0
    dev: true
    engines:
      node: '>= 0.8.0'
    resolution:
      integrity: sha512-BsVKsiGcQMFwT8UxypobUKyv7irCNRHk1T0G680vk88yf6LBByGcZJOTJCrTP2xVN6yI+XjPJcNuE3V4fT9sAg==
  /serve-static/1.14.1:
    dependencies:
      encodeurl: 1.0.2
      escape-html: 1.0.3
      parseurl: 1.3.3
      send: 0.17.1
    dev: true
    engines:
      node: '>= 0.8.0'
    resolution:
      integrity: sha512-JMrvUwE54emCYWlTI+hGrGv5I8dEwmco/00EvkzIIsR7MqrHonbD9pO2MOfFnpFntl7ecpZs+3mW+XbQZu9QCg==
  /set-blocking/2.0.0:
    dev: true
    resolution:
      integrity: sha1-BF+XgtARrppoA93TgrJDkrPYkPc=
  /set-value/2.0.1:
    dependencies:
      extend-shallow: 2.0.1
      is-extendable: 0.1.1
      is-plain-object: 2.0.4
      split-string: 3.1.0
    dev: true
    engines:
      node: '>=0.10.0'
    resolution:
      integrity: sha512-JxHc1weCN68wRY0fhCoXpyK55m/XPHafOmK4UWD7m2CI14GMcFypt4w/0+NV5f/ZMby2F6S2wwA7fgynh9gWSw==
  /setprototypeof/1.1.1:
    dev: true
    resolution:
      integrity: sha512-JvdAWfbXeIGaZ9cILp38HntZSFSo3mWg6xGcJJsd+d4aRMOqauag1C63dJfDw7OaMYwEbHMOxEZ1lqVRYP2OAw==
  /shebang-command/1.2.0:
    dependencies:
      shebang-regex: 1.0.0
    dev: true
    engines:
      node: '>=0.10.0'
    resolution:
      integrity: sha1-RKrGW2lbAzmJaMOfNj/uXer98eo=
  /shebang-command/2.0.0:
    dependencies:
      shebang-regex: 3.0.0
    engines:
      node: '>=8'
    resolution:
      integrity: sha512-kHxr2zZpYtdmrN1qDjrrX/Z1rR1kG8Dx+gkpK1G4eXmvXswmcE1hTWBWYUzlraYw1/yZp6YuDY77YtvbN0dmDA==
  /shebang-regex/1.0.0:
    dev: true
    engines:
      node: '>=0.10.0'
    resolution:
      integrity: sha1-2kL0l0DAtC2yypcoVxyxkMmO/qM=
  /shebang-regex/3.0.0:
    engines:
      node: '>=8'
    resolution:
      integrity: sha512-7++dFhtcx3353uBaq8DDR4NuxBetBzC7ZQOhmTQInHEd6bSrXdiEyzCvG07Z44UYdLShWUyXt5M/yhz8ekcb1A==
  /shellwords/0.1.1:
    dev: true
    optional: true
    resolution:
      integrity: sha512-vFwSUfQvqybiICwZY5+DAWIPLKsWO31Q91JSKl3UYv+K5c2QRPzn0qzec6QPu1Qc9eHYItiP3NdJqNVqetYAww==
  /signal-exit/3.0.3:
    resolution:
      integrity: sha512-VUJ49FC8U1OxwZLxIbTTrDvLnf/6TDgxZcK8wxR8zs13xpx7xbG60ndBlhNrFi2EMuFRoeDoJO7wthSLq42EjA==
  /sisteransi/1.0.5:
    resolution:
      integrity: sha512-bLGGlR1QxBcynn2d5YmDX4MGjlZvy2MRBDRNHLJ8VI6l6+9FUiyTFNJ0IveOSP0bcXgVDPRcfGqA0pjaqUpfVg==
  /slash/3.0.0:
    engines:
      node: '>=8'
    resolution:
      integrity: sha512-g9Q1haeby36OSStwb4ntCGGGaKsaVSjQ68fBxoQcutl5fS1vuY18H3wSt3jFyFtrkx+Kz0V1G85A4MyAdDMi2Q==
  /slice-ansi/2.1.0:
    dependencies:
      ansi-styles: 3.2.1
      astral-regex: 1.0.0
      is-fullwidth-code-point: 2.0.0
    dev: true
    engines:
      node: '>=6'
    resolution:
      integrity: sha512-Qu+VC3EwYLldKa1fCxuuvULvSJOKEgk9pi8dZeCVK7TqBfUNTH4sFkk4joj8afVSfAYgJoSOetjx9QWOJ5mYoQ==
  /slice-ansi/3.0.0:
    dependencies:
      ansi-styles: 4.3.0
      astral-regex: 2.0.0
      is-fullwidth-code-point: 3.0.0
    engines:
      node: '>=8'
    resolution:
      integrity: sha512-pSyv7bSTC7ig9Dcgbw9AuRNUb5k5V6oDudjZoMBSr13qpLBG7tB+zgCkARjq7xIUgdz5P1Qe8u+rSGdouOOIyQ==
  /slice-ansi/4.0.0:
    dependencies:
      ansi-styles: 4.3.0
      astral-regex: 2.0.0
      is-fullwidth-code-point: 3.0.0
    engines:
      node: '>=10'
    resolution:
      integrity: sha512-qMCMfhY040cVHT43K9BFygqYbUPFZKHOg7K73mtTWJRb8pyP3fzf4Ixd5SzdEJQ6MRUg/WBnOLxghZtKKurENQ==
  /snapdragon-node/2.1.1:
    dependencies:
      define-property: 1.0.0
      isobject: 3.0.1
      snapdragon-util: 3.0.1
    dev: true
    engines:
      node: '>=0.10.0'
    resolution:
      integrity: sha512-O27l4xaMYt/RSQ5TR3vpWCAB5Kb/czIcqUFOM/C4fYcLnbZUc1PkjTAMjof2pBWaSTwOUd6qUHcFGVGj7aIwnw==
  /snapdragon-util/3.0.1:
    dependencies:
      kind-of: 3.2.2
    dev: true
    engines:
      node: '>=0.10.0'
    resolution:
      integrity: sha512-mbKkMdQKsjX4BAL4bRYTj21edOf8cN7XHdYUJEe+Zn99hVEYcMvKPct1IqNe7+AZPirn8BCDOQBHQZknqmKlZQ==
  /snapdragon/0.8.2:
    dependencies:
      base: 0.11.2
      debug: 2.6.9
      define-property: 0.2.5
      extend-shallow: 2.0.1
      map-cache: 0.2.2
      source-map: 0.5.7
      source-map-resolve: 0.5.3
      use: 3.1.1
    dev: true
    engines:
      node: '>=0.10.0'
    resolution:
      integrity: sha512-FtyOnWN/wCHTVXOMwvSv26d+ko5vWlIDD6zoUJ7LW8vh+ZBC8QdljveRP+crNrtBwioEUWy/4dMtbBjA4ioNlg==
  /sort-keys/4.1.0:
    dependencies:
      is-plain-obj: 2.1.0
    dev: true
    engines:
      node: '>=8'
    resolution:
      integrity: sha512-/sRdxzkkPFUYiCrTr/2t+104nDc9AgDmEpeVYuvOWYQe3Djk1GWO6lVw3Vx2jfh1SsR0eehhd1nvFYlzt5e99w==
  /source-map-resolve/0.5.3:
    dependencies:
      atob: 2.1.2
      decode-uri-component: 0.2.0
      resolve-url: 0.2.1
      source-map-url: 0.4.0
      urix: 0.1.0
    dev: true
    resolution:
      integrity: sha512-Htz+RnsXWk5+P2slx5Jh3Q66vhQj1Cllm0zvnaY98+NFx+Dv2CF/f5O/t8x+KaNdrdIAsruNzoh/KpialbqAnw==
  /source-map-support/0.5.19:
    dependencies:
      buffer-from: 1.1.1
      source-map: 0.6.1
    dev: true
    resolution:
      integrity: sha512-Wonm7zOCIJzBGQdB+thsPar0kYuCIzYvxZwlBa87yi/Mdjv7Tip2cyVbLj5o0cFPN4EVkuTwb3GDDyUx2DGnGw==
  /source-map-url/0.4.0:
    dev: true
    resolution:
      integrity: sha1-PpNdfd1zYxuXZZlW1VEo6HtQhKM=
  /source-map/0.5.7:
    dev: true
    engines:
      node: '>=0.10.0'
    resolution:
      integrity: sha1-igOdLRAh0i0eoUyA2OpGi6LvP8w=
  /source-map/0.6.1:
    dev: true
    engines:
      node: '>=0.10.0'
    resolution:
      integrity: sha512-UjgapumWlbMhkBgzT7Ykc5YXUT46F0iKu8SGXq0bcwP5dz/h0Plj6enJqjz1Zbq2l5WaqYnrVbwWOWMyF3F47g==
  /source-map/0.7.3:
    dev: true
    engines:
      node: '>= 8'
    resolution:
      integrity: sha512-CkCj6giN3S+n9qrYiBTX5gystlENnRW5jZeNLHpe6aue+SrHcG5VYwujhW9s4dY31mEGsxBDrHR6oI69fTXsaQ==
  /sourcemap-codec/1.4.8:
    dev: true
    resolution:
      integrity: sha512-9NykojV5Uih4lgo5So5dtw+f0JgJX30KCNI8gwhz2J9A15wD0Ml6tjHKwf6fTSa6fAdVBdZeNOs9eJ71qCk8vA==
  /spdx-correct/3.1.1:
    dependencies:
      spdx-expression-parse: 3.0.1
      spdx-license-ids: 3.0.7
    resolution:
      integrity: sha512-cOYcUWwhCuHCXi49RhFRCyJEK3iPj1Ziz9DpViV3tbZOwXD49QzIN3MpOLJNxh2qwq2lJJZaKMVw9qNi4jTC0w==
  /spdx-exceptions/2.3.0:
    resolution:
      integrity: sha512-/tTrYOC7PPI1nUAgx34hUpqXuyJG+DTHJTnIULG4rDygi4xu/tfgmq1e1cIRwRzwZgo4NLySi+ricLkZkw4i5A==
  /spdx-expression-parse/3.0.1:
    dependencies:
      spdx-exceptions: 2.3.0
      spdx-license-ids: 3.0.7
    resolution:
      integrity: sha512-cbqHunsQWnJNE6KhVSMsMeH5H/L9EpymbzqTQ3uLwNCLZ1Q481oWaofqH7nO6V07xlXwY6PhQdQ2IedWx/ZK4Q==
  /spdx-license-ids/3.0.7:
    resolution:
      integrity: sha512-U+MTEOO0AiDzxwFvoa4JVnMV6mZlJKk2sBLt90s7G0Gd0Mlknc7kxEn3nuDPNZRta7O2uy8oLcZLVT+4sqNZHQ==
  /split-string/3.1.0:
    dependencies:
      extend-shallow: 3.0.2
    dev: true
    engines:
      node: '>=0.10.0'
    resolution:
      integrity: sha512-NzNVhJDYpwceVVii8/Hu6DKfD2G+NrQHlS/V/qgv763EYudVwEcMQNxd2lh+0VrUByXN/oJkl5grOhYWvQUYiw==
  /split2/3.2.2:
    dependencies:
      readable-stream: 3.6.0
    dev: true
    resolution:
      integrity: sha512-9NThjpgZnifTkJpzTZ7Eue85S49QwpNhZTq6GRJwObb6jnLFNGB7Qm73V5HewTROPyxD0C29xqmaI68bQtV+hg==
  /sprintf-js/1.0.3:
    dev: true
    resolution:
      integrity: sha1-BOaSb2YolTVPPdAVIDYzuFcpfiw=
  /sprintf-js/1.1.2:
    dev: true
    resolution:
      integrity: sha512-VE0SOVEHCk7Qc8ulkWw3ntAzXuqf7S2lvwQaDLRnUeIEaKNQJzV6BwmLKhOqT61aGhfUMrXeaBk+oDGCzvhcug==
  /sql-template-tag/4.0.0:
    dev: true
    engines:
      node: '>=6'
    resolution:
      integrity: sha512-S82ZPaT3a8rw7dDfOQyrVR82fQPA0qqihq/qkKIZrm4IfkP8RpyT6SyF+syp2Pmf8pzPh63H3yTIMuBRsL95kQ==
  /sqlite-async/1.1.1:
    dependencies:
      sqlite3: 5.0.0
    dev: true
    resolution:
      integrity: sha512-HTDsYzmUebV2sMvlMbyrLZcnqyfSCBALiTnK+XW6mzYY9LLUC29hJCt5RVc9j/Nl99frHD81dAAt3bEgXjCAlA==
  /sqlite3/5.0.0:
    dependencies:
      node-addon-api: 2.0.0
      node-pre-gyp: 0.11.0
    dev: true
    optionalDependencies:
      node-gyp: 3.8.0
    peerDependenciesMeta:
      node-gyp:
        optional: true
    requiresBuild: true
    resolution:
      integrity: sha512-rjvqHFUaSGnzxDy2AHCwhHy6Zp6MNJzCPGYju4kD8yi6bze4d1/zMTg6C7JI49b7/EM7jKMTvyfN/4ylBKdwfw==
  /sshpk/1.16.1:
    dependencies:
      asn1: 0.2.4
      assert-plus: 1.0.0
      bcrypt-pbkdf: 1.0.2
      dashdash: 1.14.1
      ecc-jsbn: 0.1.2
      getpass: 0.1.7
      jsbn: 0.1.1
      safer-buffer: 2.1.2
      tweetnacl: 0.14.5
    dev: true
    engines:
      node: '>=0.10.0'
    hasBin: true
    resolution:
      integrity: sha512-HXXqVUq7+pcKeLqqZj6mHFUMvXtOJt1uoUx09pFW6011inTMxqI8BA8PM95myrIyyKwdnzjdFjLiE6KBPVtJIg==
  /stack-utils/2.0.3:
    dependencies:
      escape-string-regexp: 2.0.0
    dev: true
    engines:
      node: '>=10'
    resolution:
      integrity: sha512-gL//fkxfWUsIlFL2Tl42Cl6+HFALEaB1FU76I/Fy+oZjRreP7OPMXFlGbxM7NQsI0ZpUfw76sHnv0WNYuTb7Iw==
  /stacktrace-parser/0.1.10:
    dependencies:
      type-fest: 0.7.1
    dev: true
    engines:
      node: '>=6'
    resolution:
      integrity: sha512-KJP1OCML99+8fhOHxwwzyWrlUuVX5GQ0ZpJTd1DFXhdkrvg1szxfHhawXUZ3g9TkXORQd4/WG68jMlQZ2p8wlg==
  /static-extend/0.1.2:
    dependencies:
      define-property: 0.2.5
      object-copy: 0.1.0
    dev: true
    engines:
      node: '>=0.10.0'
    resolution:
      integrity: sha1-YICcOcv/VTNyJv1eC1IPNB8ftcY=
  /statuses/1.5.0:
    dev: true
    engines:
      node: '>= 0.6'
    resolution:
      integrity: sha1-Fhx9rBd2Wf2YEfQ3cfqZOBR4Yow=
  /stealthy-require/1.1.1:
    dev: true
    engines:
      node: '>=0.10.0'
    resolution:
      integrity: sha1-NbCYdbT/SfJqd35QmzCQoyJr8ks=
  /stream-meter/1.0.4:
    dependencies:
      readable-stream: 2.3.7
    dev: true
    resolution:
      integrity: sha1-Uq+Vql6nYKJJFxZwTb/5D3Ov3R0=
  /string-argv/0.3.1:
    dev: true
    engines:
      node: '>=0.6.19'
    resolution:
      integrity: sha512-a1uQGz7IyVy9YwhqjZIZu1c8JO8dNIe20xBmSS6qu9kv++k3JGzCVmprbNN5Kn+BgzD5E7YYwg1CcjuJMRNsvg==
  /string-hash/1.1.3:
    dev: true
    resolution:
      integrity: sha1-6Kr8CsGFW0Zmkp7X3RJ1311sgRs=
  /string-length/4.0.1:
    dependencies:
      char-regex: 1.0.2
      strip-ansi: 6.0.0
    dev: true
    engines:
      node: '>=10'
    resolution:
      integrity: sha512-PKyXUd0LK0ePjSOnWn34V2uD6acUWev9uy0Ft05k0E8xRW+SKcA0F7eMr7h5xlzfn+4O3N+55rduYyet3Jk+jw==
  /string-width/1.0.2:
    dependencies:
      code-point-at: 1.1.0
      is-fullwidth-code-point: 1.0.0
      strip-ansi: 3.0.1
    dev: true
    engines:
      node: '>=0.10.0'
    resolution:
      integrity: sha1-EYvfW4zcUaKn5w0hHgfisLmxB9M=
  /string-width/3.1.0:
    dependencies:
      emoji-regex: 7.0.3
      is-fullwidth-code-point: 2.0.0
      strip-ansi: 5.2.0
    dev: true
    engines:
      node: '>=6'
    resolution:
      integrity: sha512-vafcv6KjVZKSgz06oM/H6GDBrAtz8vdhQakGjFIvNrHA6y3HCF1CInLy+QLq8dTJPQ1b+KDUqDFctkdRW44e1w==
  /string-width/4.2.0:
    dependencies:
      emoji-regex: 8.0.0
      is-fullwidth-code-point: 3.0.0
      strip-ansi: 6.0.0
    engines:
      node: '>=8'
    resolution:
      integrity: sha512-zUz5JD+tgqtuDjMhwIg5uFVV3dtqZ9yQJlZVfq4I01/K5Paj5UHj7VyrQOJvzawSVlKpObApbfD0Ed6yJc+1eg==
  /string_decoder/1.1.1:
    dependencies:
      safe-buffer: 5.1.2
    resolution:
      integrity: sha512-n/ShnvDi6FHbbVfviro+WojiFzv+s8MPMHBczVePfUpDJLwoLT0ht1l4YwBCbi8pJAveEEdnkHyPyTP/mzRfwg==
  /string_decoder/1.3.0:
    dependencies:
      safe-buffer: 5.2.1
    resolution:
      integrity: sha512-hkRX8U1WjJFd8LsDJ2yQ/wWWxaopEsABU1XfkM8A+j0+85JAGppt16cr1Whg6KIbb4okU6Mql6BOj+uup/wKeA==
  /stringify-object/3.3.0:
    dependencies:
      get-own-enumerable-property-symbols: 3.0.2
      is-obj: 1.0.1
      is-regexp: 1.0.0
    dev: true
    engines:
      node: '>=4'
    resolution:
      integrity: sha512-rHqiFh1elqCQ9WPLIC8I0Q/g/wj5J1eMkyoiD6eoQApWHP0FtlK7rqnhmabL5VUY9JQCcqwwvlOaSuutekgyrw==
  /strip-ansi/3.0.1:
    dependencies:
      ansi-regex: 2.1.1
    dev: true
    engines:
      node: '>=0.10.0'
    resolution:
      integrity: sha1-ajhfuIU9lS1f8F0Oiq+UJ43GPc8=
  /strip-ansi/5.2.0:
    dependencies:
      ansi-regex: 4.1.0
    dev: true
    engines:
      node: '>=6'
    resolution:
      integrity: sha512-DuRs1gKbBqsMKIZlrffwlug8MHkcnpjs5VPmL1PAh+mA30U0DTotfDZ0d2UUsXpPmPmMMJ6W773MaA3J+lbiWA==
  /strip-ansi/6.0.0:
    dependencies:
      ansi-regex: 5.0.0
    engines:
      node: '>=8'
    resolution:
      integrity: sha512-AuvKTrTfQNYNIctbR1K/YGTR1756GycPsg7b9bdV9Duqur4gv6aKqHXah67Z8ImS7WEz5QVcOtlfW2rZEugt6w==
  /strip-bom/4.0.0:
    dev: true
    engines:
      node: '>=8'
    resolution:
      integrity: sha512-3xurFv5tEgii33Zi8Jtp55wEIILR9eh34FAW00PZf+JnSsTmV/ioewSgQl97JHvgjoRGwPShsWm+IdrxB35d0w==
  /strip-eof/1.0.0:
    dev: true
    engines:
      node: '>=0.10.0'
    resolution:
      integrity: sha1-u0P/VZim6wXYm1n80SnJgzE2Br8=
  /strip-final-newline/2.0.0:
    engines:
      node: '>=6'
    resolution:
      integrity: sha512-BrpvfNAE3dcvq7ll3xVumzjKjZQ5tI1sEUIKr3Uoks0XUl45St3FlatVqef9prk4jRDzhW6WZg+3bk93y6pLjA==
  /strip-indent/3.0.0:
    dependencies:
      min-indent: 1.0.1
    engines:
      node: '>=8'
    resolution:
      integrity: sha512-laJTa3Jb+VQpaC6DseHhF7dXVqHTfJPCRDaEbid/drOhgitgYku/letMUqOXFoWV0zIIUbjpdH2t+tYj4bQMRQ==
  /strip-json-comments/2.0.1:
    dev: true
    engines:
      node: '>=0.10.0'
    resolution:
      integrity: sha1-PFMZQukIwml8DsNEhYwobHygpgo=
  /strip-json-comments/3.1.1:
    dev: true
    engines:
      node: '>=8'
    resolution:
      integrity: sha512-6fPc+R4ihwqP6N/aIv2f1gMH8lOVtWQHoqC4yK6oSDVVocumAsfCqjkXnqiYMhmMwS/mEHLp7Vehlt3ql6lEig==
  /supports-color/5.5.0:
    dependencies:
      has-flag: 3.0.0
    engines:
      node: '>=4'
    resolution:
      integrity: sha512-QjVjwdXIt408MIiAqCX4oUKsgU2EqAGzs2Ppkm4aQYbjm+ZEWEcW4SfFNTr4uMNZma0ey4f5lgLrkB0aX0QMow==
  /supports-color/7.2.0:
    dependencies:
      has-flag: 4.0.0
    engines:
      node: '>=8'
    resolution:
      integrity: sha512-qpCAvRl9stuOHveKsn7HncJRvv501qIacKzQlO/+Lwxc9+0q2wLyv4Dfvt80/DPn2pqOBsJdDiogXGR9+OvwRw==
  /supports-hyperlinks/2.1.0:
    dependencies:
      has-flag: 4.0.0
      supports-color: 7.2.0
    engines:
      node: '>=8'
    resolution:
      integrity: sha512-zoE5/e+dnEijk6ASB6/qrK+oYdm2do1hjoLWrqUC/8WEIW1gbxFcKuBof7sW8ArN6e+AYvsE8HBGiVRWL/F5CA==
  /symbol-tree/3.2.4:
    dev: true
    resolution:
      integrity: sha512-9QNk5KwDF+Bvz+PyObkmSYjI5ksVUYtjW7AU22r2NKcfLJcXp96hkDWU3+XndOsUb+AQ9QhfzfCT2O+CNWT5Tw==
  /table/5.4.6:
    dependencies:
      ajv: 6.12.6
      lodash: 4.17.20
      slice-ansi: 2.1.0
      string-width: 3.1.0
    dev: true
    engines:
      node: '>=6.0.0'
    resolution:
      integrity: sha512-wmEc8m4fjnob4gt5riFRtTu/6+4rSe12TpAELNSqHMfF3IqnA+CH37USM6/YR3qRZv7e56kAEAtd6nKZaxe0Ug==
  /tar-stream/2.1.4:
    dependencies:
      bl: 4.0.3
      end-of-stream: 1.4.4
      fs-constants: 1.0.0
      inherits: 2.0.4
      readable-stream: 3.6.0
    engines:
      node: '>=6'
    resolution:
      integrity: sha512-o3pS2zlG4gxr67GmFYBLlq+dM8gyRGUOvsrHclSkvtVtQbjV0s/+ZE8OpICbaj8clrX3tjeHngYGP7rweaBnuw==
  /tar/2.2.2:
    dependencies:
      block-stream: 0.0.9
      fstream: 1.0.12
      inherits: 2.0.4
    dev: true
    optional: true
    resolution:
      integrity: sha512-FCEhQ/4rE1zYv9rYXJw/msRqsnmlje5jHP6huWeBZ704jUTy02c5AZyWujpMR1ax6mVw9NyJMfuK2CMDWVIfgA==
  /tar/4.4.13:
    dependencies:
      chownr: 1.1.4
      fs-minipass: 1.2.7
      minipass: 2.9.0
      minizlib: 1.3.3
      mkdirp: 0.5.5
      safe-buffer: 5.2.1
      yallist: 3.1.1
    dev: true
    engines:
      node: '>=4.5'
    resolution:
      integrity: sha512-w2VwSrBoHa5BsSyH+KxEqeQBAllHhccyMFVHtGtdMpF4W7IRWfZjFiQceJPChOeTsSDVUpER2T8FA93pr0L+QA==
  /tar/6.0.5:
    dependencies:
      chownr: 2.0.0
      fs-minipass: 2.1.0
      minipass: 3.1.3
      minizlib: 2.1.2
      mkdirp: 1.0.4
      yallist: 4.0.0
    engines:
      node: '>= 10'
    resolution:
      integrity: sha512-0b4HOimQHj9nXNEAA7zWwMM91Zhhba3pspja6sQbgTpynOJf+bkjBnfybNYzbpLbnwXnbyB4LOREvlyXLkCHSg==
  /tarn/1.1.5:
    dev: true
    engines:
      node: '>=4.0.0'
    resolution:
      integrity: sha512-PMtJ3HCLAZeedWjJPgGnCvcphbCOMbtZpjKgLq3qM5Qq9aQud+XHrL0WlrlgnTyS8U+jrjGbEXprFcQrxPy52g==
  /tedious/6.7.0:
    dependencies:
      '@azure/ms-rest-nodeauth': 2.0.2
      '@types/node': 12.19.8
      '@types/readable-stream': 2.3.9
      bl: 3.0.1
      depd: 2.0.0
      iconv-lite: 0.5.2
      jsbi: 3.1.4
      native-duplexpair: 1.0.0
      punycode: 2.1.1
      readable-stream: 3.6.0
      sprintf-js: 1.1.2
    dev: true
    engines:
      node: '>= 6'
    resolution:
      integrity: sha512-8qr7+sB0h4SZVQBRWUgHmYuOEflAOl2eihvxk0fVNvpvGJV4V5UC/YmSvebyfgyfwWcPO22/AnSbYVZZqf9wuQ==
  /temp-dir/1.0.0:
    engines:
      node: '>=4'
    resolution:
      integrity: sha1-CnwOom06Oa+n4OvqnB/AvE2qAR0=
  /temp-dir/2.0.0:
    engines:
      node: '>=8'
    resolution:
      integrity: sha512-aoBAniQmmwtcKp/7BzsH8Cxzv8OL736p7v1ihGb5e9DJ9kTwGWHrQrVB5+lfVDzfGrdRzXch+ig7LHaY1JTOrg==
  /temp-write/4.0.0:
    dependencies:
      graceful-fs: 4.2.4
      is-stream: 2.0.0
      make-dir: 3.1.0
      temp-dir: 1.0.0
      uuid: 3.4.0
    engines:
      node: '>=8'
    resolution:
      integrity: sha512-HIeWmj77uOOHb0QX7siN3OtwV3CTntquin6TNVg6SHOqCP3hYKmox90eeFOGaY1MqJ9WYDDjkyZrW6qS5AWpbw==
  /temp/0.4.0:
    dev: true
    engines:
      '0': node >=0.4.0
    resolution:
      integrity: sha1-ZxrWPVe+D+nXKUZks/xABjZnimA=
  /tempy/1.0.0:
    dependencies:
      del: 6.0.0
      is-stream: 2.0.0
      temp-dir: 2.0.0
      type-fest: 0.16.0
      unique-string: 2.0.0
    engines:
      node: '>=10'
    resolution:
      integrity: sha512-eLXG5B1G0mRPHmgH2WydPl5v4jH35qEn3y/rA/aahKhIa91Pn119SsU7n7v/433gtT9ONzC8ISvNHIh2JSTm0w==
  /terminal-link/2.1.1:
    dependencies:
      ansi-escapes: 4.3.1
      supports-hyperlinks: 2.1.0
    engines:
      node: '>=8'
    resolution:
      integrity: sha512-un0FmiRUQNr5PJqy9kP7c40F5BOfpGlYTrxonDChEZB7pzZxRNp/bt+ymiy9/npwXya9KH99nJ/GXFIiUkYGFQ==
  /test-exclude/6.0.0:
    dependencies:
      '@istanbuljs/schema': 0.1.2
      glob: 7.1.6
      minimatch: 3.0.4
    dev: true
    engines:
      node: '>=8'
    resolution:
      integrity: sha512-cAGWPIyOHU6zlmg88jwm7VRyXnMN7iV68OGAbYDk/Mh/xC/pzVPlQtY6ngoIH/5/tciuhGfvESU8GrHrcxD56w==
  /text-table/0.2.0:
    dev: true
    resolution:
      integrity: sha1-f17oI66AUgfACvLfSoTsP8+lcLQ=
  /throat/5.0.0:
    dev: true
    resolution:
      integrity: sha512-fcwX4mndzpLQKBS1DVYhGAcYaYt7vsHNIvQV+WXMvnow5cgjPphq5CaayLaGsjRdSCKZFNGt7/GYAuXaNOiYCA==
  /throttleit/1.0.0:
    dev: true
    resolution:
      integrity: sha1-nnhYNtr0Z0MUWlmEtiaNgoUorGw=
  /through/2.3.8:
    dev: true
    resolution:
      integrity: sha1-DdTJ/6q8NXlgsbckEV1+Doai4fU=
  /tmp/0.2.1:
    dependencies:
      rimraf: 3.0.2
    engines:
      node: '>=8.17.0'
    resolution:
      integrity: sha512-76SUhtfqR2Ijn+xllcI5P1oyannHNHByD80W1q447gU3mp9G9PSpGdWmjUOHRDPiHYacIk66W7ubDTuPF3BEtQ==
  /tmpl/1.0.4:
    dev: true
    resolution:
      integrity: sha1-I2QN17QtAEM5ERQIIOXPRA5SHdE=
  /to-fast-properties/2.0.0:
    dev: true
    engines:
      node: '>=4'
    resolution:
      integrity: sha1-3F5pjL0HkmW8c+A3doGk5Og/YW4=
  /to-object-path/0.3.0:
    dependencies:
      kind-of: 3.2.2
    dev: true
    engines:
      node: '>=0.10.0'
    resolution:
      integrity: sha1-KXWIt7Dn4KwI4E5nL4XB9JmeF68=
  /to-regex-range/2.1.1:
    dependencies:
      is-number: 3.0.0
      repeat-string: 1.6.1
    dev: true
    engines:
      node: '>=0.10.0'
    resolution:
      integrity: sha1-fIDBe53+vlmeJzZ+DU3VWQFB2zg=
  /to-regex-range/5.0.1:
    dependencies:
      is-number: 7.0.0
    engines:
      node: '>=8.0'
    resolution:
      integrity: sha512-65P7iz6X5yEr1cwcgvQxbbIw7Uk3gOy5dIdtZ4rDveLqhrdJP+Li/Hx6tyK0NEb+2GCyneCMJiGqrADCSNk8sQ==
  /to-regex/3.0.2:
    dependencies:
      define-property: 2.0.2
      extend-shallow: 3.0.2
      regex-not: 1.0.2
      safe-regex: 1.1.0
    dev: true
    engines:
      node: '>=0.10.0'
    resolution:
      integrity: sha512-FWtleNAtZ/Ki2qtqej2CXTOayOH9bHDQF+Q48VpWyDXjbYxA4Yz8iDB31zXOBUlOHHKidDbqGVrTUvQMPmBGBw==
  /toidentifier/1.0.0:
    dev: true
    engines:
      node: '>=0.6'
    resolution:
      integrity: sha512-yaOH/Pk/VEhBWWTlhI+qXxDFXlejDGcQipMlyxda9nthulaxLZUNcUqFxokp0vcYnvteJln5FNQDRrxj3YcbVw==
  /tough-cookie/2.5.0:
    dependencies:
      psl: 1.8.0
      punycode: 2.1.1
    dev: true
    engines:
      node: '>=0.8'
    resolution:
      integrity: sha512-nlLsUzgm1kfLXSXfRZMc1KLAugd4hqJHDTvc2hDIwS3mZAfMEuMbc03SujMF+GEcpaX/qboeycw6iO8JwVv2+g==
  /tough-cookie/3.0.1:
    dependencies:
      ip-regex: 2.1.0
      psl: 1.8.0
      punycode: 2.1.1
    dev: true
    engines:
      node: '>=6'
    resolution:
      integrity: sha512-yQyJ0u4pZsv9D4clxO69OEjLWYw+jbgspjTue4lTQZLfV0c5l1VmK2y1JK8E9ahdpltPOaAThPcp5nKPUgSnsg==
  /tr46/2.0.2:
    dependencies:
      punycode: 2.1.1
    dev: true
    engines:
      node: '>=8'
    resolution:
      integrity: sha512-3n1qG+/5kg+jrbTzwAykB5yRYtQCTqOGKq5U5PE3b0a1/mzo6snDhjGS0zJVJunO0NrT3Dg1MLy5TjWP/UJppg==
  /ts-jest/26.4.0_jest@26.4.2+typescript@4.0.3:
    dependencies:
      '@types/jest': 26.0.14
      bs-logger: 0.2.6
      buffer-from: 1.1.1
      fast-json-stable-stringify: 2.1.0
      jest: 26.4.2
      jest-util: 26.6.2
      json5: 2.1.3
      lodash.memoize: 4.1.2
      make-error: 1.3.6
      mkdirp: 1.0.4
      semver: 7.3.4
      typescript: 4.0.3
      yargs-parser: 20.2.4
    dev: true
    engines:
      node: '>= 10'
    hasBin: true
    peerDependencies:
      jest: '>=26 <27'
      typescript: '>=3.8 <5.0'
    resolution:
      integrity: sha512-ofBzoCqf6Nv/PoWb/ByV3VNKy2KJSikamOBxvR3E6eVdIw10GwAXoyvMWXXjZJK2s6S27ZE8fI+JBTnGaovl6Q==
  /ts-jest/26.4.4_jest@26.6.3+typescript@4.1.2:
    dependencies:
      '@types/jest': 26.0.16
      bs-logger: 0.2.6
      buffer-from: 1.1.1
      fast-json-stable-stringify: 2.1.0
      jest: 26.6.3
      jest-util: 26.6.2
      json5: 2.1.3
      lodash.memoize: 4.1.2
      make-error: 1.3.6
      mkdirp: 1.0.4
      semver: 7.3.4
      typescript: 4.1.2
      yargs-parser: 20.2.4
    dev: true
    engines:
      node: '>= 10'
    hasBin: true
    peerDependencies:
      jest: '>=26 <27'
      typescript: '>=3.8 <5.0'
    resolution:
      integrity: sha512-3lFWKbLxJm34QxyVNNCgXX1u4o/RV0myvA2y2Bxm46iGIjKlaY0own9gIckbjZJPn+WaJEnfPPJ20HHGpoq4yg==
  /ts-node/9.1.1_typescript@4.1.2:
    dependencies:
      arg: 4.1.3
      create-require: 1.1.1
      diff: 4.0.2
      make-error: 1.3.6
      source-map-support: 0.5.19
      typescript: 4.1.2
      yn: 3.1.1
    dev: true
    engines:
      node: '>=10.0.0'
    hasBin: true
    peerDependencies:
      typescript: '>=2.7'
    resolution:
      integrity: sha512-hPlt7ZACERQGf03M253ytLY3dHbGNGrAq9qIHWUY9XHYl1z7wYngSr3OQ5xmui8o2AaxsONxIzjafLUiWBo1Fg==
  /tslib/1.14.1:
    dev: true
    resolution:
      integrity: sha512-Xni35NKzjgMrwevysHTCArtLDpPvye8zV/0E4EyYn43P7/7qvQwPh9BGkHewbMulVntbigmcT7rdX3BNo9wRJg==
  /tsutils/3.17.1_typescript@4.0.3:
    dependencies:
      tslib: 1.14.1
      typescript: 4.0.3
    dev: true
    engines:
      node: '>= 6'
    peerDependencies:
      typescript: '>=2.8.0 || >= 3.2.0-dev || >= 3.3.0-dev || >= 3.4.0-dev || >= 3.5.0-dev || >= 3.6.0-dev || >= 3.6.0-beta || >= 3.7.0-dev || >= 3.7.0-beta'
    resolution:
      integrity: sha512-kzeQ5B8H3w60nFY2g8cJIuH7JDpsALXySGtwGJ0p2LSjLgay3NdIpqq5SoOBe46bKDW2iq25irHCr8wjomUS2g==
  /tsutils/3.17.1_typescript@4.1.2:
    dependencies:
      tslib: 1.14.1
      typescript: 4.1.2
    dev: true
    engines:
      node: '>= 6'
    peerDependencies:
      typescript: '>=2.8.0 || >= 3.2.0-dev || >= 3.3.0-dev || >= 3.4.0-dev || >= 3.5.0-dev || >= 3.6.0-dev || >= 3.6.0-beta || >= 3.7.0-dev || >= 3.7.0-beta'
    resolution:
      integrity: sha512-kzeQ5B8H3w60nFY2g8cJIuH7JDpsALXySGtwGJ0p2LSjLgay3NdIpqq5SoOBe46bKDW2iq25irHCr8wjomUS2g==
  /tunnel-agent/0.6.0:
    dependencies:
      safe-buffer: 5.2.1
    dev: true
    resolution:
      integrity: sha1-J6XeoGs2sEoKmWZ3SykIaPD8QP0=
  /tunnel/0.0.6:
    dev: true
    engines:
      node: '>=0.6.11 <=0.7.0 || >=0.7.3'
    resolution:
      integrity: sha512-1h/Lnq9yajKY2PEbBadPXj3VxsDDu844OnaAo52UVmIzIvwwtBPIuNvkjuzBlTWpfJyUbG3ez0KSBibQkj4ojg==
  /tweetnacl/0.14.5:
    dev: true
    resolution:
      integrity: sha1-WuaBd/GS1EViadEIr6k/+HQ/T2Q=
  /type-check/0.3.2:
    dependencies:
      prelude-ls: 1.1.2
    dev: true
    engines:
      node: '>= 0.8.0'
    resolution:
      integrity: sha1-WITKtRLPHTVeP7eE8wgEsrUg23I=
  /type-check/0.4.0:
    dependencies:
      prelude-ls: 1.2.1
    dev: true
    engines:
      node: '>= 0.8.0'
    resolution:
      integrity: sha512-XleUoc9uwGXqjWwXaUTZAmzMcFZ5858QA2vvx1Ur5xIcixXIP+8LnFDgRplU30us6teqdlskFfu+ae4K79Ooew==
  /type-detect/4.0.8:
    dev: true
    engines:
      node: '>=4'
    resolution:
      integrity: sha512-0fr/mIH1dlO+x7TlcMy+bIDqKPsw/70tVyeHW787goQjhmqaZe10uwLujubK9q9Lg6Fiho1KUKDYz0Z7k7g5/g==
  /type-fest/0.11.0:
    engines:
      node: '>=8'
    resolution:
      integrity: sha512-OdjXJxnCN1AvyLSzeKIgXTXxV+99ZuXl3Hpo9XpJAv9MBcHrrJOQ5kV7ypXOuQie+AmWG25hLbiKdwYTifzcfQ==
  /type-fest/0.16.0:
    engines:
      node: '>=10'
    resolution:
      integrity: sha512-eaBzG6MxNzEn9kiwvtre90cXaNLkmadMWa1zQMs3XORCXNbsH/OewwbxC5ia9dCxIxnTAsSxXJaa/p5y8DlvJg==
  /type-fest/0.6.0:
    engines:
      node: '>=8'
    resolution:
      integrity: sha512-q+MB8nYR1KDLrgr4G5yemftpMC7/QLqVndBmEEdqzmNj5dcFOO4Oo8qlwZE3ULT3+Zim1F8Kq4cBnikNhlCMlg==
  /type-fest/0.7.1:
    dev: true
    engines:
      node: '>=8'
    resolution:
      integrity: sha512-Ne2YiiGN8bmrmJJEuTWTLJR32nh/JdL1+PSicowtNb0WFpn59GK8/lfD61bVtzguz7b3PBt74nxpv/Pw5po5Rg==
  /type-fest/0.8.1:
    engines:
      node: '>=8'
    resolution:
      integrity: sha512-4dbzIzqvjtgiM5rw1k5rEHtBANKmdudhGyBEajN01fEyhaAIhsoKNy6y7+IN93IfpFtwY9iqi7kD+xwKhQsNJA==
  /type-is/1.6.18:
    dependencies:
      media-typer: 0.3.0
      mime-types: 2.1.27
    dev: true
    engines:
      node: '>= 0.6'
    resolution:
      integrity: sha512-TkRKr9sUTxEH8MdfuCSP7VizJyzRNMjj2J2do2Jr3Kym598JVdEksuzPQCnlFPW4ky9Q+iA+ma9BGm06XQBy8g==
  /typedarray-to-buffer/3.1.5:
    dependencies:
      is-typedarray: 1.0.0
    dev: true
    resolution:
      integrity: sha512-zdu8XMNEDepKKR+XYOXAVPtWui0ly0NtohUscw+UmaHiAWT8hrV1rr//H6V+0DvJ3OQ19S979M0laLfX8rm82Q==
  /typescript/4.0.3:
    dev: true
    engines:
      node: '>=4.2.0'
    hasBin: true
    resolution:
      integrity: sha512-tEu6DGxGgRJPb/mVPIZ48e69xCn2yRmCgYmDugAVwmJ6o+0u1RI18eO7E7WBTLYLaEVVOhwQmcdhQHweux/WPg==
  /typescript/4.1.2:
    dev: true
    engines:
      node: '>=4.2.0'
    hasBin: true
    resolution:
      integrity: sha512-thGloWsGH3SOxv1SoY7QojKi0tc+8FnOmiarEGMbd/lar7QOEd3hvlx3Fp5y6FlDUGl9L+pd4n2e+oToGMmhRQ==
  /uid2/0.0.3:
    dev: true
    resolution:
      integrity: sha1-SDEm4Rd03y9xuLY53NeZw3YWK4I=
  /underscore/1.12.0:
    dev: true
    resolution:
      integrity: sha512-21rQzss/XPMjolTiIezSu3JAjgagXKROtNrYFEOWK109qY1Uv2tVjPTZ1ci2HgvQDA16gHYSthQIJfB+XId/rQ==
  /undici/2.2.1:
    resolution:
      integrity: sha512-21sJmMvJOMsyt/2pQPgB5Ruvm2ADTTm34NHRy4kzfeW9uMO7gK2oN0f+5KaJCmoKGJb8KxdU6yWpW0SphFHadw==
  /union-value/1.0.1:
    dependencies:
      arr-union: 3.1.0
      get-value: 2.0.6
      is-extendable: 0.1.1
      set-value: 2.0.1
    dev: true
    engines:
      node: '>=0.10.0'
    resolution:
      integrity: sha512-tJfXmxMeWYnczCVs7XAEvIV7ieppALdyepWMkHkwciRpZraG/xwT+s2JN8+pr1+8jCRf80FFzvr+MpQeeoF4Xg==
  /unique-string/2.0.0:
    dependencies:
      crypto-random-string: 2.0.0
    engines:
      node: '>=8'
    resolution:
      integrity: sha512-uNaeirEPvpZWSgzwsPGtU2zVSTrn/8L5q/IexZmH0eH6SA73CmAA5U4GwORTxQAZs95TAXLNqeLoPPNO5gZfWg==
  /unique-temp-dir/1.0.0:
    dependencies:
      mkdirp: 0.5.5
      os-tmpdir: 1.0.2
      uid2: 0.0.3
    dev: true
    engines:
      node: '>=0.10.0'
    resolution:
      integrity: sha1-bc6VsmgcoAPuv7MEpBX5y6vMU4U=
  /universalify/0.1.2:
    dev: true
    engines:
      node: '>= 4.0.0'
    resolution:
      integrity: sha512-rBJeI5CXAlmy1pV+617WB9J63U6XcazHHF2f2dbJix4XzpUF0RS3Zbj0FGIOCAva5P/d/GBOYaACQ1w+0azUkg==
  /unpipe/1.0.0:
    dev: true
    engines:
      node: '>= 0.8'
    resolution:
      integrity: sha1-sr9O6FFKrmFltIF4KdIbLvSZBOw=
  /unset-value/1.0.0:
    dependencies:
      has-value: 0.3.1
      isobject: 3.0.1
    dev: true
    engines:
      node: '>=0.10.0'
    resolution:
      integrity: sha1-g3aHP30jNRef+x5vw6jtDfyKtVk=
  /uri-js/4.4.0:
    dependencies:
      punycode: 2.1.1
    dev: true
    resolution:
      integrity: sha512-B0yRTzYdUCCn9n+F4+Gh4yIDtMQcaJsmYBDsTSG8g/OejKBodLQ2IHfN3bM7jUsRXndopT7OIXWdYqc1fjmV6g==
  /urix/0.1.0:
    deprecated: 'Please see https://github.com/lydell/urix#deprecated'
    dev: true
    resolution:
      integrity: sha1-2pN/emLiH+wf0Y1Js1wpNQZ6bHI=
  /url-parse/1.4.7:
    dependencies:
      querystringify: 2.2.0
      requires-port: 1.0.0
    resolution:
      integrity: sha512-d3uaVyzDB9tQoSXFvuSUNFibTd9zxd2bkVrDRvF5TmvWWQwqE4lgYJ5m+x1DbecWkw+LK4RNl2CU1hHuOKPVlg==
  /use/3.1.1:
    dev: true
    engines:
      node: '>=0.10.0'
    resolution:
      integrity: sha512-cwESVXlO3url9YWlFW/TA9cshCEhtu7IKJ/p5soJ/gGpj7vbvFrAY/eIioQ6Dw23KjZhYgiIo8HOs1nQ2vr/oQ==
  /util-deprecate/1.0.2:
    resolution:
      integrity: sha1-RQ1Nyfpw3nMnYvvS1KKJgUGaDM8=
  /utils-merge/1.0.1:
    dev: true
    engines:
      node: '>= 0.4.0'
    resolution:
      integrity: sha1-n5VxD1CiZ5R7LMwSR0HBAoQn5xM=
  /uuid/3.4.0:
    hasBin: true
    resolution:
      integrity: sha512-HjSDRw6gZE5JMggctHBcjVak08+KEVhSIiDzFnT9S9aegmp85S/bReBVTb4QTFaRNptJ9kuYaNhnbNEOkbKb/A==
  /uuid/8.3.0:
    hasBin: true
    resolution:
      integrity: sha512-fX6Z5o4m6XsXBdli9g7DtWgAx+osMsRRZFKma1mIUsLCz6vRvv+pz5VNbyu9UEDzpMWulZfvpgb/cmDXVulYFQ==
  /uuid/8.3.1:
    dev: true
    hasBin: true
    optional: true
    resolution:
      integrity: sha512-FOmRr+FmWEIG8uhZv6C2bTgEVXsHk08kE7mPlrBbEe+c3r9pjceVPgupIfNIhc4yx55H69OXANrUaSuu9eInKg==
  /v8-compile-cache/2.2.0:
    dev: true
    resolution:
      integrity: sha512-gTpR5XQNKFwOd4clxfnhaqvfqMpqEwr4tOtCyz4MtYZX2JYhfr1JvBFKdS+7K/9rfpZR3VLX+YWBbKoxCgS43Q==
  /v8-to-istanbul/7.0.0:
    dependencies:
      '@types/istanbul-lib-coverage': 2.0.3
      convert-source-map: 1.7.0
      source-map: 0.7.3
    dev: true
    engines:
      node: '>=10.10.0'
    resolution:
      integrity: sha512-fLL2rFuQpMtm9r8hrAV2apXX/WqHJ6+IC4/eQVdMDGBUgH/YMV4Gv3duk3kjmyg6uiQWBAA9nJwue4iJUOkHeA==
  /validate-npm-package-license/3.0.4:
    dependencies:
      spdx-correct: 3.1.1
      spdx-expression-parse: 3.0.1
    resolution:
      integrity: sha512-DpKm2Ui/xN7/HQKCtpZxoRWBhZ9Z0kqtygG8XCgNQ8ZlDnxuQmWhj566j8fN4Cu3/JmbhsDo7fcAJq4s9h27Ew==
  /vary/1.1.2:
    dev: true
    engines:
      node: '>= 0.8'
    resolution:
      integrity: sha1-IpnwLG3tMNSllhsLn3RSShj2NPw=
  /verror/1.10.0:
    dependencies:
      assert-plus: 1.0.0
      core-util-is: 1.0.2
      extsprintf: 1.4.0
    dev: true
    engines:
      '0': node >=0.6.0
    resolution:
      integrity: sha1-OhBcoXBTr1XW4nDB+CiGguGNpAA=
  /w3c-hr-time/1.0.2:
    dependencies:
      browser-process-hrtime: 1.0.0
    dev: true
    resolution:
      integrity: sha512-z8P5DvDNjKDoFIHK7q8r8lackT6l+jo/Ye3HOle7l9nICP9lf1Ci25fy9vHd0JOWewkIFzXIEig3TdKT7JQ5fQ==
  /w3c-xmlserializer/2.0.0:
    dependencies:
      xml-name-validator: 3.0.0
    dev: true
    engines:
      node: '>=10'
    resolution:
      integrity: sha512-4tzD0mF8iSiMiNs30BiLO3EpfGLZUT2MSX/G+o7ZywDzliWQ3OPtTZ0PTC3B3ca1UAf4cJMHB+2Bf56EriJuRA==
  /walker/1.0.7:
    dependencies:
      makeerror: 1.0.11
    dev: true
    resolution:
      integrity: sha1-L3+bj9ENZ3JisYqITijRlhjgKPs=
  /webidl-conversions/5.0.0:
    dev: true
    engines:
      node: '>=8'
    resolution:
      integrity: sha512-VlZwKPCkYKxQgeSbH5EyngOmRp7Ww7I9rQLERETtf5ofd9pGeswWiOtogpEO850jziPRarreGxn5QIiTqpb2wA==
  /webidl-conversions/6.1.0:
    dev: true
    engines:
      node: '>=10.4'
    resolution:
      integrity: sha512-qBIvFLGiBpLjfwmYAaHPXsn+ho5xZnGvyGvsarywGNc8VyQJUMHJ8OBKGGrPER0okBeMDaan4mNBlgBROxuI8w==
  /whatwg-encoding/1.0.5:
    dependencies:
      iconv-lite: 0.4.24
    dev: true
    resolution:
      integrity: sha512-b5lim54JOPN9HtzvK9HFXvBma/rnfFeqsic0hSpjtDbVxR3dJKLc+KB4V6GgiGOvl7CY/KNh8rxSo9DKQrnUEw==
  /whatwg-mimetype/2.3.0:
    dev: true
    resolution:
      integrity: sha512-M4yMwr6mAnQz76TbJm914+gPpB/nCwvZbJU28cUD6dR004SAxDLOOSUaB1JDRqLtaOV/vi0IC5lEAGFgrjGv/g==
  /whatwg-url/8.4.0:
    dependencies:
      lodash.sortby: 4.7.0
      tr46: 2.0.2
      webidl-conversions: 6.1.0
    dev: true
    engines:
      node: '>=10'
    resolution:
      integrity: sha512-vwTUFf6V4zhcPkWp/4CQPr1TW9Ml6SF4lVyaIMBdJw5i6qUUJ1QWM4Z6YYVkfka0OUIzVo/0aNtGVGk256IKWw==
  /which-module/2.0.0:
    dev: true
    resolution:
      integrity: sha1-2e8H3Od7mQK4o6j6SzHD4/fm6Ho=
  /which/1.3.1:
    dependencies:
      isexe: 2.0.0
    dev: true
    hasBin: true
    resolution:
      integrity: sha512-HxJdYWq1MTIQbJ3nw0cqssHoTNU267KlrDuGZ1WYlxDStUtKUhOaJmh112/TZmHxxUfuJqPXSOm7tDyas0OSIQ==
  /which/2.0.2:
    dependencies:
      isexe: 2.0.0
    engines:
      node: '>= 8'
    hasBin: true
    resolution:
      integrity: sha512-BLI3Tl1TW3Pvl70l3yq3Y64i+awpwXqsGBYWkkqMtnbXgrMD+yj7rhW0kuEDxzJaYXGjEW5ogapKNMEKNMjibA==
  /wide-align/1.1.3:
    dependencies:
      string-width: 1.0.2
    dev: true
    resolution:
      integrity: sha512-QGkOQc8XL6Bt5PwnsExKBPuMKBxnGxWWW3fU55Xt4feHozMUhdUMaBCk290qpm/wG5u/RSKzwdAC4i51YigihA==
  /word-wrap/1.2.3:
    dev: true
    engines:
      node: '>=0.10.0'
    resolution:
      integrity: sha512-Hz/mrNwitNRh/HUAtM/VT/5VH+ygD6DV7mYKZAtHOrbs8U7lvPS6xf7EJKMF0uW1KJCl0H701g3ZGus+muE5vQ==
  /wrap-ansi/6.2.0:
    dependencies:
      ansi-styles: 4.3.0
      string-width: 4.2.0
      strip-ansi: 6.0.0
    engines:
      node: '>=8'
    resolution:
      integrity: sha512-r6lPcBGxZXlIcymEu7InxDMhdW0KDxpLgoFLcguasxCaJ/SOIZwINatK9KY/tf+ZrlywOKU0UDj3ATXUBfxJXA==
  /wrappy/1.0.2:
    resolution:
      integrity: sha1-tSQ9jz7BqjXxNkYFvA0QNuMKtp8=
  /write-file-atomic/3.0.3:
    dependencies:
      imurmurhash: 0.1.4
      is-typedarray: 1.0.0
      signal-exit: 3.0.3
      typedarray-to-buffer: 3.1.5
    dev: true
    resolution:
      integrity: sha512-AvHcyZ5JnSfq3ioSyjrBkH9yW4m7Ayk8/9My/DD9onKeu/94fwrMocemO2QAJFAlnnDN+ZDS+ZjAR5ua1/PV/Q==
  /ws/7.3.1:
    dev: true
    engines:
      node: '>=8.3.0'
    peerDependencies:
      bufferutil: ^4.0.1
      utf-8-validate: ^5.0.2
    peerDependenciesMeta:
      bufferutil:
        optional: true
      utf-8-validate:
        optional: true
    resolution:
      integrity: sha512-D3RuNkynyHmEJIpD2qrgVkc9DQ23OrN/moAwZX4L8DfvszsJxpjQuUq3LMx6HoYji9fbIOBY18XWBsAux1ZZUA==
  /ws/7.4.1:
    dev: true
    engines:
      node: '>=8.3.0'
    peerDependencies:
      bufferutil: ^4.0.1
      utf-8-validate: ^5.0.2
    peerDependenciesMeta:
      bufferutil:
        optional: true
      utf-8-validate:
        optional: true
    resolution:
      integrity: sha512-pTsP8UAfhy3sk1lSk/O/s4tjD0CRwvMnzvwr4OKGX7ZvqZtUyx4KIJB5JWbkykPoc55tixMGgTNoh3k4FkNGFQ==
  /xml-name-validator/3.0.0:
    dev: true
    resolution:
      integrity: sha512-A5CUptxDsvxKJEU3yO6DuWBSJz/qizqzJKOMIfUJHETbBw/sFaDxgd6fxm1ewUaM0jZ444Fc5vC5ROYurg/4Pw==
  /xml2js/0.4.23:
    dependencies:
      sax: 1.2.4
      xmlbuilder: 11.0.1
    dev: true
    engines:
      node: '>=4.0.0'
    resolution:
      integrity: sha512-ySPiMjM0+pLDftHgXY4By0uswI3SPKLDw/i3UXbnO8M/p28zqexCUoPmQFrYD+/1BzhGJSs2i1ERWKJAtiLrug==
  /xmlbuilder/11.0.1:
    dev: true
    engines:
      node: '>=4.0'
    resolution:
      integrity: sha512-fDlsI/kFEx7gLvbecc0/ohLG50fugQp8ryHzMTuW9vSa1GJ0XYWKnhsUx7oie3G98+r56aTQIUB4kht42R3JvA==
  /xmlchars/2.2.0:
    dev: true
    resolution:
      integrity: sha512-JZnDKK8B0RCDw84FNdDAIpZK+JuJw+s7Lz8nksI7SIuU3UXJJslUthsi+uWBUYOwPFwW7W7PRLRfUKpxjtjFCw==
  /xmldom/0.4.0:
    dev: true
    engines:
      node: '>=10.0.0'
    resolution:
      integrity: sha512-2E93k08T30Ugs+34HBSTQLVtpi6mCddaY8uO+pMNk1pqSjV5vElzn4mmh6KLxN3hki8rNcHSYzILoh3TEWORvA==
  /xpath.js/1.1.0:
    dev: true
    engines:
      node: '>=0.4.0'
    resolution:
      integrity: sha512-jg+qkfS4K8E7965sqaUl8mRngXiKb3WZGfONgE18pr03FUQiuSV6G+Ej4tS55B+rIQSFEIw3phdVAQ4pPqNWfQ==
  /xtend/4.0.2:
    dev: true
    engines:
      node: '>=0.4'
    resolution:
      integrity: sha512-LKYU1iAXJXUgAXn9URjiu+MWhyUXHsvfp7mcuYm9dSUKK0/CjtrUwFAxD82/mCWbtLsGjFIad0wIsod4zrTAEQ==
  /y18n/4.0.1:
    dev: true
    resolution:
      integrity: sha512-wNcy4NvjMYL8gogWWYAO7ZFWFfHcbdbE57tZO8e4cbpj8tfUcwrwqSl3ad8HxpYWCdXcJUCeKKZS62Av1affwQ==
  /yallist/3.1.1:
    dev: true
    resolution:
      integrity: sha512-a4UGQaWPH59mOXUYnAG2ewncQS4i4F43Tv3JoAM+s2VDAmS9NsK8GpDMLrCHPksFT7h3K6TOoUNn2pb7RoXx4g==
  /yallist/4.0.0:
    resolution:
      integrity: sha512-3wdGidZyq5PB084XLES5TpOSRA3wjXAlIWMhum2kRcv/41Sn2emQ0dycQW4uZXLejwKvg6EsvbdlVL+FYEct7A==
  /yaml/1.10.0:
    dev: true
    engines:
      node: '>= 6'
    resolution:
      integrity: sha512-yr2icI4glYaNG+KWONODapy2/jDdMSDnrONSjblABjD9B4Z5LgiircSt8m8sRZFNi08kG9Sm0uSHtEmP3zaEGg==
  /yargs-parser/18.1.3:
    dependencies:
      camelcase: 5.3.1
      decamelize: 1.2.0
    dev: true
    engines:
      node: '>=6'
    resolution:
      integrity: sha512-o50j0JeToy/4K6OZcaQmW6lyXXKhq7csREXcDwk2omFPJEwUNOVtJKvmDr9EI1fAJZUyZcRF7kxGBWmRXudrCQ==
  /yargs-parser/20.2.4:
    dev: true
    engines:
      node: '>=10'
    resolution:
      integrity: sha512-WOkpgNhPTlE73h4VFAFsOnomJVaovO8VqLDzy5saChRBFQFBoMYirowyW+Q9HB4HFF4Z7VZTiG3iSzJJA29yRA==
  /yargs/15.4.1:
    dependencies:
      cliui: 6.0.0
      decamelize: 1.2.0
      find-up: 4.1.0
      get-caller-file: 2.0.5
      require-directory: 2.1.1
      require-main-filename: 2.0.0
      set-blocking: 2.0.0
      string-width: 4.2.0
      which-module: 2.0.0
      y18n: 4.0.1
      yargs-parser: 18.1.3
    dev: true
    engines:
      node: '>=8'
    resolution:
      integrity: sha512-aePbxDmcYW++PaqBsJ+HYUFwCdv4LVvdnhBy78E57PIor8/OVvhMrADFFEDh8DHDFRv/O9i3lPhsENjO7QX0+A==
  /yn/3.1.1:
    dev: true
    engines:
      node: '>=6'
    resolution:
      integrity: sha512-Ux4ygGWsu2c7isFWe8Yu1YluJmqVhxqK2cLXNQA5AcC3QfbGNpM7fu0Y8b/z16pXLnFxZYvWhd3fhBY9DLmC6Q==
  /yocto-queue/0.1.0:
    engines:
      node: '>=10'
    resolution:
      integrity: sha512-rVksvsnNCdJ/ohGc6xgPwyN8eheCxsiLM8mxuE/t/mOVqJewPuO1miLpTHQiRgTKCLexL4MeAFVagts7HmNZ2Q==
  /zip-stream/3.0.1:
    dependencies:
      archiver-utils: 2.1.0
      compress-commons: 3.0.0
      readable-stream: 3.6.0
    engines:
      node: '>= 8'
    resolution:
      integrity: sha512-r+JdDipt93ttDjsOVPU5zaq5bAyY+3H19bDrThkvuVxC0xMQzU1PJcS6D+KrP3u96gH9XLomcHPb+2skoDjulQ==<|MERGE_RESOLUTION|>--- conflicted
+++ resolved
@@ -184,7 +184,7 @@
       indent-string: 4.0.0
       is-obj: 2.0.0
       is-regexp: 2.1.0
-      jest: 26.6.3
+      jest: 26.6.3_ts-node@9.1.1
       js-levenshtein: 1.1.6
       klona: 2.0.4
       lint-staged: 10.5.3
@@ -456,7 +456,7 @@
       eslint-plugin-eslint-comments: 3.2.0_eslint@7.15.0
       eslint-plugin-jest: 24.1.3_eslint@7.15.0+typescript@4.1.2
       eslint-plugin-prettier: 3.2.0_eslint@7.15.0+prettier@2.2.1
-      jest: 26.6.3
+      jest: 26.6.3_ts-node@9.1.1
       lint-staged: 10.5.3
       prettier: 2.2.1
       ts-jest: 26.4.4_jest@26.6.3+typescript@4.1.2
@@ -654,7 +654,7 @@
       eslint-plugin-eslint-comments: 3.2.0_eslint@7.15.0
       eslint-plugin-jest: 24.1.3_eslint@7.15.0+typescript@4.1.2
       eslint-plugin-prettier: 3.2.0_eslint@7.15.0+prettier@2.2.1
-      jest: 26.6.3
+      jest: 26.6.3_ts-node@9.1.1
       lint-staged: 10.5.3
       prettier: 2.2.1
       ts-jest: 26.4.4_jest@26.6.3+typescript@4.1.2
@@ -1185,6 +1185,43 @@
       node: '>= 10.14.2'
     resolution:
       integrity: sha512-xvV1kKbhfUqFVuZ8Cyo+JPpipAHHAV3kcDBftiduK8EICXmTFddryy3P7NfZt8Pv37rA9nEJBKCCkglCPt/Xjw==
+  /@jest/core/26.6.3_ts-node@9.1.1:
+    dependencies:
+      '@jest/console': 26.6.2
+      '@jest/reporters': 26.6.2
+      '@jest/test-result': 26.6.2
+      '@jest/transform': 26.6.2
+      '@jest/types': 26.6.2
+      '@types/node': 14.14.10
+      ansi-escapes: 4.3.1
+      chalk: 4.1.0
+      exit: 0.1.2
+      graceful-fs: 4.2.4
+      jest-changed-files: 26.6.2
+      jest-config: 26.6.3_ts-node@9.1.1
+      jest-haste-map: 26.6.2
+      jest-message-util: 26.6.2
+      jest-regex-util: 26.0.0
+      jest-resolve: 26.6.2
+      jest-resolve-dependencies: 26.6.3
+      jest-runner: 26.6.3_ts-node@9.1.1
+      jest-runtime: 26.6.3_ts-node@9.1.1
+      jest-snapshot: 26.6.2
+      jest-util: 26.6.2
+      jest-validate: 26.6.2
+      jest-watcher: 26.6.2
+      micromatch: 4.0.2
+      p-each-series: 2.2.0
+      rimraf: 3.0.2
+      slash: 3.0.0
+      strip-ansi: 6.0.0
+    dev: true
+    engines:
+      node: '>= 10.14.2'
+    peerDependencies:
+      ts-node: '*'
+    resolution:
+      integrity: sha512-xvV1kKbhfUqFVuZ8Cyo+JPpipAHHAV3kcDBftiduK8EICXmTFddryy3P7NfZt8Pv37rA9nEJBKCCkglCPt/Xjw==
   /@jest/environment/26.6.2:
     dependencies:
       '@jest/fake-timers': 26.6.2
@@ -1285,6 +1322,20 @@
       node: '>= 10.14.2'
     resolution:
       integrity: sha512-YHlVIjP5nfEyjlrSr8t/YdNfU/1XEt7c5b4OxcXCjyRhjzLYu/rO69/WHPuYcbCWkz8kAeZVZp2N2+IOLLEPGw==
+  /@jest/test-sequencer/26.6.3_ts-node@9.1.1:
+    dependencies:
+      '@jest/test-result': 26.6.2
+      graceful-fs: 4.2.4
+      jest-haste-map: 26.6.2
+      jest-runner: 26.6.3_ts-node@9.1.1
+      jest-runtime: 26.6.3_ts-node@9.1.1
+    dev: true
+    engines:
+      node: '>= 10.14.2'
+    peerDependencies:
+      ts-node: '*'
+    resolution:
+      integrity: sha512-YHlVIjP5nfEyjlrSr8t/YdNfU/1XEt7c5b4OxcXCjyRhjzLYu/rO69/WHPuYcbCWkz8kAeZVZp2N2+IOLLEPGw==
   /@jest/transform/26.6.2:
     dependencies:
       '@babel/core': 7.12.9
@@ -1355,33 +1406,19 @@
     dev: false
     resolution:
       integrity: sha512-FVLhwVkbfhXlBhroWfIXMLi+3Jh9IEzYp+9z+MUUiw3ZsbcoAil7CN9/QIjHc4/TcCRyRfuSmT7qCnn4O+TjJw==
-<<<<<<< HEAD
-  /@prisma/debug/2.14.0-dev.38:
-=======
-  /@prisma/debug/2.14.0-dev.37:
->>>>>>> e42ac1ef
+  /@prisma/debug/2.14.0-dev.39:
     dependencies:
       debug: 4.3.2
       ms: 2.1.3
     dev: true
     resolution:
-<<<<<<< HEAD
-      integrity: sha512-76tv2geD02EiyXhfyVrqJaDaecRRNeCQZm+hfYh17JQDIyhC+VHa9PslyK5YS8t+sqg1FtAr07/NiNQLfv69kA==
-  /@prisma/engine-core/2.14.0-dev.38:
-    dependencies:
-      '@prisma/debug': 2.14.0-dev.38
+      integrity: sha512-PUppuzON/vIJndq3rjCrhOIr1+cqJvovLhWfasZMOqQoKTVsw0pW9jUs129Xnd3dAV4huUsqugs6SliNlEegFw==
+  /@prisma/engine-core/2.14.0-dev.39:
+    dependencies:
+      '@prisma/debug': 2.14.0-dev.39
       '@prisma/engines': 2.14.0-17.af950b3705ef175e85492660c621085eb7f99557
-      '@prisma/generator-helper': 2.14.0-dev.38
-      '@prisma/get-platform': 2.14.0-dev.38
-=======
-      integrity: sha512-SosC2FjgJzd9uVaGVFZE+yn9FPqk8Q6v3QiS6SDkt/c513i1T6DUlYeG20jNauOhXnJRhKUJn1Hw+XNDbu+utA==
-  /@prisma/engine-core/2.14.0-dev.37:
-    dependencies:
-      '@prisma/debug': 2.14.0-dev.37
-      '@prisma/engines': 2.14.0-17.af950b3705ef175e85492660c621085eb7f99557
-      '@prisma/generator-helper': 2.14.0-dev.37
-      '@prisma/get-platform': 2.14.0-dev.37
->>>>>>> e42ac1ef
+      '@prisma/generator-helper': 2.14.0-dev.39
+      '@prisma/get-platform': 2.14.0-dev.39
       chalk: 4.1.0
       execa: 5.0.0
       get-stream: 6.0.0
@@ -1392,11 +1429,7 @@
       undici: 2.2.1
     dev: true
     resolution:
-<<<<<<< HEAD
-      integrity: sha512-EF69GjbMuF1ss8ID18qnDU2crZkmvPqz3DD3gLCZDtUeJNIxpXPeTeyNdo4U+Fl+wna4E8cZj4LNt9zy6HkODQ==
-=======
-      integrity: sha512-37q6vpjipSchMLdlYx0zCBTeQfI9/rXx6WZ8biu0LzA7ELAAxspDSFI0SsKUqblZi/2PB/Uby+vlnWZDOzxzMQ==
->>>>>>> e42ac1ef
+      integrity: sha512-QByKZCB0wUBexFfjZu/nU93rOoeq5hgjWbyWPxKJptNhINP+JXu5BcngMSlIQN+eJMDoZD87XJImpYIZHEzFqw==
   /@prisma/engines-version/2.14.0-17.af950b3705ef175e85492660c621085eb7f99557:
     resolution:
       integrity: sha512-Zs1ham25bXu48Psp43/Wa6/xDLGNdasLKVXMn2Kh41lDszFxYvXFXpIirJ4vXOChIQvzmDCpsVeBHMH0pHy2Dw==
@@ -1404,17 +1437,10 @@
     requiresBuild: true
     resolution:
       integrity: sha512-T2gSUkRk4dJ3V2zctg6DLRqFiwMCx3LXRCrium7vQIGzry9WBEARFGfzx3QNk5GSZuucxwOaMIt/L1YEZ6zdog==
-<<<<<<< HEAD
-  /@prisma/fetch-engine/2.14.0-dev.38:
-    dependencies:
-      '@prisma/debug': 2.14.0-dev.38
-      '@prisma/get-platform': 2.14.0-dev.38
-=======
-  /@prisma/fetch-engine/2.14.0-dev.37:
-    dependencies:
-      '@prisma/debug': 2.14.0-dev.37
-      '@prisma/get-platform': 2.14.0-dev.37
->>>>>>> e42ac1ef
+  /@prisma/fetch-engine/2.14.0-dev.39:
+    dependencies:
+      '@prisma/debug': 2.14.0-dev.39
+      '@prisma/get-platform': 2.14.0-dev.39
       chalk: 4.1.0
       execa: 5.0.0
       find-cache-dir: 3.3.1
@@ -1432,55 +1458,30 @@
       tempy: 1.0.0
     dev: true
     resolution:
-<<<<<<< HEAD
-      integrity: sha512-NXNUGqVksVr/eT/3iv/ojokqo8HzSrgf1a4BBoyUrsExGLGm8w56A9vJh4gsQhsHq9+GYSO2h4ei6xknAW0MIw==
-  /@prisma/generator-helper/2.14.0-dev.38:
-    dependencies:
-      '@prisma/debug': 2.14.0-dev.38
-=======
-      integrity: sha512-BZB9FkcrZVhhJY277j/vjDjOVH6iM6TY1pjFCOHzlt0xoHBV6TwjMtUCcheihIlDS9WUCXlHRP25GuMKSksHMg==
-  /@prisma/generator-helper/2.14.0-dev.37:
-    dependencies:
-      '@prisma/debug': 2.14.0-dev.37
->>>>>>> e42ac1ef
+      integrity: sha512-EjtulQ1dsw8WAGDEh7m7AP377qpNHhZoSuUf45pfKVABWmEiVJl0Y5Xt5X1YhnpOUqL4HwwSqFHIsKqjUUbNNQ==
+  /@prisma/generator-helper/2.14.0-dev.39:
+    dependencies:
+      '@prisma/debug': 2.14.0-dev.39
       '@types/cross-spawn': 6.0.2
       chalk: 4.1.0
       cross-spawn: 7.0.3
     dev: true
     resolution:
-<<<<<<< HEAD
-      integrity: sha512-7+k12xTtwUxVhzUnnbeE7UajHm9qTvVkVLw3HBtOjSlkDwi8njv0Cos59sydeza9FDpGsNFNx6GAaX7xjGcAdQ==
-  /@prisma/get-platform/2.14.0-dev.38:
-    dependencies:
-      '@prisma/debug': 2.14.0-dev.38
-    dev: true
-    resolution:
-      integrity: sha512-MUm1peQaXZgr0EjmYI7tw5nYzhDhchKFbSOyCt7EOVZeidesCRtXt2jLIWkoZwdTUz6LUzlByC5+vejoZjgd8A==
-  /@prisma/sdk/2.14.0-dev.38:
-    dependencies:
-      '@prisma/debug': 2.14.0-dev.38
-      '@prisma/engine-core': 2.14.0-dev.38
+      integrity: sha512-S9flOWAhyTLBN9wwNgutytiJ2mO10RMB/MPeSDYLE1mussFC5k7YAp7ep0It9CFM87tFu//K+Ve35NiQp7zseQ==
+  /@prisma/get-platform/2.14.0-dev.39:
+    dependencies:
+      '@prisma/debug': 2.14.0-dev.39
+    dev: true
+    resolution:
+      integrity: sha512-hrIvW3V2GIb0/RVNveIbQLNK5Fr0XB4B93KgdmZQO+Rm5VxU2gJnygY2cEUZICdPACBpcT6BpQ6U/bWxVdcTBg==
+  /@prisma/sdk/2.14.0-dev.39:
+    dependencies:
+      '@prisma/debug': 2.14.0-dev.39
+      '@prisma/engine-core': 2.14.0-dev.39
       '@prisma/engines': 2.14.0-17.af950b3705ef175e85492660c621085eb7f99557
-      '@prisma/fetch-engine': 2.14.0-dev.38
-      '@prisma/generator-helper': 2.14.0-dev.38
-      '@prisma/get-platform': 2.14.0-dev.38
-=======
-      integrity: sha512-fQtKoAY0toqH4+LKAxm0vGmeVaZXktqjPoakXjM5h3Vr3T70jathflGB9S/YlsK8kBhZE/OUlpWz1xtREvgc+g==
-  /@prisma/get-platform/2.14.0-dev.37:
-    dependencies:
-      '@prisma/debug': 2.14.0-dev.37
-    dev: true
-    resolution:
-      integrity: sha512-w5LTz2dynsVPkj4gN+EZsqb1ul2CMXfBazSN6XmYg5kmYTVQKwTq8O85dD324INVoQ0GODVSZJNZnjc39dr+Lw==
-  /@prisma/sdk/2.14.0-dev.37:
-    dependencies:
-      '@prisma/debug': 2.14.0-dev.37
-      '@prisma/engine-core': 2.14.0-dev.37
-      '@prisma/engines': 2.14.0-17.af950b3705ef175e85492660c621085eb7f99557
-      '@prisma/fetch-engine': 2.14.0-dev.37
-      '@prisma/generator-helper': 2.14.0-dev.37
-      '@prisma/get-platform': 2.14.0-dev.37
->>>>>>> e42ac1ef
+      '@prisma/fetch-engine': 2.14.0-dev.39
+      '@prisma/generator-helper': 2.14.0-dev.39
+      '@prisma/get-platform': 2.14.0-dev.39
       '@timsuchanek/copy': 1.4.5
       archiver: 4.0.2
       arg: 5.0.0
@@ -1512,17 +1513,10 @@
       url-parse: 1.4.7
     dev: true
     resolution:
-<<<<<<< HEAD
-      integrity: sha512-sQU5FSl9Tx9CQjJ7Tdg1q79oUsBofy2JE+GV+66/yv9TR4ZvQWJeEVo6prPwgLRh9Y/pwUhttdhqPhvZ1xdoKw==
-  /@prisma/studio-pcw/0.331.0_@prisma+sdk@2.14.0-dev.38:
-    dependencies:
-      '@prisma/sdk': 2.14.0-dev.38
-=======
-      integrity: sha512-QWMcPoVRyTsWwvl/CG4CUxqgIA6ZcY8DFZqA5Wsy8rdwSJM3YzngvfqbxGnMYQya7UHbL5Cyz2aEKXnEGuXMhA==
-  /@prisma/studio-pcw/0.331.0_@prisma+sdk@2.14.0-dev.37:
-    dependencies:
-      '@prisma/sdk': 2.14.0-dev.37
->>>>>>> e42ac1ef
+      integrity: sha512-tk0mKKkMDm8fUd2v5GfjOJ1jqVztnxuGVKtiEidfX9g0iNTEFjG+ud6d9M31yROsJK7SGntcx6vN0wD1dFdSZw==
+  /@prisma/studio-pcw/0.331.0_@prisma+sdk@2.14.0-dev.39:
+    dependencies:
+      '@prisma/sdk': 2.14.0-dev.39
       '@prisma/studio-types': 0.331.0
       rimraf: 3.0.2
     dev: true
@@ -1532,15 +1526,9 @@
       integrity: sha512-5xl0ECzF5g2o/AHobNwPrrjpxkV2KwEmP2q1Rkr58M6M7R+NEOOc6smADSgkoLj7HLTsPlMrN/3y7ic11EVhgA==
   /@prisma/studio-server/0.331.0:
     dependencies:
-<<<<<<< HEAD
-      '@prisma/sdk': 2.14.0-dev.38
+      '@prisma/sdk': 2.14.0-dev.39
       '@prisma/studio': 0.331.0
-      '@prisma/studio-pcw': 0.331.0_@prisma+sdk@2.14.0-dev.38
-=======
-      '@prisma/sdk': 2.14.0-dev.37
-      '@prisma/studio': 0.331.0
-      '@prisma/studio-pcw': 0.331.0_@prisma+sdk@2.14.0-dev.37
->>>>>>> e42ac1ef
+      '@prisma/studio-pcw': 0.331.0_@prisma+sdk@2.14.0-dev.39
       '@prisma/studio-types': 0.331.0
       '@sentry/node': 5.15.5
       checkpoint-client: 1.1.18
@@ -4828,6 +4816,29 @@
     hasBin: true
     resolution:
       integrity: sha512-GF9noBSa9t08pSyl3CY4frMrqp+aQXFGFkf5hEPbh/pIUFYWMK6ZLTfbmadxJVcJrdRoChlWQsA2VkJcDFK8hg==
+  /jest-cli/26.6.3_ts-node@9.1.1:
+    dependencies:
+      '@jest/core': 26.6.3_ts-node@9.1.1
+      '@jest/test-result': 26.6.2
+      '@jest/types': 26.6.2
+      chalk: 4.1.0
+      exit: 0.1.2
+      graceful-fs: 4.2.4
+      import-local: 3.0.2
+      is-ci: 2.0.0
+      jest-config: 26.6.3_ts-node@9.1.1
+      jest-util: 26.6.2
+      jest-validate: 26.6.2
+      prompts: 2.4.0
+      yargs: 15.4.1
+    dev: true
+    engines:
+      node: '>= 10.14.2'
+    hasBin: true
+    peerDependencies:
+      ts-node: '*'
+    resolution:
+      integrity: sha512-GF9noBSa9t08pSyl3CY4frMrqp+aQXFGFkf5hEPbh/pIUFYWMK6ZLTfbmadxJVcJrdRoChlWQsA2VkJcDFK8hg==
   /jest-config/26.6.3:
     dependencies:
       '@babel/core': 7.12.9
@@ -4858,6 +4869,37 @@
         optional: true
     resolution:
       integrity: sha512-t5qdIj/bCj2j7NFVHb2nFB4aUdfucDn3JRKgrZnplb8nieAirAzRSHP8uDEd+qV6ygzg9Pz4YG7UTJf94LPSyg==
+  /jest-config/26.6.3_ts-node@9.1.1:
+    dependencies:
+      '@babel/core': 7.12.9
+      '@jest/test-sequencer': 26.6.3_ts-node@9.1.1
+      '@jest/types': 26.6.2
+      babel-jest: 26.6.3_@babel+core@7.12.9
+      chalk: 4.1.0
+      deepmerge: 4.2.2
+      glob: 7.1.6
+      graceful-fs: 4.2.4
+      jest-environment-jsdom: 26.6.2
+      jest-environment-node: 26.6.2
+      jest-get-type: 26.3.0
+      jest-jasmine2: 26.6.3_ts-node@9.1.1
+      jest-regex-util: 26.0.0
+      jest-resolve: 26.6.2
+      jest-util: 26.6.2
+      jest-validate: 26.6.2
+      micromatch: 4.0.2
+      pretty-format: 26.6.2
+      ts-node: 9.1.1_typescript@4.1.2
+    dev: true
+    engines:
+      node: '>= 10.14.2'
+    peerDependencies:
+      ts-node: '>=9.0.0'
+    peerDependenciesMeta:
+      ts-node:
+        optional: true
+    resolution:
+      integrity: sha512-t5qdIj/bCj2j7NFVHb2nFB4aUdfucDn3JRKgrZnplb8nieAirAzRSHP8uDEd+qV6ygzg9Pz4YG7UTJf94LPSyg==
   /jest-diff/25.5.0:
     dependencies:
       chalk: 3.0.0
@@ -4984,6 +5026,33 @@
     dev: true
     engines:
       node: '>= 10.14.2'
+    resolution:
+      integrity: sha512-kPKUrQtc8aYwBV7CqBg5pu+tmYXlvFlSFYn18ev4gPFtrRzB15N2gW/Roew3187q2w2eHuu0MU9TJz6w0/nPEg==
+  /jest-jasmine2/26.6.3_ts-node@9.1.1:
+    dependencies:
+      '@babel/traverse': 7.12.9
+      '@jest/environment': 26.6.2
+      '@jest/source-map': 26.6.2
+      '@jest/test-result': 26.6.2
+      '@jest/types': 26.6.2
+      '@types/node': 14.14.10
+      chalk: 4.1.0
+      co: 4.6.0
+      expect: 26.6.2
+      is-generator-fn: 2.1.0
+      jest-each: 26.6.2
+      jest-matcher-utils: 26.6.2
+      jest-message-util: 26.6.2
+      jest-runtime: 26.6.3_ts-node@9.1.1
+      jest-snapshot: 26.6.2
+      jest-util: 26.6.2
+      pretty-format: 26.6.2
+      throat: 5.0.0
+    dev: true
+    engines:
+      node: '>= 10.14.2'
+    peerDependencies:
+      ts-node: '*'
     resolution:
       integrity: sha512-kPKUrQtc8aYwBV7CqBg5pu+tmYXlvFlSFYn18ev4gPFtrRzB15N2gW/Roew3187q2w2eHuu0MU9TJz6w0/nPEg==
   /jest-leak-detector/26.6.2:
@@ -5100,6 +5169,35 @@
     dev: true
     engines:
       node: '>= 10.14.2'
+    resolution:
+      integrity: sha512-atgKpRHnaA2OvByG/HpGA4g6CSPS/1LK0jK3gATJAoptC1ojltpmVlYC3TYgdmGp+GLuhzpH30Gvs36szSL2JQ==
+  /jest-runner/26.6.3_ts-node@9.1.1:
+    dependencies:
+      '@jest/console': 26.6.2
+      '@jest/environment': 26.6.2
+      '@jest/test-result': 26.6.2
+      '@jest/types': 26.6.2
+      '@types/node': 14.14.10
+      chalk: 4.1.0
+      emittery: 0.7.2
+      exit: 0.1.2
+      graceful-fs: 4.2.4
+      jest-config: 26.6.3_ts-node@9.1.1
+      jest-docblock: 26.0.0
+      jest-haste-map: 26.6.2
+      jest-leak-detector: 26.6.2
+      jest-message-util: 26.6.2
+      jest-resolve: 26.6.2
+      jest-runtime: 26.6.3_ts-node@9.1.1
+      jest-util: 26.6.2
+      jest-worker: 26.6.2
+      source-map-support: 0.5.19
+      throat: 5.0.0
+    dev: true
+    engines:
+      node: '>= 10.14.2'
+    peerDependencies:
+      ts-node: '*'
     resolution:
       integrity: sha512-atgKpRHnaA2OvByG/HpGA4g6CSPS/1LK0jK3gATJAoptC1ojltpmVlYC3TYgdmGp+GLuhzpH30Gvs36szSL2JQ==
   /jest-runtime/26.6.3:
@@ -5137,6 +5235,43 @@
     hasBin: true
     resolution:
       integrity: sha512-lrzyR3N8sacTAMeonbqpnSka1dHNux2uk0qqDXVkMv2c/A3wYnvQ4EXuI013Y6+gSKSCxdaczvf4HF0mVXHRdw==
+  /jest-runtime/26.6.3_ts-node@9.1.1:
+    dependencies:
+      '@jest/console': 26.6.2
+      '@jest/environment': 26.6.2
+      '@jest/fake-timers': 26.6.2
+      '@jest/globals': 26.6.2
+      '@jest/source-map': 26.6.2
+      '@jest/test-result': 26.6.2
+      '@jest/transform': 26.6.2
+      '@jest/types': 26.6.2
+      '@types/yargs': 15.0.11
+      chalk: 4.1.0
+      cjs-module-lexer: 0.6.0
+      collect-v8-coverage: 1.0.1
+      exit: 0.1.2
+      glob: 7.1.6
+      graceful-fs: 4.2.4
+      jest-config: 26.6.3_ts-node@9.1.1
+      jest-haste-map: 26.6.2
+      jest-message-util: 26.6.2
+      jest-mock: 26.6.2
+      jest-regex-util: 26.0.0
+      jest-resolve: 26.6.2
+      jest-snapshot: 26.6.2
+      jest-util: 26.6.2
+      jest-validate: 26.6.2
+      slash: 3.0.0
+      strip-bom: 4.0.0
+      yargs: 15.4.1
+    dev: true
+    engines:
+      node: '>= 10.14.2'
+    hasBin: true
+    peerDependencies:
+      ts-node: '*'
+    resolution:
+      integrity: sha512-lrzyR3N8sacTAMeonbqpnSka1dHNux2uk0qqDXVkMv2c/A3wYnvQ4EXuI013Y6+gSKSCxdaczvf4HF0mVXHRdw==
   /jest-serializer/26.6.2:
     dependencies:
       '@types/node': 14.14.10
@@ -5239,6 +5374,19 @@
     engines:
       node: '>= 10.14.2'
     hasBin: true
+    resolution:
+      integrity: sha512-lGS5PXGAzR4RF7V5+XObhqz2KZIDUA1yD0DG6pBVmy10eh0ZIXQImRuzocsI/N2XZ1GrLFwTS27In2i2jlpq1Q==
+  /jest/26.6.3_ts-node@9.1.1:
+    dependencies:
+      '@jest/core': 26.6.3_ts-node@9.1.1
+      import-local: 3.0.2
+      jest-cli: 26.6.3_ts-node@9.1.1
+    dev: true
+    engines:
+      node: '>= 10.14.2'
+    hasBin: true
+    peerDependencies:
+      ts-node: '*'
     resolution:
       integrity: sha512-lGS5PXGAzR4RF7V5+XObhqz2KZIDUA1yD0DG6pBVmy10eh0ZIXQImRuzocsI/N2XZ1GrLFwTS27In2i2jlpq1Q==
   /js-levenshtein/1.1.6:
