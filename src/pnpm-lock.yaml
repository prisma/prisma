--- conflicted
+++ resolved
@@ -1536,13 +1536,8 @@
     transitivePeerDependencies:
       - supports-color
 
-<<<<<<< HEAD
-  /@prisma/debug/2.27.0-dev.46:
-    resolution: {integrity: sha512-FRPAjY13ecFT7X17zHFFNUl10X7QFuTzE+i0mk+Eb+tXVJjG6pT8mlOXOmrcgPQjcjzD/XOTxbCvrrpQTDx53Q==}
-=======
   /@prisma/debug/2.27.0-dev.57:
     resolution: {integrity: sha512-Wy+L/QKtOLfyfW8HftAqWh7LGo38GnpAFsZEEsywtl8NtKZbSZnljxw9FL8vCdDHxVAR2+Jf+edA9QqLJ7t+ZA==}
->>>>>>> 4345a7a3
     dependencies:
       debug: 4.3.2
       ms: 2.1.3
@@ -1550,15 +1545,6 @@
       - supports-color
     dev: true
 
-<<<<<<< HEAD
-  /@prisma/engine-core/2.27.0-dev.46:
-    resolution: {integrity: sha512-VjCkRyO8BceOb7yNwyja7SgCM4axy9P2xQgMZKDxpAovuLAmSK1DWz2R1jWccR8FXjDgO002O4bWm/T+MEm+cQ==}
-    dependencies:
-      '@prisma/debug': 2.27.0-dev.46
-      '@prisma/engines': 2.27.0-34.339cec4d523bb71e89922ae4b96371395e0b8f2b
-      '@prisma/generator-helper': 2.27.0-dev.46
-      '@prisma/get-platform': 2.27.0-34.339cec4d523bb71e89922ae4b96371395e0b8f2b
-=======
   /@prisma/engine-core/2.27.0-dev.57:
     resolution: {integrity: sha512-m6iMbSG9oDmEPhlhDXn4lid0GNK2ooJT6yP9Wz1CbU6dckerYiidvUWg0Gf+yafZLq6FgfC7vlaFPM9fQtygiw==}
     dependencies:
@@ -1566,7 +1552,6 @@
       '@prisma/engines': 2.27.0-42.8d5fae9e9f94c60926420216a4ca9c400c3d2947
       '@prisma/generator-helper': 2.27.0-dev.57
       '@prisma/get-platform': 2.27.0-42.8d5fae9e9f94c60926420216a4ca9c400c3d2947
->>>>>>> 4345a7a3
       chalk: 4.1.1
       execa: 5.1.1
       get-stream: 6.0.1
@@ -1587,22 +1572,12 @@
     requiresBuild: true
     dev: true
 
-<<<<<<< HEAD
-  /@prisma/engines/2.27.0-34.339cec4d523bb71e89922ae4b96371395e0b8f2b:
-    resolution: {integrity: sha512-Perh/b/4LKXozEZpgQ77HE4YNXLPBcY7qmtFJMQLug0FuEt+qS5ZGIbDHHvK3HgljaPFc93ZjeR9u20WDslGfg==}
-    requiresBuild: true
-    dev: true
-
-  /@prisma/fetch-engine/2.27.0-24.0c2898954d761d1c92f304ff1b7917c601c2e3d8:
-    resolution: {integrity: sha512-knoqBTtgSELsPTLSWqOd9Uk8iUOFBIXFpIeiugTAcgsJV06H0ryO8wG2nIghOL3/CVYRhK90UgjlW9CzEjLg7Q==}
-=======
   /@prisma/engines/2.27.0-43.cdba6ec525e0213cce26f8e4bb23cf556d1479bb:
     resolution: {integrity: sha512-AIbIhAxmd2CHZO5XzQTPrfk+Tp/5eoNoSledOG3yc6Dk97siLvnBuSEv7prggUbedCufDwZLAvwxV4PEw3zOlQ==}
     requiresBuild: true
 
   /@prisma/fetch-engine/2.27.0-42.8d5fae9e9f94c60926420216a4ca9c400c3d2947:
     resolution: {integrity: sha512-iGMFEBGONH+wjHgGzMhI0y03RKc/ai/yVHw3T0U4mv/YfJ5qjh3wPAHEpo0UsW/PuLbFMfPIdNZMSmvyr+mrkA==}
->>>>>>> 4345a7a3
     dependencies:
       '@prisma/debug': 2.26.0
       '@prisma/get-platform': 2.27.0-42.8d5fae9e9f94c60926420216a4ca9c400c3d2947
@@ -1625,19 +1600,11 @@
       - supports-color
     dev: true
 
-<<<<<<< HEAD
-  /@prisma/fetch-engine/2.27.0-34.339cec4d523bb71e89922ae4b96371395e0b8f2b:
-    resolution: {integrity: sha512-qaYG/AGe+V2Qg86WKJJxJRk3R3yzvLx9KAeNLCmBAWW60v7FACn6aEahHgE6UaMdEr6SGMEOU31cZI1oaGx4ow==}
-    dependencies:
-      '@prisma/debug': 2.26.0
-      '@prisma/get-platform': 2.27.0-34.339cec4d523bb71e89922ae4b96371395e0b8f2b
-=======
   /@prisma/fetch-engine/2.27.0-43.cdba6ec525e0213cce26f8e4bb23cf556d1479bb:
     resolution: {integrity: sha512-KdZZ5hUnMrCuImhvoHNnhnTlDY76mnKdEnM4QtaTF9HptwbPWaX/NZ5hwGC6WZf3PjWYr4BiQoC0v8Q7RF88Kg==}
     dependencies:
       '@prisma/debug': 2.26.0
       '@prisma/get-platform': 2.27.0-43.cdba6ec525e0213cce26f8e4bb23cf556d1479bb
->>>>>>> 4345a7a3
       chalk: 4.1.1
       execa: 5.1.1
       find-cache-dir: 3.3.1
@@ -1655,20 +1622,11 @@
       tempy: 1.0.1
     transitivePeerDependencies:
       - supports-color
-<<<<<<< HEAD
-    dev: true
-
-  /@prisma/generator-helper/2.27.0-dev.46:
-    resolution: {integrity: sha512-iDUQ8ADpae4HiAUndgGmU0e3I34Vb2W1mK3ercFFZ0xIC98YhGQs8AcqNFvLKzu538nBunnTqIzHIYG237lJdQ==}
-    dependencies:
-      '@prisma/debug': 2.27.0-dev.46
-=======
 
   /@prisma/generator-helper/2.27.0-dev.57:
     resolution: {integrity: sha512-8saKUQ4g21/FuNKqF6qhwVYos/xB17wsbNfq0V/Q/hfO6f78/pTQWHU7aDdF7lpsJskOFbXTXHX5K9Sa2ZPFeQ==}
     dependencies:
       '@prisma/debug': 2.27.0-dev.57
->>>>>>> 4345a7a3
       '@types/cross-spawn': 6.0.2
       chalk: 4.1.1
       cross-spawn: 7.0.3
@@ -1684,30 +1642,12 @@
       - supports-color
     dev: true
 
-<<<<<<< HEAD
-  /@prisma/get-platform/2.27.0-34.339cec4d523bb71e89922ae4b96371395e0b8f2b:
-    resolution: {integrity: sha512-J3RfnQ5V3JA0AgBogWmlJeskMFHpV/zvqaqvqIzf0PJh3abt/pXjZvRGPuds0zGiBKHQbBtefynvL4nX4eJOew==}
-=======
   /@prisma/get-platform/2.27.0-43.cdba6ec525e0213cce26f8e4bb23cf556d1479bb:
     resolution: {integrity: sha512-N+akWuGHmgCaTfnD4YUum57wd4+GfOvKiTYYIMY2CIEJbxvFw/GF9v8rozl3WRZPgL+Hx3D0ZPB8E4NgvaLy0g==}
->>>>>>> 4345a7a3
     dependencies:
       '@prisma/debug': 2.26.0
     transitivePeerDependencies:
       - supports-color
-<<<<<<< HEAD
-    dev: true
-
-  /@prisma/sdk/2.27.0-dev.46:
-    resolution: {integrity: sha512-COPIEutss3zP+Vck2r3Sv0tTUjaBxFO0AOrscsUkxuEiPpKM7a/FT3/m9IemTyTJjUwid+HNWFSLUTb++lKRCQ==}
-    dependencies:
-      '@prisma/debug': 2.27.0-dev.46
-      '@prisma/engine-core': 2.27.0-dev.46
-      '@prisma/engines': 2.27.0-34.339cec4d523bb71e89922ae4b96371395e0b8f2b
-      '@prisma/fetch-engine': 2.27.0-34.339cec4d523bb71e89922ae4b96371395e0b8f2b
-      '@prisma/generator-helper': 2.27.0-dev.46
-      '@prisma/get-platform': 2.27.0-34.339cec4d523bb71e89922ae4b96371395e0b8f2b
-=======
 
   /@prisma/sdk/2.27.0-dev.57:
     resolution: {integrity: sha512-c8hKthd93rkAIVMeio23L5hTLd9es3YLigLzArChkm2oZQLvjx7cmBsVstIoL+ZlbWzoZ8g+QuDx5v42py6iDw==}
@@ -1718,7 +1658,6 @@
       '@prisma/fetch-engine': 2.27.0-42.8d5fae9e9f94c60926420216a4ca9c400c3d2947
       '@prisma/generator-helper': 2.27.0-dev.57
       '@prisma/get-platform': 2.27.0-42.8d5fae9e9f94c60926420216a4ca9c400c3d2947
->>>>>>> 4345a7a3
       '@timsuchanek/copy': 1.4.5
       archiver: 4.0.2
       arg: 5.0.0
@@ -1752,23 +1691,13 @@
       - supports-color
     dev: true
 
-<<<<<<< HEAD
-  /@prisma/studio-pcw/0.409.0_c2a45a219ccf87d76a354ec61d93246d:
-    resolution: {integrity: sha512-uvYbUTipCagfNlohuUxrcdLR3zfXtFxcKQ0c4xi6e7rD9ROrqxfDou/90z123vzjlqEAN0SLCa4QIcnxLP1EJA==}
-=======
   /@prisma/studio-pcw/0.410.0_@prisma+sdk@2.27.0-dev.57:
     resolution: {integrity: sha512-WiO2SFnurzsW8P9ipW3ltCWnmiEfg4k/UJfMywmU/uklAYUxJ+2dH25M8nMLDrPgo2nNQRYdmF2FDdLFNcT3gQ==}
->>>>>>> 4345a7a3
     peerDependencies:
       '@prisma/client': '*'
       '@prisma/sdk': '*'
     dependencies:
-<<<<<<< HEAD
-      '@prisma/get-platform': 2.27.0-24.0c2898954d761d1c92f304ff1b7917c601c2e3d8
-      '@prisma/sdk': 2.27.0-dev.46
-=======
       '@prisma/sdk': 2.27.0-dev.57
->>>>>>> 4345a7a3
       debug: 4.3.1
       lodash: 4.17.21
     transitivePeerDependencies:
@@ -1778,15 +1707,9 @@
   /@prisma/studio-server/0.410.0:
     resolution: {integrity: sha512-grj5Ip5z0405utmcvXT1uCyUAq454MOxqvbkJJdCZjlilzWjKIxdaMLlGreIgIl0fsGZenZ35HjaByLx8F9Kxg==}
     dependencies:
-<<<<<<< HEAD
-      '@prisma/sdk': 2.27.0-dev.46
-      '@prisma/studio-pcw': 0.409.0_c2a45a219ccf87d76a354ec61d93246d
-      '@prisma/studio-transports': 0.409.0
-=======
       '@prisma/sdk': 2.27.0-dev.57
       '@prisma/studio-pcw': 0.410.0_@prisma+sdk@2.27.0-dev.57
       '@prisma/studio-transports': 0.410.0
->>>>>>> 4345a7a3
       '@sentry/node': 6.2.5
       checkpoint-client: 1.1.20
       cors: 2.8.5
