importers:
  .:
    devDependencies:
      '@sindresorhus/slugify': 1.1.0
      '@types/debug': 4.1.5
      '@types/graphviz': 0.0.32
      '@types/node': 12.19.11
      '@types/redis': 2.8.28
      arg: 5.0.0
      batching-toposort: 1.2.0
      chalk: 4.1.0
      debug: 4.3.1
      execa: 5.0.0
      globby: 11.0.1
      graphviz: 0.0.9
      node-fetch: 2.6.1
      p-map: 4.0.0
      p-reduce: 2.1.0
      redis: 3.0.2
      redis-lock: 0.1.4
      semver: 7.3.4
      ts-node: 9.1.1_typescript@4.1.2
      typescript: 4.1.2
    specifiers:
      '@sindresorhus/slugify': 1.1.0
      '@types/debug': 4.1.5
      '@types/graphviz': 0.0.32
      '@types/node': 12.19.11
      '@types/redis': 2.8.28
      arg: 5.0.0
      batching-toposort: 1.2.0
      chalk: 4.1.0
      debug: 4.3.1
      execa: 5.0.0
      globby: 11.0.1
      graphviz: 0.0.9
      node-fetch: 2.6.1
      p-map: 4.0.0
      p-reduce: 2.1.0
      redis: 3.0.2
      redis-lock: 0.1.4
      semver: 7.3.4
      ts-node: 9.1.1
      typescript: 4.1.2
  packages/cli:
    dependencies:
      '@prisma/bar': 0.0.1
<<<<<<< HEAD
      '@prisma/engines': 2.14.0-26.59cf08bf47e90cb37532900059f3328b4328237c
=======
      '@prisma/engines': 2.14.0-22.85cf7930a5fc63cd99fa483153fd33cb35d49cfa
>>>>>>> d0f7ad4d
    devDependencies:
      '@prisma/client': 'link:../client'
      '@prisma/debug': 'link:../debug'
      '@prisma/fetch-engine': 'link:../fetch-engine'
      '@prisma/generator-helper': 'link:../generator-helper'
      '@prisma/get-platform': 'link:../get-platform'
      '@prisma/migrate': 'link:../migrate'
      '@prisma/sdk': 'link:../sdk'
      '@prisma/studio': 0.332.0
      '@prisma/studio-server': 0.332.0
      '@timsuchanek/copy': 1.4.5
      '@types/jest': 26.0.19
      '@types/ws': 7.4.0
      '@typescript-eslint/eslint-plugin': 4.9.1_5897ef4c8a6133b7b28695ca449212ad
      '@typescript-eslint/parser': 4.9.1_eslint@7.15.0+typescript@4.1.2
      chalk: 4.1.0
      checkpoint-client: 1.1.18
      dotenv: 8.2.0
      esbuild: 0.8.21
      escape-string-regexp: 4.0.0
      eslint: 7.15.0
      eslint-config-prettier: 7.0.0_eslint@7.15.0
      eslint-plugin-eslint-comments: 3.2.0_eslint@7.15.0
      eslint-plugin-jest: 24.1.3_eslint@7.15.0+typescript@4.1.2
      eslint-plugin-prettier: 3.2.0_eslint@7.15.0+prettier@2.2.1
      execa: 5.0.0
      fast-deep-equal: 3.1.3
      fs-jetpack: 4.1.0
      get-port: 5.1.1
      global-dirs: 2.0.1
      indent-string: 4.0.0
      is-installed-globally: 0.3.2
      jest: 26.6.3
      line-replace: 2.0.1
      lint-staged: 10.5.3
      log-update: 4.0.0
      make-dir: 3.1.0
      open: 7.3.0
      pg: 8.5.1
      pkg: 4.4.9
      pkg-up: 3.1.0
      prettier: 2.2.1
      replace-string: 3.1.0
      resolve-pkg: 2.0.0
      rimraf: 3.0.2
      strip-ansi: 6.0.0
      tempy: 1.0.0
      ts-jest: 26.4.4_jest@26.6.3+typescript@4.1.2
      typescript: 4.1.2
      ws: 7.4.1
    specifiers:
      '@prisma/bar': ^0.0.1
      '@prisma/client': 'workspace:*'
      '@prisma/debug': 'workspace:*'
<<<<<<< HEAD
      '@prisma/engines': 2.14.0-26.59cf08bf47e90cb37532900059f3328b4328237c
=======
      '@prisma/engines': 2.14.0-22.85cf7930a5fc63cd99fa483153fd33cb35d49cfa
>>>>>>> d0f7ad4d
      '@prisma/fetch-engine': 'workspace:*'
      '@prisma/generator-helper': 'workspace:*'
      '@prisma/get-platform': 'workspace:*'
      '@prisma/migrate': 'workspace:*'
      '@prisma/sdk': 'workspace:*'
      '@prisma/studio': 0.332.0
      '@prisma/studio-server': 0.332.0
      '@timsuchanek/copy': 1.4.5
      '@types/jest': 26.0.19
      '@types/ws': 7.4.0
      '@typescript-eslint/eslint-plugin': 4.9.1
      '@typescript-eslint/parser': 4.9.1
      chalk: 4.1.0
      checkpoint-client: 1.1.18
      dotenv: 8.2.0
      esbuild: 0.8.21
      escape-string-regexp: 4.0.0
      eslint: 7.15.0
      eslint-config-prettier: 7.0.0
      eslint-plugin-eslint-comments: 3.2.0
      eslint-plugin-jest: 24.1.3
      eslint-plugin-prettier: 3.2.0
      execa: 5.0.0
      fast-deep-equal: 3.1.3
      fs-jetpack: 4.1.0
      get-port: 5.1.1
      global-dirs: 2.0.1
      indent-string: 4.0.0
      is-installed-globally: 0.3.2
      jest: 26.6.3
      line-replace: 2.0.1
      lint-staged: 10.5.3
      log-update: 4.0.0
      make-dir: 3.1.0
      open: 7.3.0
      pg: 8.5.1
      pkg: 4.4.9
      pkg-up: 3.1.0
      prettier: 2.2.1
      replace-string: 3.1.0
      resolve-pkg: 2.0.0
      rimraf: 3.0.2
      strip-ansi: 6.0.0
      tempy: 1.0.0
      ts-jest: 26.4.4
      typescript: 4.1.2
      ws: 7.4.1
  packages/client:
    dependencies:
<<<<<<< HEAD
      '@prisma/engines-version': 2.14.0-26.59cf08bf47e90cb37532900059f3328b4328237c
    devDependencies:
      '@prisma/debug': 'link:../debug'
      '@prisma/engine-core': 'link:../engine-core'
      '@prisma/engines': 2.14.0-26.59cf08bf47e90cb37532900059f3328b4328237c
=======
      '@prisma/engines-version': 2.14.0-22.85cf7930a5fc63cd99fa483153fd33cb35d49cfa
    devDependencies:
      '@prisma/debug': 'link:../debug'
      '@prisma/engine-core': 'link:../engine-core'
      '@prisma/engines': 2.14.0-22.85cf7930a5fc63cd99fa483153fd33cb35d49cfa
>>>>>>> d0f7ad4d
      '@prisma/generator-helper': 'link:../generator-helper'
      '@prisma/get-platform': 'link:../get-platform'
      '@prisma/migrate': 'link:../migrate'
      '@prisma/sdk': 'link:../sdk'
      '@timsuchanek/copy': 1.4.5
      '@types/debug': 4.1.5
      '@types/jest': 26.0.19
      '@types/js-levenshtein': 1.1.0
      '@types/node': 12.19.11
      '@types/pg': 7.14.7
      '@typescript-eslint/eslint-plugin': 4.9.1_5897ef4c8a6133b7b28695ca449212ad
      '@typescript-eslint/parser': 4.9.1_eslint@7.15.0+typescript@4.1.2
      arg: 5.0.0
      chalk: 4.1.0
      decimal.js: 10.2.1
      esbuild: 0.8.21
      escape-string-regexp: 4.0.0
      eslint: 7.15.0
      eslint-config-prettier: 7.0.0_eslint@7.15.0
      eslint-plugin-eslint-comments: 3.2.0_eslint@7.15.0
      eslint-plugin-jest: 24.1.3_eslint@7.15.0+typescript@4.1.2
      eslint-plugin-prettier: 3.2.0_eslint@7.15.0+prettier@2.2.1
      execa: 5.0.0
      flat-map-polyfill: 0.3.8
      fs-monkey: 1.0.1
      get-own-enumerable-property-symbols: 3.0.2
      indent-string: 4.0.0
      is-obj: 2.0.0
      is-regexp: 2.1.0
      jest: 26.6.3_ts-node@9.1.1
      js-levenshtein: 1.1.6
      klona: 2.0.4
      lint-staged: 10.5.3
      make-dir: 3.1.0
      mariadb: 2.5.2
      mssql: 6.2.3
      pg: 8.5.1
      pkg-up: 3.1.0
      pluralize: 8.0.0
      prettier: 2.2.1
      replace-string: 3.1.0
      rimraf: 3.0.2
      rollup: 2.34.2
      rollup-plugin-dts: 2.0.1_rollup@2.34.2+typescript@4.1.2
      sort-keys: 4.1.0
      source-map-support: 0.5.19
      sql-template-tag: 4.0.0
      stacktrace-parser: 0.1.10
      strip-ansi: 6.0.0
      strip-indent: 3.0.0
      ts-jest: 26.4.4_jest@26.6.3+typescript@4.1.2
      ts-node: 9.1.1_typescript@4.1.2
      typescript: 4.1.2
    specifiers:
      '@prisma/debug': 'workspace:*'
      '@prisma/engine-core': 'workspace:*'
<<<<<<< HEAD
      '@prisma/engines': 2.14.0-26.59cf08bf47e90cb37532900059f3328b4328237c
      '@prisma/engines-version': 2.14.0-26.59cf08bf47e90cb37532900059f3328b4328237c
=======
      '@prisma/engines': 2.14.0-22.85cf7930a5fc63cd99fa483153fd33cb35d49cfa
      '@prisma/engines-version': 2.14.0-22.85cf7930a5fc63cd99fa483153fd33cb35d49cfa
>>>>>>> d0f7ad4d
      '@prisma/generator-helper': 'workspace:*'
      '@prisma/get-platform': 'workspace:*'
      '@prisma/migrate': 'workspace:*'
      '@prisma/sdk': 'workspace:*'
      '@timsuchanek/copy': 1.4.5
      '@types/debug': 4.1.5
      '@types/jest': 26.0.19
      '@types/js-levenshtein': 1.1.0
      '@types/node': 12.19.11
      '@types/pg': 7.14.7
      '@typescript-eslint/eslint-plugin': 4.9.1
      '@typescript-eslint/parser': 4.9.1
      arg: 5.0.0
      chalk: 4.1.0
      decimal.js: 10.2.1
      esbuild: 0.8.21
      escape-string-regexp: 4.0.0
      eslint: 7.15.0
      eslint-config-prettier: 7.0.0
      eslint-plugin-eslint-comments: 3.2.0
      eslint-plugin-jest: 24.1.3
      eslint-plugin-prettier: 3.2.0
      execa: 5.0.0
      flat-map-polyfill: 0.3.8
      fs-monkey: 1.0.1
      get-own-enumerable-property-symbols: 3.0.2
      indent-string: 4.0.0
      is-obj: 2.0.0
      is-regexp: 2.1.0
      jest: 26.6.3
      js-levenshtein: 1.1.6
      klona: 2.0.4
      lint-staged: 10.5.3
      make-dir: 3.1.0
      mariadb: 2.5.2
      mssql: 6.2.3
      pg: 8.5.1
      pkg-up: 3.1.0
      pluralize: 8.0.0
      prettier: 2.2.1
      replace-string: 3.1.0
      rimraf: 3.0.2
      rollup: 2.34.2
      rollup-plugin-dts: 2.0.1
      sort-keys: 4.1.0
      source-map-support: 0.5.19
      sql-template-tag: 4.0.0
      stacktrace-parser: 0.1.10
      strip-ansi: 6.0.0
      strip-indent: 3.0.0
      ts-jest: 26.4.4
      ts-node: 9.1.1
      typescript: 4.1.2
  packages/debug:
    dependencies:
      debug: 4.3.2
      ms: 2.1.3
    devDependencies:
      '@types/jest': 26.0.19
      '@types/node': 12.19.11
      '@typescript-eslint/eslint-plugin': 4.9.1_5897ef4c8a6133b7b28695ca449212ad
      '@typescript-eslint/parser': 4.9.1_eslint@7.15.0+typescript@4.1.2
      eslint: 7.15.0
      eslint-config-prettier: 7.0.0_eslint@7.15.0
      eslint-plugin-eslint-comments: 3.2.0_eslint@7.15.0
      eslint-plugin-jest: 24.1.3_eslint@7.15.0+typescript@4.1.2
      eslint-plugin-prettier: 3.2.0_eslint@7.15.0+prettier@2.2.1
      jest: 26.6.3
      lint-staged: 10.5.3
      prettier: 2.2.1
      strip-ansi: 6.0.0
      ts-jest: 26.4.4_jest@26.6.3+typescript@4.1.2
      typescript: 4.1.2
    specifiers:
      '@types/jest': 26.0.19
      '@types/node': 12.19.11
      '@typescript-eslint/eslint-plugin': 4.9.1
      '@typescript-eslint/parser': 4.9.1
      debug: 4.3.2
      eslint: 7.15.0
      eslint-config-prettier: 7.0.0
      eslint-plugin-eslint-comments: 3.2.0
      eslint-plugin-jest: 24.1.3
      eslint-plugin-prettier: 3.2.0
      jest: 26.6.3
      lint-staged: 10.5.3
      ms: ^2.1.3
      prettier: 2.2.1
      strip-ansi: 6.0.0
      ts-jest: 26.4.4
      typescript: 4.1.2
  packages/engine-core:
    dependencies:
      '@prisma/debug': 'link:../debug'
<<<<<<< HEAD
      '@prisma/engines': 2.14.0-26.59cf08bf47e90cb37532900059f3328b4328237c
=======
      '@prisma/engines': 2.14.0-22.85cf7930a5fc63cd99fa483153fd33cb35d49cfa
>>>>>>> d0f7ad4d
      '@prisma/generator-helper': 'link:../generator-helper'
      '@prisma/get-platform': 'link:../get-platform'
      chalk: 4.1.0
      execa: 5.0.0
      get-stream: 6.0.0
      indent-string: 4.0.0
      new-github-issue-url: 0.2.1
      p-retry: 4.2.0
      terminal-link: 2.1.1
      undici: 2.2.1
    devDependencies:
      '@types/jest': 26.0.19
      '@types/node': 12.19.11
      '@typescript-eslint/eslint-plugin': 4.9.1_5897ef4c8a6133b7b28695ca449212ad
      '@typescript-eslint/parser': 4.9.1_eslint@7.15.0+typescript@4.1.2
      abort-controller: 3.0.0
      eslint: 7.15.0
      eslint-config-prettier: 7.0.0_eslint@7.15.0
      eslint-plugin-eslint-comments: 3.2.0_eslint@7.15.0
      eslint-plugin-jest: 24.1.3_eslint@7.15.0+typescript@4.1.2
      eslint-plugin-prettier: 3.2.0_eslint@7.15.0+prettier@2.2.1
      jest: 26.6.3
      lint-staged: 10.5.3
      prettier: 2.2.1
      strip-ansi: 6.0.0
      ts-jest: 26.4.4_jest@26.6.3+typescript@4.1.2
      typescript: 4.1.2
    specifiers:
      '@prisma/debug': 'workspace:*'
<<<<<<< HEAD
      '@prisma/engines': 2.14.0-26.59cf08bf47e90cb37532900059f3328b4328237c
=======
      '@prisma/engines': 2.14.0-22.85cf7930a5fc63cd99fa483153fd33cb35d49cfa
>>>>>>> d0f7ad4d
      '@prisma/generator-helper': 'workspace:*'
      '@prisma/get-platform': 'workspace:*'
      '@types/jest': 26.0.19
      '@types/node': 12.19.11
      '@typescript-eslint/eslint-plugin': 4.9.1
      '@typescript-eslint/parser': 4.9.1
      abort-controller: 3.0.0
      chalk: ^4.0.0
      eslint: 7.15.0
      eslint-config-prettier: 7.0.0
      eslint-plugin-eslint-comments: 3.2.0
      eslint-plugin-jest: 24.1.3
      eslint-plugin-prettier: 3.2.0
      execa: ^5.0.0
      get-stream: ^6.0.0
      indent-string: ^4.0.0
      jest: 26.6.3
      lint-staged: 10.5.3
      new-github-issue-url: ^0.2.1
      p-retry: ^4.2.0
      prettier: 2.2.1
      strip-ansi: 6.0.0
      terminal-link: ^2.1.1
      ts-jest: 26.4.4
      typescript: 4.1.2
      undici: 2.2.1
  packages/fetch-engine:
    dependencies:
      '@prisma/debug': 'link:../debug'
      '@prisma/get-platform': 'link:../get-platform'
      chalk: 4.1.0
      execa: 5.0.0
      find-cache-dir: 3.3.1
      hasha: 5.2.2
      http-proxy-agent: 4.0.1
      https-proxy-agent: 5.0.0
      make-dir: 3.1.0
      node-fetch: 2.6.1
      p-filter: 2.1.0
      p-map: 4.0.0
      p-retry: 4.2.0
      progress: 2.0.3
      rimraf: 3.0.2
      temp-dir: 2.0.0
      tempy: 1.0.0
    devDependencies:
<<<<<<< HEAD
      '@prisma/engines-version': 2.14.0-26.59cf08bf47e90cb37532900059f3328b4328237c
=======
      '@prisma/engines-version': 2.14.0-22.85cf7930a5fc63cd99fa483153fd33cb35d49cfa
>>>>>>> d0f7ad4d
      '@types/jest': 26.0.19
      '@types/node': 12.19.11
      '@types/node-fetch': 2.5.7
      '@types/progress': 2.0.3
      '@typescript-eslint/eslint-plugin': 4.9.1_5897ef4c8a6133b7b28695ca449212ad
      '@typescript-eslint/parser': 4.9.1_eslint@7.15.0+typescript@4.1.2
      del: 6.0.0
      eslint: 7.15.0
      eslint-config-prettier: 7.0.0_eslint@7.15.0
      eslint-plugin-eslint-comments: 3.2.0_eslint@7.15.0
      eslint-plugin-jest: 24.1.3_eslint@7.15.0+typescript@4.1.2
      eslint-plugin-prettier: 3.2.0_eslint@7.15.0+prettier@2.2.1
      jest: 26.6.3
      lint-staged: 10.5.3
      prettier: 2.2.1
      strip-ansi: 6.0.0
      ts-jest: 26.4.4_jest@26.6.3+typescript@4.1.2
      typescript: 4.1.2
    specifiers:
      '@prisma/debug': 'workspace:*'
<<<<<<< HEAD
      '@prisma/engines-version': 2.14.0-26.59cf08bf47e90cb37532900059f3328b4328237c
=======
      '@prisma/engines-version': 2.14.0-22.85cf7930a5fc63cd99fa483153fd33cb35d49cfa
>>>>>>> d0f7ad4d
      '@prisma/get-platform': 'workspace:*'
      '@types/jest': 26.0.19
      '@types/node': 12.19.11
      '@types/node-fetch': 2.5.7
      '@types/progress': 2.0.3
      '@typescript-eslint/eslint-plugin': 4.9.1
      '@typescript-eslint/parser': 4.9.1
      chalk: ^4.0.0
      del: 6.0.0
      eslint: 7.15.0
      eslint-config-prettier: 7.0.0
      eslint-plugin-eslint-comments: 3.2.0
      eslint-plugin-jest: 24.1.3
      eslint-plugin-prettier: 3.2.0
      execa: ^5.0.0
      find-cache-dir: ^3.3.1
      hasha: ^5.2.0
      http-proxy-agent: ^4.0.1
      https-proxy-agent: ^5.0.0
      jest: 26.6.3
      lint-staged: 10.5.3
      make-dir: ^3.0.2
      node-fetch: ^2.6.0
      p-filter: ^2.1.0
      p-map: ^4.0.0
      p-retry: ^4.2.0
      prettier: 2.2.1
      progress: ^2.0.3
      rimraf: ^3.0.2
      strip-ansi: 6.0.0
      temp-dir: ^2.0.0
      tempy: ^1.0.0
      ts-jest: 26.4.4
      typescript: 4.1.2
  packages/generator-helper:
    dependencies:
      '@prisma/debug': 'link:../debug'
      '@types/cross-spawn': 6.0.2
      chalk: 4.1.0
      cross-spawn: 7.0.3
    devDependencies:
      '@types/jest': 26.0.19
      '@types/node': 12.19.11
      '@typescript-eslint/eslint-plugin': 4.9.1_5897ef4c8a6133b7b28695ca449212ad
      '@typescript-eslint/parser': 4.9.1_eslint@7.15.0+typescript@4.1.2
      eslint: 7.15.0
      eslint-config-prettier: 7.0.0_eslint@7.15.0
      eslint-plugin-eslint-comments: 3.2.0_eslint@7.15.0
      eslint-plugin-jest: 24.1.3_eslint@7.15.0+typescript@4.1.2
      eslint-plugin-prettier: 3.2.0_eslint@7.15.0+prettier@2.2.1
      jest: 26.6.3_ts-node@9.1.1
      lint-staged: 10.5.3
      prettier: 2.2.1
      ts-jest: 26.4.4_jest@26.6.3+typescript@4.1.2
      ts-node: 9.1.1_typescript@4.1.2
      typescript: 4.1.2
    specifiers:
      '@prisma/debug': 'workspace:*'
      '@types/cross-spawn': ^6.0.1
      '@types/jest': 26.0.19
      '@types/node': 12.19.11
      '@typescript-eslint/eslint-plugin': 4.9.1
      '@typescript-eslint/parser': 4.9.1
      chalk: ^4.0.0
      cross-spawn: ^7.0.2
      eslint: 7.15.0
      eslint-config-prettier: 7.0.0
      eslint-plugin-eslint-comments: 3.2.0
      eslint-plugin-jest: 24.1.3
      eslint-plugin-prettier: 3.2.0
      jest: 26.6.3
      lint-staged: 10.5.3
      prettier: 2.2.1
      ts-jest: 26.4.4
      ts-node: 9.1.1
      typescript: 4.1.2
  packages/get-platform:
    dependencies:
      '@prisma/debug': 'link:../debug'
    devDependencies:
      '@types/jest': 26.0.19
      '@types/node': 12.19.11
      '@typescript-eslint/eslint-plugin': 4.9.1_5897ef4c8a6133b7b28695ca449212ad
      '@typescript-eslint/parser': 4.9.1_eslint@7.15.0+typescript@4.1.2
      eslint: 7.15.0
      eslint-config-prettier: 7.0.0_eslint@7.15.0
      eslint-plugin-eslint-comments: 3.2.0_eslint@7.15.0
      eslint-plugin-jest: 24.1.3_eslint@7.15.0+typescript@4.1.2
      eslint-plugin-prettier: 3.2.0_eslint@7.15.0+prettier@2.2.1
      jest: 26.6.3
      lint-staged: 10.5.3
      prettier: 2.2.1
      ts-jest: 26.4.4_jest@26.6.3+typescript@4.1.2
      typescript: 4.1.2
    specifiers:
      '@prisma/debug': 'workspace:*'
      '@types/jest': 26.0.19
      '@types/node': 12.19.11
      '@typescript-eslint/eslint-plugin': 4.9.1
      '@typescript-eslint/parser': 4.9.1
      eslint: 7.15.0
      eslint-config-prettier: 7.0.0
      eslint-plugin-eslint-comments: 3.2.0
      eslint-plugin-jest: 24.1.3
      eslint-plugin-prettier: 3.2.0
      jest: 26.6.3
      lint-staged: 10.5.3
      prettier: 2.2.1
      ts-jest: 26.4.4
      typescript: 4.1.2
  packages/migrate:
    dependencies:
      '@prisma/debug': 'link:../debug'
      '@prisma/get-platform': 'link:../get-platform'
      '@sindresorhus/slugify': 1.1.0
      diff: 4.0.2
      execa: 5.0.0
      indent-string: 4.0.0
      log-update: 4.0.0
      new-github-issue-url: 0.2.1
      open: 7.3.0
      prompts: 2.4.0
      strip-ansi: 6.0.0
      strip-indent: 3.0.0
    devDependencies:
<<<<<<< HEAD
      '@prisma/engines-version': 2.14.0-26.59cf08bf47e90cb37532900059f3328b4328237c
=======
      '@prisma/engines-version': 2.14.0-22.85cf7930a5fc63cd99fa483153fd33cb35d49cfa
>>>>>>> d0f7ad4d
      '@prisma/generator-helper': 'link:../generator-helper'
      '@prisma/sdk': 'link:../sdk'
      '@types/diff': 4.0.2
      '@types/jest': 26.0.19
      '@types/node': 12.19.11
      '@types/pg': 7.14.7
      '@types/prompts': 2.0.9
      '@types/sqlite3': 3.1.6
      '@typescript-eslint/eslint-plugin': 4.9.1_5897ef4c8a6133b7b28695ca449212ad
      '@typescript-eslint/parser': 4.9.1_eslint@7.15.0+typescript@4.1.2
      chalk: 4.1.0
      del: 6.0.0
      eslint: 7.15.0
      eslint-config-prettier: 7.0.0_eslint@7.15.0
      eslint-plugin-eslint-comments: 3.2.0_eslint@7.15.0
      eslint-plugin-jest: 24.1.3_eslint@7.15.0+typescript@4.1.2
      eslint-plugin-prettier: 3.2.0_eslint@7.15.0+prettier@2.2.1
      fs-jetpack: 4.1.0
      jest: 26.6.3
      lint-staged: 10.5.3
      make-dir: 3.1.0
      mariadb: 2.5.2
      mock-stdin: 1.0.0
      pg: 8.5.1
      prettier: 2.2.1
      sqlite-async: 1.1.1
      sqlite3: 5.0.0
      tempy: 1.0.0
      ts-jest: 26.4.4_jest@26.6.3+typescript@4.1.2
      typescript: 4.1.2
    specifiers:
      '@prisma/debug': 'workspace:*'
<<<<<<< HEAD
      '@prisma/engines-version': 2.14.0-26.59cf08bf47e90cb37532900059f3328b4328237c
=======
      '@prisma/engines-version': 2.14.0-22.85cf7930a5fc63cd99fa483153fd33cb35d49cfa
>>>>>>> d0f7ad4d
      '@prisma/generator-helper': 'workspace:*'
      '@prisma/get-platform': 'workspace:*'
      '@prisma/sdk': 'workspace:*'
      '@sindresorhus/slugify': ^1.1.0
      '@types/diff': 4.0.2
      '@types/jest': 26.0.19
      '@types/node': 12.19.11
      '@types/pg': 7.14.7
      '@types/prompts': 2.0.9
      '@types/sqlite3': 3.1.6
      '@typescript-eslint/eslint-plugin': 4.9.1
      '@typescript-eslint/parser': 4.9.1
      chalk: 4.1.0
      del: 6.0.0
      diff: 4.0.2
      eslint: 7.15.0
      eslint-config-prettier: 7.0.0
      eslint-plugin-eslint-comments: 3.2.0
      eslint-plugin-jest: 24.1.3
      eslint-plugin-prettier: 3.2.0
      execa: ^5.0.0
      fs-jetpack: 4.1.0
      indent-string: ^4.0.0
      jest: 26.6.3
      lint-staged: 10.5.3
      log-update: ^4.0.0
      make-dir: 3.1.0
      mariadb: 2.5.2
      mock-stdin: 1.0.0
      new-github-issue-url: ^0.2.1
      open: ^7.0.3
      pg: 8.5.1
      prettier: 2.2.1
      prompts: ^2.3.2
      sqlite-async: 1.1.1
      sqlite3: 5.0.0
      strip-ansi: ^6.0.0
      strip-indent: ^3.0.0
      tempy: 1.0.0
      ts-jest: 26.4.4
      typescript: 4.1.2
  packages/sdk:
    dependencies:
      '@prisma/debug': 'link:../debug'
      '@prisma/engine-core': 'link:../engine-core'
<<<<<<< HEAD
      '@prisma/engines': 2.14.0-26.59cf08bf47e90cb37532900059f3328b4328237c
=======
      '@prisma/engines': 2.14.0-22.85cf7930a5fc63cd99fa483153fd33cb35d49cfa
>>>>>>> d0f7ad4d
      '@prisma/fetch-engine': 'link:../fetch-engine'
      '@prisma/generator-helper': 'link:../generator-helper'
      '@prisma/get-platform': 'link:../get-platform'
      '@timsuchanek/copy': 1.4.5
      archiver: 4.0.2
      arg: 5.0.0
      chalk: 4.1.0
      checkpoint-client: 1.1.18
      cli-truncate: 2.1.0
      dotenv: 8.2.0
      execa: 5.0.0
      find-up: 5.0.0
      global-dirs: 2.0.1
      globby: 11.0.1
      has-yarn: 2.1.0
      is-ci: 2.0.0
      make-dir: 3.1.0
      node-fetch: 2.6.1
      p-map: 4.0.0
      read-pkg-up: 7.0.1
      resolve-pkg: 2.0.0
      rimraf: 3.0.2
      string-width: 4.2.0
      strip-ansi: 6.0.0
      strip-indent: 3.0.0
      tar: 6.0.5
      temp-dir: 2.0.0
      temp-write: 4.0.0
      tempy: 1.0.0
      terminal-link: 2.1.1
      tmp: 0.2.1
      url-parse: 1.4.7
    devDependencies:
      '@types/jest': 26.0.19
      '@types/node': 12.19.11
      '@types/tar': 4.0.4
      '@typescript-eslint/eslint-plugin': 4.9.1_5897ef4c8a6133b7b28695ca449212ad
      '@typescript-eslint/parser': 4.9.1_eslint@7.15.0+typescript@4.1.2
      eslint: 7.15.0
      eslint-config-prettier: 7.0.0_eslint@7.15.0
      eslint-plugin-eslint-comments: 3.2.0_eslint@7.15.0
      eslint-plugin-jest: 24.1.3_eslint@7.15.0+typescript@4.1.2
      eslint-plugin-prettier: 3.2.0_eslint@7.15.0+prettier@2.2.1
      jest: 26.6.3_ts-node@9.1.1
      lint-staged: 10.5.3
      prettier: 2.2.1
      ts-jest: 26.4.4_jest@26.6.3+typescript@4.1.2
      ts-node: 9.1.1_typescript@4.1.2
      typescript: 4.1.2
    specifiers:
      '@prisma/debug': 'workspace:*'
      '@prisma/engine-core': 'workspace:*'
<<<<<<< HEAD
      '@prisma/engines': 2.14.0-26.59cf08bf47e90cb37532900059f3328b4328237c
=======
      '@prisma/engines': 2.14.0-22.85cf7930a5fc63cd99fa483153fd33cb35d49cfa
>>>>>>> d0f7ad4d
      '@prisma/fetch-engine': 'workspace:*'
      '@prisma/generator-helper': 'workspace:*'
      '@prisma/get-platform': 'workspace:*'
      '@timsuchanek/copy': ^1.4.5
      '@types/jest': 26.0.19
      '@types/node': 12.19.11
      '@types/tar': 4.0.4
      '@typescript-eslint/eslint-plugin': 4.9.1
      '@typescript-eslint/parser': 4.9.1
      archiver: ^4.0.0
      arg: ^5.0.0
      chalk: 4.1.0
      checkpoint-client: 1.1.18
      cli-truncate: ^2.1.0
      dotenv: ^8.2.0
      eslint: 7.15.0
      eslint-config-prettier: 7.0.0
      eslint-plugin-eslint-comments: 3.2.0
      eslint-plugin-jest: 24.1.3
      eslint-plugin-prettier: 3.2.0
      execa: ^5.0.0
      find-up: 5.0.0
      global-dirs: ^2.0.1
      globby: ^11.0.0
      has-yarn: ^2.1.0
      is-ci: ^2.0.0
      jest: 26.6.3
      lint-staged: 10.5.3
      make-dir: ^3.0.2
      node-fetch: 2.6.1
      p-map: ^4.0.0
      prettier: 2.2.1
      read-pkg-up: ^7.0.1
      resolve-pkg: ^2.0.0
      rimraf: ^3.0.2
      string-width: ^4.2.0
      strip-ansi: 6.0.0
      strip-indent: 3.0.0
      tar: ^6.0.1
      temp-dir: ^2.0.0
      temp-write: ^4.0.0
      tempy: ^1.0.0
      terminal-link: ^2.1.1
      tmp: 0.2.1
      ts-jest: 26.4.4
      ts-node: 9.1.1
      typescript: 4.1.2
      url-parse: ^1.4.7
  packages/tests:
    devDependencies:
      '@prisma/client': 'link:../client'
      '@prisma/get-platform': 'link:../get-platform'
      '@prisma/migrate': 'link:../migrate'
      '@prisma/sdk': 'link:../sdk'
      '@sindresorhus/slugify': 1.1.0
      '@types/jest': 26.0.14
      '@types/mssql': 6.0.6
      '@types/node': 12.19.3
      '@types/pg': 7.14.7
      '@types/sqlite3': 3.1.6
      '@typescript-eslint/eslint-plugin': 4.9.0_2705378cb19c5349e92bb1dbd042259c
      '@typescript-eslint/parser': 4.9.0_eslint@7.15.0+typescript@4.0.3
      escape-string-regexp: 4.0.0
      eslint: 7.15.0
      eslint-config-prettier: 6.15.0_eslint@7.15.0
      eslint-plugin-eslint-comments: 3.2.0_eslint@7.15.0
      eslint-plugin-jest: 24.1.3_eslint@7.15.0+typescript@4.0.3
      eslint-plugin-prettier: 3.2.0_eslint@7.15.0+prettier@2.1.2
      execa: 5.0.0
      fs-jetpack: 4.1.0
      jest: 26.4.2
      lint-staged: 10.5.3
      mariadb: 2.5.2
      mssql: 6.2.3
      pg: 8.5.1
      prettier: 2.1.2
      replace-string: 3.1.0
      sqlite-async: 1.1.1
      sqlite3: 5.0.0
      string-hash: 1.1.3
      strip-ansi: 6.0.0
      tempy: 1.0.0
      ts-jest: 26.4.0_jest@26.4.2+typescript@4.0.3
      typescript: 4.0.3
      verror: 1.10.0
    specifiers:
      '@prisma/client': 'workspace:*'
      '@prisma/get-platform': 'workspace:*'
      '@prisma/migrate': 'workspace:*'
      '@prisma/sdk': 'workspace:*'
      '@sindresorhus/slugify': ^1.1.0
      '@types/jest': 26.0.14
      '@types/mssql': ^6.0.5
      '@types/node': 12.19.3
      '@types/pg': ^7.14.5
      '@types/sqlite3': ^3.1.6
      '@typescript-eslint/eslint-plugin': ^4.8.2
      '@typescript-eslint/parser': ^4.8.2
      escape-string-regexp: ^4.0.0
      eslint: ^7.14.0
      eslint-config-prettier: ^6.15.0
      eslint-plugin-eslint-comments: ^3.2.0
      eslint-plugin-jest: ^24.1.3
      eslint-plugin-prettier: ^3.1.4
      execa: ^5.0.0
      fs-jetpack: ^4.0.0
      jest: 26.4.2
      lint-staged: ^10.5.2
      mariadb: ^2.5.0
      mssql: ^6.2.3
      pg: ^8.4.1
      prettier: 2.1.2
      replace-string: ^3.1.0
      sqlite-async: ^1.1.1
      sqlite3: '5.0'
      string-hash: ^1.1.3
      strip-ansi: 6.0.0
      tempy: ^1.0.0
      ts-jest: 26.4.0
      typescript: 4.0.3
      verror: ^1.10.0
lockfileVersion: 5.2
packages:
  /@azure/ms-rest-azure-env/1.1.2:
    dev: true
    resolution:
      integrity: sha512-l7z0DPCi2Hp88w12JhDTtx5d0Y3+vhfE7JKJb9O7sEz71Cwp053N8piTtTnnk/tUor9oZHgEKi/p3tQQmLPjvA==
  /@azure/ms-rest-js/1.9.0:
    dependencies:
      '@types/tunnel': 0.0.0
      axios: 0.19.2
      form-data: 2.5.1
      tough-cookie: 2.5.0
      tslib: 1.14.1
      tunnel: 0.0.6
      uuid: 3.4.0
      xml2js: 0.4.23
    dev: true
    resolution:
      integrity: sha512-cB4Z2Mg7eBmet1rfbf0QSO1XbhfknRW7B+mX3IHJq0KGHaGJvCPoVTgdsJdCkazEMK1jtANFNEDDzSQacxyzbA==
  /@azure/ms-rest-nodeauth/2.0.2:
    dependencies:
      '@azure/ms-rest-azure-env': 1.1.2
      '@azure/ms-rest-js': 1.9.0
      adal-node: 0.1.28
    dev: true
    resolution:
      integrity: sha512-KmNNICOxt3EwViAJI3iu2VH8t8BQg5J2rSAyO4IUYLF9ZwlyYsP419pdvl4NBUhluAP2cgN7dfD2V6E6NOMZlQ==
  /@babel/code-frame/7.10.4:
    dependencies:
      '@babel/highlight': 7.10.4
    resolution:
      integrity: sha512-vG6SvB6oYEhvgisZNFRmRCUkLz11c7rp+tbNTynGqc6mS1d5ATd/sGyV6W0KZZnXRKMTzZDRgQT3Ou9jhpAfUg==
  /@babel/core/7.12.9:
    dependencies:
      '@babel/code-frame': 7.10.4
      '@babel/generator': 7.12.5
      '@babel/helper-module-transforms': 7.12.1
      '@babel/helpers': 7.12.5
      '@babel/parser': 7.12.7
      '@babel/template': 7.12.7
      '@babel/traverse': 7.12.9
      '@babel/types': 7.12.7
      convert-source-map: 1.7.0
      debug: 4.3.1
      gensync: 1.0.0-beta.2
      json5: 2.1.3
      lodash: 4.17.20
      resolve: 1.19.0
      semver: 5.7.1
      source-map: 0.5.7
    dev: true
    engines:
      node: '>=6.9.0'
    resolution:
      integrity: sha512-gTXYh3M5wb7FRXQy+FErKFAv90BnlOuNn1QkCK2lREoPAjrQCO49+HVSrFoe5uakFAF5eenS75KbO2vQiLrTMQ==
  /@babel/generator/7.12.5:
    dependencies:
      '@babel/types': 7.12.7
      jsesc: 2.5.2
      source-map: 0.5.7
    dev: true
    resolution:
      integrity: sha512-m16TQQJ8hPt7E+OS/XVQg/7U184MLXtvuGbCdA7na61vha+ImkyyNM/9DDA0unYCVZn3ZOhng+qz48/KBOT96A==
  /@babel/helper-function-name/7.10.4:
    dependencies:
      '@babel/helper-get-function-arity': 7.10.4
      '@babel/template': 7.12.7
      '@babel/types': 7.12.7
    dev: true
    resolution:
      integrity: sha512-YdaSyz1n8gY44EmN7x44zBn9zQ1Ry2Y+3GTA+3vH6Mizke1Vw0aWDM66FOYEPw8//qKkmqOckrGgTYa+6sceqQ==
  /@babel/helper-get-function-arity/7.10.4:
    dependencies:
      '@babel/types': 7.12.7
    dev: true
    resolution:
      integrity: sha512-EkN3YDB+SRDgiIUnNgcmiD361ti+AVbL3f3Henf6dqqUyr5dMsorno0lJWJuLhDhkI5sYEpgj6y9kB8AOU1I2A==
  /@babel/helper-member-expression-to-functions/7.12.7:
    dependencies:
      '@babel/types': 7.12.7
    dev: true
    resolution:
      integrity: sha512-DCsuPyeWxeHgh1Dus7APn7iza42i/qXqiFPWyBDdOFtvS581JQePsc1F/nD+fHrcswhLlRc2UpYS1NwERxZhHw==
  /@babel/helper-module-imports/7.12.5:
    dependencies:
      '@babel/types': 7.12.7
    dev: true
    resolution:
      integrity: sha512-SR713Ogqg6++uexFRORf/+nPXMmWIn80TALu0uaFb+iQIUoR7bOC7zBWyzBs5b3tBBJXuyD0cRu1F15GyzjOWA==
  /@babel/helper-module-transforms/7.12.1:
    dependencies:
      '@babel/helper-module-imports': 7.12.5
      '@babel/helper-replace-supers': 7.12.5
      '@babel/helper-simple-access': 7.12.1
      '@babel/helper-split-export-declaration': 7.11.0
      '@babel/helper-validator-identifier': 7.10.4
      '@babel/template': 7.12.7
      '@babel/traverse': 7.12.9
      '@babel/types': 7.12.7
      lodash: 4.17.20
    dev: true
    resolution:
      integrity: sha512-QQzehgFAZ2bbISiCpmVGfiGux8YVFXQ0abBic2Envhej22DVXV9nCFaS5hIQbkyo1AdGb+gNME2TSh3hYJVV/w==
  /@babel/helper-optimise-call-expression/7.12.7:
    dependencies:
      '@babel/types': 7.12.7
    dev: true
    resolution:
      integrity: sha512-I5xc9oSJ2h59OwyUqjv95HRyzxj53DAubUERgQMrpcCEYQyToeHA+NEcUEsVWB4j53RDeskeBJ0SgRAYHDBckw==
  /@babel/helper-plugin-utils/7.10.4:
    dev: true
    resolution:
      integrity: sha512-O4KCvQA6lLiMU9l2eawBPMf1xPP8xPfB3iEQw150hOVTqj/rfXz0ThTb4HEzqQfs2Bmo5Ay8BzxfzVtBrr9dVg==
  /@babel/helper-replace-supers/7.12.5:
    dependencies:
      '@babel/helper-member-expression-to-functions': 7.12.7
      '@babel/helper-optimise-call-expression': 7.12.7
      '@babel/traverse': 7.12.9
      '@babel/types': 7.12.7
    dev: true
    resolution:
      integrity: sha512-5YILoed0ZyIpF4gKcpZitEnXEJ9UoDRki1Ey6xz46rxOzfNMAhVIJMoune1hmPVxh40LRv1+oafz7UsWX+vyWA==
  /@babel/helper-simple-access/7.12.1:
    dependencies:
      '@babel/types': 7.12.7
    dev: true
    resolution:
      integrity: sha512-OxBp7pMrjVewSSC8fXDFrHrBcJATOOFssZwv16F3/6Xtc138GHybBfPbm9kfiqQHKhYQrlamWILwlDCeyMFEaA==
  /@babel/helper-split-export-declaration/7.11.0:
    dependencies:
      '@babel/types': 7.12.7
    dev: true
    resolution:
      integrity: sha512-74Vejvp6mHkGE+m+k5vHY93FX2cAtrw1zXrZXRlG4l410Nm9PxfEiVTn1PjDPV5SnmieiueY4AFg2xqhNFuuZg==
  /@babel/helper-validator-identifier/7.10.4:
    resolution:
      integrity: sha512-3U9y+43hz7ZM+rzG24Qe2mufW5KhvFg/NhnNph+i9mgCtdTCtMJuI1TMkrIUiK7Ix4PYlRF9I5dhqaLYA/ADXw==
  /@babel/helpers/7.12.5:
    dependencies:
      '@babel/template': 7.12.7
      '@babel/traverse': 7.12.9
      '@babel/types': 7.12.7
    dev: true
    resolution:
      integrity: sha512-lgKGMQlKqA8meJqKsW6rUnc4MdUk35Ln0ATDqdM1a/UpARODdI4j5Y5lVfUScnSNkJcdCRAaWkspykNoFg9sJA==
  /@babel/highlight/7.10.4:
    dependencies:
      '@babel/helper-validator-identifier': 7.10.4
      chalk: 2.4.2
      js-tokens: 4.0.0
    resolution:
      integrity: sha512-i6rgnR/YgPEQzZZnbTHHuZdlE8qyoBNalD6F+q4vAFlcMEcqmkoG+mPqJYJCo63qPf74+Y1UZsl3l6f7/RIkmA==
  /@babel/parser/7.12.7:
    dev: true
    engines:
      node: '>=6.0.0'
    hasBin: true
    resolution:
      integrity: sha512-oWR02Ubp4xTLCAqPRiNIuMVgNO5Aif/xpXtabhzW2HWUD47XJsAB4Zd/Rg30+XeQA3juXigV7hlquOTmwqLiwg==
  /@babel/plugin-syntax-async-generators/7.8.4_@babel+core@7.12.9:
    dependencies:
      '@babel/core': 7.12.9
      '@babel/helper-plugin-utils': 7.10.4
    dev: true
    peerDependencies:
      '@babel/core': ^7.0.0-0
    resolution:
      integrity: sha512-tycmZxkGfZaxhMRbXlPXuVFpdWlXpir2W4AMhSJgRKzk/eDlIXOhb2LHWoLpDF7TEHylV5zNhykX6KAgHJmTNw==
  /@babel/plugin-syntax-bigint/7.8.3_@babel+core@7.12.9:
    dependencies:
      '@babel/core': 7.12.9
      '@babel/helper-plugin-utils': 7.10.4
    dev: true
    peerDependencies:
      '@babel/core': ^7.0.0-0
    resolution:
      integrity: sha512-wnTnFlG+YxQm3vDxpGE57Pj0srRU4sHE/mDkt1qv2YJJSeUAec2ma4WLUnUPeKjyrfntVwe/N6dCXpU+zL3Npg==
  /@babel/plugin-syntax-class-properties/7.12.1_@babel+core@7.12.9:
    dependencies:
      '@babel/core': 7.12.9
      '@babel/helper-plugin-utils': 7.10.4
    dev: true
    peerDependencies:
      '@babel/core': ^7.0.0-0
    resolution:
      integrity: sha512-U40A76x5gTwmESz+qiqssqmeEsKvcSyvtgktrm0uzcARAmM9I1jR221f6Oq+GmHrcD+LvZDag1UTOTe2fL3TeA==
  /@babel/plugin-syntax-import-meta/7.10.4_@babel+core@7.12.9:
    dependencies:
      '@babel/core': 7.12.9
      '@babel/helper-plugin-utils': 7.10.4
    dev: true
    peerDependencies:
      '@babel/core': ^7.0.0-0
    resolution:
      integrity: sha512-Yqfm+XDx0+Prh3VSeEQCPU81yC+JWZ2pDPFSS4ZdpfZhp4MkFMaDC1UqseovEKwSUpnIL7+vK+Clp7bfh0iD7g==
  /@babel/plugin-syntax-json-strings/7.8.3_@babel+core@7.12.9:
    dependencies:
      '@babel/core': 7.12.9
      '@babel/helper-plugin-utils': 7.10.4
    dev: true
    peerDependencies:
      '@babel/core': ^7.0.0-0
    resolution:
      integrity: sha512-lY6kdGpWHvjoe2vk4WrAapEuBR69EMxZl+RoGRhrFGNYVK8mOPAW8VfbT/ZgrFbXlDNiiaxQnAtgVCZ6jv30EA==
  /@babel/plugin-syntax-logical-assignment-operators/7.10.4_@babel+core@7.12.9:
    dependencies:
      '@babel/core': 7.12.9
      '@babel/helper-plugin-utils': 7.10.4
    dev: true
    peerDependencies:
      '@babel/core': ^7.0.0-0
    resolution:
      integrity: sha512-d8waShlpFDinQ5MtvGU9xDAOzKH47+FFoney2baFIoMr952hKOLp1HR7VszoZvOsV/4+RRszNY7D17ba0te0ig==
  /@babel/plugin-syntax-nullish-coalescing-operator/7.8.3_@babel+core@7.12.9:
    dependencies:
      '@babel/core': 7.12.9
      '@babel/helper-plugin-utils': 7.10.4
    dev: true
    peerDependencies:
      '@babel/core': ^7.0.0-0
    resolution:
      integrity: sha512-aSff4zPII1u2QD7y+F8oDsz19ew4IGEJg9SVW+bqwpwtfFleiQDMdzA/R+UlWDzfnHFCxxleFT0PMIrR36XLNQ==
  /@babel/plugin-syntax-numeric-separator/7.10.4_@babel+core@7.12.9:
    dependencies:
      '@babel/core': 7.12.9
      '@babel/helper-plugin-utils': 7.10.4
    dev: true
    peerDependencies:
      '@babel/core': ^7.0.0-0
    resolution:
      integrity: sha512-9H6YdfkcK/uOnY/K7/aA2xpzaAgkQn37yzWUMRK7OaPOqOpGS1+n0H5hxT9AUw9EsSjPW8SVyMJwYRtWs3X3ug==
  /@babel/plugin-syntax-object-rest-spread/7.8.3_@babel+core@7.12.9:
    dependencies:
      '@babel/core': 7.12.9
      '@babel/helper-plugin-utils': 7.10.4
    dev: true
    peerDependencies:
      '@babel/core': ^7.0.0-0
    resolution:
      integrity: sha512-XoqMijGZb9y3y2XskN+P1wUGiVwWZ5JmoDRwx5+3GmEplNyVM2s2Dg8ILFQm8rWM48orGy5YpI5Bl8U1y7ydlA==
  /@babel/plugin-syntax-optional-catch-binding/7.8.3_@babel+core@7.12.9:
    dependencies:
      '@babel/core': 7.12.9
      '@babel/helper-plugin-utils': 7.10.4
    dev: true
    peerDependencies:
      '@babel/core': ^7.0.0-0
    resolution:
      integrity: sha512-6VPD0Pc1lpTqw0aKoeRTMiB+kWhAoT24PA+ksWSBrFtl5SIRVpZlwN3NNPQjehA2E/91FV3RjLWoVTglWcSV3Q==
  /@babel/plugin-syntax-optional-chaining/7.8.3_@babel+core@7.12.9:
    dependencies:
      '@babel/core': 7.12.9
      '@babel/helper-plugin-utils': 7.10.4
    dev: true
    peerDependencies:
      '@babel/core': ^7.0.0-0
    resolution:
      integrity: sha512-KoK9ErH1MBlCPxV0VANkXW2/dw4vlbGDrFgz8bmUsBGYkFRcbRwMh6cIJubdPrkxRwuGdtCk0v/wPTKbQgBjkg==
  /@babel/plugin-syntax-top-level-await/7.12.1_@babel+core@7.12.9:
    dependencies:
      '@babel/core': 7.12.9
      '@babel/helper-plugin-utils': 7.10.4
    dev: true
    peerDependencies:
      '@babel/core': ^7.0.0-0
    resolution:
      integrity: sha512-i7ooMZFS+a/Om0crxZodrTzNEPJHZrlMVGMTEpFAj6rYY/bKCddB0Dk/YxfPuYXOopuhKk/e1jV6h+WUU9XN3A==
  /@babel/runtime/7.12.5:
    dependencies:
      regenerator-runtime: 0.13.7
    dev: true
    resolution:
      integrity: sha512-plcc+hbExy3McchJCEQG3knOsuh3HH+Prx1P6cLIkET/0dLuQDEnrT+s27Axgc9bqfsmNUNHfscgMUdBpC9xfg==
  /@babel/template/7.12.7:
    dependencies:
      '@babel/code-frame': 7.10.4
      '@babel/parser': 7.12.7
      '@babel/types': 7.12.7
    dev: true
    resolution:
      integrity: sha512-GkDzmHS6GV7ZeXfJZ0tLRBhZcMcY0/Lnb+eEbXDBfCAcZCjrZKe6p3J4we/D24O9Y8enxWAg1cWwof59yLh2ow==
  /@babel/traverse/7.12.9:
    dependencies:
      '@babel/code-frame': 7.10.4
      '@babel/generator': 7.12.5
      '@babel/helper-function-name': 7.10.4
      '@babel/helper-split-export-declaration': 7.11.0
      '@babel/parser': 7.12.7
      '@babel/types': 7.12.7
      debug: 4.3.1
      globals: 11.12.0
      lodash: 4.17.20
    dev: true
    resolution:
      integrity: sha512-iX9ajqnLdoU1s1nHt36JDI9KG4k+vmI8WgjK5d+aDTwQbL2fUnzedNedssA645Ede3PM2ma1n8Q4h2ohwXgMXw==
  /@babel/types/7.12.7:
    dependencies:
      '@babel/helper-validator-identifier': 7.10.4
      lodash: 4.17.20
      to-fast-properties: 2.0.0
    dev: true
    resolution:
      integrity: sha512-MNyI92qZq6jrQkXvtIiykvl4WtoRrVV9MPn+ZfsoEENjiWcBQ3ZSHrkxnJWgWtLX3XXqX5hrSQ+X69wkmesXuQ==
  /@bcoe/v8-coverage/0.2.3:
    dev: true
    resolution:
      integrity: sha512-0hYQ8SB4Db5zvZB4axdMHGwEaQjkZzFjQiN9LVYvIFB2nSUHW9tYpxWriPrWDASIxiaXax83REcLxuSdnGPZtw==
  /@cnakazawa/watch/1.0.4:
    dependencies:
      exec-sh: 0.3.4
      minimist: 1.2.5
    dev: true
    engines:
      node: '>=0.1.95'
    hasBin: true
    resolution:
      integrity: sha512-v9kIhKwjeZThiWrLmj0y17CWoyddASLj9O2yvbZkbvw/N3rWOYy9zkV66ursAoVr0mV15bL8g0c4QZUE6cdDoQ==
  /@eslint/eslintrc/0.2.2:
    dependencies:
      ajv: 6.12.6
      debug: 4.3.1
      espree: 7.3.1
      globals: 12.4.0
      ignore: 4.0.6
      import-fresh: 3.2.2
      js-yaml: 3.14.0
      lodash: 4.17.20
      minimatch: 3.0.4
      strip-json-comments: 3.1.1
    dev: true
    engines:
      node: ^10.12.0 || >=12.0.0
    resolution:
      integrity: sha512-EfB5OHNYp1F4px/LI/FEnGylop7nOqkQ1LRzCM0KccA2U8tvV8w01KBv37LbO7nW4H+YhKyo2LcJhRwjjV17QQ==
  /@istanbuljs/load-nyc-config/1.1.0:
    dependencies:
      camelcase: 5.3.1
      find-up: 4.1.0
      get-package-type: 0.1.0
      js-yaml: 3.14.0
      resolve-from: 5.0.0
    dev: true
    engines:
      node: '>=8'
    resolution:
      integrity: sha512-VjeHSlIzpv/NyD3N0YuHfXOPDIixcA1q2ZV98wsMqcYlPmv2n3Yb2lYP9XMElnaFVXg5A7YLTeLu6V84uQDjmQ==
  /@istanbuljs/schema/0.1.2:
    dev: true
    engines:
      node: '>=8'
    resolution:
      integrity: sha512-tsAQNx32a8CoFhjhijUIhI4kccIAgmGhy8LZMZgGfmXcpMbPRUqn5LWmgRttILi6yeGmBJd2xsPkFMs0PzgPCw==
  /@jest/console/26.6.2:
    dependencies:
      '@jest/types': 26.6.2
      '@types/node': 14.14.10
      chalk: 4.1.0
      jest-message-util: 26.6.2
      jest-util: 26.6.2
      slash: 3.0.0
    dev: true
    engines:
      node: '>= 10.14.2'
    resolution:
      integrity: sha512-IY1R2i2aLsLr7Id3S6p2BA82GNWryt4oSvEXLAKc+L2zdi89dSkE8xC1C+0kpATG4JhBJREnQOH7/zmccM2B0g==
  /@jest/core/26.6.3:
    dependencies:
      '@jest/console': 26.6.2
      '@jest/reporters': 26.6.2
      '@jest/test-result': 26.6.2
      '@jest/transform': 26.6.2
      '@jest/types': 26.6.2
      '@types/node': 14.14.10
      ansi-escapes: 4.3.1
      chalk: 4.1.0
      exit: 0.1.2
      graceful-fs: 4.2.4
      jest-changed-files: 26.6.2
      jest-config: 26.6.3
      jest-haste-map: 26.6.2
      jest-message-util: 26.6.2
      jest-regex-util: 26.0.0
      jest-resolve: 26.6.2
      jest-resolve-dependencies: 26.6.3
      jest-runner: 26.6.3
      jest-runtime: 26.6.3
      jest-snapshot: 26.6.2
      jest-util: 26.6.2
      jest-validate: 26.6.2
      jest-watcher: 26.6.2
      micromatch: 4.0.2
      p-each-series: 2.2.0
      rimraf: 3.0.2
      slash: 3.0.0
      strip-ansi: 6.0.0
    dev: true
    engines:
      node: '>= 10.14.2'
    resolution:
      integrity: sha512-xvV1kKbhfUqFVuZ8Cyo+JPpipAHHAV3kcDBftiduK8EICXmTFddryy3P7NfZt8Pv37rA9nEJBKCCkglCPt/Xjw==
  /@jest/core/26.6.3_ts-node@9.1.1:
    dependencies:
      '@jest/console': 26.6.2
      '@jest/reporters': 26.6.2
      '@jest/test-result': 26.6.2
      '@jest/transform': 26.6.2
      '@jest/types': 26.6.2
      '@types/node': 14.14.10
      ansi-escapes: 4.3.1
      chalk: 4.1.0
      exit: 0.1.2
      graceful-fs: 4.2.4
      jest-changed-files: 26.6.2
      jest-config: 26.6.3_ts-node@9.1.1
      jest-haste-map: 26.6.2
      jest-message-util: 26.6.2
      jest-regex-util: 26.0.0
      jest-resolve: 26.6.2
      jest-resolve-dependencies: 26.6.3
      jest-runner: 26.6.3_ts-node@9.1.1
      jest-runtime: 26.6.3_ts-node@9.1.1
      jest-snapshot: 26.6.2
      jest-util: 26.6.2
      jest-validate: 26.6.2
      jest-watcher: 26.6.2
      micromatch: 4.0.2
      p-each-series: 2.2.0
      rimraf: 3.0.2
      slash: 3.0.0
      strip-ansi: 6.0.0
    dev: true
    engines:
      node: '>= 10.14.2'
    peerDependencies:
      ts-node: '*'
    resolution:
      integrity: sha512-xvV1kKbhfUqFVuZ8Cyo+JPpipAHHAV3kcDBftiduK8EICXmTFddryy3P7NfZt8Pv37rA9nEJBKCCkglCPt/Xjw==
  /@jest/environment/26.6.2:
    dependencies:
      '@jest/fake-timers': 26.6.2
      '@jest/types': 26.6.2
      '@types/node': 14.14.10
      jest-mock: 26.6.2
    dev: true
    engines:
      node: '>= 10.14.2'
    resolution:
      integrity: sha512-nFy+fHl28zUrRsCeMB61VDThV1pVTtlEokBRgqPrcT1JNq4yRNIyTHfyht6PqtUvY9IsuLGTrbG8kPXjSZIZwA==
  /@jest/fake-timers/26.6.2:
    dependencies:
      '@jest/types': 26.6.2
      '@sinonjs/fake-timers': 6.0.1
      '@types/node': 14.14.10
      jest-message-util: 26.6.2
      jest-mock: 26.6.2
      jest-util: 26.6.2
    dev: true
    engines:
      node: '>= 10.14.2'
    resolution:
      integrity: sha512-14Uleatt7jdzefLPYM3KLcnUl1ZNikaKq34enpb5XG9i81JpppDb5muZvonvKyrl7ftEHkKS5L5/eB/kxJ+bvA==
  /@jest/globals/26.6.2:
    dependencies:
      '@jest/environment': 26.6.2
      '@jest/types': 26.6.2
      expect: 26.6.2
    dev: true
    engines:
      node: '>= 10.14.2'
    resolution:
      integrity: sha512-85Ltnm7HlB/KesBUuALwQ68YTU72w9H2xW9FjZ1eL1U3lhtefjjl5c2MiUbpXt/i6LaPRvoOFJ22yCBSfQ0JIA==
  /@jest/reporters/26.6.2:
    dependencies:
      '@bcoe/v8-coverage': 0.2.3
      '@jest/console': 26.6.2
      '@jest/test-result': 26.6.2
      '@jest/transform': 26.6.2
      '@jest/types': 26.6.2
      chalk: 4.1.0
      collect-v8-coverage: 1.0.1
      exit: 0.1.2
      glob: 7.1.6
      graceful-fs: 4.2.4
      istanbul-lib-coverage: 3.0.0
      istanbul-lib-instrument: 4.0.3
      istanbul-lib-report: 3.0.0
      istanbul-lib-source-maps: 4.0.0
      istanbul-reports: 3.0.2
      jest-haste-map: 26.6.2
      jest-resolve: 26.6.2
      jest-util: 26.6.2
      jest-worker: 26.6.2
      slash: 3.0.0
      source-map: 0.6.1
      string-length: 4.0.1
      terminal-link: 2.1.1
      v8-to-istanbul: 7.0.0
    dev: true
    engines:
      node: '>= 10.14.2'
    optionalDependencies:
      node-notifier: 8.0.0
    resolution:
      integrity: sha512-h2bW53APG4HvkOnVMo8q3QXa6pcaNt1HkwVsOPMBV6LD/q9oSpxNSYZQYkAnjdMjrJ86UuYeLo+aEZClV6opnw==
  /@jest/source-map/26.6.2:
    dependencies:
      callsites: 3.1.0
      graceful-fs: 4.2.4
      source-map: 0.6.1
    dev: true
    engines:
      node: '>= 10.14.2'
    resolution:
      integrity: sha512-YwYcCwAnNmOVsZ8mr3GfnzdXDAl4LaenZP5z+G0c8bzC9/dugL8zRmxZzdoTl4IaS3CryS1uWnROLPFmb6lVvA==
  /@jest/test-result/26.6.2:
    dependencies:
      '@jest/console': 26.6.2
      '@jest/types': 26.6.2
      '@types/istanbul-lib-coverage': 2.0.3
      collect-v8-coverage: 1.0.1
    dev: true
    engines:
      node: '>= 10.14.2'
    resolution:
      integrity: sha512-5O7H5c/7YlojphYNrK02LlDIV2GNPYisKwHm2QTKjNZeEzezCbwYs9swJySv2UfPMyZ0VdsmMv7jIlD/IKYQpQ==
  /@jest/test-sequencer/26.6.3:
    dependencies:
      '@jest/test-result': 26.6.2
      graceful-fs: 4.2.4
      jest-haste-map: 26.6.2
      jest-runner: 26.6.3
      jest-runtime: 26.6.3
    dev: true
    engines:
      node: '>= 10.14.2'
    resolution:
      integrity: sha512-YHlVIjP5nfEyjlrSr8t/YdNfU/1XEt7c5b4OxcXCjyRhjzLYu/rO69/WHPuYcbCWkz8kAeZVZp2N2+IOLLEPGw==
  /@jest/test-sequencer/26.6.3_ts-node@9.1.1:
    dependencies:
      '@jest/test-result': 26.6.2
      graceful-fs: 4.2.4
      jest-haste-map: 26.6.2
      jest-runner: 26.6.3_ts-node@9.1.1
      jest-runtime: 26.6.3_ts-node@9.1.1
    dev: true
    engines:
      node: '>= 10.14.2'
    peerDependencies:
      ts-node: '*'
    resolution:
      integrity: sha512-YHlVIjP5nfEyjlrSr8t/YdNfU/1XEt7c5b4OxcXCjyRhjzLYu/rO69/WHPuYcbCWkz8kAeZVZp2N2+IOLLEPGw==
  /@jest/transform/26.6.2:
    dependencies:
      '@babel/core': 7.12.9
      '@jest/types': 26.6.2
      babel-plugin-istanbul: 6.0.0
      chalk: 4.1.0
      convert-source-map: 1.7.0
      fast-json-stable-stringify: 2.1.0
      graceful-fs: 4.2.4
      jest-haste-map: 26.6.2
      jest-regex-util: 26.0.0
      jest-util: 26.6.2
      micromatch: 4.0.2
      pirates: 4.0.1
      slash: 3.0.0
      source-map: 0.6.1
      write-file-atomic: 3.0.3
    dev: true
    engines:
      node: '>= 10.14.2'
    resolution:
      integrity: sha512-E9JjhUgNzvuQ+vVAL21vlyfy12gP0GhazGgJC4h6qUt1jSdUXGWJ1wfu/X7Sd8etSgxV4ovT1pb9v5D6QW4XgA==
  /@jest/types/25.5.0:
    dependencies:
      '@types/istanbul-lib-coverage': 2.0.3
      '@types/istanbul-reports': 1.1.2
      '@types/yargs': 15.0.11
      chalk: 3.0.0
    dev: true
    engines:
      node: '>= 8.3'
    resolution:
      integrity: sha512-OXD0RgQ86Tu3MazKo8bnrkDRaDXXMGUqd+kTtLtK1Zb7CRzQcaSRPPPV37SvYTdevXEBVxe0HXylEjs8ibkmCw==
  /@jest/types/26.6.2:
    dependencies:
      '@types/istanbul-lib-coverage': 2.0.3
      '@types/istanbul-reports': 3.0.0
      '@types/node': 14.14.10
      '@types/yargs': 15.0.11
      chalk: 4.1.0
    dev: true
    engines:
      node: '>= 10.14.2'
    resolution:
      integrity: sha512-fC6QCp7Sc5sX6g8Tvbmj4XUTbyrik0akgRy03yjXbQaBWWNWGE7SGtJk98m0N8nzegD/7SggrUlivxo5ax4KWQ==
  /@nodelib/fs.scandir/2.1.3:
    dependencies:
      '@nodelib/fs.stat': 2.0.3
      run-parallel: 1.1.10
    engines:
      node: '>= 8'
    resolution:
      integrity: sha512-eGmwYQn3gxo4r7jdQnkrrN6bY478C3P+a/y72IJukF8LjB6ZHeB3c+Ehacj3sYeSmUXGlnA67/PmbM9CVwL7Dw==
  /@nodelib/fs.stat/2.0.3:
    engines:
      node: '>= 8'
    resolution:
      integrity: sha512-bQBFruR2TAwoevBEd/NWMoAAtNGzTRgdrqnYCc7dhzfoNvqPzLyqlEQnzZ3kVnNrSp25iyxE00/3h2fqGAGArA==
  /@nodelib/fs.walk/1.2.4:
    dependencies:
      '@nodelib/fs.scandir': 2.1.3
      fastq: 1.9.0
    engines:
      node: '>= 8'
    resolution:
      integrity: sha512-1V9XOY4rDW0rehzbrcqAmHnz8e7SKvX27gh8Gt2WgB0+pdzdiLV83p72kZPU+jvMbS1qU5mauP2iOvO8rhmurQ==
  /@prisma/bar/0.0.1:
    dev: false
    resolution:
      integrity: sha512-FVLhwVkbfhXlBhroWfIXMLi+3Jh9IEzYp+9z+MUUiw3ZsbcoAil7CN9/QIjHc4/TcCRyRfuSmT7qCnn4O+TjJw==
<<<<<<< HEAD
  /@prisma/debug/2.14.0-dev.46:
=======
  /@prisma/debug/2.14.0-dev.45:
>>>>>>> d0f7ad4d
    dependencies:
      debug: 4.3.2
      ms: 2.1.3
    dev: true
    resolution:
<<<<<<< HEAD
      integrity: sha512-oCJeVXM1HHfS1D8LJ6WdgOSgspAKdgFZ4xhRBOG8fMfb49jcWF1BTRmV5s0jIA6jkv433EzYcqs8Flp3DmcG5g==
  /@prisma/engine-core/2.14.0-dev.46:
    dependencies:
      '@prisma/debug': 2.14.0-dev.46
      '@prisma/engines': 2.14.0-22.85cf7930a5fc63cd99fa483153fd33cb35d49cfa
      '@prisma/generator-helper': 2.14.0-dev.46
      '@prisma/get-platform': 2.14.0-dev.46
=======
      integrity: sha512-Tr3QpnX9Y1ULaJAc1kKCddVvF212XTmqHJK8HozlgYQhMy1XCg+fszF8fxPbSOkWH0L8V3b3ngwIGt03gICQiw==
  /@prisma/engine-core/2.14.0-dev.45:
    dependencies:
      '@prisma/debug': 2.14.0-dev.45
      '@prisma/engines': 2.14.0-22.85cf7930a5fc63cd99fa483153fd33cb35d49cfa
      '@prisma/generator-helper': 2.14.0-dev.45
      '@prisma/get-platform': 2.14.0-dev.45
>>>>>>> d0f7ad4d
      chalk: 4.1.0
      execa: 5.0.0
      get-stream: 6.0.0
      indent-string: 4.0.0
      new-github-issue-url: 0.2.1
      p-retry: 4.2.0
      terminal-link: 2.1.1
      undici: 2.2.1
    dev: true
    resolution:
<<<<<<< HEAD
      integrity: sha512-p6z8TKphdLe00Kbjda+sTN4Z4wUpTEYER0iJJp26b1TZ8KMCJjU1kBQ9bdMe8kSak7PWmmjeJ11qKCQrVWqRuA==
  /@prisma/engines-version/2.14.0-26.59cf08bf47e90cb37532900059f3328b4328237c:
    resolution:
      integrity: sha512-Dvh81oMjLRw+5BpQFWmDoIugWFcQLlx+vzyte3lHolCJ27AaT2onLGy7omYJQPR+ZPtTic0IR5PVzVeWZD6q5g==
  /@prisma/engines/2.14.0-22.85cf7930a5fc63cd99fa483153fd33cb35d49cfa:
    dev: true
    requiresBuild: true
    resolution:
      integrity: sha512-icRlDnOeMiLIHGKtk1QeeeiOCRZ2fG+cmScd9uS/IAOcfmFeis44wEnKQrMPYxf0FgdsLcqS+y66RcR1Q2iY/A==
  /@prisma/engines/2.14.0-26.59cf08bf47e90cb37532900059f3328b4328237c:
    requiresBuild: true
    resolution:
      integrity: sha512-9AicIs3gYpRctgUDrzMRYM1VxvAJYbmeoGF/PW7hLQs3+fiPU7IW7zaxmuTvG3bc8j8zJQ/i//DIeIvYwwEVNg==
  /@prisma/fetch-engine/2.14.0-dev.46:
    dependencies:
      '@prisma/debug': 2.14.0-dev.46
      '@prisma/get-platform': 2.14.0-dev.46
=======
      integrity: sha512-dml00iOaM4UsVHe0ycUIiJyOaVFWrWiXHB2FfDIINr4vpE8i1qSdT2+pixwMUa0Sl0tn7AXaSYTZ3aPo7SN0nQ==
  /@prisma/engines-version/2.14.0-22.85cf7930a5fc63cd99fa483153fd33cb35d49cfa:
    resolution:
      integrity: sha512-Tu859/AnpugemEUJm3TfB8tU9VK2W9OSk0NjcgEwKPhLtG4xwGaNoBj2/IfkGWzO8EioIJz6WytcAvRw2rp4FA==
  /@prisma/engines/2.14.0-22.85cf7930a5fc63cd99fa483153fd33cb35d49cfa:
    requiresBuild: true
    resolution:
      integrity: sha512-icRlDnOeMiLIHGKtk1QeeeiOCRZ2fG+cmScd9uS/IAOcfmFeis44wEnKQrMPYxf0FgdsLcqS+y66RcR1Q2iY/A==
  /@prisma/fetch-engine/2.14.0-dev.45:
    dependencies:
      '@prisma/debug': 2.14.0-dev.45
      '@prisma/get-platform': 2.14.0-dev.45
>>>>>>> d0f7ad4d
      chalk: 4.1.0
      execa: 5.0.0
      find-cache-dir: 3.3.1
      hasha: 5.2.2
      http-proxy-agent: 4.0.1
      https-proxy-agent: 5.0.0
      make-dir: 3.1.0
      node-fetch: 2.6.1
      p-filter: 2.1.0
      p-map: 4.0.0
      p-retry: 4.2.0
      progress: 2.0.3
      rimraf: 3.0.2
      temp-dir: 2.0.0
      tempy: 1.0.0
    dev: true
    resolution:
<<<<<<< HEAD
      integrity: sha512-rDN5vYzIqBdCNrXrxgbqbGHPHyKaI83Jm+Vs8EUC0aBejHX3/rT7cbDypqoveZQl+KbRxeaaTLgnWYODcUZKwA==
  /@prisma/generator-helper/2.14.0-dev.46:
    dependencies:
      '@prisma/debug': 2.14.0-dev.46
=======
      integrity: sha512-sINcbNMX+kN+1hgCIvWJ6IpWLz3vftZeixG4SiYALQKkWEZglexEfGMHeYQA+aRVjUd5Dl8H8CbxMKLlyIXjHQ==
  /@prisma/generator-helper/2.14.0-dev.45:
    dependencies:
      '@prisma/debug': 2.14.0-dev.45
>>>>>>> d0f7ad4d
      '@types/cross-spawn': 6.0.2
      chalk: 4.1.0
      cross-spawn: 7.0.3
    dev: true
    resolution:
<<<<<<< HEAD
      integrity: sha512-MZkpMicWrpRIkwGD8gqkkKpgWwNw2C+X8CtieIw6jLO6KF1gzfH38dsTpwSOfLl1ceJ5N7+K5hut9EAxASbCdA==
  /@prisma/get-platform/2.14.0-dev.46:
    dependencies:
      '@prisma/debug': 2.14.0-dev.46
    dev: true
    resolution:
      integrity: sha512-awWWJUt/5kTDK/JGIzvu6KAQWsvorE7QNpAbN0AtYPP+rKlbYtjgDX1lu/5q707nZHEKMVWS6eVjjd1ndxeqRg==
  /@prisma/sdk/2.14.0-dev.46:
    dependencies:
      '@prisma/debug': 2.14.0-dev.46
      '@prisma/engine-core': 2.14.0-dev.46
      '@prisma/engines': 2.14.0-22.85cf7930a5fc63cd99fa483153fd33cb35d49cfa
      '@prisma/fetch-engine': 2.14.0-dev.46
      '@prisma/generator-helper': 2.14.0-dev.46
      '@prisma/get-platform': 2.14.0-dev.46
=======
      integrity: sha512-/276axw7LYXMoQpnz8KZoe+wvgvNa+Hkmzvk+gPpRGmw9xuYVkuvbtkX8QWarQXKLJOZsegiCiKcTl3Km3uScA==
  /@prisma/get-platform/2.14.0-dev.45:
    dependencies:
      '@prisma/debug': 2.14.0-dev.45
    dev: true
    resolution:
      integrity: sha512-4O9OokhCRzLxPLg45SQQTnleMjsqJCKgtjKP/0zeB/recx00ZYzfW3PCyC8jFsZl5M3wDM7kftRQ5c/7OzOIMQ==
  /@prisma/sdk/2.14.0-dev.45:
    dependencies:
      '@prisma/debug': 2.14.0-dev.45
      '@prisma/engine-core': 2.14.0-dev.45
      '@prisma/engines': 2.14.0-22.85cf7930a5fc63cd99fa483153fd33cb35d49cfa
      '@prisma/fetch-engine': 2.14.0-dev.45
      '@prisma/generator-helper': 2.14.0-dev.45
      '@prisma/get-platform': 2.14.0-dev.45
>>>>>>> d0f7ad4d
      '@timsuchanek/copy': 1.4.5
      archiver: 4.0.2
      arg: 5.0.0
      chalk: 4.1.0
      checkpoint-client: 1.1.18
      cli-truncate: 2.1.0
      dotenv: 8.2.0
      execa: 5.0.0
      find-up: 5.0.0
      global-dirs: 2.0.1
      globby: 11.0.1
      has-yarn: 2.1.0
      is-ci: 2.0.0
      make-dir: 3.1.0
      node-fetch: 2.6.1
      p-map: 4.0.0
      read-pkg-up: 7.0.1
      resolve-pkg: 2.0.0
      rimraf: 3.0.2
      string-width: 4.2.0
      strip-ansi: 6.0.0
      strip-indent: 3.0.0
      tar: 6.0.5
      temp-dir: 2.0.0
      temp-write: 4.0.0
      tempy: 1.0.0
      terminal-link: 2.1.1
      tmp: 0.2.1
      url-parse: 1.4.7
    dev: true
    resolution:
<<<<<<< HEAD
      integrity: sha512-e0oWypYFGdYlXvLaV+P/U8kKeNGnC2zeba+0Bm46HfTBw1jY2XP1qqm/67FZJ/CJIOcAvWXgmBMpH0YdinD3Bg==
  /@prisma/studio-pcw/0.332.0_@prisma+sdk@2.14.0-dev.46:
    dependencies:
      '@prisma/sdk': 2.14.0-dev.46
=======
      integrity: sha512-+sLG8BGeBn9QXiYtAaEhiXq6Z3dzI0KazJcoN0ynyqIr/XPjJjNg94UcT+bqFINu2nTeoPq/ZdlnNY1YyrYeIw==
  /@prisma/studio-pcw/0.332.0_@prisma+sdk@2.14.0-dev.45:
    dependencies:
      '@prisma/sdk': 2.14.0-dev.45
>>>>>>> d0f7ad4d
      '@prisma/studio-types': 0.332.0
      rimraf: 3.0.2
    dev: true
    peerDependencies:
      '@prisma/sdk': dev
    resolution:
      integrity: sha512-4R74gN2RgPawfUt8lX5TYYavpEkVqXFkuXwNfYmNk7FRLgV6LR0bUaUVPTSPf62l+H1kttWW2DxvX6oxx8yEmw==
  /@prisma/studio-server/0.332.0:
    dependencies:
<<<<<<< HEAD
      '@prisma/sdk': 2.14.0-dev.46
      '@prisma/studio': 0.332.0
      '@prisma/studio-pcw': 0.332.0_@prisma+sdk@2.14.0-dev.46
=======
      '@prisma/sdk': 2.14.0-dev.45
      '@prisma/studio': 0.332.0
      '@prisma/studio-pcw': 0.332.0_@prisma+sdk@2.14.0-dev.45
>>>>>>> d0f7ad4d
      '@prisma/studio-types': 0.332.0
      '@sentry/node': 5.15.5
      checkpoint-client: 1.1.18
      express: 4.17.1
      ws: 7.3.1
    dev: true
    resolution:
      integrity: sha512-+d+bgQYFAQD+A2LGFkQCRnUdi/bsJbSaJgBh5jAt4SpKW7/rr3uC/UAumeS1VeCBdxUJKRXuQpC5oOgJh+68jA==
  /@prisma/studio-types/0.332.0:
    dev: true
    resolution:
      integrity: sha512-a4SMVROVqN6xyf4oPd9a3rqdy4lBtZRQ/OvDHfhFWy+CgPn49xCfLUMPdihDq06T57DFsH/YCqvDB4g/fiM1Rg==
  /@prisma/studio/0.332.0:
    dev: true
    resolution:
      integrity: sha512-gvdywgQNcQ7uTUEh++8yULCM3obeKH2oZp/vllzxQ/vf4Il2lYshOKyrOsJsb3fEa77W207yQqNtm+e4Ef4waw==
  /@sentry/apm/5.15.5:
    dependencies:
      '@sentry/browser': 5.15.5
      '@sentry/hub': 5.15.5
      '@sentry/minimal': 5.15.5
      '@sentry/types': 5.15.5
      '@sentry/utils': 5.15.5
      tslib: 1.14.1
    deprecated: 'Please migrate to @sentry/tracing; see: https://www.npmjs.com/package/@sentry/apm'
    dev: true
    engines:
      node: '>=6'
    resolution:
      integrity: sha512-2PyifsiQdvFEQhbL7tQnCKGLOO1JtZeqso3bc6ARJBvKxM77mtyMo/D0C2Uzt9sXCYiALhQ1rbB1aY8iYyglpg==
  /@sentry/browser/5.15.5:
    dependencies:
      '@sentry/core': 5.15.5
      '@sentry/types': 5.15.5
      '@sentry/utils': 5.15.5
      tslib: 1.14.1
    dev: true
    engines:
      node: '>=6'
    resolution:
      integrity: sha512-rqDvjk/EvogfdbZ4TiEpxM/lwpPKmq23z9YKEO4q81+1SwJNua53H60dOk9HpRU8nOJ1g84TMKT2Ov8H7sqDWA==
  /@sentry/core/5.15.5:
    dependencies:
      '@sentry/hub': 5.15.5
      '@sentry/minimal': 5.15.5
      '@sentry/types': 5.15.5
      '@sentry/utils': 5.15.5
      tslib: 1.14.1
    dev: true
    engines:
      node: '>=6'
    resolution:
      integrity: sha512-enxBLv5eibBMqcWyr+vApqeix8uqkfn0iGsD3piKvoMXCgKsrfMwlb/qo9Ox0lKr71qIlZVt+9/A2vZohdgnlg==
  /@sentry/hub/5.15.5:
    dependencies:
      '@sentry/types': 5.15.5
      '@sentry/utils': 5.15.5
      tslib: 1.14.1
    dev: true
    engines:
      node: '>=6'
    resolution:
      integrity: sha512-zX9o49PcNIVMA4BZHe//GkbQ4Jx+nVofqU/Il32/IbwKhcpPlhGX3c1sOVQo4uag3cqd/JuQsk+DML9TKkN0Lw==
  /@sentry/minimal/5.15.5:
    dependencies:
      '@sentry/hub': 5.15.5
      '@sentry/types': 5.15.5
      tslib: 1.14.1
    dev: true
    engines:
      node: '>=6'
    resolution:
      integrity: sha512-zQkkJ1l9AjmU/Us5IrOTzu7bic4sTPKCatptXvLSTfyKW7N6K9MPIIFeSpZf9o1yM2sRYdK7GV08wS2eCT3JYw==
  /@sentry/node/5.15.5:
    dependencies:
      '@sentry/apm': 5.15.5
      '@sentry/core': 5.15.5
      '@sentry/hub': 5.15.5
      '@sentry/types': 5.15.5
      '@sentry/utils': 5.15.5
      cookie: 0.3.1
      https-proxy-agent: 4.0.0
      lru_map: 0.3.3
      tslib: 1.14.1
    dev: true
    engines:
      node: '>=6'
    resolution:
      integrity: sha512-BK0iTOiiIM0UnydLeT/uUBY1o1Sp85aqwaQRMfZbjMCsgXERLNGvzzV68FDH1cyC1nR6dREK3Gs8bxS4S54aLQ==
  /@sentry/types/5.15.5:
    dev: true
    engines:
      node: '>=6'
    resolution:
      integrity: sha512-F9A5W7ucgQLJUG4LXw1ZIy4iLevrYZzbeZ7GJ09aMlmXH9PqGThm1t5LSZlVpZvUfQ2rYA8NU6BdKJSt7B5LPw==
  /@sentry/utils/5.15.5:
    dependencies:
      '@sentry/types': 5.15.5
      tslib: 1.14.1
    dev: true
    engines:
      node: '>=6'
    resolution:
      integrity: sha512-Nl9gl/MGnzSkuKeo3QaefoD/OJrFLB8HmwQ7HUbTXb6E7yyEzNKAQMHXGkwNAjbdYyYbd42iABP6Y5F/h39NtA==
  /@sindresorhus/slugify/1.1.0:
    dependencies:
      '@sindresorhus/transliterate': 0.1.1
      escape-string-regexp: 4.0.0
    engines:
      node: '>=10'
    resolution:
      integrity: sha512-ujZRbmmizX26yS/HnB3P9QNlNa4+UvHh+rIse3RbOXLp8yl6n1TxB4t7NHggtVgS8QmmOtzXo48kCxZGACpkPw==
  /@sindresorhus/transliterate/0.1.1:
    dependencies:
      escape-string-regexp: 2.0.0
      lodash.deburr: 4.1.0
    engines:
      node: '>=10'
    resolution:
      integrity: sha512-QSdIQ5keUFAZ3KLbfbsntW39ox0Ym8183RqTwBq/ZEFoN3NQAtGV+qWaNdzKpIDHgj9J2CQ2iNDRVU11Zyr7MQ==
  /@sinonjs/commons/1.8.1:
    dependencies:
      type-detect: 4.0.8
    dev: true
    resolution:
      integrity: sha512-892K+kWUUi3cl+LlqEWIDrhvLgdL79tECi8JZUyq6IviKy/DNhuzCRlbHUjxK89f4ypPMMaFnFuR9Ie6DoIMsw==
  /@sinonjs/fake-timers/6.0.1:
    dependencies:
      '@sinonjs/commons': 1.8.1
    dev: true
    resolution:
      integrity: sha512-MZPUxrmFubI36XS1DI3qmI0YdN1gks62JtFZvxR67ljjSNCeK6U08Zx4msEWOXuofgqUt6zPHSi1H9fbjR/NRA==
  /@timsuchanek/copy/1.4.5:
    dependencies:
      '@timsuchanek/sleep-promise': 8.0.1
      commander: 2.20.3
      mkdirp: 1.0.4
      prettysize: 2.0.0
    hasBin: true
    resolution:
      integrity: sha512-N4+2/DvfwzQqHYL/scq07fv8yXbZc6RyUxKJoE8Clm14JpLOf9yNI4VB4D6RsV3h9zgzZ4loJUydHKM7pp3blw==
  /@timsuchanek/sleep-promise/8.0.1:
    resolution:
      integrity: sha512-cxHYbrXfnCWsklydIHSw5GCMHUPqpJ/enxWSyVHNOgNe61sit/+aOXTTI+VOdWkvVaJsI2vsB9N4+YDNITawOQ==
  /@tootallnate/once/1.1.2:
    engines:
      node: '>= 6'
    resolution:
      integrity: sha512-RbzJvlNzmRq5c3O09UipeuXno4tA1FE6ikOjxZK0tuxVv3412l64l5t1W5pj4+rJq9vpkm/kwiR07aZXnsKPxw==
  /@types/babel__core/7.1.12:
    dependencies:
      '@babel/parser': 7.12.7
      '@babel/types': 7.12.7
      '@types/babel__generator': 7.6.2
      '@types/babel__template': 7.4.0
      '@types/babel__traverse': 7.0.16
    dev: true
    resolution:
      integrity: sha512-wMTHiiTiBAAPebqaPiPDLFA4LYPKr6Ph0Xq/6rq1Ur3v66HXyG+clfR9CNETkD7MQS8ZHvpQOtA53DLws5WAEQ==
  /@types/babel__generator/7.6.2:
    dependencies:
      '@babel/types': 7.12.7
    dev: true
    resolution:
      integrity: sha512-MdSJnBjl+bdwkLskZ3NGFp9YcXGx5ggLpQQPqtgakVhsWK0hTtNYhjpZLlWQTviGTvF8at+Bvli3jV7faPdgeQ==
  /@types/babel__template/7.4.0:
    dependencies:
      '@babel/parser': 7.12.7
      '@babel/types': 7.12.7
    dev: true
    resolution:
      integrity: sha512-NTPErx4/FiPCGScH7foPyr+/1Dkzkni+rHiYHHoTjvwou7AQzJkNeD60A9CXRy+ZEN2B1bggmkTMCDb+Mv5k+A==
  /@types/babel__traverse/7.0.16:
    dependencies:
      '@babel/types': 7.12.7
    dev: true
    resolution:
      integrity: sha512-S63Dt4CZOkuTmpLGGWtT/mQdVORJOpx6SZWGVaP56dda/0Nx5nEe82K7/LAm8zYr6SfMq+1N2OreIOrHAx656w==
  /@types/cross-spawn/6.0.2:
    dependencies:
      '@types/node': 12.19.8
    resolution:
      integrity: sha512-KuwNhp3eza+Rhu8IFI5HUXRP0LIhqH5cAjubUvGXXthh4YYBuP2ntwEX+Cz8GJoZUHlKo247wPWOfA9LYEq4cw==
  /@types/debug/4.1.5:
    dev: true
    resolution:
      integrity: sha512-Q1y515GcOdTHgagaVFhHnIFQ38ygs/kmxdNpvpou+raI9UO3YZcHDngBSYKQklcKlvA7iuQlmIKbzvmxcOE9CQ==
  /@types/diff/4.0.2:
    dev: true
    resolution:
      integrity: sha512-mIenTfsIe586/yzsyfql69KRnA75S8SVXQbTLpDejRrjH0QSJcpu3AUOi/Vjnt9IOsXKxPhJfGpQUNMueIU1fQ==
  /@types/geojson/7946.0.7:
    dev: true
    resolution:
      integrity: sha512-wE2v81i4C4Ol09RtsWFAqg3BUitWbHSpSlIo+bNdsCJijO9sjme+zm+73ZMCa/qMC8UEERxzGbvmr1cffo2SiQ==
  /@types/graceful-fs/4.1.4:
    dependencies:
      '@types/node': 14.14.10
    dev: true
    resolution:
      integrity: sha512-mWA/4zFQhfvOA8zWkXobwJvBD7vzcxgrOQ0J5CH1votGqdq9m7+FwtGaqyCZqC3NyyBkc9z4m+iry4LlqcMWJg==
  /@types/graphviz/0.0.32:
    dev: true
    resolution:
      integrity: sha512-w0jhDSGBtRv+bnTDo7CjbFLPecLiNG+gUhewfMJtr6c4njY623XM6XkND1Jg7cUMAIUNVRlhSqJ/lcC7JOa0qQ==
  /@types/istanbul-lib-coverage/2.0.3:
    dev: true
    resolution:
      integrity: sha512-sz7iLqvVUg1gIedBOvlkxPlc8/uVzyS5OwGz1cKjXzkl3FpL3al0crU8YGU1WoHkxn0Wxbw5tyi6hvzJKNzFsw==
  /@types/istanbul-lib-report/3.0.0:
    dependencies:
      '@types/istanbul-lib-coverage': 2.0.3
    dev: true
    resolution:
      integrity: sha512-plGgXAPfVKFoYfa9NpYDAkseG+g6Jr294RqeqcqDixSbU34MZVJRi/P+7Y8GDpzkEwLaGZZOpKIEmeVZNtKsrg==
  /@types/istanbul-reports/1.1.2:
    dependencies:
      '@types/istanbul-lib-coverage': 2.0.3
      '@types/istanbul-lib-report': 3.0.0
    dev: true
    resolution:
      integrity: sha512-P/W9yOX/3oPZSpaYOCQzGqgCQRXn0FFO/V8bWrCQs+wLmvVVxk6CRBXALEvNs9OHIatlnlFokfhuDo2ug01ciw==
  /@types/istanbul-reports/3.0.0:
    dependencies:
      '@types/istanbul-lib-report': 3.0.0
    dev: true
    resolution:
      integrity: sha512-nwKNbvnwJ2/mndE9ItP/zc2TCzw6uuodnF4EHYWD+gCQDVBuRQL5UzbZD0/ezy1iKsFU2ZQiDqg4M9dN4+wZgA==
  /@types/jest/26.0.14:
    dependencies:
      jest-diff: 25.5.0
      pretty-format: 25.5.0
    dev: true
    resolution:
      integrity: sha512-Hz5q8Vu0D288x3iWXePSn53W7hAjP0H7EQ6QvDO9c7t46mR0lNOLlfuwQ+JkVxuhygHzlzPX+0jKdA3ZgSh+Vg==
  /@types/jest/26.0.16:
    dependencies:
      jest-diff: 26.6.2
      pretty-format: 26.6.2
    dev: true
    resolution:
      integrity: sha512-Gp12+7tmKCgv9JjtltxUXokohCAEZfpJaEW5tn871SGRp8I+bRWBonQO7vW5NHwnAHe5dd50+Q4zyKuN35i09g==
  /@types/jest/26.0.19:
    dependencies:
      jest-diff: 26.6.2
      pretty-format: 26.6.2
    dev: true
    resolution:
      integrity: sha512-jqHoirTG61fee6v6rwbnEuKhpSKih0tuhqeFbCmMmErhtu3BYlOZaXWjffgOstMM4S/3iQD31lI5bGLTrs97yQ==
  /@types/js-levenshtein/1.1.0:
    dev: true
    resolution:
      integrity: sha512-14t0v1ICYRtRVcHASzes0v/O+TIeASb8aD55cWF1PidtInhFWSXcmhzhHqGjUWf9SUq1w70cvd1cWKUULubAfQ==
  /@types/json-schema/7.0.6:
    dev: true
    resolution:
      integrity: sha512-3c+yGKvVP5Y9TYBEibGNR+kLtijnj7mYrXRg+WpFb2X9xm04g/DXYkfg4hmzJQosc9snFNUPkbYIhu+KAm6jJw==
  /@types/minipass/2.2.0:
    dependencies:
      '@types/node': 14.14.10
    dev: true
    resolution:
      integrity: sha512-wuzZksN4w4kyfoOv/dlpov4NOunwutLA/q7uc00xU02ZyUY+aoM5PWIXEKBMnm0NHd4a+N71BMjq+x7+2Af1fg==
  /@types/mssql/6.0.6:
    dependencies:
      '@types/node': 14.14.10
      '@types/tedious': 4.0.2
    dev: true
    resolution:
      integrity: sha512-utFf70MtfODcg/R9XSAyPvIbN8zEeieebdC5/levbArrk1bu7Dc9HF9zh9k23lFpjNvNX44AzrsEm6PrKOnErg==
  /@types/node-fetch/2.5.7:
    dependencies:
      '@types/node': 12.19.8
      form-data: 3.0.0
    dev: true
    resolution:
      integrity: sha512-o2WVNf5UhWRkxlf6eq+jMZDu7kjgpgJfl4xVNlvryc95O/6F2ld8ztKX+qu+Rjyet93WAWm5LjeX9H5FGkODvw==
  /@types/node/12.19.11:
    dev: true
    resolution:
      integrity: sha512-bwVfNTFZOrGXyiQ6t4B9sZerMSShWNsGRw8tC5DY1qImUNczS9SjT4G6PnzjCnxsu5Ubj6xjL2lgwddkxtQl5w==
  /@types/node/12.19.3:
    dev: true
    resolution:
      integrity: sha512-8Jduo8wvvwDzEVJCOvS/G6sgilOLvvhn1eMmK3TW8/T217O7u1jdrK6ImKLv80tVryaPSVeKu6sjDEiFjd4/eg==
  /@types/node/12.19.7:
    dev: true
    resolution:
      integrity: sha512-zvjOU1g4CpPilbTDUATnZCUb/6lARMRAqzT7ILwl1P3YvU2leEcZ2+fw9+Jrw/paXB1CgQyXTrN4hWDtqT9O2A==
  /@types/node/12.19.8:
    resolution:
      integrity: sha512-D4k2kNi0URNBxIRCb1khTnkWNHv8KSL1owPmS/K5e5t8B2GzMReY7AsJIY1BnP5KdlgC4rj9jk2IkDMasIE7xg==
  /@types/node/14.14.10:
    dev: true
    resolution:
      integrity: sha512-J32dgx2hw8vXrSbu4ZlVhn1Nm3GbeCFNw2FWL8S5QKucHGY0cyNwjdQdO+KMBZ4wpmC7KhLCiNsdk1RFRIYUQQ==
  /@types/node/8.10.66:
    dev: true
    resolution:
      integrity: sha512-tktOkFUA4kXx2hhhrB8bIFb5TbwzS4uOhKEmwiD+NoiL0qtP2OQ9mFldbgD4dV1djrlBYP6eBuQZiWjuHUpqFw==
  /@types/normalize-package-data/2.4.0:
    resolution:
      integrity: sha512-f5j5b/Gf71L+dbqxIpQ4Z2WlmI/mPJ0fOkGGmFgtb6sAu97EPczzbS3/tJKxmcYDj55OX6ssqwDAWOHIYDRDGA==
  /@types/parse-json/4.0.0:
    dev: true
    resolution:
      integrity: sha512-//oorEZjL6sbPcKUaCdIGlIUeH26mgzimjBB77G6XRgnDl/L5wOnpyBGRe/Mmf5CVW3PwEBE1NjiMZ/ssFh4wA==
  /@types/pg-types/1.11.5:
    dev: true
    resolution:
      integrity: sha512-L8ogeT6vDzT1vxlW3KITTCt+BVXXVkLXfZ/XNm6UqbcJgxf+KPO7yjWx7dQQE8RW07KopL10x2gNMs41+IkMGQ==
  /@types/pg/7.14.7:
    dependencies:
      '@types/node': 12.19.8
      '@types/pg-types': 1.11.5
    dev: true
    resolution:
      integrity: sha512-ZnMOUidTP6Lwsb0bxHL6PVIL1lVC2CYNQWlA79kQ6nn0rK1/ynvkyN1wsR9pVZaP4WcCNioKT/2aU5UuLIQy2w==
  /@types/prettier/2.1.5:
    dev: true
    resolution:
      integrity: sha512-UEyp8LwZ4Dg30kVU2Q3amHHyTn1jEdhCIE59ANed76GaT1Vp76DD3ZWSAxgCrw6wJ0TqeoBpqmfUHiUDPs//HQ==
  /@types/progress/2.0.3:
    dependencies:
      '@types/node': 12.19.8
    dev: true
    resolution:
      integrity: sha512-bPOsfCZ4tsTlKiBjBhKnM8jpY5nmIll166IPD58D92hR7G7kZDfx5iB9wGF4NfZrdKolebjeAr3GouYkSGoJ/A==
  /@types/prompts/2.0.9:
    dependencies:
      '@types/node': 12.19.8
    dev: true
    resolution:
      integrity: sha512-TORZP+FSjTYMWwKadftmqEn6bziN5RnfygehByGsjxoK5ydnClddtv6GikGWPvCm24oI+YBwck5WDxIIyNxUrA==
  /@types/readable-stream/2.3.9:
    dependencies:
      '@types/node': 14.14.10
      safe-buffer: 5.2.1
    dev: true
    resolution:
      integrity: sha512-sqsgQqFT7HmQz/V5jH1O0fvQQnXAJO46Gg9LRO/JPfjmVmGUlcx831TZZO3Y3HtWhIkzf3kTsNT0Z0kzIhIvZw==
  /@types/redis/2.8.28:
    dependencies:
      '@types/node': 12.19.7
    dev: true
    resolution:
      integrity: sha512-8l2gr2OQ969ypa7hFOeKqtFoY70XkHxISV0pAwmQ2nm6CSPb1brmTmqJCGGrekCo+pAZyWlNXr+Kvo6L/1wijA==
  /@types/retry/0.12.0:
    resolution:
      integrity: sha512-wWKOClTTiizcZhXnPY4wikVAwmdYHp8q6DmC+EJUzAMsycb7HB32Kh9RN4+0gExjmPmZSAQjgURXIGATPegAvA==
  /@types/sqlite3/3.1.6:
    dependencies:
      '@types/node': 12.19.8
    dev: true
    resolution:
      integrity: sha512-OBsK0KIGUICExQ/ZvnPY4cKx5Kz4NcrVyGTIvOL5y4ajXu7r++RfBajfpGfGDmDVCKcoCDX1dO84/oeyeITnxA==
  /@types/stack-utils/2.0.0:
    dev: true
    resolution:
      integrity: sha512-RJJrrySY7A8havqpGObOB4W92QXKJo63/jFLLgpvOtsGUqbQZ9Sbgl35KMm1DjC6j7AvmmU2bIno+3IyEaemaw==
  /@types/tar/4.0.4:
    dependencies:
      '@types/minipass': 2.2.0
      '@types/node': 12.19.8
    dev: true
    resolution:
      integrity: sha512-0Xv+xcmkTsOZdIF4yCnd7RkOOyfyqPaqJ7RZFKnwdxfDbkN3eAAE9sHl8zJFqBz4VhxolW9EErbjR1oyH7jK2A==
  /@types/tedious/4.0.2:
    dependencies:
      '@types/node': 14.14.10
    dev: true
    resolution:
      integrity: sha512-VqGhXfiIEYmvc6y36PTlk29M65O07rUWIt5E9bzcWwQwCke9m+ZLsviR2x27x04UWogop0ENdfyJJM+QC5cdyQ==
  /@types/tunnel/0.0.0:
    dependencies:
      '@types/node': 14.14.10
    dev: true
    resolution:
      integrity: sha512-FGDp0iBRiBdPjOgjJmn1NH0KDLN+Z8fRmo+9J7XGBhubq1DPrGrbmG4UTlGzrpbCpesMqD0sWkzi27EYkOMHyg==
  /@types/ws/7.4.0:
    dependencies:
      '@types/node': 14.14.10
    dev: true
    resolution:
      integrity: sha512-Y29uQ3Uy+58bZrFLhX36hcI3Np37nqWE7ky5tjiDoy1GDZnIwVxS0CgF+s+1bXMzjKBFy+fqaRfb708iNzdinw==
  /@types/yargs-parser/15.0.0:
    dev: true
    resolution:
      integrity: sha512-FA/BWv8t8ZWJ+gEOnLLd8ygxH/2UFbAvgEonyfN6yWGLKc7zVjbpl2Y4CTjid9h2RfgPP6SEt6uHwEOply00yw==
  /@types/yargs/15.0.11:
    dependencies:
      '@types/yargs-parser': 15.0.0
    dev: true
    resolution:
      integrity: sha512-jfcNBxHFYJ4nPIacsi3woz1+kvUO6s1CyeEhtnDHBjHUMNj5UlW2GynmnSgiJJEdNg9yW5C8lfoNRZrHGv5EqA==
  /@typescript-eslint/eslint-plugin/4.9.0_2705378cb19c5349e92bb1dbd042259c:
    dependencies:
      '@typescript-eslint/experimental-utils': 4.9.0_eslint@7.15.0+typescript@4.0.3
      '@typescript-eslint/parser': 4.9.0_eslint@7.15.0+typescript@4.0.3
      '@typescript-eslint/scope-manager': 4.9.0
      debug: 4.3.1
      eslint: 7.15.0
      functional-red-black-tree: 1.0.1
      regexpp: 3.1.0
      semver: 7.3.4
      tsutils: 3.17.1_typescript@4.0.3
      typescript: 4.0.3
    dev: true
    engines:
      node: ^10.12.0 || >=12.0.0
    peerDependencies:
      '@typescript-eslint/parser': ^4.0.0
      eslint: ^5.0.0 || ^6.0.0 || ^7.0.0
      typescript: '*'
    peerDependenciesMeta:
      typescript:
        optional: true
    resolution:
      integrity: sha512-WrVzGMzzCrgrpnQMQm4Tnf+dk+wdl/YbgIgd5hKGa2P+lnJ2MON+nQnbwgbxtN9QDLi8HO+JAq0/krMnjQK6Cw==
  /@typescript-eslint/eslint-plugin/4.9.1_5897ef4c8a6133b7b28695ca449212ad:
    dependencies:
      '@typescript-eslint/experimental-utils': 4.9.1_eslint@7.15.0+typescript@4.1.2
      '@typescript-eslint/parser': 4.9.1_eslint@7.15.0+typescript@4.1.2
      '@typescript-eslint/scope-manager': 4.9.1
      debug: 4.3.1
      eslint: 7.15.0
      functional-red-black-tree: 1.0.1
      regexpp: 3.1.0
      semver: 7.3.4
      tsutils: 3.17.1_typescript@4.1.2
      typescript: 4.1.2
    dev: true
    engines:
      node: ^10.12.0 || >=12.0.0
    peerDependencies:
      '@typescript-eslint/parser': ^4.0.0
      eslint: ^5.0.0 || ^6.0.0 || ^7.0.0
      typescript: '*'
    peerDependenciesMeta:
      typescript:
        optional: true
    resolution:
      integrity: sha512-QRLDSvIPeI1pz5tVuurD+cStNR4sle4avtHhxA+2uyixWGFjKzJ+EaFVRW6dA/jOgjV5DTAjOxboQkRDE8cRlQ==
  /@typescript-eslint/experimental-utils/4.9.0_eslint@7.15.0+typescript@4.0.3:
    dependencies:
      '@types/json-schema': 7.0.6
      '@typescript-eslint/scope-manager': 4.9.0
      '@typescript-eslint/types': 4.9.0
      '@typescript-eslint/typescript-estree': 4.9.0_typescript@4.0.3
      eslint: 7.15.0
      eslint-scope: 5.1.1
      eslint-utils: 2.1.0
    dev: true
    engines:
      node: ^10.12.0 || >=12.0.0
    peerDependencies:
      eslint: '*'
      typescript: '*'
    resolution:
      integrity: sha512-0p8GnDWB3R2oGhmRXlEnCvYOtaBCijtA5uBfH5GxQKsukdSQyI4opC4NGTUb88CagsoNQ4rb/hId2JuMbzWKFQ==
  /@typescript-eslint/experimental-utils/4.9.0_eslint@7.15.0+typescript@4.1.2:
    dependencies:
      '@types/json-schema': 7.0.6
      '@typescript-eslint/scope-manager': 4.9.0
      '@typescript-eslint/types': 4.9.0
      '@typescript-eslint/typescript-estree': 4.9.0_typescript@4.1.2
      eslint: 7.15.0
      eslint-scope: 5.1.1
      eslint-utils: 2.1.0
    dev: true
    engines:
      node: ^10.12.0 || >=12.0.0
    peerDependencies:
      eslint: '*'
      typescript: '*'
    resolution:
      integrity: sha512-0p8GnDWB3R2oGhmRXlEnCvYOtaBCijtA5uBfH5GxQKsukdSQyI4opC4NGTUb88CagsoNQ4rb/hId2JuMbzWKFQ==
  /@typescript-eslint/experimental-utils/4.9.1_eslint@7.15.0+typescript@4.1.2:
    dependencies:
      '@types/json-schema': 7.0.6
      '@typescript-eslint/scope-manager': 4.9.1
      '@typescript-eslint/types': 4.9.1
      '@typescript-eslint/typescript-estree': 4.9.1_typescript@4.1.2
      eslint: 7.15.0
      eslint-scope: 5.1.1
      eslint-utils: 2.1.0
    dev: true
    engines:
      node: ^10.12.0 || >=12.0.0
    peerDependencies:
      eslint: '*'
      typescript: '*'
    resolution:
      integrity: sha512-c3k/xJqk0exLFs+cWSJxIjqLYwdHCuLWhnpnikmPQD2+NGAx9KjLYlBDcSI81EArh9FDYSL6dslAUSwILeWOxg==
  /@typescript-eslint/parser/4.9.0_eslint@7.15.0+typescript@4.0.3:
    dependencies:
      '@typescript-eslint/scope-manager': 4.9.0
      '@typescript-eslint/types': 4.9.0
      '@typescript-eslint/typescript-estree': 4.9.0_typescript@4.0.3
      debug: 4.3.1
      eslint: 7.15.0
      typescript: 4.0.3
    dev: true
    engines:
      node: ^10.12.0 || >=12.0.0
    peerDependencies:
      eslint: ^5.0.0 || ^6.0.0 || ^7.0.0
      typescript: '*'
    peerDependenciesMeta:
      typescript:
        optional: true
    resolution:
      integrity: sha512-QRSDAV8tGZoQye/ogp28ypb8qpsZPV6FOLD+tbN4ohKUWHD2n/u0Q2tIBnCsGwQCiD94RdtLkcqpdK4vKcLCCw==
  /@typescript-eslint/parser/4.9.1_eslint@7.15.0+typescript@4.1.2:
    dependencies:
      '@typescript-eslint/scope-manager': 4.9.1
      '@typescript-eslint/types': 4.9.1
      '@typescript-eslint/typescript-estree': 4.9.1_typescript@4.1.2
      debug: 4.3.1
      eslint: 7.15.0
      typescript: 4.1.2
    dev: true
    engines:
      node: ^10.12.0 || >=12.0.0
    peerDependencies:
      eslint: ^5.0.0 || ^6.0.0 || ^7.0.0
      typescript: '*'
    peerDependenciesMeta:
      typescript:
        optional: true
    resolution:
      integrity: sha512-Gv2VpqiomvQ2v4UL+dXlQcZ8zCX4eTkoIW+1aGVWT6yTO+6jbxsw7yQl2z2pPl/4B9qa5JXeIbhJpONKjXIy3g==
  /@typescript-eslint/scope-manager/4.9.0:
    dependencies:
      '@typescript-eslint/types': 4.9.0
      '@typescript-eslint/visitor-keys': 4.9.0
    dev: true
    engines:
      node: ^8.10.0 || ^10.13.0 || >=11.10.1
    resolution:
      integrity: sha512-q/81jtmcDtMRE+nfFt5pWqO0R41k46gpVLnuefqVOXl4QV1GdQoBWfk5REcipoJNQH9+F5l+dwa9Li5fbALjzg==
  /@typescript-eslint/scope-manager/4.9.1:
    dependencies:
      '@typescript-eslint/types': 4.9.1
      '@typescript-eslint/visitor-keys': 4.9.1
    dev: true
    engines:
      node: ^8.10.0 || ^10.13.0 || >=11.10.1
    resolution:
      integrity: sha512-sa4L9yUfD/1sg9Kl8OxPxvpUcqxKXRjBeZxBuZSSV1v13hjfEJkn84n0An2hN8oLQ1PmEl2uA6FkI07idXeFgQ==
  /@typescript-eslint/types/4.9.0:
    dev: true
    engines:
      node: ^8.10.0 || ^10.13.0 || >=11.10.1
    resolution:
      integrity: sha512-luzLKmowfiM/IoJL/rus1K9iZpSJK6GlOS/1ezKplb7MkORt2dDcfi8g9B0bsF6JoRGhqn0D3Va55b+vredFHA==
  /@typescript-eslint/types/4.9.1:
    dev: true
    engines:
      node: ^8.10.0 || ^10.13.0 || >=11.10.1
    resolution:
      integrity: sha512-fjkT+tXR13ks6Le7JiEdagnwEFc49IkOyys7ueWQ4O8k4quKPwPJudrwlVOJCUQhXo45PrfIvIarcrEjFTNwUA==
  /@typescript-eslint/typescript-estree/4.9.0_typescript@4.0.3:
    dependencies:
      '@typescript-eslint/types': 4.9.0
      '@typescript-eslint/visitor-keys': 4.9.0
      debug: 4.3.1
      globby: 11.0.1
      is-glob: 4.0.1
      lodash: 4.17.20
      semver: 7.3.4
      tsutils: 3.17.1_typescript@4.0.3
      typescript: 4.0.3
    dev: true
    engines:
      node: ^10.12.0 || >=12.0.0
    peerDependencies:
      typescript: '*'
    peerDependenciesMeta:
      typescript:
        optional: true
    resolution:
      integrity: sha512-rmDR++PGrIyQzAtt3pPcmKWLr7MA+u/Cmq9b/rON3//t5WofNR4m/Ybft2vOLj0WtUzjn018ekHjTsnIyBsQug==
  /@typescript-eslint/typescript-estree/4.9.0_typescript@4.1.2:
    dependencies:
      '@typescript-eslint/types': 4.9.0
      '@typescript-eslint/visitor-keys': 4.9.0
      debug: 4.3.1
      globby: 11.0.1
      is-glob: 4.0.1
      lodash: 4.17.20
      semver: 7.3.4
      tsutils: 3.17.1_typescript@4.1.2
      typescript: 4.1.2
    dev: true
    engines:
      node: ^10.12.0 || >=12.0.0
    peerDependencies:
      typescript: '*'
    peerDependenciesMeta:
      typescript:
        optional: true
    resolution:
      integrity: sha512-rmDR++PGrIyQzAtt3pPcmKWLr7MA+u/Cmq9b/rON3//t5WofNR4m/Ybft2vOLj0WtUzjn018ekHjTsnIyBsQug==
  /@typescript-eslint/typescript-estree/4.9.1_typescript@4.1.2:
    dependencies:
      '@typescript-eslint/types': 4.9.1
      '@typescript-eslint/visitor-keys': 4.9.1
      debug: 4.3.1
      globby: 11.0.1
      is-glob: 4.0.1
      lodash: 4.17.20
      semver: 7.3.4
      tsutils: 3.17.1_typescript@4.1.2
      typescript: 4.1.2
    dev: true
    engines:
      node: ^10.12.0 || >=12.0.0
    peerDependencies:
      typescript: '*'
    peerDependenciesMeta:
      typescript:
        optional: true
    resolution:
      integrity: sha512-bzP8vqwX6Vgmvs81bPtCkLtM/Skh36NE6unu6tsDeU/ZFoYthlTXbBmpIrvosgiDKlWTfb2ZpPELHH89aQjeQw==
  /@typescript-eslint/visitor-keys/4.9.0:
    dependencies:
      '@typescript-eslint/types': 4.9.0
      eslint-visitor-keys: 2.0.0
    dev: true
    engines:
      node: ^8.10.0 || ^10.13.0 || >=11.10.1
    resolution:
      integrity: sha512-sV45zfdRqQo1A97pOSx3fsjR+3blmwtdCt8LDrXgCX36v4Vmz4KHrhpV6Fo2cRdXmyumxx11AHw0pNJqCNpDyg==
  /@typescript-eslint/visitor-keys/4.9.1:
    dependencies:
      '@typescript-eslint/types': 4.9.1
      eslint-visitor-keys: 2.0.0
    dev: true
    engines:
      node: ^8.10.0 || ^10.13.0 || >=11.10.1
    resolution:
      integrity: sha512-9gspzc6UqLQHd7lXQS7oWs+hrYggspv/rk6zzEMhCbYwPE/sF7oxo7GAjkS35Tdlt7wguIG+ViWCPtVZHz/ybQ==
  /abab/2.0.5:
    dev: true
    resolution:
      integrity: sha512-9IK9EadsbHo6jLWIpxpR6pL0sazTXV6+SQv25ZB+F7Bj9mJNaOc4nCRabwd5M/JwmUa8idz6Eci6eKfJryPs6Q==
  /abbrev/1.1.1:
    dev: true
    resolution:
      integrity: sha512-nne9/IiQ/hzIhY6pdDnbBtz7DjPTKrY00P/zvPSm5pOFkl6xuGrGnXn/VtTNNfNtAfZ9/1RtehkszU9qcTii0Q==
  /abort-controller/3.0.0:
    dependencies:
      event-target-shim: 5.0.1
    dev: true
    engines:
      node: '>=6.5'
    resolution:
      integrity: sha512-h8lQ8tacZYnR3vNQTgibj+tODHI5/+l06Au2Pcriv/Gmet0eaj4TwWH41sO9wnHDiQsEj19q0drzdWdeAHtweg==
  /accepts/1.3.7:
    dependencies:
      mime-types: 2.1.27
      negotiator: 0.6.2
    dev: true
    engines:
      node: '>= 0.6'
    resolution:
      integrity: sha512-Il80Qs2WjYlJIBNzNkK6KYqlVMTbZLXgHx2oT0pU/fjRHyEp+PEfEPY0R3WCwAGVOtauxh1hOxNgIf5bv7dQpA==
  /acorn-globals/6.0.0:
    dependencies:
      acorn: 7.4.1
      acorn-walk: 7.2.0
    dev: true
    resolution:
      integrity: sha512-ZQl7LOWaF5ePqqcX4hLuv/bLXYQNfNWw2c0/yX/TsPRKamzHcTGQnlCjHT3TsmkOUVEPS3crCxiPfdzE/Trlhg==
  /acorn-jsx/5.3.1_acorn@7.4.1:
    dependencies:
      acorn: 7.4.1
    dev: true
    peerDependencies:
      acorn: ^6.0.0 || ^7.0.0 || ^8.0.0
    resolution:
      integrity: sha512-K0Ptm/47OKfQRpNQ2J/oIN/3QYiK6FwW+eJbILhsdxh2WTLdl+30o8aGdTbm5JbffpFFAg/g+zi1E+jvJha5ng==
  /acorn-walk/7.2.0:
    dev: true
    engines:
      node: '>=0.4.0'
    resolution:
      integrity: sha512-OPdCF6GsMIP+Az+aWfAAOEt2/+iVDKE7oy6lJ098aoe59oAmK76qV6Gw60SbZ8jHuG2wH058GF4pLFbYamYrVA==
  /acorn/7.4.1:
    dev: true
    engines:
      node: '>=0.4.0'
    hasBin: true
    resolution:
      integrity: sha512-nQyp0o1/mNdbTO1PO6kHkwSrmgZ0MT/jCCpNiwbUjGoRN4dlBhqJtoQuCnEOKzgTVwg0ZWiCoQy6SxMebQVh8A==
  /adal-node/0.1.28:
    dependencies:
      '@types/node': 8.10.66
      async: 3.2.0
      date-utils: 1.2.21
      jws: 3.2.2
      request: 2.88.2
      underscore: 1.12.0
      uuid: 3.4.0
      xmldom: 0.4.0
      xpath.js: 1.1.0
    dev: true
    engines:
      node: '>= 0.6.15'
    resolution:
      integrity: sha1-RoxLs+u9lrEnBmn0ucuk4AZepIU=
  /agent-base/5.1.1:
    dev: true
    engines:
      node: '>= 6.0.0'
    resolution:
      integrity: sha512-TMeqbNl2fMW0nMjTEPOwe3J/PRFP4vqeoNuQMG0HlMrtm5QxKqdvAkZ1pRBQ/ulIyDD5Yq0nJ7YbdD8ey0TO3g==
  /agent-base/6.0.2:
    dependencies:
      debug: 4.3.1
    engines:
      node: '>= 6.0.0'
    resolution:
      integrity: sha512-RZNwNclF7+MS/8bDg70amg32dyeZGZxiDuQmZxKLAlQjr3jGyLx+4Kkk58UO7D2QdgFIQCovuSuZESne6RG6XQ==
  /aggregate-error/3.1.0:
    dependencies:
      clean-stack: 2.2.0
      indent-string: 4.0.0
    engines:
      node: '>=8'
    resolution:
      integrity: sha512-4I7Td01quW/RpocfNayFdFVk1qSuoh0E7JrbRJ16nH01HhKFQ88INq9Sd+nd72zqRySlr9BmDA8xlEJ6vJMrYA==
  /ajv/6.12.6:
    dependencies:
      fast-deep-equal: 3.1.3
      fast-json-stable-stringify: 2.1.0
      json-schema-traverse: 0.4.1
      uri-js: 4.4.0
    dev: true
    resolution:
      integrity: sha512-j3fVLgvTo527anyYyJOGTYJbG+vnnQYvE0m5mmkc1TK+nxAppkCLMIL0aZ4dblVCNoGShhm+kzE4ZUykBoMg4g==
  /ansi-colors/4.1.1:
    dev: true
    engines:
      node: '>=6'
    resolution:
      integrity: sha512-JoX0apGbHaUJBNl6yF+p6JAFYZ666/hhCGKN5t9QFjbJQKUU/g8MNbFDbvfrgKXvI1QpZplPOnwIo99lX/AAmA==
  /ansi-escapes/4.3.1:
    dependencies:
      type-fest: 0.11.0
    engines:
      node: '>=8'
    resolution:
      integrity: sha512-JWF7ocqNrp8u9oqpgV+wH5ftbt+cfvv+PTjOvKLT3AdYly/LmORARfEVT1iyjwN+4MqE5UmVKoAdIBqeoCHgLA==
  /ansi-regex/2.1.1:
    dev: true
    engines:
      node: '>=0.10.0'
    resolution:
      integrity: sha1-w7M6te42DYbg5ijwRorn7yfWVN8=
  /ansi-regex/4.1.0:
    dev: true
    engines:
      node: '>=6'
    resolution:
      integrity: sha512-1apePfXM1UOSqw0o9IiFAovVz9M5S1Dg+4TrDwfMewQ6p/rmMueb7tWZjQ1rx4Loy1ArBggoqGpfqqdI4rondg==
  /ansi-regex/5.0.0:
    engines:
      node: '>=8'
    resolution:
      integrity: sha512-bY6fj56OUQ0hU1KjFNDQuJFezqKdrAyFdIevADiqrWHwSlbmBNMHp5ak2f40Pm8JTFyM2mqxkG6ngkHO11f/lg==
  /ansi-styles/3.2.1:
    dependencies:
      color-convert: 1.9.3
    engines:
      node: '>=4'
    resolution:
      integrity: sha512-VT0ZI6kZRdTh8YyJw3SMbYm/u+NqfsAxEpWO0Pf9sq8/e94WxxOpPKx9FR1FlyCtOVDNOQ+8ntlqFxiRc+r5qA==
  /ansi-styles/4.3.0:
    dependencies:
      color-convert: 2.0.1
    engines:
      node: '>=8'
    resolution:
      integrity: sha512-zbB9rCJAT1rbjiVDb2hqKFHNYLxgtk8NURxZ3IZwD3F6NtxbXZQCnnSi1Lkx+IDohdPlFp222wVALIheZJQSEg==
  /anymatch/2.0.0:
    dependencies:
      micromatch: 3.1.10
      normalize-path: 2.1.1
    dev: true
    resolution:
      integrity: sha512-5teOsQWABXHHBFP9y3skS5P3d/WfWXpv3FUpy+LorMrNYaT9pI4oLMQX7jzQ2KklNpGpWHzdCXTDT2Y3XGlZBw==
  /anymatch/3.1.1:
    dependencies:
      normalize-path: 3.0.0
      picomatch: 2.2.2
    dev: true
    engines:
      node: '>= 8'
    resolution:
      integrity: sha512-mM8522psRCqzV+6LhomX5wgp25YVibjh8Wj23I5RPkPppSVSjyKD2A2mBJmWGa+KN7f2D6LNh9jkBCeyLktzjg==
  /aproba/1.2.0:
    dev: true
    resolution:
      integrity: sha512-Y9J6ZjXtoYh8RnXVCMOU/ttDmk1aBjunq9vO0ta5x85WDQiQfUF9sIPBITdbiiIVcBo03Hi3jMxigBtsddlXRw==
  /archiver-utils/2.1.0:
    dependencies:
      glob: 7.1.6
      graceful-fs: 4.2.4
      lazystream: 1.0.0
      lodash.defaults: 4.2.0
      lodash.difference: 4.5.0
      lodash.flatten: 4.4.0
      lodash.isplainobject: 4.0.6
      lodash.union: 4.6.0
      normalize-path: 3.0.0
      readable-stream: 2.3.7
    engines:
      node: '>= 6'
    resolution:
      integrity: sha512-bEL/yUb/fNNiNTuUz979Z0Yg5L+LzLxGJz8x79lYmR54fmTIb6ob/hNQgkQnIUDWIFjZVQwl9Xs356I6BAMHfw==
  /archiver/4.0.2:
    dependencies:
      archiver-utils: 2.1.0
      async: 3.2.0
      buffer-crc32: 0.2.13
      glob: 7.1.6
      readable-stream: 3.6.0
      tar-stream: 2.1.4
      zip-stream: 3.0.1
    engines:
      node: '>= 8'
    resolution:
      integrity: sha512-B9IZjlGwaxF33UN4oPbfBkyA4V1SxNLeIhR1qY8sRXSsbdUkEHrrOvwlYFPx+8uQeCe9M+FG6KgO+imDmQ79CQ==
  /are-we-there-yet/1.1.5:
    dependencies:
      delegates: 1.0.0
      readable-stream: 2.3.7
    dev: true
    resolution:
      integrity: sha512-5hYdAkZlcG8tOLujVDTgCT+uPX0VnpAH28gWsLfzpXYm7wP6mp5Q/gYyR7YQ0cKVJcXJnl3j2kpBan13PtQf6w==
  /arg/4.1.3:
    dev: true
    resolution:
      integrity: sha512-58S9QDqG0Xx27YwPSt9fJxivjYl432YCwfDMfZ+71RAqUrZef7LrKQZ3LHLOwCS4FLNBplP533Zx895SeOCHvA==
  /arg/5.0.0:
    resolution:
      integrity: sha512-4P8Zm2H+BRS+c/xX1LrHw0qKpEhdlZjLCgWy+d78T9vqa2Z2SiD2wMrYuWIAFy5IZUD7nnNXroRttz+0RzlrzQ==
  /argparse/1.0.10:
    dependencies:
      sprintf-js: 1.0.3
    dev: true
    resolution:
      integrity: sha512-o5Roy6tNG4SL/FOkCAN6RzjiakZS25RLYFrcMttJqbdd8BWrnA+fGz57iN5Pb06pvBGvl5gQ0B48dJlslXvoTg==
  /arr-diff/4.0.0:
    dev: true
    engines:
      node: '>=0.10.0'
    resolution:
      integrity: sha1-1kYQdP6/7HHn4VI1dhoyml3HxSA=
  /arr-flatten/1.1.0:
    dev: true
    engines:
      node: '>=0.10.0'
    resolution:
      integrity: sha512-L3hKV5R/p5o81R7O02IGnwpDmkp6E982XhtbuwSe3O4qOtMMMtodicASA1Cny2U+aCXcNpml+m4dPsvsJ3jatg==
  /arr-union/3.1.0:
    dev: true
    engines:
      node: '>=0.10.0'
    resolution:
      integrity: sha1-45sJrqne+Gao8gbiiK9jkZuuOcQ=
  /array-flatten/1.1.1:
    dev: true
    resolution:
      integrity: sha1-ml9pkFGx5wczKPKgCJaLZOopVdI=
  /array-union/2.1.0:
    engines:
      node: '>=8'
    resolution:
      integrity: sha512-HGyxoOTYUyCM6stUe6EJgnd4EoewAI7zMdfqO+kGjnlZmBDz/cR5pf8r/cR4Wq60sL/p0IkcjUEEPwS3GFrIyw==
  /array-unique/0.3.2:
    dev: true
    engines:
      node: '>=0.10.0'
    resolution:
      integrity: sha1-qJS3XUvE9s1nnvMkSp/Y9Gri1Cg=
  /asn1/0.2.4:
    dependencies:
      safer-buffer: 2.1.2
    dev: true
    resolution:
      integrity: sha512-jxwzQpLQjSmWXgwaCZE9Nz+glAG01yF1QnWgbhGwHI5A6FRIEY6IVqtHhIepHqI7/kyEyQEagBC5mBEFlIYvdg==
  /assert-plus/1.0.0:
    dev: true
    engines:
      node: '>=0.8'
    resolution:
      integrity: sha1-8S4PPF13sLHN2RRpQuTpbB5N1SU=
  /assign-symbols/1.0.0:
    dev: true
    engines:
      node: '>=0.10.0'
    resolution:
      integrity: sha1-WWZ/QfrdTyDMvCu5a41Pf3jsA2c=
  /astral-regex/1.0.0:
    dev: true
    engines:
      node: '>=4'
    resolution:
      integrity: sha512-+Ryf6g3BKoRc7jfp7ad8tM4TtMiaWvbF/1/sQcZPkkS7ag3D5nMBCe2UfOTONtAkaG0tO0ij3C5Lwmf1EiyjHg==
  /astral-regex/2.0.0:
    engines:
      node: '>=8'
    resolution:
      integrity: sha512-Z7tMw1ytTXt5jqMcOP+OQteU1VuNK9Y02uuJtKQ1Sv69jXQKKg5cibLwGJow8yzZP+eAc18EmLGPal0bp36rvQ==
  /async/3.2.0:
    resolution:
      integrity: sha512-TR2mEZFVOj2pLStYxLht7TyfuRzaydfpxr3k9RpHIzMgw7A64dzsdqCxH1WJyQdoe8T10nDXd9wnEigmiuHIZw==
  /asynckit/0.4.0:
    dev: true
    resolution:
      integrity: sha1-x57Zf380y48robyXkLzDZkdLS3k=
  /atob/2.1.2:
    dev: true
    engines:
      node: '>= 4.5.0'
    hasBin: true
    resolution:
      integrity: sha512-Wm6ukoaOGJi/73p/cl2GvLjTI5JM1k/O14isD73YML8StrH/7/lRFgmg8nICZgD3bZZvjwCGxtMOD3wWNAu8cg==
  /aws-sign2/0.7.0:
    dev: true
    resolution:
      integrity: sha1-tG6JCTSpWR8tL2+G1+ap8bP+dqg=
  /aws4/1.11.0:
    dev: true
    resolution:
      integrity: sha512-xh1Rl34h6Fi1DC2WWKfxUTVqRsNnr6LsKz2+hfwDxQJWmrx8+c7ylaqBMcHfl1U1r2dsifOvKX3LQuLNZ+XSvA==
  /axios/0.19.2:
    dependencies:
      follow-redirects: 1.5.10
    dev: true
    resolution:
      integrity: sha512-fjgm5MvRHLhx+osE2xoekY70AhARk3a6hkN+3Io1jc00jtquGvxYlKlsFUhmUET0V5te6CcZI7lcv2Ym61mjHA==
  /babel-jest/26.6.3_@babel+core@7.12.9:
    dependencies:
      '@babel/core': 7.12.9
      '@jest/transform': 26.6.2
      '@jest/types': 26.6.2
      '@types/babel__core': 7.1.12
      babel-plugin-istanbul: 6.0.0
      babel-preset-jest: 26.6.2_@babel+core@7.12.9
      chalk: 4.1.0
      graceful-fs: 4.2.4
      slash: 3.0.0
    dev: true
    engines:
      node: '>= 10.14.2'
    peerDependencies:
      '@babel/core': ^7.0.0
    resolution:
      integrity: sha512-pl4Q+GAVOHwvjrck6jKjvmGhnO3jHX/xuB9d27f+EJZ/6k+6nMuPjorrYp7s++bKKdANwzElBWnLWaObvTnaZA==
  /babel-plugin-istanbul/6.0.0:
    dependencies:
      '@babel/helper-plugin-utils': 7.10.4
      '@istanbuljs/load-nyc-config': 1.1.0
      '@istanbuljs/schema': 0.1.2
      istanbul-lib-instrument: 4.0.3
      test-exclude: 6.0.0
    dev: true
    engines:
      node: '>=8'
    resolution:
      integrity: sha512-AF55rZXpe7trmEylbaE1Gv54wn6rwU03aptvRoVIGP8YykoSxqdVLV1TfwflBCE/QtHmqtP8SWlTENqbK8GCSQ==
  /babel-plugin-jest-hoist/26.6.2:
    dependencies:
      '@babel/template': 7.12.7
      '@babel/types': 7.12.7
      '@types/babel__core': 7.1.12
      '@types/babel__traverse': 7.0.16
    dev: true
    engines:
      node: '>= 10.14.2'
    resolution:
      integrity: sha512-PO9t0697lNTmcEHH69mdtYiOIkkOlj9fySqfO3K1eCcdISevLAE0xY59VLLUj0SoiPiTX/JU2CYFpILydUa5Lw==
  /babel-preset-current-node-syntax/1.0.0_@babel+core@7.12.9:
    dependencies:
      '@babel/core': 7.12.9
      '@babel/plugin-syntax-async-generators': 7.8.4_@babel+core@7.12.9
      '@babel/plugin-syntax-bigint': 7.8.3_@babel+core@7.12.9
      '@babel/plugin-syntax-class-properties': 7.12.1_@babel+core@7.12.9
      '@babel/plugin-syntax-import-meta': 7.10.4_@babel+core@7.12.9
      '@babel/plugin-syntax-json-strings': 7.8.3_@babel+core@7.12.9
      '@babel/plugin-syntax-logical-assignment-operators': 7.10.4_@babel+core@7.12.9
      '@babel/plugin-syntax-nullish-coalescing-operator': 7.8.3_@babel+core@7.12.9
      '@babel/plugin-syntax-numeric-separator': 7.10.4_@babel+core@7.12.9
      '@babel/plugin-syntax-object-rest-spread': 7.8.3_@babel+core@7.12.9
      '@babel/plugin-syntax-optional-catch-binding': 7.8.3_@babel+core@7.12.9
      '@babel/plugin-syntax-optional-chaining': 7.8.3_@babel+core@7.12.9
      '@babel/plugin-syntax-top-level-await': 7.12.1_@babel+core@7.12.9
    dev: true
    peerDependencies:
      '@babel/core': ^7.0.0
    resolution:
      integrity: sha512-mGkvkpocWJes1CmMKtgGUwCeeq0pOhALyymozzDWYomHTbDLwueDYG6p4TK1YOeYHCzBzYPsWkgTto10JubI1Q==
  /babel-preset-jest/26.6.2_@babel+core@7.12.9:
    dependencies:
      '@babel/core': 7.12.9
      babel-plugin-jest-hoist: 26.6.2
      babel-preset-current-node-syntax: 1.0.0_@babel+core@7.12.9
    dev: true
    engines:
      node: '>= 10.14.2'
    peerDependencies:
      '@babel/core': ^7.0.0
    resolution:
      integrity: sha512-YvdtlVm9t3k777c5NPQIv6cxFFFapys25HiUmuSgHwIZhfifweR5c5Sf5nwE3MAbfu327CYSvps8Yx6ANLyleQ==
  /balanced-match/1.0.0:
    resolution:
      integrity: sha1-ibTRmasr7kneFk6gK4nORi1xt2c=
  /base/0.11.2:
    dependencies:
      cache-base: 1.0.1
      class-utils: 0.3.6
      component-emitter: 1.3.0
      define-property: 1.0.0
      isobject: 3.0.1
      mixin-deep: 1.3.2
      pascalcase: 0.1.1
    dev: true
    engines:
      node: '>=0.10.0'
    resolution:
      integrity: sha512-5T6P4xPgpp0YDFvSWwEZ4NoE3aM4QBQXDzmVbraCkFj8zHM+mba8SyqB5DbZWyR7mYHo6Y7BdQo3MoA4m0TeQg==
  /base64-js/1.5.1:
    resolution:
      integrity: sha512-AKpaYlHn8t4SVbOHCy+b5+KKgvR4vrsD8vbvrbiQJps7fKDTkjkDry6ji0rUJjC0kzbNePLwzxq8iypo41qeWA==
  /batching-toposort/1.2.0:
    dev: true
    engines:
      node: '>=8.0.0'
    resolution:
      integrity: sha512-HDf0OOv00dqYGm+M5tJ121RTzX0sK9fxzBMKXYsuQrY0pKSOJjc5qa0DUtzvCGkgIVf1YON2G1e/MHEdHXVaRQ==
  /bcrypt-pbkdf/1.0.2:
    dependencies:
      tweetnacl: 0.14.5
    dev: true
    resolution:
      integrity: sha1-pDAdOJtqQ/m2f/PKEaP2Y342Dp4=
  /bl/3.0.1:
    dependencies:
      readable-stream: 3.6.0
    dev: true
    resolution:
      integrity: sha512-jrCW5ZhfQ/Vt07WX1Ngs+yn9BDqPL/gw28S7s9H6QK/gupnizNzJAss5akW20ISgOrbLTlXOOCTJeNUQqruAWQ==
  /bl/4.0.3:
    dependencies:
      buffer: 5.7.1
      inherits: 2.0.4
      readable-stream: 3.6.0
    resolution:
      integrity: sha512-fs4G6/Hu4/EE+F75J8DuN/0IpQqNjAdC7aEQv7Qt8MHGUH7Ckv2MwTEEeN9QehD0pfIDkMI1bkHYkKy7xHyKIg==
  /block-stream/0.0.9:
    dependencies:
      inherits: 2.0.4
    dev: true
    engines:
      node: 0.4 || >=0.5.8
    optional: true
    resolution:
      integrity: sha1-E+v+d4oDIFz+A3UUgeu0szAMEmo=
  /body-parser/1.19.0:
    dependencies:
      bytes: 3.1.0
      content-type: 1.0.4
      debug: 2.6.9
      depd: 1.1.2
      http-errors: 1.7.2
      iconv-lite: 0.4.24
      on-finished: 2.3.0
      qs: 6.7.0
      raw-body: 2.4.0
      type-is: 1.6.18
    dev: true
    engines:
      node: '>= 0.8'
    resolution:
      integrity: sha512-dhEPs72UPbDnAQJ9ZKMNTP6ptJaionhP5cBb541nXPlW60Jepo9RV/a4fX4XWW9CuFNK22krhrj1+rgzifNCsw==
  /brace-expansion/1.1.11:
    dependencies:
      balanced-match: 1.0.0
      concat-map: 0.0.1
    resolution:
      integrity: sha512-iCuPHDFgrHX7H2vEI/5xpz07zSHB00TpugqhmYtVmMO6518mCuRMoOYFldEBl0g187ufozdaHgWKcYFb61qGiA==
  /braces/2.3.2:
    dependencies:
      arr-flatten: 1.1.0
      array-unique: 0.3.2
      extend-shallow: 2.0.1
      fill-range: 4.0.0
      isobject: 3.0.1
      repeat-element: 1.1.3
      snapdragon: 0.8.2
      snapdragon-node: 2.1.1
      split-string: 3.1.0
      to-regex: 3.0.2
    dev: true
    engines:
      node: '>=0.10.0'
    resolution:
      integrity: sha512-aNdbnj9P8PjdXU4ybaWLK2IF3jc/EoDYbC7AazW6to3TRsfXxscC9UXOB5iDiEQrkyIbWp2SLQda4+QAa7nc3w==
  /braces/3.0.2:
    dependencies:
      fill-range: 7.0.1
    engines:
      node: '>=8'
    resolution:
      integrity: sha512-b8um+L1RzM3WDSzvhm6gIz1yfTbBt6YTlcEKAvsmqCZZFw46z626lVj9j1yEPW33H5H+lBQpZMP1k8l+78Ha0A==
  /browser-process-hrtime/1.0.0:
    dev: true
    resolution:
      integrity: sha512-9o5UecI3GhkpM6DrXr69PblIuWxPKk9Y0jHBRhdocZ2y7YECBFCsHm79Pr3OyR2AvjhDkabFJaDJMYRazHgsow==
  /bs-logger/0.2.6:
    dependencies:
      fast-json-stable-stringify: 2.1.0
    dev: true
    engines:
      node: '>= 6'
    resolution:
      integrity: sha512-pd8DCoxmbgc7hyPKOvxtqNcjYoOsABPQdcCUjGp3d42VR2CX1ORhk2A87oqqu5R1kk+76nsxZupkmyd+MVtCog==
  /bser/2.1.1:
    dependencies:
      node-int64: 0.4.0
    dev: true
    resolution:
      integrity: sha512-gQxTNE/GAfIIrmHLUE3oJyp5FO6HRBfhjnw4/wMmA63ZGDJnWBmgY/lyQBpnDUkGmAhbSe39tx2d/iTOAfglwQ==
  /buffer-crc32/0.2.13:
    resolution:
      integrity: sha1-DTM+PwDqxQqhRUq9MO+MKl2ackI=
  /buffer-equal-constant-time/1.0.1:
    dev: true
    resolution:
      integrity: sha1-+OcRMvf/5uAaXJaXpMbz5I1cyBk=
  /buffer-from/1.1.1:
    dev: true
    resolution:
      integrity: sha512-MQcXEUbCKtEo7bhqEs6560Hyd4XaovZlO/k9V3hjVUF/zwW7KBVdSK4gIt/bzwS9MbR5qob+F5jusZsb0YQK2A==
  /buffer-writer/2.0.0:
    dev: true
    engines:
      node: '>=4'
    resolution:
      integrity: sha512-a7ZpuTZU1TRtnwyCNW3I5dc0wWNC3VR9S++Ewyk2HHZdrO3CQJqSpd+95Us590V6AL7JqUAH2IwZ/398PmNFgw==
  /buffer/5.7.1:
    dependencies:
      base64-js: 1.5.1
      ieee754: 1.2.1
    resolution:
      integrity: sha512-EHcyIPBQ4BSGlvjB16k5KgAJ27CIsHY/2JBmCRReo48y9rQ3MaUzWX3KVlBa4U7MyX02HdVj0K7C3WaB3ju7FQ==
  /byline/5.0.0:
    dev: true
    engines:
      node: '>=0.10.0'
    resolution:
      integrity: sha1-dBxSFkaOrcRXsDQQEYrXfejB3bE=
  /bytes/3.1.0:
    dev: true
    engines:
      node: '>= 0.8'
    resolution:
      integrity: sha512-zauLjrfCG+xvoyaqLoV8bLVXXNGC4JqlxFCutSDWA6fJrTo2ZuvLYTqZ7aHBLZSMOopbzwv8f+wZcVzfVTI2Dg==
  /cache-base/1.0.1:
    dependencies:
      collection-visit: 1.0.0
      component-emitter: 1.3.0
      get-value: 2.0.6
      has-value: 1.0.0
      isobject: 3.0.1
      set-value: 2.0.1
      to-object-path: 0.3.0
      union-value: 1.0.1
      unset-value: 1.0.0
    dev: true
    engines:
      node: '>=0.10.0'
    resolution:
      integrity: sha512-AKcdTnFSWATd5/GCPRxr2ChwIJ85CeyrEyjRHlKxQ56d4XJMGym0uAiKn0xbLOGOl3+yRpOTi484dVCEc5AUzQ==
  /callsites/3.1.0:
    dev: true
    engines:
      node: '>=6'
    resolution:
      integrity: sha512-P8BjAsXvZS+VIDUI11hHCQEv74YT67YUi5JJFNWIqL235sBmjX4+qx9Muvls5ivyNENctx46xQLQ3aTuE7ssaQ==
  /camelcase/5.3.1:
    dev: true
    engines:
      node: '>=6'
    resolution:
      integrity: sha512-L28STB170nwWS63UjtlEOE3dldQApaJXZkOI1uMFfzf3rRuPegHaHesyee+YxQ+W6SvRDQV6UrdOdRiR153wJg==
  /camelcase/6.2.0:
    dev: true
    engines:
      node: '>=10'
    resolution:
      integrity: sha512-c7wVvbw3f37nuobQNtgsgG9POC9qMbNuMQmTCqZv23b6MIz0fcYpBiOlv9gEN/hdLdnZTDQhg6e9Dq5M1vKvfg==
  /capture-exit/2.0.0:
    dependencies:
      rsvp: 4.8.5
    dev: true
    engines:
      node: 6.* || 8.* || >= 10.*
    resolution:
      integrity: sha512-PiT/hQmTonHhl/HFGN+Lx3JJUznrVYJ3+AQsnthneZbvW7x+f08Tk7yLJTLEOUvBTbduLeeBkxEaYXUOUrRq6g==
  /caseless/0.12.0:
    dev: true
    resolution:
      integrity: sha1-G2gcIf+EAzyCZUMJBolCDRhxUdw=
  /chalk/2.4.2:
    dependencies:
      ansi-styles: 3.2.1
      escape-string-regexp: 1.0.5
      supports-color: 5.5.0
    engines:
      node: '>=4'
    resolution:
      integrity: sha512-Mti+f9lpJNcwF4tWV8/OrTTtF1gZi+f8FqlyAdouralcFWFQWF2+NgCHShjkCb+IFBLq9buZwE1xckQU4peSuQ==
  /chalk/3.0.0:
    dependencies:
      ansi-styles: 4.3.0
      supports-color: 7.2.0
    dev: true
    engines:
      node: '>=8'
    resolution:
      integrity: sha512-4D3B6Wf41KOYRFdszmDqMCGq5VV/uMAB273JILmO+3jAlh8X4qDtdtgCR3fxtbLEMzSx22QdhnDcJvu2u1fVwg==
  /chalk/4.1.0:
    dependencies:
      ansi-styles: 4.3.0
      supports-color: 7.2.0
    engines:
      node: '>=10'
    resolution:
      integrity: sha512-qwx12AxXe2Q5xQ43Ac//I6v5aXTipYrSESdOgzrN+9XjgEpyjpKuvSGaN4qE93f7TQTlerQQ8S+EQ0EyDoVL1A==
  /char-regex/1.0.2:
    dev: true
    engines:
      node: '>=10'
    resolution:
      integrity: sha512-kWWXztvZ5SBQV+eRgKFeh8q5sLuZY2+8WUIzlxWVTg+oGwY14qylx1KbKzHd8P6ZYkAg0xyIDU9JMHhyJMZ1jw==
  /checkpoint-client/1.1.18:
    dependencies:
      ci-info: 2.0.0
      env-paths: 2.2.0
      fast-write-atomic: 0.2.1
      make-dir: 3.1.0
      ms: 2.1.2
      node-fetch: 2.6.1
      uuid: 8.3.0
    resolution:
      integrity: sha512-tTvUGOs/0Hncjq3Ko9h9Yx8facRrMpKsYXDBo7vSkl+sFKL7bxU56rQektBeEK7WcaLzGNmP2UfRfWar5P9qXA==
  /chownr/1.1.4:
    dev: true
    resolution:
      integrity: sha512-jJ0bqzaylmJtVnNgzTeSOs8DPavpbYgEr/b0YL8/2GO3xJEhInFmhKMUnEJQjZumK7KXGFhUy89PrsJWlakBVg==
  /chownr/2.0.0:
    engines:
      node: '>=10'
    resolution:
      integrity: sha512-bIomtDF5KGpdogkLd9VspvFzk9KfpyyGlS8YFVZl7TGPBHL5snIOnxeshwVgPteQ9b4Eydl+pVbIyE1DcvCWgQ==
  /ci-info/2.0.0:
    resolution:
      integrity: sha512-5tK7EtrZ0N+OLFMthtqOj4fI2Jeb88C4CAZPu25LDVUgXJ0A3Js4PMGqrn0JU1W0Mh1/Z8wZzYPxqUrXeBboCQ==
  /cjs-module-lexer/0.6.0:
    dev: true
    resolution:
      integrity: sha512-uc2Vix1frTfnuzxxu1Hp4ktSvM3QaI4oXl4ZUqL1wjTu/BGki9TrCWoqLTg/drR1KwAEarXuRFCG2Svr1GxPFw==
  /class-utils/0.3.6:
    dependencies:
      arr-union: 3.1.0
      define-property: 0.2.5
      isobject: 3.0.1
      static-extend: 0.1.2
    dev: true
    engines:
      node: '>=0.10.0'
    resolution:
      integrity: sha512-qOhPa/Fj7s6TY8H8esGu5QNpMMQxz79h+urzrNYN6mn+9BnxlDGf5QZ+XeCDsxSjPqsSR56XOZOJmpeurnLMeg==
  /clean-stack/2.2.0:
    engines:
      node: '>=6'
    resolution:
      integrity: sha512-4diC9HaTE+KRAMWhDhrGOECgWZxoevMc5TlkObMqNSsVU62PYzXZ/SMTjzyGAFF1YusgxGcSWTEXBhp0CPwQ1A==
  /cli-cursor/3.1.0:
    dependencies:
      restore-cursor: 3.1.0
    engines:
      node: '>=8'
    resolution:
      integrity: sha512-I/zHAwsKf9FqGoXM4WWRACob9+SNukZTd94DWF57E4toouRulbCxcUh6RKUEOQlYTHJnzkPMySvPNaaSLNfLZw==
  /cli-truncate/2.1.0:
    dependencies:
      slice-ansi: 3.0.0
      string-width: 4.2.0
    engines:
      node: '>=8'
    resolution:
      integrity: sha512-n8fOixwDD6b/ObinzTrp1ZKFzbgvKZvuz/TvejnLn1aQfC6r52XEx85FmuC+3HI+JM7coBRXUvNqEU2PHVrHpg==
  /cliui/6.0.0:
    dependencies:
      string-width: 4.2.0
      strip-ansi: 6.0.0
      wrap-ansi: 6.2.0
    dev: true
    resolution:
      integrity: sha512-t6wbgtoCXvAzst7QgXxJYqPt0usEfbgQdftEPbLL/cvv6HPE5VgvqCuAIDR0NgU52ds6rFwqrgakNLrHEjCbrQ==
  /co/4.6.0:
    dev: true
    engines:
      iojs: '>= 1.0.0'
      node: '>= 0.12.0'
    resolution:
      integrity: sha1-bqa989hTrlTMuOR7+gvz+QMfsYQ=
  /code-point-at/1.1.0:
    dev: true
    engines:
      node: '>=0.10.0'
    resolution:
      integrity: sha1-DQcLTQQ6W+ozovGkDi7bPZpMz3c=
  /collect-v8-coverage/1.0.1:
    dev: true
    resolution:
      integrity: sha512-iBPtljfCNcTKNAto0KEtDfZ3qzjJvqE3aTGZsbhjSBlorqpXJlaWWtPO35D+ZImoC3KWejX64o+yPGxhWSTzfg==
  /collection-visit/1.0.0:
    dependencies:
      map-visit: 1.0.0
      object-visit: 1.0.1
    dev: true
    engines:
      node: '>=0.10.0'
    resolution:
      integrity: sha1-S8A3PBZLwykbTTaMgpzxqApZ3KA=
  /color-convert/1.9.3:
    dependencies:
      color-name: 1.1.3
    resolution:
      integrity: sha512-QfAUtd+vFdAtFQcC8CCyYt1fYWxSqAiK2cSD6zDB8N3cpsEBAvRxp9zOGg6G/SHHJYAT88/az/IuDGALsNVbGg==
  /color-convert/2.0.1:
    dependencies:
      color-name: 1.1.4
    engines:
      node: '>=7.0.0'
    resolution:
      integrity: sha512-RRECPsj7iu/xb5oKYcsFHSppFNnsj/52OVTRKb4zP5onXwVF3zVmmToNcOfGC+CRDpfK/U584fMg38ZHCaElKQ==
  /color-name/1.1.3:
    resolution:
      integrity: sha1-p9BVi9icQveV3UIyj3QIMcpTvCU=
  /color-name/1.1.4:
    resolution:
      integrity: sha512-dOy+3AuW3a2wNbZHIuMZpTcgjGuLU/uBL/ubcZF9OXbDo8ff4O8yVp5Bf0efS8uEoYo5q4Fx7dY9OgQGXgAsQA==
  /combined-stream/1.0.8:
    dependencies:
      delayed-stream: 1.0.0
    dev: true
    engines:
      node: '>= 0.8'
    resolution:
      integrity: sha512-FQN4MRfuJeHf7cBbBMJFXhKSDq+2kAArBlmRBvcvFE5BB1HZKXtSFASDhdlz9zOYwxh8lDdnvmMOe/+5cdoEdg==
  /commander/2.20.3:
    resolution:
      integrity: sha512-GpVkmM8vF2vQUkj2LvZmD35JxeJOLCwJ9cUkugyk2nuhbv3+mJvpLYYt+0+USMxE+oj+ey/lJEnhZw75x/OMcQ==
  /commander/6.2.0:
    dev: true
    engines:
      node: '>= 6'
    resolution:
      integrity: sha512-zP4jEKbe8SHzKJYQmq8Y9gYjtO/POJLgIdKgV7B9qNmABVFVc+ctqSX6iXh4mCpJfRBOabiZ2YKPg8ciDw6C+Q==
  /commondir/1.0.1:
    resolution:
      integrity: sha1-3dgA2gxmEnOTzKWVDqloo6rxJTs=
  /component-emitter/1.3.0:
    dev: true
    resolution:
      integrity: sha512-Rd3se6QB+sO1TwqZjscQrurpEPIfO0/yYnSin6Q/rD3mOutHvUrCAhJub3r90uNb+SESBuE0QYoB90YdfatsRg==
  /compress-commons/3.0.0:
    dependencies:
      buffer-crc32: 0.2.13
      crc32-stream: 3.0.1
      normalize-path: 3.0.0
      readable-stream: 2.3.7
    engines:
      node: '>= 8'
    resolution:
      integrity: sha512-FyDqr8TKX5/X0qo+aVfaZ+PVmNJHJeckFBlq8jZGSJOgnynhfifoyl24qaqdUdDIBe0EVTHByN6NAkqYvE/2Xg==
  /concat-map/0.0.1:
    resolution:
      integrity: sha1-2Klr13/Wjfd5OnMDajug1UBdR3s=
  /console-control-strings/1.1.0:
    dev: true
    resolution:
      integrity: sha1-PXz0Rk22RG6mRL9LOVB/mFEAjo4=
  /content-disposition/0.5.3:
    dependencies:
      safe-buffer: 5.1.2
    dev: true
    engines:
      node: '>= 0.6'
    resolution:
      integrity: sha512-ExO0774ikEObIAEV9kDo50o+79VCUdEB6n6lzKgGwupcVeRlhrj3qGAfwq8G6uBJjkqLrhT0qEYFcWng8z1z0g==
  /content-type/1.0.4:
    dev: true
    engines:
      node: '>= 0.6'
    resolution:
      integrity: sha512-hIP3EEPs8tB9AT1L+NUqtwOAps4mk2Zob89MWXMHjHWg9milF/j4osnnQLXBCBFBk/tvIG/tUc9mOUJiPBhPXA==
  /convert-source-map/1.7.0:
    dependencies:
      safe-buffer: 5.1.2
    dev: true
    resolution:
      integrity: sha512-4FJkXzKXEDB1snCFZlLP4gpC3JILicCpGbzG9f9G7tGqGCzETQ2hWPrcinA9oU4wtf2biUaEH5065UnMeR33oA==
  /cookie-signature/1.0.6:
    dev: true
    resolution:
      integrity: sha1-4wOogrNCzD7oylE6eZmXNNqzriw=
  /cookie/0.3.1:
    dev: true
    engines:
      node: '>= 0.6'
    resolution:
      integrity: sha1-5+Ch+e9DtMi6klxcWpboBtFoc7s=
  /cookie/0.4.0:
    dev: true
    engines:
      node: '>= 0.6'
    resolution:
      integrity: sha512-+Hp8fLp57wnUSt0tY0tHEXh4voZRDnoIrZPqlo3DPiI4y9lwg/jqx+1Om94/W6ZaPDOUbnjOt/99w66zk+l1Xg==
  /copy-descriptor/0.1.1:
    dev: true
    engines:
      node: '>=0.10.0'
    resolution:
      integrity: sha1-Z29us8OZl8LuGsOpJP1hJHSPV40=
  /core-util-is/1.0.2:
    resolution:
      integrity: sha1-tf1UIgqivFq1eqtxQMlAdUUDwac=
  /cosmiconfig/7.0.0:
    dependencies:
      '@types/parse-json': 4.0.0
      import-fresh: 3.2.2
      parse-json: 5.1.0
      path-type: 4.0.0
      yaml: 1.10.0
    dev: true
    engines:
      node: '>=10'
    resolution:
      integrity: sha512-pondGvTuVYDk++upghXJabWzL6Kxu6f26ljFw64Swq9v6sQPUL3EUlVDV56diOjpCayKihL6hVe8exIACU4XcA==
  /crc/3.8.0:
    dependencies:
      buffer: 5.7.1
    resolution:
      integrity: sha512-iX3mfgcTMIq3ZKLIsVFAbv7+Mc10kxabAGQb8HvjA1o3T1PIYprbakQ65d3I+2HGHt6nSKkM9PYjgoJO2KcFBQ==
  /crc32-stream/3.0.1:
    dependencies:
      crc: 3.8.0
      readable-stream: 3.6.0
    engines:
      node: '>= 6.9.0'
    resolution:
      integrity: sha512-mctvpXlbzsvK+6z8kJwSJ5crm7yBwrQMTybJzMw1O4lLGJqjlDCXY2Zw7KheiA6XBEcBmfLx1D88mjRGVJtY9w==
  /create-require/1.1.1:
    dev: true
    resolution:
      integrity: sha512-dcKFX3jn0MpIaXjisoRvexIJVEKzaq7z2rZKxf+MSr9TkdmHmsU4m2lcLojrj/FHl8mk5VxMmYA+ftRkP/3oKQ==
  /cross-spawn/6.0.5:
    dependencies:
      nice-try: 1.0.5
      path-key: 2.0.1
      semver: 5.7.1
      shebang-command: 1.2.0
      which: 1.3.1
    dev: true
    engines:
      node: '>=4.8'
    resolution:
      integrity: sha512-eTVLrBSt7fjbDygz805pMnstIs2VTBNkRm0qxZd+M7A5XDdxVRWO5MxGBXZhjY4cqLYLdtrGqRf8mBPmzwSpWQ==
  /cross-spawn/7.0.3:
    dependencies:
      path-key: 3.1.1
      shebang-command: 2.0.0
      which: 2.0.2
    engines:
      node: '>= 8'
    resolution:
      integrity: sha512-iRDPJKUPVEND7dHPO8rkbOnPpyDygcDFtWjpeWNCgy8WP2rXcxXL8TskReQl6OrB2G7+UJrags1q15Fudc7G6w==
  /crypto-random-string/2.0.0:
    engines:
      node: '>=8'
    resolution:
      integrity: sha512-v1plID3y9r/lPhviJ1wrXpLeyUIGAZ2SHNYTEapm7/8A9nLPoyvVp3RK/EPFqn5kEznyWgYZNsRtYYIWbuG8KA==
  /cssom/0.3.8:
    dev: true
    resolution:
      integrity: sha512-b0tGHbfegbhPJpxpiBPU2sCkigAqtM9O121le6bbOlgyV+NyGyCmVfJ6QW9eRjz8CpNfWEOYBIMIGRYkLwsIYg==
  /cssom/0.4.4:
    dev: true
    resolution:
      integrity: sha512-p3pvU7r1MyyqbTk+WbNJIgJjG2VmTIaB10rI93LzVPrmDJKkzKYMtxxyAvQXR/NS6otuzveI7+7BBq3SjBS2mw==
  /cssstyle/2.3.0:
    dependencies:
      cssom: 0.3.8
    dev: true
    engines:
      node: '>=8'
    resolution:
      integrity: sha512-AZL67abkUzIuvcHqk7c09cezpGNcxUxU4Ioi/05xHk4DQeTkWmGYftIE6ctU6AEt+Gn4n1lDStOtj7FKycP71A==
  /dashdash/1.14.1:
    dependencies:
      assert-plus: 1.0.0
    dev: true
    engines:
      node: '>=0.10'
    resolution:
      integrity: sha1-hTz6D3y+L+1d4gMmuN1YEDX24vA=
  /data-urls/2.0.0:
    dependencies:
      abab: 2.0.5
      whatwg-mimetype: 2.3.0
      whatwg-url: 8.4.0
    dev: true
    engines:
      node: '>=10'
    resolution:
      integrity: sha512-X5eWTSXO/BJmpdIKCRuKUgSCgAN0OwliVK3yPKbwIWU1Tdw5BRajxlzMidvh+gwko9AfQ9zIj52pzF91Q3YAvQ==
  /date-utils/1.2.21:
    dev: true
    engines:
      node: '>0.4.0'
    resolution:
      integrity: sha1-YfsWzcEnSzyayq/+n8ad+HIKK2Q=
  /debug/2.6.9:
    dependencies:
      ms: 2.0.0
    dev: true
    resolution:
      integrity: sha512-bC7ElrdJaJnPbAP+1EotYvqZsb3ecl5wi6Bfi6BJTUcNowp6cvspg0jXznRTKDjm/E7AdgFBVeAPVMNcKGsHMA==
  /debug/3.1.0:
    dependencies:
      ms: 2.0.0
    dev: true
    resolution:
      integrity: sha512-OX8XqP7/1a9cqkxYw2yXss15f26NKWBpDXQd0/uK/KPqdQhxbPa994hnzjcE2VqQpDslf55723cKPUOGSmMY3g==
  /debug/3.2.7:
    dependencies:
      ms: 2.1.3
    dev: true
    resolution:
      integrity: sha512-CFjzYYAi4ThfiQvizrFQevTTXHtnCqWfe7x1AhgEscTz6ZbLbfoLRLPugTQyBth6f8ZERVUSyWHFD/7Wu4t1XQ==
  /debug/4.3.1:
    dependencies:
      ms: 2.1.2
    engines:
      node: '>=6.0'
    peerDependencies:
      supports-color: '*'
    peerDependenciesMeta:
      supports-color:
        optional: true
    resolution:
      integrity: sha512-doEwdvm4PCeK4K3RQN2ZC2BYUBaxwLARCqZmMjtF8a51J2Rb0xpVloFRnCODwqjpwnAoao4pelN8l3RJdv3gRQ==
  /debug/4.3.2:
    dependencies:
      ms: 2.1.2
    engines:
      node: '>=6.0'
    peerDependencies:
      supports-color: '*'
    peerDependenciesMeta:
      supports-color:
        optional: true
    resolution:
      integrity: sha512-mOp8wKcvj7XxC78zLgw/ZA+6TSgkoE2C/ienthhRD298T7UNwAg9diBpLRxC0mOezLl4B0xV7M0cCO6P/O0Xhw==
  /decamelize/1.2.0:
    dev: true
    engines:
      node: '>=0.10.0'
    resolution:
      integrity: sha1-9lNNFRSCabIDUue+4m9QH5oZEpA=
  /decimal.js/10.2.1:
    dev: true
    resolution:
      integrity: sha512-KaL7+6Fw6i5A2XSnsbhm/6B+NuEA7TZ4vqxnd5tXz9sbKtrN9Srj8ab4vKVdK8YAqZO9P1kg45Y6YLoduPf+kw==
  /decode-uri-component/0.2.0:
    dev: true
    engines:
      node: '>=0.10'
    resolution:
      integrity: sha1-6zkTMzRYd1y4TNGh+uBiEGu4dUU=
  /dedent/0.7.0:
    dev: true
    resolution:
      integrity: sha1-JJXduvbrh0q7Dhvp3yLS5aVEMmw=
  /deep-extend/0.6.0:
    dev: true
    engines:
      node: '>=4.0.0'
    resolution:
      integrity: sha512-LOHxIOaPYdHlJRtCQfDIVZtfw/ufM8+rVj649RIHzcm/vGwQRXFt6OPqIFWsm2XEMrNIEtWR64sY1LEKD2vAOA==
  /deep-is/0.1.3:
    dev: true
    resolution:
      integrity: sha1-s2nW+128E+7PUk+RsHD+7cNXzzQ=
  /deepmerge/4.2.2:
    dev: true
    engines:
      node: '>=0.10.0'
    resolution:
      integrity: sha512-FJ3UgI4gIl+PHZm53knsuSFpE+nESMr7M4v9QcgB7S63Kj/6WqMiFQJpBBYz1Pt+66bZpP3Q7Lye0Oo9MPKEdg==
  /define-property/0.2.5:
    dependencies:
      is-descriptor: 0.1.6
    dev: true
    engines:
      node: '>=0.10.0'
    resolution:
      integrity: sha1-w1se+RjsPJkPmlvFe+BKrOxcgRY=
  /define-property/1.0.0:
    dependencies:
      is-descriptor: 1.0.2
    dev: true
    engines:
      node: '>=0.10.0'
    resolution:
      integrity: sha1-dp66rz9KY6rTr56NMEybvnm/sOY=
  /define-property/2.0.2:
    dependencies:
      is-descriptor: 1.0.2
      isobject: 3.0.1
    dev: true
    engines:
      node: '>=0.10.0'
    resolution:
      integrity: sha512-jwK2UV4cnPpbcG7+VRARKTZPUWowwXA8bzH5NP6ud0oeAxyYPuGZUAC7hMugpCdz4BeSZl2Dl9k66CHJ/46ZYQ==
  /del/6.0.0:
    dependencies:
      globby: 11.0.1
      graceful-fs: 4.2.4
      is-glob: 4.0.1
      is-path-cwd: 2.2.0
      is-path-inside: 3.0.2
      p-map: 4.0.0
      rimraf: 3.0.2
      slash: 3.0.0
    engines:
      node: '>=10'
    resolution:
      integrity: sha512-1shh9DQ23L16oXSZKB2JxpL7iMy2E0S9d517ptA1P8iw0alkPtQcrKH7ru31rYtKwF499HkTu+DRzq3TCKDFRQ==
  /delayed-stream/1.0.0:
    dev: true
    engines:
      node: '>=0.4.0'
    resolution:
      integrity: sha1-3zrhmayt+31ECqrgsp4icrJOxhk=
  /delegates/1.0.0:
    dev: true
    resolution:
      integrity: sha1-hMbhWbgZBP3KWaDvRM2HDTElD5o=
  /denque/1.4.1:
    dev: true
    engines:
      node: '>=0.10'
    resolution:
      integrity: sha512-OfzPuSZKGcgr96rf1oODnfjqBFmr1DVoc/TrItj3Ohe0Ah1C5WX5Baquw/9U9KovnQ88EqmJbD66rKYUQYN1tQ==
  /depd/1.1.2:
    dev: true
    engines:
      node: '>= 0.6'
    resolution:
      integrity: sha1-m81S4UwJd2PnSbJ0xDRu0uVgtak=
  /depd/2.0.0:
    dev: true
    engines:
      node: '>= 0.8'
    resolution:
      integrity: sha512-g7nH6P6dyDioJogAAGprGpCtVImJhpPk/roCzdb3fIh61/s/nPsfR6onyMwkCAR/OlC3yBC0lESvUoQEAssIrw==
  /destroy/1.0.4:
    dev: true
    resolution:
      integrity: sha1-l4hXRCxEdJ5CBmE+N5RiBYJqvYA=
  /detect-libc/1.0.3:
    dev: true
    engines:
      node: '>=0.10'
    hasBin: true
    resolution:
      integrity: sha1-+hN8S9aY7fVc1c0CrFWfkaTEups=
  /detect-newline/3.1.0:
    dev: true
    engines:
      node: '>=8'
    resolution:
      integrity: sha512-TLz+x/vEXm/Y7P7wn1EJFNLxYpUD4TgMosxY6fAVJUnJMbupHBOncxyWUG9OpTaH9EBD7uFI5LfEgmMOc54DsA==
  /diff-sequences/25.2.6:
    dev: true
    engines:
      node: '>= 8.3'
    resolution:
      integrity: sha512-Hq8o7+6GaZeoFjtpgvRBUknSXNeJiCx7V9Fr94ZMljNiCr9n9L8H8aJqgWOQiDDGdyn29fRNcDdRVJ5fdyihfg==
  /diff-sequences/26.6.2:
    dev: true
    engines:
      node: '>= 10.14.2'
    resolution:
      integrity: sha512-Mv/TDa3nZ9sbc5soK+OoA74BsS3mL37yixCvUAQkiuA4Wz6YtwP/K47n2rv2ovzHZvoiQeA5FTQOschKkEwB0Q==
  /diff/4.0.2:
    engines:
      node: '>=0.3.1'
    resolution:
      integrity: sha512-58lmxKSA4BNyLz+HHMUzlOEpg09FV+ev6ZMe3vJihgdxzgcwZ8VoEEPmALCZG9LmqfVoNMMKpttIYTVG6uDY7A==
  /dir-glob/3.0.1:
    dependencies:
      path-type: 4.0.0
    engines:
      node: '>=8'
    resolution:
      integrity: sha512-WkrWp9GR4KXfKGYzOLmTuGVi1UWFfws377n9cc55/tb6DuqyF6pcQ5AbiHEshaDpY9v6oaSr2XCDidGmMwdzIA==
  /doctrine/3.0.0:
    dependencies:
      esutils: 2.0.3
    dev: true
    engines:
      node: '>=6.0.0'
    resolution:
      integrity: sha512-yS+Q5i3hBf7GBkd4KG8a7eBNNWNGLTaEwwYWUijIYM7zrlYDM0BFXHjjPWlWZ1Rg7UaddZeIDmi9jF3HmqiQ2w==
  /domexception/2.0.1:
    dependencies:
      webidl-conversions: 5.0.0
    dev: true
    engines:
      node: '>=8'
    resolution:
      integrity: sha512-yxJ2mFy/sibVQlu5qHjOkf9J3K6zgmCxgJ94u2EdvDOV09H+32LtRswEcUsmUWN72pVLOEnTSRaIVVzVQgS0dg==
  /dotenv/8.2.0:
    engines:
      node: '>=8'
    resolution:
      integrity: sha512-8sJ78ElpbDJBHNeBzUbUVLsqKdccaa/BXF1uPTw3GrvQTBgrQrtObr2mUrE38vzYd8cEv+m/JBfDLioYcfXoaw==
  /ecc-jsbn/0.1.2:
    dependencies:
      jsbn: 0.1.1
      safer-buffer: 2.1.2
    dev: true
    resolution:
      integrity: sha1-OoOpBOVDUyh4dMVkt1SThoSamMk=
  /ecdsa-sig-formatter/1.0.11:
    dependencies:
      safe-buffer: 5.2.1
    dev: true
    resolution:
      integrity: sha512-nagl3RYrbNv6kQkeJIpt6NJZy8twLB/2vtz6yN9Z4vRKHN4/QZJIEbqohALSgwKdnksuY3k5Addp5lg8sVoVcQ==
  /ee-first/1.1.1:
    dev: true
    resolution:
      integrity: sha1-WQxhFWsK4vTwJVcyoViyZrxWsh0=
  /emittery/0.7.2:
    dev: true
    engines:
      node: '>=10'
    resolution:
      integrity: sha512-A8OG5SR/ij3SsJdWDJdkkSYUjQdCUx6APQXem0SaEePBSRg4eymGYwBkKo1Y6DU+af/Jn2dBQqDBvjnr9Vi8nQ==
  /emoji-regex/7.0.3:
    dev: true
    resolution:
      integrity: sha512-CwBLREIQ7LvYFB0WyRvwhq5N5qPhc6PMjD6bYggFlI5YyDgl+0vxq5VHbMOFqLg7hfWzmu8T5Z1QofhmTIhItA==
  /emoji-regex/8.0.0:
    resolution:
      integrity: sha512-MSjYzcWNOA0ewAHpz0MxpYFvwg6yjy1NG3xteoqz644VCo/RPgnr1/GGt+ic3iJTzQ8Eu3TdM14SawnVUmGE6A==
  /encodeurl/1.0.2:
    dev: true
    engines:
      node: '>= 0.8'
    resolution:
      integrity: sha1-rT/0yG7C0CkyL1oCw6mmBslbP1k=
  /end-of-stream/1.4.4:
    dependencies:
      once: 1.4.0
    resolution:
      integrity: sha512-+uw1inIHVPQoaVuHzRyXd21icM+cnt4CzD5rW+NC1wjOUSTOs+Te7FOv7AhN7vS9x/oIyhLP5PR1H+phQAHu5Q==
  /enquirer/2.3.6:
    dependencies:
      ansi-colors: 4.1.1
    dev: true
    engines:
      node: '>=8.6'
    resolution:
      integrity: sha512-yjNnPr315/FjS4zIsUxYguYUPP2e1NK4d7E7ZOLiyYCcbFBiTMyID+2wvm2w6+pZ/odMA7cRkjhsPbltwBOrLg==
  /env-paths/2.2.0:
    engines:
      node: '>=6'
    resolution:
      integrity: sha512-6u0VYSCo/OW6IoD5WCLLy9JUGARbamfSavcNXry/eu8aHVFei6CD3Sw+VGX5alea1i9pgPHW0mbu6Xj0uBh7gA==
  /error-ex/1.3.2:
    dependencies:
      is-arrayish: 0.2.1
    resolution:
      integrity: sha512-7dFHNmqeFSEt2ZBsCriorKnn3Z2pj+fd9kmI6QoWw4//DL+icEBfc0U7qJCisqrTsKTjw4fNFy2pW9OqStD84g==
  /esbuild/0.8.21:
    dev: true
    hasBin: true
    requiresBuild: true
    resolution:
      integrity: sha512-vRRx5MZmiekw2R7jK5BppvBUFCJA0Zkl0wYxrDmyUvMPBcQC/xJvxJUM4R+Hgjgb3gp5P1W655AsuoqDeQQDVw==
  /escape-html/1.0.3:
    dev: true
    resolution:
      integrity: sha1-Aljq5NPQwJdN4cFpGI7wBR0dGYg=
  /escape-string-regexp/1.0.5:
    engines:
      node: '>=0.8.0'
    resolution:
      integrity: sha1-G2HAViGQqN/2rjuyzwIAyhMLhtQ=
  /escape-string-regexp/2.0.0:
    engines:
      node: '>=8'
    resolution:
      integrity: sha512-UpzcLCXolUWcNu5HtVMHYdXJjArjsF9C0aNnquZYY4uW/Vu0miy5YoWvbV345HauVvcAUnpRuhMMcqTcGOY2+w==
  /escape-string-regexp/4.0.0:
    engines:
      node: '>=10'
    resolution:
      integrity: sha512-TtpcNJ3XAzx3Gq8sWRzJaVajRs0uVxA2YAkdb1jm2YkPz4G6egUFAyA3n5vtEIZefPk5Wa4UXbKuS5fKkJWdgA==
  /escodegen/1.14.3:
    dependencies:
      esprima: 4.0.1
      estraverse: 4.3.0
      esutils: 2.0.3
      optionator: 0.8.3
    dev: true
    engines:
      node: '>=4.0'
    hasBin: true
    optionalDependencies:
      source-map: 0.6.1
    resolution:
      integrity: sha512-qFcX0XJkdg+PB3xjZZG/wKSuT1PnQWx57+TVSjIMmILd2yC/6ByYElPwJnslDsuWuSAp4AwJGumarAAmJch5Kw==
  /eslint-config-prettier/6.15.0_eslint@7.15.0:
    dependencies:
      eslint: 7.15.0
      get-stdin: 6.0.0
    dev: true
    hasBin: true
    peerDependencies:
      eslint: '>=3.14.1'
    resolution:
      integrity: sha512-a1+kOYLR8wMGustcgAjdydMsQ2A/2ipRPwRKUmfYaSxc9ZPcrku080Ctl6zrZzZNs/U82MjSv+qKREkoq3bJaw==
  /eslint-config-prettier/7.0.0_eslint@7.15.0:
    dependencies:
      eslint: 7.15.0
    dev: true
    hasBin: true
    peerDependencies:
      eslint: '>=7.0.0'
    resolution:
      integrity: sha512-8Y8lGLVPPZdaNA7JXqnvETVC7IiVRgAP6afQu9gOQRn90YY3otMNh+x7Vr2vMePQntF+5erdSUBqSzCmU/AxaQ==
  /eslint-plugin-eslint-comments/3.2.0_eslint@7.15.0:
    dependencies:
      escape-string-regexp: 1.0.5
      eslint: 7.15.0
      ignore: 5.1.8
    dev: true
    engines:
      node: '>=6.5.0'
    peerDependencies:
      eslint: '>=4.19.1'
    resolution:
      integrity: sha512-0jkOl0hfojIHHmEHgmNdqv4fmh7300NdpA9FFpF7zaoLvB/QeXOGNLIo86oAveJFrfB1p05kC8hpEMHM8DwWVQ==
  /eslint-plugin-jest/24.1.3_eslint@7.15.0+typescript@4.0.3:
    dependencies:
      '@typescript-eslint/experimental-utils': 4.9.0_eslint@7.15.0+typescript@4.0.3
      eslint: 7.15.0
    dev: true
    engines:
      node: '>=10'
    peerDependencies:
      eslint: '>=5'
      typescript: '*'
    resolution:
      integrity: sha512-dNGGjzuEzCE3d5EPZQ/QGtmlMotqnYWD/QpCZ1UuZlrMAdhG5rldh0N0haCvhGnUkSeuORS5VNROwF9Hrgn3Lg==
  /eslint-plugin-jest/24.1.3_eslint@7.15.0+typescript@4.1.2:
    dependencies:
      '@typescript-eslint/experimental-utils': 4.9.0_eslint@7.15.0+typescript@4.1.2
      eslint: 7.15.0
    dev: true
    engines:
      node: '>=10'
    peerDependencies:
      eslint: '>=5'
      typescript: '*'
    resolution:
      integrity: sha512-dNGGjzuEzCE3d5EPZQ/QGtmlMotqnYWD/QpCZ1UuZlrMAdhG5rldh0N0haCvhGnUkSeuORS5VNROwF9Hrgn3Lg==
  /eslint-plugin-prettier/3.2.0_eslint@7.15.0+prettier@2.1.2:
    dependencies:
      eslint: 7.15.0
      prettier: 2.1.2
      prettier-linter-helpers: 1.0.0
    dev: true
    engines:
      node: '>=6.0.0'
    peerDependencies:
      eslint: '>=5.0.0'
      prettier: '>=1.13.0'
    resolution:
      integrity: sha512-kOUSJnFjAUFKwVxuzy6sA5yyMx6+o9ino4gCdShzBNx4eyFRudWRYKCFolKjoM40PEiuU6Cn7wBLfq3WsGg7qg==
  /eslint-plugin-prettier/3.2.0_eslint@7.15.0+prettier@2.2.1:
    dependencies:
      eslint: 7.15.0
      prettier: 2.2.1
      prettier-linter-helpers: 1.0.0
    dev: true
    engines:
      node: '>=6.0.0'
    peerDependencies:
      eslint: '>=5.0.0'
      prettier: '>=1.13.0'
    resolution:
      integrity: sha512-kOUSJnFjAUFKwVxuzy6sA5yyMx6+o9ino4gCdShzBNx4eyFRudWRYKCFolKjoM40PEiuU6Cn7wBLfq3WsGg7qg==
  /eslint-scope/5.1.1:
    dependencies:
      esrecurse: 4.3.0
      estraverse: 4.3.0
    dev: true
    engines:
      node: '>=8.0.0'
    resolution:
      integrity: sha512-2NxwbF/hZ0KpepYN0cNbo+FN6XoK7GaHlQhgx/hIZl6Va0bF45RQOOwhLIy8lQDbuCiadSLCBnH2CFYquit5bw==
  /eslint-utils/2.1.0:
    dependencies:
      eslint-visitor-keys: 1.3.0
    dev: true
    engines:
      node: '>=6'
    resolution:
      integrity: sha512-w94dQYoauyvlDc43XnGB8lU3Zt713vNChgt4EWwhXAP2XkBvndfxF0AgIqKOOasjPIPzj9JqgwkwbCYD0/V3Zg==
  /eslint-visitor-keys/1.3.0:
    dev: true
    engines:
      node: '>=4'
    resolution:
      integrity: sha512-6J72N8UNa462wa/KFODt/PJ3IU60SDpC3QXC1Hjc1BXXpfL2C9R5+AU7jhe0F6GREqVMh4Juu+NY7xn+6dipUQ==
  /eslint-visitor-keys/2.0.0:
    dev: true
    engines:
      node: '>=10'
    resolution:
      integrity: sha512-QudtT6av5WXels9WjIM7qz1XD1cWGvX4gGXvp/zBn9nXG02D0utdU3Em2m/QjTnrsk6bBjmCygl3rmj118msQQ==
  /eslint/7.15.0:
    dependencies:
      '@babel/code-frame': 7.10.4
      '@eslint/eslintrc': 0.2.2
      ajv: 6.12.6
      chalk: 4.1.0
      cross-spawn: 7.0.3
      debug: 4.3.1
      doctrine: 3.0.0
      enquirer: 2.3.6
      eslint-scope: 5.1.1
      eslint-utils: 2.1.0
      eslint-visitor-keys: 2.0.0
      espree: 7.3.1
      esquery: 1.3.1
      esutils: 2.0.3
      file-entry-cache: 6.0.0
      functional-red-black-tree: 1.0.1
      glob-parent: 5.1.1
      globals: 12.4.0
      ignore: 4.0.6
      import-fresh: 3.2.2
      imurmurhash: 0.1.4
      is-glob: 4.0.1
      js-yaml: 3.14.0
      json-stable-stringify-without-jsonify: 1.0.1
      levn: 0.4.1
      lodash: 4.17.20
      minimatch: 3.0.4
      natural-compare: 1.4.0
      optionator: 0.9.1
      progress: 2.0.3
      regexpp: 3.1.0
      semver: 7.3.4
      strip-ansi: 6.0.0
      strip-json-comments: 3.1.1
      table: 5.4.6
      text-table: 0.2.0
      v8-compile-cache: 2.2.0
    dev: true
    engines:
      node: ^10.12.0 || >=12.0.0
    hasBin: true
    resolution:
      integrity: sha512-Vr64xFDT8w30wFll643e7cGrIkPEU50yIiI36OdSIDoSGguIeaLzBo0vpGvzo9RECUqq7htURfwEtKqwytkqzA==
  /espree/7.3.1:
    dependencies:
      acorn: 7.4.1
      acorn-jsx: 5.3.1_acorn@7.4.1
      eslint-visitor-keys: 1.3.0
    dev: true
    engines:
      node: ^10.12.0 || >=12.0.0
    resolution:
      integrity: sha512-v3JCNCE64umkFpmkFGqzVKsOT0tN1Zr+ueqLZfpV1Ob8e+CEgPWa+OxCoGH3tnhimMKIaBm4m/vaRpJ/krRz2g==
  /esprima/4.0.1:
    dev: true
    engines:
      node: '>=4'
    hasBin: true
    resolution:
      integrity: sha512-eGuFFw7Upda+g4p+QHvnW0RyTX/SVeJBDM/gCtMARO0cLuT2HcEKnTPvhjV6aGeqrCB/sbNop0Kszm0jsaWU4A==
  /esquery/1.3.1:
    dependencies:
      estraverse: 5.2.0
    dev: true
    engines:
      node: '>=0.10'
    resolution:
      integrity: sha512-olpvt9QG0vniUBZspVRN6lwB7hOZoTRtT+jzR+tS4ffYx2mzbw+z0XCOk44aaLYKApNX5nMm+E+P6o25ip/DHQ==
  /esrecurse/4.3.0:
    dependencies:
      estraverse: 5.2.0
    dev: true
    engines:
      node: '>=4.0'
    resolution:
      integrity: sha512-KmfKL3b6G+RXvP8N1vr3Tq1kL/oCFgn2NYXEtqP8/L3pKapUA4G8cFVaoF3SU323CD4XypR/ffioHmkti6/Tag==
  /estraverse/4.3.0:
    dev: true
    engines:
      node: '>=4.0'
    resolution:
      integrity: sha512-39nnKffWz8xN1BU/2c79n9nB9HDzo0niYUqx6xyqUnyoAnQyyWpOTdZEeiCch8BBu515t4wp9ZmgVfVhn9EBpw==
  /estraverse/5.2.0:
    dev: true
    engines:
      node: '>=4.0'
    resolution:
      integrity: sha512-BxbNGGNm0RyRYvUdHpIwv9IWzeM9XClbOxwoATuFdOE7ZE6wHL+HQ5T8hoPM+zHvmKzzsEqhgy0GrQ5X13afiQ==
  /esutils/2.0.3:
    dev: true
    engines:
      node: '>=0.10.0'
    resolution:
      integrity: sha512-kVscqXk4OCp68SZ0dkgEKVi6/8ij300KBWTJq32P/dYeWTSwK41WyTxalN1eRmA5Z9UU/LX9D7FWSmV9SAYx6g==
  /etag/1.8.1:
    dev: true
    engines:
      node: '>= 0.6'
    resolution:
      integrity: sha1-Qa4u62XvpiJorr/qg6x9eSmbCIc=
  /event-target-shim/5.0.1:
    dev: true
    engines:
      node: '>=6'
    resolution:
      integrity: sha512-i/2XbnSz/uxRCU6+NdVJgKWDTM427+MqYbkQzD321DuCQJUqOuJKIA0IM2+W2xtYHdKOmZ4dR6fExsd4SXL+WQ==
  /exec-sh/0.3.4:
    dev: true
    resolution:
      integrity: sha512-sEFIkc61v75sWeOe72qyrqg2Qg0OuLESziUDk/O/z2qgS15y2gWVFrI6f2Qn/qw/0/NCfCEsmNA4zOjkwEZT1A==
  /execa/1.0.0:
    dependencies:
      cross-spawn: 6.0.5
      get-stream: 4.1.0
      is-stream: 1.1.0
      npm-run-path: 2.0.2
      p-finally: 1.0.0
      signal-exit: 3.0.3
      strip-eof: 1.0.0
    dev: true
    engines:
      node: '>=6'
    resolution:
      integrity: sha512-adbxcyWV46qiHyvSp50TKt05tB4tK3HcmF7/nxfAdhnox83seTDbwnaqKO4sXRy7roHAIFqJP/Rw/AuEbX61LA==
  /execa/4.1.0:
    dependencies:
      cross-spawn: 7.0.3
      get-stream: 5.2.0
      human-signals: 1.1.1
      is-stream: 2.0.0
      merge-stream: 2.0.0
      npm-run-path: 4.0.1
      onetime: 5.1.2
      signal-exit: 3.0.3
      strip-final-newline: 2.0.0
    dev: true
    engines:
      node: '>=10'
    resolution:
      integrity: sha512-j5W0//W7f8UxAn8hXVnwG8tLwdiUy4FJLcSupCg6maBYZDpyBvTApK7KyuI4bKj8KOh1r2YH+6ucuYtJv1bTZA==
  /execa/5.0.0:
    dependencies:
      cross-spawn: 7.0.3
      get-stream: 6.0.0
      human-signals: 2.1.0
      is-stream: 2.0.0
      merge-stream: 2.0.0
      npm-run-path: 4.0.1
      onetime: 5.1.2
      signal-exit: 3.0.3
      strip-final-newline: 2.0.0
    engines:
      node: '>=10'
    resolution:
      integrity: sha512-ov6w/2LCiuyO4RLYGdpFGjkcs0wMTgGE8PrkTHikeUy5iJekXyPIKUjifk5CsE0pt7sMCrMZ3YNqoCj6idQOnQ==
  /exit/0.1.2:
    dev: true
    engines:
      node: '>= 0.8.0'
    resolution:
      integrity: sha1-BjJjj42HfMghB9MKD/8aF8uhzQw=
  /expand-brackets/2.1.4:
    dependencies:
      debug: 2.6.9
      define-property: 0.2.5
      extend-shallow: 2.0.1
      posix-character-classes: 0.1.1
      regex-not: 1.0.2
      snapdragon: 0.8.2
      to-regex: 3.0.2
    dev: true
    engines:
      node: '>=0.10.0'
    resolution:
      integrity: sha1-t3c14xXOMPa27/D4OwQVGiJEliI=
  /expand-template/2.0.3:
    dev: true
    engines:
      node: '>=6'
    resolution:
      integrity: sha512-XYfuKMvj4O35f/pOXLObndIRvyQ+/+6AhODh+OKWj9S9498pHHn/IMszH+gt0fBCRWMNfk1ZSp5x3AifmnI2vg==
  /expect/26.6.2:
    dependencies:
      '@jest/types': 26.6.2
      ansi-styles: 4.3.0
      jest-get-type: 26.3.0
      jest-matcher-utils: 26.6.2
      jest-message-util: 26.6.2
      jest-regex-util: 26.0.0
    dev: true
    engines:
      node: '>= 10.14.2'
    resolution:
      integrity: sha512-9/hlOBkQl2l/PLHJx6JjoDF6xPKcJEsUlWKb23rKE7KzeDqUZKXKNMW27KIue5JMdBV9HgmoJPcc8HtO85t9IA==
  /express/4.17.1:
    dependencies:
      accepts: 1.3.7
      array-flatten: 1.1.1
      body-parser: 1.19.0
      content-disposition: 0.5.3
      content-type: 1.0.4
      cookie: 0.4.0
      cookie-signature: 1.0.6
      debug: 2.6.9
      depd: 1.1.2
      encodeurl: 1.0.2
      escape-html: 1.0.3
      etag: 1.8.1
      finalhandler: 1.1.2
      fresh: 0.5.2
      merge-descriptors: 1.0.1
      methods: 1.1.2
      on-finished: 2.3.0
      parseurl: 1.3.3
      path-to-regexp: 0.1.7
      proxy-addr: 2.0.6
      qs: 6.7.0
      range-parser: 1.2.1
      safe-buffer: 5.1.2
      send: 0.17.1
      serve-static: 1.14.1
      setprototypeof: 1.1.1
      statuses: 1.5.0
      type-is: 1.6.18
      utils-merge: 1.0.1
      vary: 1.1.2
    dev: true
    engines:
      node: '>= 0.10.0'
    resolution:
      integrity: sha512-mHJ9O79RqluphRrcw2X/GTh3k9tVv8YcoyY4Kkh4WDMUYKRZUq0h1o0w2rrrxBqM7VoeUVqgb27xlEMXTnYt4g==
  /extend-shallow/2.0.1:
    dependencies:
      is-extendable: 0.1.1
    dev: true
    engines:
      node: '>=0.10.0'
    resolution:
      integrity: sha1-Ua99YUrZqfYQ6huvu5idaxxWiQ8=
  /extend-shallow/3.0.2:
    dependencies:
      assign-symbols: 1.0.0
      is-extendable: 1.0.1
    dev: true
    engines:
      node: '>=0.10.0'
    resolution:
      integrity: sha1-Jqcarwc7OfshJxcnRhMcJwQCjbg=
  /extend/3.0.2:
    dev: true
    resolution:
      integrity: sha512-fjquC59cD7CyW6urNXK0FBufkZcoiGG80wTuPujX590cB5Ttln20E2UB4S/WARVqhXffZl2LNgS+gQdPIIim/g==
  /extglob/2.0.4:
    dependencies:
      array-unique: 0.3.2
      define-property: 1.0.0
      expand-brackets: 2.1.4
      extend-shallow: 2.0.1
      fragment-cache: 0.2.1
      regex-not: 1.0.2
      snapdragon: 0.8.2
      to-regex: 3.0.2
    dev: true
    engines:
      node: '>=0.10.0'
    resolution:
      integrity: sha512-Nmb6QXkELsuBr24CJSkilo6UHHgbekK5UiZgfE6UHD3Eb27YC6oD+bhcT+tJ6cl8dmsgdQxnWlcry8ksBIBLpw==
  /extsprintf/1.3.0:
    dev: true
    engines:
      '0': node >=0.6.0
    resolution:
      integrity: sha1-lpGEQOMEGnpBT4xS48V06zw+HgU=
  /extsprintf/1.4.0:
    dev: true
    engines:
      '0': node >=0.6.0
    resolution:
      integrity: sha1-4mifjzVvrWLMplo6kcXfX5VRaS8=
  /fast-deep-equal/3.1.3:
    dev: true
    resolution:
      integrity: sha512-f3qQ9oQy9j2AhBe/H9VC91wLmKBCCU/gDOnKNAYG5hswO7BLKj09Hc5HYNz9cGI++xlpDCIgDaitVs03ATR84Q==
  /fast-diff/1.2.0:
    dev: true
    resolution:
      integrity: sha512-xJuoT5+L99XlZ8twedaRf6Ax2TgQVxvgZOYoPKqZufmJib0tL2tegPBOZb1pVNgIhlqDlA0eO0c3wBvQcmzx4w==
  /fast-glob/3.2.4:
    dependencies:
      '@nodelib/fs.stat': 2.0.3
      '@nodelib/fs.walk': 1.2.4
      glob-parent: 5.1.1
      merge2: 1.4.1
      micromatch: 4.0.2
      picomatch: 2.2.2
    engines:
      node: '>=8'
    resolution:
      integrity: sha512-kr/Oo6PX51265qeuCYsyGypiO5uJFgBS0jksyG7FUeCyQzNwYnzrNIMR1NXfkZXsMYXYLRAHgISHBz8gQcxKHQ==
  /fast-json-stable-stringify/2.1.0:
    dev: true
    resolution:
      integrity: sha512-lhd/wF+Lk98HZoTCtlVraHtfh5XYijIjalXck7saUtuanSDyLMxnHhSXEDJqHxD7msR8D0uCmqlkwjCV8xvwHw==
  /fast-levenshtein/2.0.6:
    dev: true
    resolution:
      integrity: sha1-PYpcZog6FqMMqGQ+hR8Zuqd5eRc=
  /fast-write-atomic/0.2.1:
    resolution:
      integrity: sha512-WvJe06IfNYlr+6cO3uQkdKdy3Cb1LlCJSF8zRs2eT8yuhdbSlR9nIt+TgQ92RUxiRrQm+/S7RARnMfCs5iuAjw==
  /fastq/1.9.0:
    dependencies:
      reusify: 1.0.4
    resolution:
      integrity: sha512-i7FVWL8HhVY+CTkwFxkN2mk3h+787ixS5S63eb78diVRc1MCssarHq3W5cj0av7YDSwmaV928RNag+U1etRQ7w==
  /fb-watchman/2.0.1:
    dependencies:
      bser: 2.1.1
    dev: true
    resolution:
      integrity: sha512-DkPJKQeY6kKwmuMretBhr7G6Vodr7bFwDYTXIkfG1gjvNpaxBTQV3PbXg6bR1c1UP4jPOX0jHUbbHANL9vRjVg==
  /figures/3.2.0:
    dependencies:
      escape-string-regexp: 1.0.5
    dev: true
    engines:
      node: '>=8'
    resolution:
      integrity: sha512-yaduQFRKLXYOGgEn6AZau90j3ggSOyiqXU0F9JZfeXYhNa+Jk4X+s45A2zg5jns87GAFa34BBm2kXw4XpNcbdg==
  /file-entry-cache/6.0.0:
    dependencies:
      flat-cache: 3.0.4
    dev: true
    engines:
      node: ^10.12.0 || >=12.0.0
    resolution:
      integrity: sha512-fqoO76jZ3ZnYrXLDRxBR1YvOvc0k844kcOg40bgsPrE25LAb/PDqTY+ho64Xh2c8ZXgIKldchCFHczG2UVRcWA==
  /fill-range/4.0.0:
    dependencies:
      extend-shallow: 2.0.1
      is-number: 3.0.0
      repeat-string: 1.6.1
      to-regex-range: 2.1.1
    dev: true
    engines:
      node: '>=0.10.0'
    resolution:
      integrity: sha1-1USBHUKPmOsGpj3EAtJAPDKMOPc=
  /fill-range/7.0.1:
    dependencies:
      to-regex-range: 5.0.1
    engines:
      node: '>=8'
    resolution:
      integrity: sha512-qOo9F+dMUmC2Lcb4BbVvnKJxTPjCm+RRpe4gDuGrzkL7mEVl/djYSu2OdQ2Pa302N4oqkSg9ir6jaLWJ2USVpQ==
  /finalhandler/1.1.2:
    dependencies:
      debug: 2.6.9
      encodeurl: 1.0.2
      escape-html: 1.0.3
      on-finished: 2.3.0
      parseurl: 1.3.3
      statuses: 1.5.0
      unpipe: 1.0.0
    dev: true
    engines:
      node: '>= 0.8'
    resolution:
      integrity: sha512-aAWcW57uxVNrQZqFXjITpW3sIUQmHGG3qSb9mUah9MgMC4NeWhNOlNjXEYq3HjRAvL6arUviZGGJsBg6z0zsWA==
  /find-cache-dir/3.3.1:
    dependencies:
      commondir: 1.0.1
      make-dir: 3.1.0
      pkg-dir: 4.2.0
    engines:
      node: '>=8'
    resolution:
      integrity: sha512-t2GDMt3oGC/v+BMwzmllWDuJF/xcDtE5j/fCGbqDD7OLuJkj0cfh1YSA5VKPvwMeLFLNDBkwOKZ2X85jGLVftQ==
  /find-up/3.0.0:
    dependencies:
      locate-path: 3.0.0
    dev: true
    engines:
      node: '>=6'
    resolution:
      integrity: sha512-1yD6RmLI1XBfxugvORwlck6f75tYL+iR0jqwsOrOxMZyGYqUuDhJ0l4AXdO1iX/FTs9cBAMEk1gWSEx1kSbylg==
  /find-up/4.1.0:
    dependencies:
      locate-path: 5.0.0
      path-exists: 4.0.0
    engines:
      node: '>=8'
    resolution:
      integrity: sha512-PpOwAdQ/YlXQ2vj8a3h8IipDuYRi3wceVQQGYWxNINccq40Anw7BlsEXCMbt1Zt+OLA6Fq9suIpIWD0OsnISlw==
  /find-up/5.0.0:
    dependencies:
      locate-path: 6.0.0
      path-exists: 4.0.0
    engines:
      node: '>=10'
    resolution:
      integrity: sha512-78/PXT1wlLLDgTzDs7sjq9hzz0vXD+zn+7wypEe4fXQxCmdmqfGsEPQxmiCSQI3ajFV91bVSsvNtrJRiW6nGng==
  /flat-cache/3.0.4:
    dependencies:
      flatted: 3.1.0
      rimraf: 3.0.2
    dev: true
    engines:
      node: ^10.12.0 || >=12.0.0
    resolution:
      integrity: sha512-dm9s5Pw7Jc0GvMYbshN6zchCA9RgQlzzEZX3vylR9IqFfS8XciblUXOKfW6SiuJ0e13eDYZoZV5wdrev7P3Nwg==
  /flat-map-polyfill/0.3.8:
    dev: true
    resolution:
      integrity: sha512-ZfmD5MnU7GglUEhiky9C7yEPaNq1/wh36RDohe+Xr3nJVdccwHbdTkFIYvetcdsoAckUKT51fuf44g7Ni5Doyg==
  /flatted/3.1.0:
    dev: true
    resolution:
      integrity: sha512-tW+UkmtNg/jv9CSofAKvgVcO7c2URjhTdW1ZTkcAritblu8tajiYy7YisnIflEwtKssCtOxpnBRoCB7iap0/TA==
  /follow-redirects/1.5.10:
    dependencies:
      debug: 3.1.0
    dev: true
    engines:
      node: '>=4.0'
    resolution:
      integrity: sha512-0V5l4Cizzvqt5D44aTXbFZz+FtyXV1vrDN6qrelxtfYQKW0KO0W2T/hkE8xvGa/540LkZlkaUjO4ailYTFtHVQ==
  /for-in/1.0.2:
    dev: true
    engines:
      node: '>=0.10.0'
    resolution:
      integrity: sha1-gQaNKVqBQuwKxybG4iAMMPttXoA=
  /forever-agent/0.6.1:
    dev: true
    resolution:
      integrity: sha1-+8cfDEGt6zf5bFd60e1C2P2sypE=
  /form-data/2.3.3:
    dependencies:
      asynckit: 0.4.0
      combined-stream: 1.0.8
      mime-types: 2.1.27
    dev: true
    engines:
      node: '>= 0.12'
    resolution:
      integrity: sha512-1lLKB2Mu3aGP1Q/2eCOx0fNbRMe7XdwktwOruhfqqd0rIJWwN4Dh+E3hrPSlDCXnSR7UtZ1N38rVXm+6+MEhJQ==
  /form-data/2.5.1:
    dependencies:
      asynckit: 0.4.0
      combined-stream: 1.0.8
      mime-types: 2.1.27
    dev: true
    engines:
      node: '>= 0.12'
    resolution:
      integrity: sha512-m21N3WOmEEURgk6B9GLOE4RuWOFf28Lhh9qGYeNlGq4VDXUlJy2th2slBNU8Gp8EzloYZOibZJ7t5ecIrFSjVA==
  /form-data/3.0.0:
    dependencies:
      asynckit: 0.4.0
      combined-stream: 1.0.8
      mime-types: 2.1.27
    dev: true
    engines:
      node: '>= 6'
    resolution:
      integrity: sha512-CKMFDglpbMi6PyN+brwB9Q/GOw0eAnsrEZDgcsH5Krhz5Od/haKHAX0NmQfha2zPPz0JpWzA7GJHGSnvCRLWsg==
  /forwarded/0.1.2:
    dev: true
    engines:
      node: '>= 0.6'
    resolution:
      integrity: sha1-mMI9qxF1ZXuMBXPozszZGw/xjIQ=
  /fragment-cache/0.2.1:
    dependencies:
      map-cache: 0.2.2
    dev: true
    engines:
      node: '>=0.10.0'
    resolution:
      integrity: sha1-QpD60n8T6Jvn8zeZxrxaCr//DRk=
  /fresh/0.5.2:
    dev: true
    engines:
      node: '>= 0.6'
    resolution:
      integrity: sha1-PYyt2Q2XZWn6g1qx+OSyOhBWBac=
  /from2/2.3.0:
    dependencies:
      inherits: 2.0.4
      readable-stream: 2.3.7
    dev: true
    resolution:
      integrity: sha1-i/tVAr3kpNNs/e6gB/zKIdfjgq8=
  /fs-constants/1.0.0:
    resolution:
      integrity: sha512-y6OAwoSIf7FyjMIv94u+b5rdheZEjzR63GTyZJm5qh4Bi+2YgwLCcI/fPFZkL5PSixOt6ZNKm+w+Hfp/Bciwow==
  /fs-extra/8.1.0:
    dependencies:
      graceful-fs: 4.2.4
      jsonfile: 4.0.0
      universalify: 0.1.2
    dev: true
    engines:
      node: '>=6 <7 || >=8'
    resolution:
      integrity: sha512-yhlQgA6mnOJUKOsRUFsgJdQCvkKhcz8tlZG5HBQfReYZy46OwLcY+Zia0mtdHsOo9y/hP+CxMN0TU9QxoOtG4g==
  /fs-jetpack/4.1.0:
    dependencies:
      minimatch: 3.0.4
      rimraf: 2.7.1
    dev: true
    resolution:
      integrity: sha512-h4nHLIcCaxnXfUWhwP+mLnar03R2DBlqicNvKJG44TJob8RV6GB8EKNwJgSaBeDAfqWhqq01y+Ao96vRwpXlPw==
  /fs-minipass/1.2.7:
    dependencies:
      minipass: 2.9.0
    dev: true
    resolution:
      integrity: sha512-GWSSJGFy4e9GUeCcbIkED+bgAoFyj7XF1mV8rma3QW4NIqX9Kyx79N/PF61H5udOV3aY1IaMLs6pGbH71nlCTA==
  /fs-minipass/2.1.0:
    dependencies:
      minipass: 3.1.3
    engines:
      node: '>= 8'
    resolution:
      integrity: sha512-V/JgOLFCS+R6Vcq0slCuaeWEdNC3ouDlJMNIsacH2VtALiu9mV4LPrHc5cDl8k5aw6J8jwgWWpiTo5RYhmIzvg==
  /fs-monkey/1.0.1:
    dev: true
    resolution:
      integrity: sha512-fcSa+wyTqZa46iWweI7/ZiUfegOZl0SG8+dltIwFXo7+zYU9J9kpS3NB6pZcSlJdhvIwp81Adx2XhZorncxiaA==
  /fs.realpath/1.0.0:
    resolution:
      integrity: sha1-FQStJSMVjKpA20onh8sBQRmU6k8=
  /fsevents/2.1.3:
    dev: true
    engines:
      node: ^8.16.0 || ^10.6.0 || >=11.0.0
    optional: true
    os:
      - darwin
    resolution:
      integrity: sha512-Auw9a4AxqWpa9GUfj370BMPzzyncfBABW8Mab7BGWBYDj4Isgq+cDKtx0i6u9jcX9pQDnswsaaOTgTmA5pEjuQ==
  /fsevents/2.2.1:
    dev: true
    engines:
      node: ^8.16.0 || ^10.6.0 || >=11.0.0
    optional: true
    os:
      - darwin
    resolution:
      integrity: sha512-bTLYHSeC0UH/EFXS9KqWnXuOl/wHK5Z/d+ghd5AsFMYN7wIGkUCOJyzy88+wJKkZPGON8u4Z9f6U4FdgURE9qA==
  /fstream/1.0.12:
    dependencies:
      graceful-fs: 4.2.4
      inherits: 2.0.4
      mkdirp: 0.5.5
      rimraf: 2.7.1
    dev: true
    engines:
      node: '>=0.6'
    optional: true
    resolution:
      integrity: sha512-WvJ193OHa0GHPEL+AycEJgxvBEwyfRkN1vhjca23OaPVMCaLCXTd5qAu82AjTcgP1UJmytkOKb63Ypde7raDIg==
  /function-bind/1.1.1:
    resolution:
      integrity: sha512-yIovAzMX49sF8Yl58fSCWJ5svSLuaibPxXQJFLmBObTuCr0Mf1KiPopGM9NiFjiYBCbfaa2Fh6breQ6ANVTI0A==
  /functional-red-black-tree/1.0.1:
    dev: true
    resolution:
      integrity: sha1-GwqzvVU7Kg1jmdKcDj6gslIHgyc=
  /gauge/2.7.4:
    dependencies:
      aproba: 1.2.0
      console-control-strings: 1.1.0
      has-unicode: 2.0.1
      object-assign: 4.1.1
      signal-exit: 3.0.3
      string-width: 1.0.2
      strip-ansi: 3.0.1
      wide-align: 1.1.3
    dev: true
    resolution:
      integrity: sha1-LANAXHU4w51+s3sxcCLjJfsBi/c=
  /gensync/1.0.0-beta.2:
    dev: true
    engines:
      node: '>=6.9.0'
    resolution:
      integrity: sha512-3hN7NaskYvMDLQY55gnW3NQ+mesEAepTqlg+VEbj7zzqEMBVNhzcGYYeqFo/TlYz6eQiFcp1HcsCZO+nGgS8zg==
  /get-caller-file/2.0.5:
    dev: true
    engines:
      node: 6.* || 8.* || >= 10.*
    resolution:
      integrity: sha512-DyFP3BM/3YHTQOCUL/w0OZHR0lpKeGrxotcHWcqNEdnltqFwXVfhEBQ94eIo34AfQpo0rGki4cyIiftY06h2Fg==
  /get-own-enumerable-property-symbols/3.0.2:
    dev: true
    resolution:
      integrity: sha512-I0UBV/XOz1XkIJHEUDMZAbzCThU/H8DxmSfmdGcKPnVhu2VfFqr34jr9777IyaTYvxjedWhqVIilEDsCdP5G6g==
  /get-package-type/0.1.0:
    dev: true
    engines:
      node: '>=8.0.0'
    resolution:
      integrity: sha512-pjzuKtY64GYfWizNAJ0fr9VqttZkNiK2iS430LtIHzjBEr6bX8Am2zm4sW4Ro5wjWW5cAlRL1qAMTcXbjNAO2Q==
  /get-port/5.1.1:
    dev: true
    engines:
      node: '>=8'
    resolution:
      integrity: sha512-g/Q1aTSDOxFpchXC4i8ZWvxA1lnPqx/JHqcpIw0/LX9T8x/GBbi6YnlN5nhaKIFkT8oFsscUKgDJYxfwfS6QsQ==
  /get-stdin/6.0.0:
    dev: true
    engines:
      node: '>=4'
    resolution:
      integrity: sha512-jp4tHawyV7+fkkSKyvjuLZswblUtz+SQKzSWnBbii16BuZksJlU1wuBYXY75r+duh/llF1ur6oNwi+2ZzjKZ7g==
  /get-stream/4.1.0:
    dependencies:
      pump: 3.0.0
    dev: true
    engines:
      node: '>=6'
    resolution:
      integrity: sha512-GMat4EJ5161kIy2HevLlr4luNjBgvmj413KaQA7jt4V8B4RDsfpHk7WQ9GVqfYyyx8OS/L66Kox+rJRNklLK7w==
  /get-stream/5.2.0:
    dependencies:
      pump: 3.0.0
    dev: true
    engines:
      node: '>=8'
    resolution:
      integrity: sha512-nBF+F1rAZVCu/p7rjzgA+Yb4lfYXrpl7a6VmJrU8wF9I1CKvP/QwPNZHnOlwbTkY6dvtFIzFMSyQXbLoTQPRpA==
  /get-stream/6.0.0:
    engines:
      node: '>=10'
    resolution:
      integrity: sha512-A1B3Bh1UmL0bidM/YX2NsCOTnGJePL9rO/M+Mw3m9f2gUpfokS0hi5Eah0WSUEWZdZhIZtMjkIYS7mDfOqNHbg==
  /get-value/2.0.6:
    dev: true
    engines:
      node: '>=0.10.0'
    resolution:
      integrity: sha1-3BXKHGcjh8p2vTesCjlbogQqLCg=
  /getpass/0.1.7:
    dependencies:
      assert-plus: 1.0.0
    dev: true
    resolution:
      integrity: sha1-Xv+OPmhNVprkyysSgmBOi6YhSfo=
  /glob-parent/5.1.1:
    dependencies:
      is-glob: 4.0.1
    engines:
      node: '>= 6'
    resolution:
      integrity: sha512-FnI+VGOpnlGHWZxthPGR+QhR78fuiK0sNLkHQv+bL9fQi57lNNdquIbna/WrfROrolq8GK5Ek6BiMwqL/voRYQ==
  /glob/7.1.6:
    dependencies:
      fs.realpath: 1.0.0
      inflight: 1.0.6
      inherits: 2.0.4
      minimatch: 3.0.4
      once: 1.4.0
      path-is-absolute: 1.0.1
    resolution:
      integrity: sha512-LwaxwyZ72Lk7vZINtNNrywX0ZuLyStrdDtabefZKAY5ZGJhVtgdznluResxNmPitE0SAO+O26sWTHeKSI2wMBA==
  /global-dirs/2.0.1:
    dependencies:
      ini: 1.3.5
    engines:
      node: '>=8'
    resolution:
      integrity: sha512-5HqUqdhkEovj2Of/ms3IeS/EekcO54ytHRLV4PEY2rhRwrHXLQjeVEES0Lhka0xwNDtGYn58wyC4s5+MHsOO6A==
  /globals/11.12.0:
    dev: true
    engines:
      node: '>=4'
    resolution:
      integrity: sha512-WOBp/EEGUiIsJSp7wcv/y6MO+lV9UoncWqxuFfm8eBwzWNgyfBd6Gz+IeKQ9jCmyhoH99g15M3T+QaVHFjizVA==
  /globals/12.4.0:
    dependencies:
      type-fest: 0.8.1
    dev: true
    engines:
      node: '>=8'
    resolution:
      integrity: sha512-BWICuzzDvDoH54NHKCseDanAhE3CeDorgDL5MT6LMXXj2WCnd9UC2szdk4AWLfjdgNBCXLUanXYcpBBKOSWGwg==
  /globby/11.0.1:
    dependencies:
      array-union: 2.1.0
      dir-glob: 3.0.1
      fast-glob: 3.2.4
      ignore: 5.1.8
      merge2: 1.4.1
      slash: 3.0.0
    engines:
      node: '>=10'
    resolution:
      integrity: sha512-iH9RmgwCmUJHi2z5o2l3eTtGBtXek1OYlHrbcxOYugyHLmAsZrPj43OtHThd62Buh/Vv6VyCBD2bdyWcGNQqoQ==
  /graceful-fs/4.2.4:
    resolution:
      integrity: sha512-WjKPNJF79dtJAVniUlGGWHYGz2jWxT6VhN/4m1NdkbZ2nOsEF+cI1Edgql5zCRhs/VsQYRvrXctxktVXZUkixw==
  /graphviz/0.0.9:
    dependencies:
      temp: 0.4.0
    dev: true
    engines:
      node: '>=0.6.8'
    resolution:
      integrity: sha512-SmoY2pOtcikmMCqCSy2NO1YsRfu9OO0wpTlOYW++giGjfX1a6gax/m1Fo8IdUd0/3H15cTOfR1SMKwohj4LKsg==
  /growly/1.3.0:
    dev: true
    optional: true
    resolution:
      integrity: sha1-8QdIy+dq+WS3yWyTxrzCivEgwIE=
  /har-schema/2.0.0:
    dev: true
    engines:
      node: '>=4'
    resolution:
      integrity: sha1-qUwiJOvKwEeCoNkDVSHyRzW37JI=
  /har-validator/5.1.5:
    dependencies:
      ajv: 6.12.6
      har-schema: 2.0.0
    deprecated: this library is no longer supported
    dev: true
    engines:
      node: '>=6'
    resolution:
      integrity: sha512-nmT2T0lljbxdQZfspsno9hgrG3Uir6Ks5afism62poxqBM6sDnMEuPmzTq8XN0OEwqKLLdh1jQI3qyE66Nzb3w==
  /has-flag/3.0.0:
    engines:
      node: '>=4'
    resolution:
      integrity: sha1-tdRU3CGZriJWmfNGfloH87lVuv0=
  /has-flag/4.0.0:
    engines:
      node: '>=8'
    resolution:
      integrity: sha512-EykJT/Q1KjTWctppgIAgfSO0tKVuZUjhgMr17kqTumMl6Afv3EISleU7qZUzoXDFTAHTDC4NOoG/ZxU3EvlMPQ==
  /has-unicode/2.0.1:
    dev: true
    resolution:
      integrity: sha1-4Ob+aijPUROIVeCG0Wkedx3iqLk=
  /has-value/0.3.1:
    dependencies:
      get-value: 2.0.6
      has-values: 0.1.4
      isobject: 2.1.0
    dev: true
    engines:
      node: '>=0.10.0'
    resolution:
      integrity: sha1-ex9YutpiyoJ+wKIHgCVlSEWZXh8=
  /has-value/1.0.0:
    dependencies:
      get-value: 2.0.6
      has-values: 1.0.0
      isobject: 3.0.1
    dev: true
    engines:
      node: '>=0.10.0'
    resolution:
      integrity: sha1-GLKB2lhbHFxR3vJMkw7SmgvmsXc=
  /has-values/0.1.4:
    dev: true
    engines:
      node: '>=0.10.0'
    resolution:
      integrity: sha1-bWHeldkd/Km5oCCJrThL/49it3E=
  /has-values/1.0.0:
    dependencies:
      is-number: 3.0.0
      kind-of: 4.0.0
    dev: true
    engines:
      node: '>=0.10.0'
    resolution:
      integrity: sha1-lbC2P+whRmGab+V/51Yo1aOe/k8=
  /has-yarn/2.1.0:
    engines:
      node: '>=8'
    resolution:
      integrity: sha512-UqBRqi4ju7T+TqGNdqAO0PaSVGsDGJUBQvk9eUWNGRY1CFGDzYhLWoM7JQEemnlvVcv/YEmc2wNW8BC24EnUsw==
  /has/1.0.3:
    dependencies:
      function-bind: 1.1.1
    engines:
      node: '>= 0.4.0'
    resolution:
      integrity: sha512-f2dvO0VU6Oej7RkWJGrehjbzMAjFp5/VKPp5tTpWIV4JHHZK1/BxbFRtf/siA2SWTe09caDmVtYYzWEIbBS4zw==
  /hasha/5.2.2:
    dependencies:
      is-stream: 2.0.0
      type-fest: 0.8.1
    engines:
      node: '>=8'
    resolution:
      integrity: sha512-Hrp5vIK/xr5SkeN2onO32H0MgNZ0f17HRNH39WfL0SYUNOTZ5Lz1TJ8Pajo/87dYGEFlLMm7mIc/k/s6Bvz9HQ==
  /hosted-git-info/2.8.8:
    resolution:
      integrity: sha512-f/wzC2QaWBs7t9IYqB4T3sR1xviIViXJRJTWBlx2Gf3g0Xi5vI7Yy4koXQ1c9OYDGHN9sBy1DQ2AB8fqZBWhUg==
  /html-encoding-sniffer/2.0.1:
    dependencies:
      whatwg-encoding: 1.0.5
    dev: true
    engines:
      node: '>=10'
    resolution:
      integrity: sha512-D5JbOMBIR/TVZkubHT+OyT2705QvogUW4IBn6nHd756OwieSF9aDYFj4dv6HHEVGYbHaLETa3WggZYWWMyy3ZQ==
  /html-escaper/2.0.2:
    dev: true
    resolution:
      integrity: sha512-H2iMtd0I4Mt5eYiapRdIDjp+XzelXQ0tFE4JS7YFwFevXXMmOp9myNrUvCg0D6ws8iqkRPBfKHgbwig1SmlLfg==
  /http-errors/1.7.2:
    dependencies:
      depd: 1.1.2
      inherits: 2.0.3
      setprototypeof: 1.1.1
      statuses: 1.5.0
      toidentifier: 1.0.0
    dev: true
    engines:
      node: '>= 0.6'
    resolution:
      integrity: sha512-uUQBt3H/cSIVfch6i1EuPNy/YsRSOUBXTVfZ+yR7Zjez3qjBz6i9+i4zjNaoqcoFVI4lQJ5plg63TvGfRSDCRg==
  /http-errors/1.7.3:
    dependencies:
      depd: 1.1.2
      inherits: 2.0.4
      setprototypeof: 1.1.1
      statuses: 1.5.0
      toidentifier: 1.0.0
    dev: true
    engines:
      node: '>= 0.6'
    resolution:
      integrity: sha512-ZTTX0MWrsQ2ZAhA1cejAwDLycFsd7I7nVtnkT3Ol0aqodaKW+0CTZDQ1uBv5whptCnc8e8HeRRJxRs0kmm/Qfw==
  /http-proxy-agent/4.0.1:
    dependencies:
      '@tootallnate/once': 1.1.2
      agent-base: 6.0.2
      debug: 4.3.1
    engines:
      node: '>= 6'
    resolution:
      integrity: sha512-k0zdNgqWTGA6aeIRVpvfVob4fL52dTfaehylg0Y4UvSySvOq/Y+BOyPrgpUrA7HylqvU8vIZGsRuXmspskV0Tg==
  /http-signature/1.2.0:
    dependencies:
      assert-plus: 1.0.0
      jsprim: 1.4.1
      sshpk: 1.16.1
    dev: true
    engines:
      node: '>=0.8'
      npm: '>=1.3.7'
    resolution:
      integrity: sha1-muzZJRFHcvPZW2WmCruPfBj7rOE=
  /https-proxy-agent/4.0.0:
    dependencies:
      agent-base: 5.1.1
      debug: 4.3.1
    dev: true
    engines:
      node: '>= 6.0.0'
    resolution:
      integrity: sha512-zoDhWrkR3of1l9QAL8/scJZyLu8j/gBkcwcaQOZh7Gyh/+uJQzGVETdgT30akuwkpL8HTRfssqI3BZuV18teDg==
  /https-proxy-agent/5.0.0:
    dependencies:
      agent-base: 6.0.2
      debug: 4.3.1
    engines:
      node: '>= 6'
    resolution:
      integrity: sha512-EkYm5BcKUGiduxzSt3Eppko+PiNWNEpa4ySk9vTC6wDsQJW9rHSa+UhGNJoRYp7bz6Ht1eaRIa6QaJqO5rCFbA==
  /human-signals/1.1.1:
    dev: true
    engines:
      node: '>=8.12.0'
    resolution:
      integrity: sha512-SEQu7vl8KjNL2eoGBLF3+wAjpsNfA9XMlXAYj/3EdaNfAlxKthD1xjEQfGOUhllCGGJVNY34bRr6lPINhNjyZw==
  /human-signals/2.1.0:
    engines:
      node: '>=10.17.0'
    resolution:
      integrity: sha512-B4FFZ6q/T2jhhksgkbEW3HBvWIfDW85snkQgawt07S7J5QXTk6BkNV+0yAeZrM5QpMAdYlocGoljn0sJ/WQkFw==
  /iconv-lite/0.4.24:
    dependencies:
      safer-buffer: 2.1.2
    dev: true
    engines:
      node: '>=0.10.0'
    resolution:
      integrity: sha512-v3MXnZAcvnywkTUEZomIActle7RXXeedOR31wwl7VlyoXO4Qi9arvSenNQWne1TcRwhCL1HwLI21bEqdpj8/rA==
  /iconv-lite/0.5.2:
    dependencies:
      safer-buffer: 2.1.2
    dev: true
    engines:
      node: '>=0.10.0'
    resolution:
      integrity: sha512-kERHXvpSaB4aU3eANwidg79K8FlrN77m8G9V+0vOR3HYaRifrlwMEpT7ZBJqLSEIHnEgJTHcWK82wwLwwKwtag==
  /iconv-lite/0.6.2:
    dependencies:
      safer-buffer: 2.1.2
    dev: true
    engines:
      node: '>=0.10.0'
    resolution:
      integrity: sha512-2y91h5OpQlolefMPmUlivelittSWy0rP+oYVpn6A7GwVHNE8AWzoYOBNmlwks3LobaJxgHCYZAnyNo2GgpNRNQ==
  /ieee754/1.2.1:
    resolution:
      integrity: sha512-dcyqhDvX1C46lXZcVqCpK+FtMRQVdIMN6/Df5js2zouUsqG7I6sFxitIC+7KYK29KdXOLHdu9zL4sFnoVQnqaA==
  /ignore-walk/3.0.3:
    dependencies:
      minimatch: 3.0.4
    dev: true
    resolution:
      integrity: sha512-m7o6xuOaT1aqheYHKf8W6J5pYH85ZI9w077erOzLje3JsB1gkafkAhHHY19dqjulgIZHFm32Cp5uNZgcQqdJKw==
  /ignore/4.0.6:
    dev: true
    engines:
      node: '>= 4'
    resolution:
      integrity: sha512-cyFDKrqc/YdcWFniJhzI42+AzS+gNwmUzOSFcRCQYwySuBBBy/KjuxWLZ/FHEH6Moq1NizMOBWyTcv8O4OZIMg==
  /ignore/5.1.8:
    engines:
      node: '>= 4'
    resolution:
      integrity: sha512-BMpfD7PpiETpBl/A6S498BaIJ6Y/ABT93ETbby2fP00v4EbvPBXWEoaR1UBPKs3iR53pJY7EtZk5KACI57i1Uw==
  /import-fresh/3.2.2:
    dependencies:
      parent-module: 1.0.1
      resolve-from: 4.0.0
    dev: true
    engines:
      node: '>=6'
    resolution:
      integrity: sha512-cTPNrlvJT6twpYy+YmKUKrTSjWFs3bjYjAhCwm+z4EOCubZxAuO+hHpRN64TqjEaYSHs7tJAE0w1CKMGmsG/lw==
  /import-local/3.0.2:
    dependencies:
      pkg-dir: 4.2.0
      resolve-cwd: 3.0.0
    dev: true
    engines:
      node: '>=8'
    hasBin: true
    resolution:
      integrity: sha512-vjL3+w0oulAVZ0hBHnxa/Nm5TAurf9YLQJDhqRZyqb+VKGOB6LU8t9H1Nr5CIo16vh9XfJTOoHwU0B71S557gA==
  /imurmurhash/0.1.4:
    dev: true
    engines:
      node: '>=0.8.19'
    resolution:
      integrity: sha1-khi5srkoojixPcT7a21XbyMUU+o=
  /indent-string/4.0.0:
    engines:
      node: '>=8'
    resolution:
      integrity: sha512-EdDDZu4A2OyIK7Lr/2zG+w5jmbuk1DVBnEwREQvBzspBJkCEbRa8GxU1lghYcaGJCnRWibjDXlq779X1/y5xwg==
  /inflight/1.0.6:
    dependencies:
      once: 1.4.0
      wrappy: 1.0.2
    resolution:
      integrity: sha1-Sb1jMdfQLQwJvJEKEHW6gWW1bfk=
  /inherits/2.0.3:
    dev: true
    resolution:
      integrity: sha1-Yzwsg+PaQqUC9SRmAiSA9CCCYd4=
  /inherits/2.0.4:
    resolution:
      integrity: sha512-k/vGaX4/Yla3WzyMCvTQOXYeIHvqOKtnqBduzTHpzpQZzAskKMhZ2K+EnBiSM9zGSoIFeMpXKxa4dYeZIQqewQ==
  /ini/1.3.5:
    resolution:
      integrity: sha512-RZY5huIKCMRWDUqZlEi72f/lmXKMvuszcMBduliQ3nnWbx9X/ZBQO7DijMEYS9EhHBb2qacRUMtC7svLwe0lcw==
  /ini/1.3.8:
    dev: true
    resolution:
      integrity: sha512-JV/yugV2uzW5iMRSiZAyDtQd+nxtUnjeLt0acNdw98kKLrvuRVyB80tsREOE7yvGVgalhZ6RNXCmEHkUKBKxew==
  /into-stream/5.1.1:
    dependencies:
      from2: 2.3.0
      p-is-promise: 3.0.0
    dev: true
    engines:
      node: '>=8'
    resolution:
      integrity: sha512-krrAJ7McQxGGmvaYbB7Q1mcA+cRwg9Ij2RfWIeVesNBgVDZmzY/Fa4IpZUT3bmdRzMzdf/mzltCG2Dq99IZGBA==
  /ip-regex/2.1.0:
    dev: true
    engines:
      node: '>=4'
    resolution:
      integrity: sha1-+ni/XS5pE8kRzp+BnuUUa7bYROk=
  /ipaddr.js/1.9.1:
    dev: true
    engines:
      node: '>= 0.10'
    resolution:
      integrity: sha512-0KI/607xoxSToH7GjN1FfSbLoU0+btTicjsQSWQlh/hZykN8KpmMf7uYwPW3R+akZ6R/w18ZlXSHBYXiYUPO3g==
  /is-accessor-descriptor/0.1.6:
    dependencies:
      kind-of: 3.2.2
    dev: true
    engines:
      node: '>=0.10.0'
    resolution:
      integrity: sha1-qeEss66Nh2cn7u84Q/igiXtcmNY=
  /is-accessor-descriptor/1.0.0:
    dependencies:
      kind-of: 6.0.3
    dev: true
    engines:
      node: '>=0.10.0'
    resolution:
      integrity: sha512-m5hnHTkcVsPfqx3AKlyttIPb7J+XykHvJP2B9bZDjlhLIoEq4XoK64Vg7boZlVWYK6LUY94dYPEE7Lh0ZkZKcQ==
  /is-arrayish/0.2.1:
    resolution:
      integrity: sha1-d8mYQFJ6qOyxqLppe4BkWnqSap0=
  /is-buffer/1.1.6:
    dev: true
    resolution:
      integrity: sha512-NcdALwpXkTm5Zvvbk7owOUSvVvBKDgKP5/ewfXEznmQFfs4ZRmanOeKBTjRVjka3QFoN6XJ+9F3USqfHqTaU5w==
  /is-ci/2.0.0:
    dependencies:
      ci-info: 2.0.0
    hasBin: true
    resolution:
      integrity: sha512-YfJT7rkpQB0updsdHLGWrvhBJfcfzNNawYDNIyQXJz0IViGf75O8EBPKSdvw2rF+LGCsX4FZ8tcr3b19LcZq4w==
  /is-core-module/2.2.0:
    dependencies:
      has: 1.0.3
    resolution:
      integrity: sha512-XRAfAdyyY5F5cOXn7hYQDqh2Xmii+DEfIcQGxK/uNwMHhIkPWO0g8msXcbzLe+MpGoR951MlqM/2iIlU4vKDdQ==
  /is-data-descriptor/0.1.4:
    dependencies:
      kind-of: 3.2.2
    dev: true
    engines:
      node: '>=0.10.0'
    resolution:
      integrity: sha1-C17mSDiOLIYCgueT8YVv7D8wG1Y=
  /is-data-descriptor/1.0.0:
    dependencies:
      kind-of: 6.0.3
    dev: true
    engines:
      node: '>=0.10.0'
    resolution:
      integrity: sha512-jbRXy1FmtAoCjQkVmIVYwuuqDFUbaOeDjmed1tOGPrsMhtJA4rD9tkgA0F1qJ3gRFRXcHYVkdeaP50Q5rE/jLQ==
  /is-descriptor/0.1.6:
    dependencies:
      is-accessor-descriptor: 0.1.6
      is-data-descriptor: 0.1.4
      kind-of: 5.1.0
    dev: true
    engines:
      node: '>=0.10.0'
    resolution:
      integrity: sha512-avDYr0SB3DwO9zsMov0gKCESFYqCnE4hq/4z3TdUlukEy5t9C0YRq7HLrsN52NAcqXKaepeCD0n+B0arnVG3Hg==
  /is-descriptor/1.0.2:
    dependencies:
      is-accessor-descriptor: 1.0.0
      is-data-descriptor: 1.0.0
      kind-of: 6.0.3
    dev: true
    engines:
      node: '>=0.10.0'
    resolution:
      integrity: sha512-2eis5WqQGV7peooDyLmNEPUrps9+SXX5c9pL3xEB+4e9HnGuDa7mB7kHxHw4CbqS9k1T2hOH3miL8n8WtiYVtg==
  /is-docker/2.1.1:
    engines:
      node: '>=8'
    hasBin: true
    resolution:
      integrity: sha512-ZOoqiXfEwtGknTiuDEy8pN2CfE3TxMHprvNer1mXiqwkOT77Rw3YVrUQ52EqAOU3QAWDQ+bQdx7HJzrv7LS2Hw==
  /is-extendable/0.1.1:
    dev: true
    engines:
      node: '>=0.10.0'
    resolution:
      integrity: sha1-YrEQ4omkcUGOPsNqYX1HLjAd/Ik=
  /is-extendable/1.0.1:
    dependencies:
      is-plain-object: 2.0.4
    dev: true
    engines:
      node: '>=0.10.0'
    resolution:
      integrity: sha512-arnXMxT1hhoKo9k1LZdmlNyJdDDfy2v0fXjFlmok4+i8ul/6WlbVge9bhM74OpNPQPMGUToDtz+KXa1PneJxOA==
  /is-extglob/2.1.1:
    engines:
      node: '>=0.10.0'
    resolution:
      integrity: sha1-qIwCU1eR8C7TfHahueqXc8gz+MI=
  /is-fullwidth-code-point/1.0.0:
    dependencies:
      number-is-nan: 1.0.1
    dev: true
    engines:
      node: '>=0.10.0'
    resolution:
      integrity: sha1-754xOG8DGn8NZDr4L95QxFfvAMs=
  /is-fullwidth-code-point/2.0.0:
    dev: true
    engines:
      node: '>=4'
    resolution:
      integrity: sha1-o7MKXE8ZkYMWeqq5O+764937ZU8=
  /is-fullwidth-code-point/3.0.0:
    engines:
      node: '>=8'
    resolution:
      integrity: sha512-zymm5+u+sCsSWyD9qNaejV3DFvhCKclKdizYaJUuHA83RLjb7nSuGnddCHGv0hk+KY7BMAlsWeK4Ueg6EV6XQg==
  /is-generator-fn/2.1.0:
    dev: true
    engines:
      node: '>=6'
    resolution:
      integrity: sha512-cTIB4yPYL/Grw0EaSzASzg6bBy9gqCofvWN8okThAYIxKJZC+udlRAmGbM0XLeniEJSs8uEgHPGuHSe1XsOLSQ==
  /is-glob/4.0.1:
    dependencies:
      is-extglob: 2.1.1
    engines:
      node: '>=0.10.0'
    resolution:
      integrity: sha512-5G0tKtBTFImOqDnLB2hG6Bp2qcKEFduo4tZu9MT/H6NQv/ghhy30o55ufafxJ/LdH79LLs2Kfrn85TLKyA7BUg==
  /is-installed-globally/0.3.2:
    dependencies:
      global-dirs: 2.0.1
      is-path-inside: 3.0.2
    dev: true
    engines:
      node: '>=8'
    resolution:
      integrity: sha512-wZ8x1js7Ia0kecP/CHM/3ABkAmujX7WPvQk6uu3Fly/Mk44pySulQpnHG46OMjHGXApINnV4QhY3SWnECO2z5g==
  /is-number/3.0.0:
    dependencies:
      kind-of: 3.2.2
    dev: true
    engines:
      node: '>=0.10.0'
    resolution:
      integrity: sha1-JP1iAaR4LPUFYcgQJ2r8fRLXEZU=
  /is-number/7.0.0:
    engines:
      node: '>=0.12.0'
    resolution:
      integrity: sha512-41Cifkg6e8TylSpdtTpeLVMqvSBEVzTttHvERD741+pnZ8ANv0004MRL43QKPDlK9cGvNp6NZWZUBlbGXYxxng==
  /is-obj/1.0.1:
    dev: true
    engines:
      node: '>=0.10.0'
    resolution:
      integrity: sha1-PkcprB9f3gJc19g6iW2rn09n2w8=
  /is-obj/2.0.0:
    dev: true
    engines:
      node: '>=8'
    resolution:
      integrity: sha512-drqDG3cbczxxEJRoOXcOjtdp1J/lyp1mNn0xaznRs8+muBhgQcrnbspox5X5fOw0HnMnbfDzvnEMEtqDEJEo8w==
  /is-path-cwd/2.2.0:
    engines:
      node: '>=6'
    resolution:
      integrity: sha512-w942bTcih8fdJPJmQHFzkS76NEP8Kzzvmw92cXsazb8intwLqPibPPdXf4ANdKV3rYMuuQYGIWtvz9JilB3NFQ==
  /is-path-inside/3.0.2:
    engines:
      node: '>=8'
    resolution:
      integrity: sha512-/2UGPSgmtqwo1ktx8NDHjuPwZWmHhO+gj0f93EkhLB5RgW9RZevWYYlIkS6zePc6U2WpOdQYIwHe9YC4DWEBVg==
  /is-plain-obj/2.1.0:
    dev: true
    engines:
      node: '>=8'
    resolution:
      integrity: sha512-YWnfyRwxL/+SsrWYfOpUtz5b3YD+nyfkHvjbcanzk8zgyO4ASD67uVMRt8k5bM4lLMDnXfriRhOpemw+NfT1eA==
  /is-plain-object/2.0.4:
    dependencies:
      isobject: 3.0.1
    dev: true
    engines:
      node: '>=0.10.0'
    resolution:
      integrity: sha512-h5PpgXkWitc38BBMYawTYMWJHFZJVnBquFE57xFpjB8pJFiF6gZ+bU+WyI/yqXiFR5mdLsgYNaPe8uao6Uv9Og==
  /is-potential-custom-element-name/1.0.0:
    dev: true
    resolution:
      integrity: sha1-DFLlS8yjkbssSUsh6GJtczbG45c=
  /is-regexp/1.0.0:
    dev: true
    engines:
      node: '>=0.10.0'
    resolution:
      integrity: sha1-/S2INUXEa6xaYz57mgnof6LLUGk=
  /is-regexp/2.1.0:
    dev: true
    engines:
      node: '>=6'
    resolution:
      integrity: sha512-OZ4IlER3zmRIoB9AqNhEggVxqIH4ofDns5nRrPS6yQxXE1TPCUpFznBfRQmQa8uC+pXqjMnukiJBxCisIxiLGA==
  /is-stream/1.1.0:
    dev: true
    engines:
      node: '>=0.10.0'
    resolution:
      integrity: sha1-EtSj3U5o4Lec6428hBc66A2RykQ=
  /is-stream/2.0.0:
    engines:
      node: '>=8'
    resolution:
      integrity: sha512-XCoy+WlUr7d1+Z8GgSuXmpuUFC9fOhRXglJMx+dwLKTkL44Cjd4W1Z5P+BQZpr+cR93aGP4S/s7Ftw6Nd/kiEw==
  /is-typedarray/1.0.0:
    dev: true
    resolution:
      integrity: sha1-5HnICFjfDBsR3dppQPlgEfzaSpo=
  /is-windows/1.0.2:
    dev: true
    engines:
      node: '>=0.10.0'
    resolution:
      integrity: sha512-eXK1UInq2bPmjyX6e3VHIzMLobc4J94i4AWn+Hpq3OU5KkrRC96OAcR3PRJ/pGu6m8TRnBHP9dkXQVsT/COVIA==
  /is-wsl/2.2.0:
    dependencies:
      is-docker: 2.1.1
    engines:
      node: '>=8'
    resolution:
      integrity: sha512-fKzAra0rGJUUBwGBgNkHZuToZcn+TtXHpeCgmkMJMMYx1sQDYaCSyjJBSCa2nH1DGm7s3n1oBnohoVTBaN7Lww==
  /isarray/1.0.0:
    resolution:
      integrity: sha1-u5NdSFgsuhaMBoNJV6VKPgcSTxE=
  /isexe/2.0.0:
    resolution:
      integrity: sha1-6PvzdNxVb/iUehDcsFctYz8s+hA=
  /isobject/2.1.0:
    dependencies:
      isarray: 1.0.0
    dev: true
    engines:
      node: '>=0.10.0'
    resolution:
      integrity: sha1-8GVWEJaj8dou9GJy+BXIQNh+DIk=
  /isobject/3.0.1:
    dev: true
    engines:
      node: '>=0.10.0'
    resolution:
      integrity: sha1-TkMekrEalzFjaqH5yNHMvP2reN8=
  /isstream/0.1.2:
    dev: true
    resolution:
      integrity: sha1-R+Y/evVa+m+S4VAOaQ64uFKcCZo=
  /istanbul-lib-coverage/3.0.0:
    dev: true
    engines:
      node: '>=8'
    resolution:
      integrity: sha512-UiUIqxMgRDET6eR+o5HbfRYP1l0hqkWOs7vNxC/mggutCMUIhWMm8gAHb8tHlyfD3/l6rlgNA5cKdDzEAf6hEg==
  /istanbul-lib-instrument/4.0.3:
    dependencies:
      '@babel/core': 7.12.9
      '@istanbuljs/schema': 0.1.2
      istanbul-lib-coverage: 3.0.0
      semver: 6.3.0
    dev: true
    engines:
      node: '>=8'
    resolution:
      integrity: sha512-BXgQl9kf4WTCPCCpmFGoJkz/+uhvm7h7PFKUYxh7qarQd3ER33vHG//qaE8eN25l07YqZPpHXU9I09l/RD5aGQ==
  /istanbul-lib-report/3.0.0:
    dependencies:
      istanbul-lib-coverage: 3.0.0
      make-dir: 3.1.0
      supports-color: 7.2.0
    dev: true
    engines:
      node: '>=8'
    resolution:
      integrity: sha512-wcdi+uAKzfiGT2abPpKZ0hSU1rGQjUQnLvtY5MpQ7QCTahD3VODhcu4wcfY1YtkGaDD5yuydOLINXsfbus9ROw==
  /istanbul-lib-source-maps/4.0.0:
    dependencies:
      debug: 4.3.1
      istanbul-lib-coverage: 3.0.0
      source-map: 0.6.1
    dev: true
    engines:
      node: '>=8'
    resolution:
      integrity: sha512-c16LpFRkR8vQXyHZ5nLpY35JZtzj1PQY1iZmesUbf1FZHbIupcWfjgOXBY9YHkLEQ6puz1u4Dgj6qmU/DisrZg==
  /istanbul-reports/3.0.2:
    dependencies:
      html-escaper: 2.0.2
      istanbul-lib-report: 3.0.0
    dev: true
    engines:
      node: '>=8'
    resolution:
      integrity: sha512-9tZvz7AiR3PEDNGiV9vIouQ/EAcqMXFmkcA1CDFTwOB98OZVDL0PH9glHotf5Ugp6GCOTypfzGWI/OqjWNCRUw==
  /jest-changed-files/26.6.2:
    dependencies:
      '@jest/types': 26.6.2
      execa: 4.1.0
      throat: 5.0.0
    dev: true
    engines:
      node: '>= 10.14.2'
    resolution:
      integrity: sha512-fDS7szLcY9sCtIip8Fjry9oGf3I2ht/QT21bAHm5Dmf0mD4X3ReNUf17y+bO6fR8WgbIZTlbyG1ak/53cbRzKQ==
  /jest-cli/26.6.3:
    dependencies:
      '@jest/core': 26.6.3
      '@jest/test-result': 26.6.2
      '@jest/types': 26.6.2
      chalk: 4.1.0
      exit: 0.1.2
      graceful-fs: 4.2.4
      import-local: 3.0.2
      is-ci: 2.0.0
      jest-config: 26.6.3
      jest-util: 26.6.2
      jest-validate: 26.6.2
      prompts: 2.4.0
      yargs: 15.4.1
    dev: true
    engines:
      node: '>= 10.14.2'
    hasBin: true
    resolution:
      integrity: sha512-GF9noBSa9t08pSyl3CY4frMrqp+aQXFGFkf5hEPbh/pIUFYWMK6ZLTfbmadxJVcJrdRoChlWQsA2VkJcDFK8hg==
  /jest-cli/26.6.3_ts-node@9.1.1:
    dependencies:
      '@jest/core': 26.6.3_ts-node@9.1.1
      '@jest/test-result': 26.6.2
      '@jest/types': 26.6.2
      chalk: 4.1.0
      exit: 0.1.2
      graceful-fs: 4.2.4
      import-local: 3.0.2
      is-ci: 2.0.0
      jest-config: 26.6.3_ts-node@9.1.1
      jest-util: 26.6.2
      jest-validate: 26.6.2
      prompts: 2.4.0
      yargs: 15.4.1
    dev: true
    engines:
      node: '>= 10.14.2'
    hasBin: true
    peerDependencies:
      ts-node: '*'
    resolution:
      integrity: sha512-GF9noBSa9t08pSyl3CY4frMrqp+aQXFGFkf5hEPbh/pIUFYWMK6ZLTfbmadxJVcJrdRoChlWQsA2VkJcDFK8hg==
  /jest-config/26.6.3:
    dependencies:
      '@babel/core': 7.12.9
      '@jest/test-sequencer': 26.6.3
      '@jest/types': 26.6.2
      babel-jest: 26.6.3_@babel+core@7.12.9
      chalk: 4.1.0
      deepmerge: 4.2.2
      glob: 7.1.6
      graceful-fs: 4.2.4
      jest-environment-jsdom: 26.6.2
      jest-environment-node: 26.6.2
      jest-get-type: 26.3.0
      jest-jasmine2: 26.6.3
      jest-regex-util: 26.0.0
      jest-resolve: 26.6.2
      jest-util: 26.6.2
      jest-validate: 26.6.2
      micromatch: 4.0.2
      pretty-format: 26.6.2
    dev: true
    engines:
      node: '>= 10.14.2'
    peerDependencies:
      ts-node: '>=9.0.0'
    peerDependenciesMeta:
      ts-node:
        optional: true
    resolution:
      integrity: sha512-t5qdIj/bCj2j7NFVHb2nFB4aUdfucDn3JRKgrZnplb8nieAirAzRSHP8uDEd+qV6ygzg9Pz4YG7UTJf94LPSyg==
  /jest-config/26.6.3_ts-node@9.1.1:
    dependencies:
      '@babel/core': 7.12.9
      '@jest/test-sequencer': 26.6.3_ts-node@9.1.1
      '@jest/types': 26.6.2
      babel-jest: 26.6.3_@babel+core@7.12.9
      chalk: 4.1.0
      deepmerge: 4.2.2
      glob: 7.1.6
      graceful-fs: 4.2.4
      jest-environment-jsdom: 26.6.2
      jest-environment-node: 26.6.2
      jest-get-type: 26.3.0
      jest-jasmine2: 26.6.3_ts-node@9.1.1
      jest-regex-util: 26.0.0
      jest-resolve: 26.6.2
      jest-util: 26.6.2
      jest-validate: 26.6.2
      micromatch: 4.0.2
      pretty-format: 26.6.2
      ts-node: 9.1.1_typescript@4.1.2
    dev: true
    engines:
      node: '>= 10.14.2'
    peerDependencies:
      ts-node: '>=9.0.0'
    peerDependenciesMeta:
      ts-node:
        optional: true
    resolution:
      integrity: sha512-t5qdIj/bCj2j7NFVHb2nFB4aUdfucDn3JRKgrZnplb8nieAirAzRSHP8uDEd+qV6ygzg9Pz4YG7UTJf94LPSyg==
  /jest-diff/25.5.0:
    dependencies:
      chalk: 3.0.0
      diff-sequences: 25.2.6
      jest-get-type: 25.2.6
      pretty-format: 25.5.0
    dev: true
    engines:
      node: '>= 8.3'
    resolution:
      integrity: sha512-z1kygetuPiREYdNIumRpAHY6RXiGmp70YHptjdaxTWGmA085W3iCnXNx0DhflK3vwrKmrRWyY1wUpkPMVxMK7A==
  /jest-diff/26.6.2:
    dependencies:
      chalk: 4.1.0
      diff-sequences: 26.6.2
      jest-get-type: 26.3.0
      pretty-format: 26.6.2
    dev: true
    engines:
      node: '>= 10.14.2'
    resolution:
      integrity: sha512-6m+9Z3Gv9wN0WFVasqjCL/06+EFCMTqDEUl/b87HYK2rAPTyfz4ZIuSlPhY51PIQRWx5TaxeF1qmXKe9gfN3sA==
  /jest-docblock/26.0.0:
    dependencies:
      detect-newline: 3.1.0
    dev: true
    engines:
      node: '>= 10.14.2'
    resolution:
      integrity: sha512-RDZ4Iz3QbtRWycd8bUEPxQsTlYazfYn/h5R65Fc6gOfwozFhoImx+affzky/FFBuqISPTqjXomoIGJVKBWoo0w==
  /jest-each/26.6.2:
    dependencies:
      '@jest/types': 26.6.2
      chalk: 4.1.0
      jest-get-type: 26.3.0
      jest-util: 26.6.2
      pretty-format: 26.6.2
    dev: true
    engines:
      node: '>= 10.14.2'
    resolution:
      integrity: sha512-Mer/f0KaATbjl8MCJ+0GEpNdqmnVmDYqCTJYTvoo7rqmRiDllmp2AYN+06F93nXcY3ur9ShIjS+CO/uD+BbH4A==
  /jest-environment-jsdom/26.6.2:
    dependencies:
      '@jest/environment': 26.6.2
      '@jest/fake-timers': 26.6.2
      '@jest/types': 26.6.2
      '@types/node': 14.14.10
      jest-mock: 26.6.2
      jest-util: 26.6.2
      jsdom: 16.4.0
    dev: true
    engines:
      node: '>= 10.14.2'
    resolution:
      integrity: sha512-jgPqCruTlt3Kwqg5/WVFyHIOJHsiAvhcp2qiR2QQstuG9yWox5+iHpU3ZrcBxW14T4fe5Z68jAfLRh7joCSP2Q==
  /jest-environment-node/26.6.2:
    dependencies:
      '@jest/environment': 26.6.2
      '@jest/fake-timers': 26.6.2
      '@jest/types': 26.6.2
      '@types/node': 14.14.10
      jest-mock: 26.6.2
      jest-util: 26.6.2
    dev: true
    engines:
      node: '>= 10.14.2'
    resolution:
      integrity: sha512-zhtMio3Exty18dy8ee8eJ9kjnRyZC1N4C1Nt/VShN1apyXc8rWGtJ9lI7vqiWcyyXS4BVSEn9lxAM2D+07/Tag==
  /jest-get-type/25.2.6:
    dev: true
    engines:
      node: '>= 8.3'
    resolution:
      integrity: sha512-DxjtyzOHjObRM+sM1knti6or+eOgcGU4xVSb2HNP1TqO4ahsT+rqZg+nyqHWJSvWgKC5cG3QjGFBqxLghiF/Ig==
  /jest-get-type/26.3.0:
    dev: true
    engines:
      node: '>= 10.14.2'
    resolution:
      integrity: sha512-TpfaviN1R2pQWkIihlfEanwOXK0zcxrKEE4MlU6Tn7keoXdN6/3gK/xl0yEh8DOunn5pOVGKf8hB4R9gVh04ig==
  /jest-haste-map/26.6.2:
    dependencies:
      '@jest/types': 26.6.2
      '@types/graceful-fs': 4.1.4
      '@types/node': 14.14.10
      anymatch: 3.1.1
      fb-watchman: 2.0.1
      graceful-fs: 4.2.4
      jest-regex-util: 26.0.0
      jest-serializer: 26.6.2
      jest-util: 26.6.2
      jest-worker: 26.6.2
      micromatch: 4.0.2
      sane: 4.1.0
      walker: 1.0.7
    dev: true
    engines:
      node: '>= 10.14.2'
    optionalDependencies:
      fsevents: 2.2.1
    resolution:
      integrity: sha512-easWIJXIw71B2RdR8kgqpjQrbMRWQBgiBwXYEhtGUTaX+doCjBheluShdDMeR8IMfJiTqH4+zfhtg29apJf/8w==
  /jest-jasmine2/26.6.3:
    dependencies:
      '@babel/traverse': 7.12.9
      '@jest/environment': 26.6.2
      '@jest/source-map': 26.6.2
      '@jest/test-result': 26.6.2
      '@jest/types': 26.6.2
      '@types/node': 14.14.10
      chalk: 4.1.0
      co: 4.6.0
      expect: 26.6.2
      is-generator-fn: 2.1.0
      jest-each: 26.6.2
      jest-matcher-utils: 26.6.2
      jest-message-util: 26.6.2
      jest-runtime: 26.6.3
      jest-snapshot: 26.6.2
      jest-util: 26.6.2
      pretty-format: 26.6.2
      throat: 5.0.0
    dev: true
    engines:
      node: '>= 10.14.2'
    resolution:
      integrity: sha512-kPKUrQtc8aYwBV7CqBg5pu+tmYXlvFlSFYn18ev4gPFtrRzB15N2gW/Roew3187q2w2eHuu0MU9TJz6w0/nPEg==
  /jest-jasmine2/26.6.3_ts-node@9.1.1:
    dependencies:
      '@babel/traverse': 7.12.9
      '@jest/environment': 26.6.2
      '@jest/source-map': 26.6.2
      '@jest/test-result': 26.6.2
      '@jest/types': 26.6.2
      '@types/node': 14.14.10
      chalk: 4.1.0
      co: 4.6.0
      expect: 26.6.2
      is-generator-fn: 2.1.0
      jest-each: 26.6.2
      jest-matcher-utils: 26.6.2
      jest-message-util: 26.6.2
      jest-runtime: 26.6.3_ts-node@9.1.1
      jest-snapshot: 26.6.2
      jest-util: 26.6.2
      pretty-format: 26.6.2
      throat: 5.0.0
    dev: true
    engines:
      node: '>= 10.14.2'
    peerDependencies:
      ts-node: '*'
    resolution:
      integrity: sha512-kPKUrQtc8aYwBV7CqBg5pu+tmYXlvFlSFYn18ev4gPFtrRzB15N2gW/Roew3187q2w2eHuu0MU9TJz6w0/nPEg==
  /jest-leak-detector/26.6.2:
    dependencies:
      jest-get-type: 26.3.0
      pretty-format: 26.6.2
    dev: true
    engines:
      node: '>= 10.14.2'
    resolution:
      integrity: sha512-i4xlXpsVSMeKvg2cEKdfhh0H39qlJlP5Ex1yQxwF9ubahboQYMgTtz5oML35AVA3B4Eu+YsmwaiKVev9KCvLxg==
  /jest-matcher-utils/26.6.2:
    dependencies:
      chalk: 4.1.0
      jest-diff: 26.6.2
      jest-get-type: 26.3.0
      pretty-format: 26.6.2
    dev: true
    engines:
      node: '>= 10.14.2'
    resolution:
      integrity: sha512-llnc8vQgYcNqDrqRDXWwMr9i7rS5XFiCwvh6DTP7Jqa2mqpcCBBlpCbn+trkG0KNhPu/h8rzyBkriOtBstvWhw==
  /jest-message-util/26.6.2:
    dependencies:
      '@babel/code-frame': 7.10.4
      '@jest/types': 26.6.2
      '@types/stack-utils': 2.0.0
      chalk: 4.1.0
      graceful-fs: 4.2.4
      micromatch: 4.0.2
      pretty-format: 26.6.2
      slash: 3.0.0
      stack-utils: 2.0.3
    dev: true
    engines:
      node: '>= 10.14.2'
    resolution:
      integrity: sha512-rGiLePzQ3AzwUshu2+Rn+UMFk0pHN58sOG+IaJbk5Jxuqo3NYO1U2/MIR4S1sKgsoYSXSzdtSa0TgrmtUwEbmA==
  /jest-mock/26.6.2:
    dependencies:
      '@jest/types': 26.6.2
      '@types/node': 14.14.10
    dev: true
    engines:
      node: '>= 10.14.2'
    resolution:
      integrity: sha512-YyFjePHHp1LzpzYcmgqkJ0nm0gg/lJx2aZFzFy1S6eUqNjXsOqTK10zNRff2dNfssgokjkG65OlWNcIlgd3zew==
  /jest-pnp-resolver/1.2.2_jest-resolve@26.6.2:
    dependencies:
      jest-resolve: 26.6.2
    dev: true
    engines:
      node: '>=6'
    peerDependencies:
      jest-resolve: '*'
    peerDependenciesMeta:
      jest-resolve:
        optional: true
    resolution:
      integrity: sha512-olV41bKSMm8BdnuMsewT4jqlZ8+3TCARAXjZGT9jcoSnrfUnRCqnMoF9XEeoWjbzObpqF9dRhHQj0Xb9QdF6/w==
  /jest-regex-util/26.0.0:
    dev: true
    engines:
      node: '>= 10.14.2'
    resolution:
      integrity: sha512-Gv3ZIs/nA48/Zvjrl34bf+oD76JHiGDUxNOVgUjh3j890sblXryjY4rss71fPtD/njchl6PSE2hIhvyWa1eT0A==
  /jest-resolve-dependencies/26.6.3:
    dependencies:
      '@jest/types': 26.6.2
      jest-regex-util: 26.0.0
      jest-snapshot: 26.6.2
    dev: true
    engines:
      node: '>= 10.14.2'
    resolution:
      integrity: sha512-pVwUjJkxbhe4RY8QEWzN3vns2kqyuldKpxlxJlzEYfKSvY6/bMvxoFrYYzUO1Gx28yKWN37qyV7rIoIp2h8fTg==
  /jest-resolve/26.6.2:
    dependencies:
      '@jest/types': 26.6.2
      chalk: 4.1.0
      graceful-fs: 4.2.4
      jest-pnp-resolver: 1.2.2_jest-resolve@26.6.2
      jest-util: 26.6.2
      read-pkg-up: 7.0.1
      resolve: 1.19.0
      slash: 3.0.0
    dev: true
    engines:
      node: '>= 10.14.2'
    resolution:
      integrity: sha512-sOxsZOq25mT1wRsfHcbtkInS+Ek7Q8jCHUB0ZUTP0tc/c41QHriU/NunqMfCUWsL4H3MHpvQD4QR9kSYhS7UvQ==
  /jest-runner/26.6.3:
    dependencies:
      '@jest/console': 26.6.2
      '@jest/environment': 26.6.2
      '@jest/test-result': 26.6.2
      '@jest/types': 26.6.2
      '@types/node': 14.14.10
      chalk: 4.1.0
      emittery: 0.7.2
      exit: 0.1.2
      graceful-fs: 4.2.4
      jest-config: 26.6.3
      jest-docblock: 26.0.0
      jest-haste-map: 26.6.2
      jest-leak-detector: 26.6.2
      jest-message-util: 26.6.2
      jest-resolve: 26.6.2
      jest-runtime: 26.6.3
      jest-util: 26.6.2
      jest-worker: 26.6.2
      source-map-support: 0.5.19
      throat: 5.0.0
    dev: true
    engines:
      node: '>= 10.14.2'
    resolution:
      integrity: sha512-atgKpRHnaA2OvByG/HpGA4g6CSPS/1LK0jK3gATJAoptC1ojltpmVlYC3TYgdmGp+GLuhzpH30Gvs36szSL2JQ==
  /jest-runner/26.6.3_ts-node@9.1.1:
    dependencies:
      '@jest/console': 26.6.2
      '@jest/environment': 26.6.2
      '@jest/test-result': 26.6.2
      '@jest/types': 26.6.2
      '@types/node': 14.14.10
      chalk: 4.1.0
      emittery: 0.7.2
      exit: 0.1.2
      graceful-fs: 4.2.4
      jest-config: 26.6.3_ts-node@9.1.1
      jest-docblock: 26.0.0
      jest-haste-map: 26.6.2
      jest-leak-detector: 26.6.2
      jest-message-util: 26.6.2
      jest-resolve: 26.6.2
      jest-runtime: 26.6.3_ts-node@9.1.1
      jest-util: 26.6.2
      jest-worker: 26.6.2
      source-map-support: 0.5.19
      throat: 5.0.0
    dev: true
    engines:
      node: '>= 10.14.2'
    peerDependencies:
      ts-node: '*'
    resolution:
      integrity: sha512-atgKpRHnaA2OvByG/HpGA4g6CSPS/1LK0jK3gATJAoptC1ojltpmVlYC3TYgdmGp+GLuhzpH30Gvs36szSL2JQ==
  /jest-runtime/26.6.3:
    dependencies:
      '@jest/console': 26.6.2
      '@jest/environment': 26.6.2
      '@jest/fake-timers': 26.6.2
      '@jest/globals': 26.6.2
      '@jest/source-map': 26.6.2
      '@jest/test-result': 26.6.2
      '@jest/transform': 26.6.2
      '@jest/types': 26.6.2
      '@types/yargs': 15.0.11
      chalk: 4.1.0
      cjs-module-lexer: 0.6.0
      collect-v8-coverage: 1.0.1
      exit: 0.1.2
      glob: 7.1.6
      graceful-fs: 4.2.4
      jest-config: 26.6.3
      jest-haste-map: 26.6.2
      jest-message-util: 26.6.2
      jest-mock: 26.6.2
      jest-regex-util: 26.0.0
      jest-resolve: 26.6.2
      jest-snapshot: 26.6.2
      jest-util: 26.6.2
      jest-validate: 26.6.2
      slash: 3.0.0
      strip-bom: 4.0.0
      yargs: 15.4.1
    dev: true
    engines:
      node: '>= 10.14.2'
    hasBin: true
    resolution:
      integrity: sha512-lrzyR3N8sacTAMeonbqpnSka1dHNux2uk0qqDXVkMv2c/A3wYnvQ4EXuI013Y6+gSKSCxdaczvf4HF0mVXHRdw==
  /jest-runtime/26.6.3_ts-node@9.1.1:
    dependencies:
      '@jest/console': 26.6.2
      '@jest/environment': 26.6.2
      '@jest/fake-timers': 26.6.2
      '@jest/globals': 26.6.2
      '@jest/source-map': 26.6.2
      '@jest/test-result': 26.6.2
      '@jest/transform': 26.6.2
      '@jest/types': 26.6.2
      '@types/yargs': 15.0.11
      chalk: 4.1.0
      cjs-module-lexer: 0.6.0
      collect-v8-coverage: 1.0.1
      exit: 0.1.2
      glob: 7.1.6
      graceful-fs: 4.2.4
      jest-config: 26.6.3_ts-node@9.1.1
      jest-haste-map: 26.6.2
      jest-message-util: 26.6.2
      jest-mock: 26.6.2
      jest-regex-util: 26.0.0
      jest-resolve: 26.6.2
      jest-snapshot: 26.6.2
      jest-util: 26.6.2
      jest-validate: 26.6.2
      slash: 3.0.0
      strip-bom: 4.0.0
      yargs: 15.4.1
    dev: true
    engines:
      node: '>= 10.14.2'
    hasBin: true
    peerDependencies:
      ts-node: '*'
    resolution:
      integrity: sha512-lrzyR3N8sacTAMeonbqpnSka1dHNux2uk0qqDXVkMv2c/A3wYnvQ4EXuI013Y6+gSKSCxdaczvf4HF0mVXHRdw==
  /jest-serializer/26.6.2:
    dependencies:
      '@types/node': 14.14.10
      graceful-fs: 4.2.4
    dev: true
    engines:
      node: '>= 10.14.2'
    resolution:
      integrity: sha512-S5wqyz0DXnNJPd/xfIzZ5Xnp1HrJWBczg8mMfMpN78OJ5eDxXyf+Ygld9wX1DnUWbIbhM1YDY95NjR4CBXkb2g==
  /jest-snapshot/26.6.2:
    dependencies:
      '@babel/types': 7.12.7
      '@jest/types': 26.6.2
      '@types/babel__traverse': 7.0.16
      '@types/prettier': 2.1.5
      chalk: 4.1.0
      expect: 26.6.2
      graceful-fs: 4.2.4
      jest-diff: 26.6.2
      jest-get-type: 26.3.0
      jest-haste-map: 26.6.2
      jest-matcher-utils: 26.6.2
      jest-message-util: 26.6.2
      jest-resolve: 26.6.2
      natural-compare: 1.4.0
      pretty-format: 26.6.2
      semver: 7.3.4
    dev: true
    engines:
      node: '>= 10.14.2'
    resolution:
      integrity: sha512-OLhxz05EzUtsAmOMzuupt1lHYXCNib0ECyuZ/PZOx9TrZcC8vL0x+DUG3TL+GLX3yHG45e6YGjIm0XwDc3q3og==
  /jest-util/26.6.2:
    dependencies:
      '@jest/types': 26.6.2
      '@types/node': 14.14.10
      chalk: 4.1.0
      graceful-fs: 4.2.4
      is-ci: 2.0.0
      micromatch: 4.0.2
    dev: true
    engines:
      node: '>= 10.14.2'
    resolution:
      integrity: sha512-MDW0fKfsn0OI7MS7Euz6h8HNDXVQ0gaM9uW6RjfDmd1DAFcaxX9OqIakHIqhbnmF08Cf2DLDG+ulq8YQQ0Lp0Q==
  /jest-validate/26.6.2:
    dependencies:
      '@jest/types': 26.6.2
      camelcase: 6.2.0
      chalk: 4.1.0
      jest-get-type: 26.3.0
      leven: 3.1.0
      pretty-format: 26.6.2
    dev: true
    engines:
      node: '>= 10.14.2'
    resolution:
      integrity: sha512-NEYZ9Aeyj0i5rQqbq+tpIOom0YS1u2MVu6+euBsvpgIme+FOfRmoC4R5p0JiAUpaFvFy24xgrpMknarR/93XjQ==
  /jest-watcher/26.6.2:
    dependencies:
      '@jest/test-result': 26.6.2
      '@jest/types': 26.6.2
      '@types/node': 14.14.10
      ansi-escapes: 4.3.1
      chalk: 4.1.0
      jest-util: 26.6.2
      string-length: 4.0.1
    dev: true
    engines:
      node: '>= 10.14.2'
    resolution:
      integrity: sha512-WKJob0P/Em2csiVthsI68p6aGKTIcsfjH9Gsx1f0A3Italz43e3ho0geSAVsmj09RWOELP1AZ/DXyJgOgDKxXQ==
  /jest-worker/26.6.2:
    dependencies:
      '@types/node': 14.14.10
      merge-stream: 2.0.0
      supports-color: 7.2.0
    dev: true
    engines:
      node: '>= 10.13.0'
    resolution:
      integrity: sha512-KWYVV1c4i+jbMpaBC+U++4Va0cp8OisU185o73T1vo99hqi7w8tSJfUXYswwqqrjzwxa6KpRK54WhPvwf5w6PQ==
  /jest/26.4.2:
    dependencies:
      '@jest/core': 26.6.3
      import-local: 3.0.2
      jest-cli: 26.6.3
    dev: true
    engines:
      node: '>= 10.14.2'
    hasBin: true
    resolution:
      integrity: sha512-LLCjPrUh98Ik8CzW8LLVnSCfLaiY+wbK53U7VxnFSX7Q+kWC4noVeDvGWIFw0Amfq1lq2VfGm7YHWSLBV62MJw==
  /jest/26.6.3:
    dependencies:
      '@jest/core': 26.6.3
      import-local: 3.0.2
      jest-cli: 26.6.3
    dev: true
    engines:
      node: '>= 10.14.2'
    hasBin: true
    resolution:
      integrity: sha512-lGS5PXGAzR4RF7V5+XObhqz2KZIDUA1yD0DG6pBVmy10eh0ZIXQImRuzocsI/N2XZ1GrLFwTS27In2i2jlpq1Q==
  /jest/26.6.3_ts-node@9.1.1:
    dependencies:
      '@jest/core': 26.6.3_ts-node@9.1.1
      import-local: 3.0.2
      jest-cli: 26.6.3_ts-node@9.1.1
    dev: true
    engines:
      node: '>= 10.14.2'
    hasBin: true
    peerDependencies:
      ts-node: '*'
    resolution:
      integrity: sha512-lGS5PXGAzR4RF7V5+XObhqz2KZIDUA1yD0DG6pBVmy10eh0ZIXQImRuzocsI/N2XZ1GrLFwTS27In2i2jlpq1Q==
  /js-levenshtein/1.1.6:
    dev: true
    engines:
      node: '>=0.10.0'
    resolution:
      integrity: sha512-X2BB11YZtrRqY4EnQcLX5Rh373zbK4alC1FW7D7MBhL2gtcC17cTnr6DmfHZeS0s2rTHjUTMMHfG7gO8SSdw+g==
  /js-tokens/4.0.0:
    resolution:
      integrity: sha512-RdJUflcE3cUzKiMqQgsCu06FPu9UdIJO0beYbPhHN4k6apgJtifcoCtT9bcxOpYBtpD2kCM6Sbzg4CausW/PKQ==
  /js-yaml/3.14.0:
    dependencies:
      argparse: 1.0.10
      esprima: 4.0.1
    dev: true
    hasBin: true
    resolution:
      integrity: sha512-/4IbIeHcD9VMHFqDR/gQ7EdZdLimOvW2DdcxFjdyyZ9NsbS+ccrXqVWDtab/lRl5AlUqmpBx8EhPaWR+OtY17A==
  /jsbi/3.1.4:
    dev: true
    resolution:
      integrity: sha512-52QRRFSsi9impURE8ZUbzAMCLjPm4THO7H2fcuIvaaeFTbSysvkodbQQXIVsNgq/ypDbq6dJiuGKL0vZ/i9hUg==
  /jsbn/0.1.1:
    dev: true
    resolution:
      integrity: sha1-peZUwuWi3rXyAdls77yoDA7y9RM=
  /jsdom/16.4.0:
    dependencies:
      abab: 2.0.5
      acorn: 7.4.1
      acorn-globals: 6.0.0
      cssom: 0.4.4
      cssstyle: 2.3.0
      data-urls: 2.0.0
      decimal.js: 10.2.1
      domexception: 2.0.1
      escodegen: 1.14.3
      html-encoding-sniffer: 2.0.1
      is-potential-custom-element-name: 1.0.0
      nwsapi: 2.2.0
      parse5: 5.1.1
      request: 2.88.2
      request-promise-native: 1.0.9_request@2.88.2
      saxes: 5.0.1
      symbol-tree: 3.2.4
      tough-cookie: 3.0.1
      w3c-hr-time: 1.0.2
      w3c-xmlserializer: 2.0.0
      webidl-conversions: 6.1.0
      whatwg-encoding: 1.0.5
      whatwg-mimetype: 2.3.0
      whatwg-url: 8.4.0
      ws: 7.4.1
      xml-name-validator: 3.0.0
    dev: true
    engines:
      node: '>=10'
    peerDependencies:
      canvas: ^2.5.0
    peerDependenciesMeta:
      canvas:
        optional: true
    resolution:
      integrity: sha512-lYMm3wYdgPhrl7pDcRmvzPhhrGVBeVhPIqeHjzeiHN3DFmD1RBpbExbi8vU7BJdH8VAZYovR8DMt0PNNDM7k8w==
  /jsesc/2.5.2:
    dev: true
    engines:
      node: '>=4'
    hasBin: true
    resolution:
      integrity: sha512-OYu7XEzjkCQ3C5Ps3QIZsQfNpqoJyZZA99wd9aWd05NCtC5pWOkShK2mkL6HXQR6/Cy2lbNdPlZBpuQHXE63gA==
  /json-parse-even-better-errors/2.3.1:
    resolution:
      integrity: sha512-xyFwyhro/JEof6Ghe2iz2NcXoj2sloNsWr/XsERDK/oiPCfaNhl5ONfp+jQdAZRQQ0IJWNzH9zIZF7li91kh2w==
  /json-schema-traverse/0.4.1:
    dev: true
    resolution:
      integrity: sha512-xbbCH5dCYU5T8LcEhhuh7HJ88HXuW3qsI3Y0zOZFKfZEHcpWiHU/Jxzk629Brsab/mMiHQti9wMP+845RPe3Vg==
  /json-schema/0.2.3:
    dev: true
    resolution:
      integrity: sha1-tIDIkuWaLwWVTOcnvT8qTogvnhM=
  /json-stable-stringify-without-jsonify/1.0.1:
    dev: true
    resolution:
      integrity: sha1-nbe1lJatPzz+8wp1FC0tkwrXJlE=
  /json-stringify-safe/5.0.1:
    dev: true
    resolution:
      integrity: sha1-Epai1Y/UXxmg9s4B1lcB4sc1tus=
  /json5/2.1.3:
    dependencies:
      minimist: 1.2.5
    dev: true
    engines:
      node: '>=6'
    hasBin: true
    resolution:
      integrity: sha512-KXPvOm8K9IJKFM0bmdn8QXh7udDh1g/giieX0NLCaMnb4hEiVFqnop2ImTXCc5e0/oHz3LTqmHGtExn5hfMkOA==
  /jsonfile/4.0.0:
    dev: true
    optionalDependencies:
      graceful-fs: 4.2.4
    resolution:
      integrity: sha1-h3Gq4HmbZAdrdmQPygWPnBDjPss=
  /jsprim/1.4.1:
    dependencies:
      assert-plus: 1.0.0
      extsprintf: 1.3.0
      json-schema: 0.2.3
      verror: 1.10.0
    dev: true
    engines:
      '0': node >=0.6.0
    resolution:
      integrity: sha1-MT5mvB5cwG5Di8G3SZwuXFastqI=
  /jwa/1.4.1:
    dependencies:
      buffer-equal-constant-time: 1.0.1
      ecdsa-sig-formatter: 1.0.11
      safe-buffer: 5.2.1
    dev: true
    resolution:
      integrity: sha512-qiLX/xhEEFKUAJ6FiBMbes3w9ATzyk5W7Hvzpa/SLYdxNtng+gcurvrI7TbACjIXlsJyr05/S1oUhZrc63evQA==
  /jws/3.2.2:
    dependencies:
      jwa: 1.4.1
      safe-buffer: 5.2.1
    dev: true
    resolution:
      integrity: sha512-YHlZCB6lMTllWDtSPHz/ZXTsi8S00usEV6v1tjq8tOUZzw7DpSDWVXjXDre6ed1w/pd495ODpHZYSdkRTsa0HA==
  /kind-of/3.2.2:
    dependencies:
      is-buffer: 1.1.6
    dev: true
    engines:
      node: '>=0.10.0'
    resolution:
      integrity: sha1-MeohpzS6ubuw8yRm2JOupR5KPGQ=
  /kind-of/4.0.0:
    dependencies:
      is-buffer: 1.1.6
    dev: true
    engines:
      node: '>=0.10.0'
    resolution:
      integrity: sha1-IIE989cSkosgc3hpGkUGb65y3Vc=
  /kind-of/5.1.0:
    dev: true
    engines:
      node: '>=0.10.0'
    resolution:
      integrity: sha512-NGEErnH6F2vUuXDh+OlbcKW7/wOcfdRHaZ7VWtqCztfHri/++YKmP51OdWeGPuqCOba6kk2OTe5d02VmTB80Pw==
  /kind-of/6.0.3:
    dev: true
    engines:
      node: '>=0.10.0'
    resolution:
      integrity: sha512-dcS1ul+9tmeD95T+x28/ehLgd9mENa3LsvDTtzm3vyBEO7RPptvAD+t44WVXaUjTBRcrpFeFlC8WCruUR456hw==
  /kleur/3.0.3:
    engines:
      node: '>=6'
    resolution:
      integrity: sha512-eTIzlVOSUR+JxdDFepEYcBMtZ9Qqdef+rnzWdRZuMbOywu5tO2w2N7rqjoANZ5k9vywhL6Br1VRjUIgTQx4E8w==
  /klona/2.0.4:
    dev: true
    engines:
      node: '>= 8'
    resolution:
      integrity: sha512-ZRbnvdg/NxqzC7L9Uyqzf4psi1OM4Cuc+sJAkQPjO6XkQIJTNbfK2Rsmbw8fx1p2mkZdp2FZYo2+LwXYY/uwIA==
  /lazystream/1.0.0:
    dependencies:
      readable-stream: 2.3.7
    engines:
      node: '>= 0.6.3'
    resolution:
      integrity: sha1-9plf4PggOS9hOWvolGJAe7dxaOQ=
  /leven/3.1.0:
    dev: true
    engines:
      node: '>=6'
    resolution:
      integrity: sha512-qsda+H8jTaUaN/x5vzW2rzc+8Rw4TAQ/4KjB46IwK5VH+IlVeeeje/EoZRpiXvIqjFgK84QffqPztGI3VBLG1A==
  /levn/0.3.0:
    dependencies:
      prelude-ls: 1.1.2
      type-check: 0.3.2
    dev: true
    engines:
      node: '>= 0.8.0'
    resolution:
      integrity: sha1-OwmSTt+fCDwEkP3UwLxEIeBHZO4=
  /levn/0.4.1:
    dependencies:
      prelude-ls: 1.2.1
      type-check: 0.4.0
    dev: true
    engines:
      node: '>= 0.8.0'
    resolution:
      integrity: sha512-+bT2uH4E5LGE7h/n3evcS/sQlJXCpIp6ym8OWJ5eV6+67Dsql/LaaT7qJBAt2rzfoa/5QBGBhxDix1dMt2kQKQ==
  /line-replace/2.0.1:
    dev: true
    hasBin: true
    resolution:
      integrity: sha512-CSr3f6gynLCA9R+RBS0IDIfv7a8OAXcuyq+CHgq0WzbQ7KSJQfF5DgtpRVxpSp1KBNXogtzbNqAeUjrmHYTPYA==
  /lines-and-columns/1.1.6:
    resolution:
      integrity: sha1-HADHQ7QzzQpOgHWPe2SldEDZ/wA=
  /lint-staged/10.5.3:
    dependencies:
      chalk: 4.1.0
      cli-truncate: 2.1.0
      commander: 6.2.0
      cosmiconfig: 7.0.0
      debug: 4.3.1
      dedent: 0.7.0
      enquirer: 2.3.6
      execa: 4.1.0
      listr2: 3.2.3_enquirer@2.3.6
      log-symbols: 4.0.0
      micromatch: 4.0.2
      normalize-path: 3.0.0
      please-upgrade-node: 3.2.0
      string-argv: 0.3.1
      stringify-object: 3.3.0
    dev: true
    hasBin: true
    resolution:
      integrity: sha512-TanwFfuqUBLufxCc3RUtFEkFraSPNR3WzWcGF39R3f2J7S9+iF9W0KTVLfSy09lYGmZS5NDCxjNvhGMSJyFCWg==
  /listr2/3.2.3_enquirer@2.3.6:
    dependencies:
      chalk: 4.1.0
      cli-truncate: 2.1.0
      enquirer: 2.3.6
      figures: 3.2.0
      indent-string: 4.0.0
      log-update: 4.0.0
      p-map: 4.0.0
      rxjs: 6.6.3
      through: 2.3.8
    dev: true
    engines:
      node: '>=10.0.0'
    peerDependencies:
      enquirer: '>= 2.3.0 < 3'
    resolution:
      integrity: sha512-vUb80S2dSUi8YxXahO8/I/s29GqnOL8ozgHVLjfWQXa03BNEeS1TpBLjh2ruaqq5ufx46BRGvfymdBSuoXET5w==
  /locate-path/3.0.0:
    dependencies:
      p-locate: 3.0.0
      path-exists: 3.0.0
    dev: true
    engines:
      node: '>=6'
    resolution:
      integrity: sha512-7AO748wWnIhNqAuaty2ZWHkQHRSNfPVIsPIfwEOWO22AmaoVrWavlOcMR5nzTLNYvp36X220/maaRsrec1G65A==
  /locate-path/5.0.0:
    dependencies:
      p-locate: 4.1.0
    engines:
      node: '>=8'
    resolution:
      integrity: sha512-t7hw9pI+WvuwNJXwk5zVHpyhIqzg2qTlklJOf0mVxGSbe3Fp2VieZcduNYjaLDoy6p9uGpQEGWG87WpMKlNq8g==
  /locate-path/6.0.0:
    dependencies:
      p-locate: 5.0.0
    engines:
      node: '>=10'
    resolution:
      integrity: sha512-iPZK6eYjbxRu3uB4/WZ3EsEIMJFMqAoopl3R+zuq0UjcAm/MO6KCweDgPfP3elTztoKP3KtnVHxTn2NHBSDVUw==
  /lodash.deburr/4.1.0:
    resolution:
      integrity: sha1-3bG7s+8HRYwBd7oH3hRCLLAz/5s=
  /lodash.defaults/4.2.0:
    resolution:
      integrity: sha1-0JF4cW/+pN3p5ft7N/bwgCJ0WAw=
  /lodash.difference/4.5.0:
    resolution:
      integrity: sha1-nMtOUF1Ia5FlE0V3KIWi3yf9AXw=
  /lodash.flatten/4.4.0:
    resolution:
      integrity: sha1-8xwiIlqWMtK7+OSt2+8kCqdlph8=
  /lodash.isplainobject/4.0.6:
    resolution:
      integrity: sha1-fFJqUtibRcRcxpC4gWO+BJf1UMs=
  /lodash.memoize/4.1.2:
    dev: true
    resolution:
      integrity: sha1-vMbEmkKihA7Zl/Mj6tpezRguC/4=
  /lodash.sortby/4.7.0:
    dev: true
    resolution:
      integrity: sha1-7dFMgk4sycHgsKG0K7UhBRakJDg=
  /lodash.union/4.6.0:
    resolution:
      integrity: sha1-SLtQiECfFvGCFmZkHETdGqrjzYg=
  /lodash/4.17.20:
    dev: true
    resolution:
      integrity: sha512-PlhdFcillOINfeV7Ni6oF1TAEayyZBoZ8bcshTHqOYJYlrqzRK5hagpagky5o4HfCzzd1TRkXPMFq6cKk9rGmA==
  /log-symbols/4.0.0:
    dependencies:
      chalk: 4.1.0
    dev: true
    engines:
      node: '>=10'
    resolution:
      integrity: sha512-FN8JBzLx6CzeMrB0tg6pqlGU1wCrXW+ZXGH481kfsBqer0hToTIiHdjH4Mq8xJUbvATujKCvaREGWpGUionraA==
  /log-update/4.0.0:
    dependencies:
      ansi-escapes: 4.3.1
      cli-cursor: 3.1.0
      slice-ansi: 4.0.0
      wrap-ansi: 6.2.0
    engines:
      node: '>=10'
    resolution:
      integrity: sha512-9fkkDevMefjg0mmzWFBW8YkFP91OrizzkW3diF7CpG+S2EYdy4+TVfGwz1zeF8x7hCx1ovSPTOE9Ngib74qqUg==
  /long/4.0.0:
    dev: true
    resolution:
      integrity: sha512-XsP+KhQif4bjX1kbuSiySJFNAehNxgLb6hPRGJ9QsUr8ajHkuXGdrHmFUTUUXhDwVX2R5bY4JNZEwbUiMhV+MA==
  /lru-cache/6.0.0:
    dependencies:
      yallist: 4.0.0
    dev: true
    engines:
      node: '>=10'
    resolution:
      integrity: sha512-Jo6dJ04CmSjuznwJSS3pUeWmd/H0ffTlkXXgwZi+eq1UCmqQwCh+eLsYOYCwY991i2Fah4h1BEMCx4qThGbsiA==
  /lru_map/0.3.3:
    dev: true
    resolution:
      integrity: sha1-tcg1G5Rky9dQM1p5ZQoOwOVhGN0=
  /magic-string/0.25.7:
    dependencies:
      sourcemap-codec: 1.4.8
    dev: true
    resolution:
      integrity: sha512-4CrMT5DOHTDk4HYDlzmwu4FVCcIYI8gauveasrdCu2IKIFOJ3f0v/8MDGJCDL9oD2ppz/Av1b0Nj345H9M+XIA==
  /make-dir/3.1.0:
    dependencies:
      semver: 6.3.0
    engines:
      node: '>=8'
    resolution:
      integrity: sha512-g3FeP20LNwhALb/6Cz6Dd4F2ngze0jz7tbzrD2wAV+o9FeNHe4rL+yK2md0J/fiSf1sa1ADhXqi5+oVwOM/eGw==
  /make-error/1.3.6:
    dev: true
    resolution:
      integrity: sha512-s8UhlNe7vPKomQhC1qFelMokr/Sc3AgNbso3n74mVPA5LTZwkB9NlXf4XPamLxJE8h0gh73rM94xvwRT2CVInw==
  /makeerror/1.0.11:
    dependencies:
      tmpl: 1.0.4
    dev: true
    resolution:
      integrity: sha1-4BpckQnyr3lmDk6LlYd5AYT1qWw=
  /map-cache/0.2.2:
    dev: true
    engines:
      node: '>=0.10.0'
    resolution:
      integrity: sha1-wyq9C9ZSXZsFFkW7TyasXcmKDb8=
  /map-visit/1.0.0:
    dependencies:
      object-visit: 1.0.1
    dev: true
    engines:
      node: '>=0.10.0'
    resolution:
      integrity: sha1-7Nyo8TFE5mDxtb1B8S80edmN+48=
  /mariadb/2.5.2:
    dependencies:
      '@types/geojson': 7946.0.7
      '@types/node': 14.14.10
      denque: 1.4.1
      iconv-lite: 0.6.2
      long: 4.0.0
      moment-timezone: 0.5.32
      please-upgrade-node: 3.2.0
    dev: true
    engines:
      node: '>= 10.13'
    resolution:
      integrity: sha512-SfaBl5/LiX2qJNNr7wCQvizVjtWxVm1CUWYKe+y4OMeyYMM6g0GhwX7/BbGtv/O3WthnGrM+Kj1imFnlescO0w==
  /media-typer/0.3.0:
    dev: true
    engines:
      node: '>= 0.6'
    resolution:
      integrity: sha1-hxDXrwqmJvj/+hzgAWhUUmMlV0g=
  /merge-descriptors/1.0.1:
    dev: true
    resolution:
      integrity: sha1-sAqqVW3YtEVoFQ7J0blT8/kMu2E=
  /merge-stream/2.0.0:
    resolution:
      integrity: sha512-abv/qOcuPfk3URPfDzmZU1LKmuw8kT+0nIHvKrKgFrwifol/doWcdA4ZqsWQ8ENrFKkd67Mfpo/LovbIUsbt3w==
  /merge2/1.4.1:
    engines:
      node: '>= 8'
    resolution:
      integrity: sha512-8q7VEgMJW4J8tcfVPy8g09NcQwZdbwFEqhe/WZkoIzjn/3TGDwtOCYtXGxA3O8tPzpczCCDgv+P2P5y00ZJOOg==
  /methods/1.1.2:
    dev: true
    engines:
      node: '>= 0.6'
    resolution:
      integrity: sha1-VSmk1nZUE07cxSZmVoNbD4Ua/O4=
  /micromatch/3.1.10:
    dependencies:
      arr-diff: 4.0.0
      array-unique: 0.3.2
      braces: 2.3.2
      define-property: 2.0.2
      extend-shallow: 3.0.2
      extglob: 2.0.4
      fragment-cache: 0.2.1
      kind-of: 6.0.3
      nanomatch: 1.2.13
      object.pick: 1.3.0
      regex-not: 1.0.2
      snapdragon: 0.8.2
      to-regex: 3.0.2
    dev: true
    engines:
      node: '>=0.10.0'
    resolution:
      integrity: sha512-MWikgl9n9M3w+bpsY3He8L+w9eF9338xRl8IAO5viDizwSzziFEyUzo2xrrloB64ADbTf8uA8vRqqttDTOmccg==
  /micromatch/4.0.2:
    dependencies:
      braces: 3.0.2
      picomatch: 2.2.2
    engines:
      node: '>=8'
    resolution:
      integrity: sha512-y7FpHSbMUMoyPbYUSzO6PaZ6FyRnQOpHuKwbo1G+Knck95XVU4QAiKdGEnj5wwoS7PlOgthX/09u5iFJ+aYf5Q==
  /mime-db/1.44.0:
    dev: true
    engines:
      node: '>= 0.6'
    resolution:
      integrity: sha512-/NOTfLrsPBVeH7YtFPgsVWveuL+4SjjYxaQ1xtM1KMFj7HdxlBlxeyNLzhyJVx7r4rZGJAZ/6lkKCitSc/Nmpg==
  /mime-types/2.1.27:
    dependencies:
      mime-db: 1.44.0
    dev: true
    engines:
      node: '>= 0.6'
    resolution:
      integrity: sha512-JIhqnCasI9yD+SsmkquHBxTSEuZdQX5BuQnS2Vc7puQQQ+8yiP5AY5uWhpdv4YL4VM5c6iliiYWPgJ/nJQLp7w==
  /mime/1.6.0:
    dev: true
    engines:
      node: '>=4'
    hasBin: true
    resolution:
      integrity: sha512-x0Vn8spI+wuJ1O6S7gnbaQg8Pxh4NNHb7KSINmEWKiPE4RKOplvijn+NkmYmmRgP68mc70j2EbeTFRsrswaQeg==
  /mimic-fn/2.1.0:
    engines:
      node: '>=6'
    resolution:
      integrity: sha512-OqbOk5oEQeAZ8WXWydlu9HJjz9WVdEIvamMCcXmuqUYjTknH/sqsWvhQ3vgwKFRR1HpjvNBKQ37nbJgYzGqGcg==
  /min-indent/1.0.1:
    engines:
      node: '>=4'
    resolution:
      integrity: sha512-I9jwMn07Sy/IwOj3zVkVik2JTvgpaykDZEigL6Rx6N9LbMywwUSMtxET+7lVoDLLd3O3IXwJwvuuns8UB/HeAg==
  /minimatch/3.0.4:
    dependencies:
      brace-expansion: 1.1.11
    resolution:
      integrity: sha512-yJHVQEhyqPLUTgt9B83PXu6W3rx4MvvHvSUvToogpwoGDOUQ+yDrR0HRot+yOCdCO7u4hX3pWft6kWBBcqh0UA==
  /minimist/1.2.5:
    dev: true
    resolution:
      integrity: sha512-FM9nNUYrRBAELZQT3xeZQ7fmMOBg6nWNmJKTcgsJeaLstP/UODVpGsr5OhXhhXg6f+qtJ8uiZ+PUxkDWcgIXLw==
  /minipass/2.9.0:
    dependencies:
      safe-buffer: 5.2.1
      yallist: 3.1.1
    dev: true
    resolution:
      integrity: sha512-wxfUjg9WebH+CUDX/CdbRlh5SmfZiy/hpkxaRI16Y9W56Pa75sWgd/rvFilSgrauD9NyFymP/+JFV3KwzIsJeg==
  /minipass/3.1.3:
    dependencies:
      yallist: 4.0.0
    engines:
      node: '>=8'
    resolution:
      integrity: sha512-Mgd2GdMVzY+x3IJ+oHnVM+KG3lA5c8tnabyJKmHSaG2kAGpudxuOf8ToDkhumF7UzME7DecbQE9uOZhNm7PuJg==
  /minizlib/1.3.3:
    dependencies:
      minipass: 2.9.0
    dev: true
    resolution:
      integrity: sha512-6ZYMOEnmVsdCeTJVE0W9ZD+pVnE8h9Hma/iOwwRDsdQoePpoX56/8B6z3P9VNwppJuBKNRuFDRNRqRWexT9G9Q==
  /minizlib/2.1.2:
    dependencies:
      minipass: 3.1.3
      yallist: 4.0.0
    engines:
      node: '>= 8'
    resolution:
      integrity: sha512-bAxsR8BVfj60DWXHE3u30oHzfl4G7khkSuPW+qvpd7jFRHm7dLxOjUk1EHACJ/hxLY8phGJ0YhYHZo7jil7Qdg==
  /mixin-deep/1.3.2:
    dependencies:
      for-in: 1.0.2
      is-extendable: 1.0.1
    dev: true
    engines:
      node: '>=0.10.0'
    resolution:
      integrity: sha512-WRoDn//mXBiJ1H40rqa3vH0toePwSsGb45iInWlTySa+Uu4k3tYUSxa2v1KqAiLtvlrSzaExqS1gtk96A9zvEA==
  /mkdirp/0.5.5:
    dependencies:
      minimist: 1.2.5
    dev: true
    hasBin: true
    resolution:
      integrity: sha512-NKmAlESf6jMGym1++R0Ra7wvhV+wFW63FaSOFPwRahvea0gMUcGUhVeAg/0BC0wiv9ih5NYPB1Wn1UEI1/L+xQ==
  /mkdirp/1.0.4:
    engines:
      node: '>=10'
    hasBin: true
    resolution:
      integrity: sha512-vVqVZQyf3WLx2Shd0qJ9xuvqgAyKPLAiqITEtqW0oIUjzo3PePDd6fW9iFz30ef7Ysp/oiWqbhszeGWW2T6Gzw==
  /mock-stdin/1.0.0:
    dev: true
    resolution:
      integrity: sha512-tukRdb9Beu27t6dN+XztSRHq9J0B/CoAOySGzHfn8UTfmqipA5yNT/sDUEyYdAV3Hpka6Wx6kOMxuObdOex60Q==
  /moment-timezone/0.5.32:
    dependencies:
      moment: 2.29.1
    dev: true
    resolution:
      integrity: sha512-Z8QNyuQHQAmWucp8Knmgei8YNo28aLjJq6Ma+jy1ZSpSk5nyfRT8xgUbSQvD2+2UajISfenndwvFuH3NGS+nvA==
  /moment/2.29.1:
    dev: true
    resolution:
      integrity: sha512-kHmoybcPV8Sqy59DwNDY3Jefr64lK/by/da0ViFcuA4DH0vQg5Q6Ze5VimxkfQNSC+Mls/Kx53s7TjP1RhFEDQ==
  /ms/2.0.0:
    dev: true
    resolution:
      integrity: sha1-VgiurfwAvmwpAd9fmGF4jeDVl8g=
  /ms/2.1.1:
    dev: true
    resolution:
      integrity: sha512-tgp+dl5cGk28utYktBsrFqA7HKgrhgPsg6Z/EfhWI4gl1Hwq8B/GmY/0oXZ6nF8hDVesS/FpnYaD/kOWhYQvyg==
  /ms/2.1.2:
    resolution:
      integrity: sha512-sGkPx+VjMtmA6MX27oA4FBFELFCZZ4S4XqeGOXCv68tT+jb3vk/RyaKWP0PTKyWtmLSM0b+adUTEvbs1PEaH2w==
  /ms/2.1.3:
    resolution:
      integrity: sha512-6FlzubTLZG3J2a/NVCAleEhjzq5oxgHyaCU9yYXvcLsvoVaHJq/s5xXI6/XXP6tz7R9xAOtHnSO/tXtF3WRTlA==
  /mssql/6.2.3:
    dependencies:
      debug: 4.3.1
      tarn: 1.1.5
      tedious: 6.7.0
    dev: true
    engines:
      node: '>=6'
    hasBin: true
    resolution:
      integrity: sha512-4TW/fA9UgzmVTNgjl65r6ISr6aL5QHnlptEt1A3jIpdzkNbFPIkRbUNz90324HIdE+5pKc3VqikOImcTrhd4og==
  /multistream/2.1.1:
    dependencies:
      inherits: 2.0.4
      readable-stream: 2.3.7
    dev: true
    resolution:
      integrity: sha512-xasv76hl6nr1dEy3lPvy7Ej7K/Lx3O/FCvwge8PeVJpciPPoNCbaANcNiBug3IpdvTveZUcAV0DJzdnUDMesNQ==
  /nanomatch/1.2.13:
    dependencies:
      arr-diff: 4.0.0
      array-unique: 0.3.2
      define-property: 2.0.2
      extend-shallow: 3.0.2
      fragment-cache: 0.2.1
      is-windows: 1.0.2
      kind-of: 6.0.3
      object.pick: 1.3.0
      regex-not: 1.0.2
      snapdragon: 0.8.2
      to-regex: 3.0.2
    dev: true
    engines:
      node: '>=0.10.0'
    resolution:
      integrity: sha512-fpoe2T0RbHwBTBUOftAfBPaDEi06ufaUai0mE6Yn1kacc3SnTErfb/h+X94VXzI64rKFHYImXSvdwGGCmwOqCA==
  /native-duplexpair/1.0.0:
    dev: true
    resolution:
      integrity: sha1-eJkHjmS/PIo9cyYBs9QP8F21j6A=
  /natural-compare/1.4.0:
    dev: true
    resolution:
      integrity: sha1-Sr6/7tdUHywnrPspvbvRXI1bpPc=
  /needle/2.5.2:
    dependencies:
      debug: 3.2.7
      iconv-lite: 0.4.24
      sax: 1.2.4
    dev: true
    engines:
      node: '>= 4.4.x'
    hasBin: true
    resolution:
      integrity: sha512-LbRIwS9BfkPvNwNHlsA41Q29kL2L/6VaOJ0qisM5lLWsTV3nP15abO5ITL6L81zqFhzjRKDAYjpcBcwM0AVvLQ==
  /negotiator/0.6.2:
    dev: true
    engines:
      node: '>= 0.6'
    resolution:
      integrity: sha512-hZXc7K2e+PgeI1eDBe/10Ard4ekbfrrqG8Ep+8Jmf4JID2bNg7NvCPOZN+kfF574pFQI7mum2AUqDidoKqcTOw==
  /new-github-issue-url/0.2.1:
    engines:
      node: '>=10'
    resolution:
      integrity: sha512-md4cGoxuT4T4d/HDOXbrUHkTKrp/vp+m3aOA7XXVYwNsUNMK49g3SQicTSeV5GIz/5QVGAeYRAOlyp9OvlgsYA==
  /nice-try/1.0.5:
    dev: true
    resolution:
      integrity: sha512-1nh45deeb5olNY7eX82BkPO7SSxR5SSYJiPTrTdFUVYwAl8CKMA5N9PjTYkHiRjisVcxcQ1HXdLhx2qxxJzLNQ==
  /node-addon-api/2.0.0:
    dev: true
    resolution:
      integrity: sha512-ASCL5U13as7HhOExbT6OlWJJUV/lLzL2voOSP1UVehpRD8FbSrSDjfScK/KwAvVTI5AS6r4VwbOMlIqtvRidnA==
  /node-fetch/2.6.1:
    engines:
      node: 4.x || >=6.0.0
    resolution:
      integrity: sha512-V4aYg89jEoVRxRb2fJdAg8FHvI7cEyYdVAh94HH0UIK8oJxUfkjlDQN9RbMx+bEjP7+ggMiFRprSti032Oipxw==
  /node-gyp/3.8.0:
    dependencies:
      fstream: 1.0.12
      glob: 7.1.6
      graceful-fs: 4.2.4
      mkdirp: 0.5.5
      nopt: 3.0.6
      npmlog: 4.1.2
      osenv: 0.1.5
      request: 2.88.2
      rimraf: 2.7.1
      semver: 5.3.0
      tar: 2.2.2
      which: 1.3.1
    dev: true
    engines:
      node: '>= 0.8.0'
    hasBin: true
    optional: true
    resolution:
      integrity: sha512-3g8lYefrRRzvGeSowdJKAKyks8oUpLEd/DyPV4eMhVlhJ0aNaZqIrNUIPuEWWTAoPqyFkfGrM67MC69baqn6vA==
  /node-int64/0.4.0:
    dev: true
    resolution:
      integrity: sha1-h6kGXNs1XTGC2PlM4RGIuCXGijs=
  /node-modules-regexp/1.0.0:
    dev: true
    engines:
      node: '>=0.10.0'
    resolution:
      integrity: sha1-jZ2+KJZKSsVxLpExZCEHxx6Q7EA=
  /node-notifier/8.0.0:
    dependencies:
      growly: 1.3.0
      is-wsl: 2.2.0
      semver: 7.3.4
      shellwords: 0.1.1
      uuid: 8.3.1
      which: 2.0.2
    dev: true
    optional: true
    resolution:
      integrity: sha512-46z7DUmcjoYdaWyXouuFNNfUo6eFa94t23c53c+lG/9Cvauk4a98rAUp9672X5dxGdQmLpPzTxzu8f/OeEPaFA==
  /node-pre-gyp/0.11.0:
    dependencies:
      detect-libc: 1.0.3
      mkdirp: 0.5.5
      needle: 2.5.2
      nopt: 4.0.3
      npm-packlist: 1.4.8
      npmlog: 4.1.2
      rc: 1.2.8
      rimraf: 2.7.1
      semver: 5.7.1
      tar: 4.4.13
    dev: true
    hasBin: true
    resolution:
      integrity: sha512-TwWAOZb0j7e9eGaf9esRx3ZcLaE5tQ2lvYy1pb5IAaG1a2e2Kv5Lms1Y4hpj+ciXJRofIxxlt5haeQ/2ANeE0Q==
  /nopt/3.0.6:
    dependencies:
      abbrev: 1.1.1
    dev: true
    hasBin: true
    optional: true
    resolution:
      integrity: sha1-xkZdvwirzU2zWTF/eaxopkayj/k=
  /nopt/4.0.3:
    dependencies:
      abbrev: 1.1.1
      osenv: 0.1.5
    dev: true
    hasBin: true
    resolution:
      integrity: sha512-CvaGwVMztSMJLOeXPrez7fyfObdZqNUK1cPAEzLHrTybIua9pMdmmPR5YwtfNftIOMv3DPUhFaxsZMNTQO20Kg==
  /normalize-package-data/2.5.0:
    dependencies:
      hosted-git-info: 2.8.8
      resolve: 1.19.0
      semver: 5.7.1
      validate-npm-package-license: 3.0.4
    resolution:
      integrity: sha512-/5CMN3T0R4XTj4DcGaexo+roZSdSFW/0AOOTROrjxzCG1wrWXEsGbRKevjlIL+ZDE4sZlJr5ED4YW0yqmkK+eA==
  /normalize-path/2.1.1:
    dependencies:
      remove-trailing-separator: 1.1.0
    dev: true
    engines:
      node: '>=0.10.0'
    resolution:
      integrity: sha1-GrKLVW4Zg2Oowab35vogE3/mrtk=
  /normalize-path/3.0.0:
    engines:
      node: '>=0.10.0'
    resolution:
      integrity: sha512-6eZs5Ls3WtCisHWp9S2GUy8dqkpGi4BVSz3GaqiE6ezub0512ESztXUwUB6C6IKbQkY2Pnb/mD4WYojCRwcwLA==
  /npm-bundled/1.1.1:
    dependencies:
      npm-normalize-package-bin: 1.0.1
    dev: true
    resolution:
      integrity: sha512-gqkfgGePhTpAEgUsGEgcq1rqPXA+tv/aVBlgEzfXwA1yiUJF7xtEt3CtVwOjNYQOVknDk0F20w58Fnm3EtG0fA==
  /npm-normalize-package-bin/1.0.1:
    dev: true
    resolution:
      integrity: sha512-EPfafl6JL5/rU+ot6P3gRSCpPDW5VmIzX959Ob1+ySFUuuYHWHekXpwdUZcKP5C+DS4GEtdJluwBjnsNDl+fSA==
  /npm-packlist/1.4.8:
    dependencies:
      ignore-walk: 3.0.3
      npm-bundled: 1.1.1
      npm-normalize-package-bin: 1.0.1
    dev: true
    resolution:
      integrity: sha512-5+AZgwru5IevF5ZdnFglB5wNlHG1AOOuw28WhUq8/8emhBmLv6jX5by4WJCh7lW0uSYZYS6DXqIsyZVIXRZU9A==
  /npm-run-path/2.0.2:
    dependencies:
      path-key: 2.0.1
    dev: true
    engines:
      node: '>=4'
    resolution:
      integrity: sha1-NakjLfo11wZ7TLLd8jV7GHFTbF8=
  /npm-run-path/4.0.1:
    dependencies:
      path-key: 3.1.1
    engines:
      node: '>=8'
    resolution:
      integrity: sha512-S48WzZW777zhNIrn7gxOlISNAqi9ZC/uQFnRdbeIHhZhCA6UqpkOT8T1G7BvfdgP4Er8gF4sUbaS0i7QvIfCWw==
  /npmlog/4.1.2:
    dependencies:
      are-we-there-yet: 1.1.5
      console-control-strings: 1.1.0
      gauge: 2.7.4
      set-blocking: 2.0.0
    dev: true
    resolution:
      integrity: sha512-2uUqazuKlTaSI/dC8AzicUck7+IrEaOnN/e0jd3Xtt1KcGpwx30v50mL7oPyr/h9bL3E4aZccVwpwP+5W9Vjkg==
  /number-is-nan/1.0.1:
    dev: true
    engines:
      node: '>=0.10.0'
    resolution:
      integrity: sha1-CXtgK1NCKlIsGvuHkDGDNpQaAR0=
  /nwsapi/2.2.0:
    dev: true
    resolution:
      integrity: sha512-h2AatdwYH+JHiZpv7pt/gSX1XoRGb7L/qSIeuqA6GwYoF9w1vP1cw42TO0aI2pNyshRK5893hNSl+1//vHK7hQ==
  /oauth-sign/0.9.0:
    dev: true
    resolution:
      integrity: sha512-fexhUFFPTGV8ybAtSIGbV6gOkSv8UtRbDBnAyLQw4QPKkgNlsH2ByPGtMUqdWkos6YCRmAqViwgZrJc/mRDzZQ==
  /object-assign/4.1.1:
    dev: true
    engines:
      node: '>=0.10.0'
    resolution:
      integrity: sha1-IQmtx5ZYh8/AXLvUQsrIv7s2CGM=
  /object-copy/0.1.0:
    dependencies:
      copy-descriptor: 0.1.1
      define-property: 0.2.5
      kind-of: 3.2.2
    dev: true
    engines:
      node: '>=0.10.0'
    resolution:
      integrity: sha1-fn2Fi3gb18mRpBupde04EnVOmYw=
  /object-visit/1.0.1:
    dependencies:
      isobject: 3.0.1
    dev: true
    engines:
      node: '>=0.10.0'
    resolution:
      integrity: sha1-95xEk68MU3e1n+OdOV5BBC3QRbs=
  /object.pick/1.3.0:
    dependencies:
      isobject: 3.0.1
    dev: true
    engines:
      node: '>=0.10.0'
    resolution:
      integrity: sha1-h6EKxMFpS9Lhy/U1kaZhQftd10c=
  /on-finished/2.3.0:
    dependencies:
      ee-first: 1.1.1
    dev: true
    engines:
      node: '>= 0.8'
    resolution:
      integrity: sha1-IPEzZIGwg811M3mSoWlxqi2QaUc=
  /once/1.4.0:
    dependencies:
      wrappy: 1.0.2
    resolution:
      integrity: sha1-WDsap3WWHUsROsF9nFC6753Xa9E=
  /onetime/5.1.2:
    dependencies:
      mimic-fn: 2.1.0
    engines:
      node: '>=6'
    resolution:
      integrity: sha512-kbpaSSGJTWdAY5KPVeMOKXSrPtr8C8C7wodJbcsd51jRnmD+GZu8Y0VoU6Dm5Z4vWr0Ig/1NKuWRKf7j5aaYSg==
  /open/7.3.0:
    dependencies:
      is-docker: 2.1.1
      is-wsl: 2.2.0
    engines:
      node: '>=8'
    resolution:
      integrity: sha512-mgLwQIx2F/ye9SmbrUkurZCnkoXyXyu9EbHtJZrICjVAJfyMArdHp3KkixGdZx1ZHFPNIwl0DDM1dFFqXbTLZw==
  /optionator/0.8.3:
    dependencies:
      deep-is: 0.1.3
      fast-levenshtein: 2.0.6
      levn: 0.3.0
      prelude-ls: 1.1.2
      type-check: 0.3.2
      word-wrap: 1.2.3
    dev: true
    engines:
      node: '>= 0.8.0'
    resolution:
      integrity: sha512-+IW9pACdk3XWmmTXG8m3upGUJst5XRGzxMRjXzAuJ1XnIFNvfhjjIuYkDvysnPQ7qzqVzLt78BCruntqRhWQbA==
  /optionator/0.9.1:
    dependencies:
      deep-is: 0.1.3
      fast-levenshtein: 2.0.6
      levn: 0.4.1
      prelude-ls: 1.2.1
      type-check: 0.4.0
      word-wrap: 1.2.3
    dev: true
    engines:
      node: '>= 0.8.0'
    resolution:
      integrity: sha512-74RlY5FCnhq4jRxVUPKDaRwrVNXMqsGsiW6AJw4XK8hmtm10wC0ypZBLw5IIp85NZMr91+qd1RvvENwg7jjRFw==
  /os-homedir/1.0.2:
    dev: true
    engines:
      node: '>=0.10.0'
    resolution:
      integrity: sha1-/7xJiDNuDoM94MFox+8VISGqf7M=
  /os-tmpdir/1.0.2:
    dev: true
    engines:
      node: '>=0.10.0'
    resolution:
      integrity: sha1-u+Z0BseaqFxc/sdm/lc0VV36EnQ=
  /osenv/0.1.5:
    dependencies:
      os-homedir: 1.0.2
      os-tmpdir: 1.0.2
    dev: true
    resolution:
      integrity: sha512-0CWcCECdMVc2Rw3U5w9ZjqX6ga6ubk1xDVKxtBQPK7wis/0F2r9T6k4ydGYhecl7YUBxBVxhL5oisPsNxAPe2g==
  /p-each-series/2.2.0:
    dev: true
    engines:
      node: '>=8'
    resolution:
      integrity: sha512-ycIL2+1V32th+8scbpTvyHNaHe02z0sjgh91XXjAk+ZeXoPN4Z46DVUnzdso0aX4KckKw0FNNFHdjZ2UsZvxiA==
  /p-filter/2.1.0:
    dependencies:
      p-map: 2.1.0
    engines:
      node: '>=8'
    resolution:
      integrity: sha512-ZBxxZ5sL2HghephhpGAQdoskxplTwr7ICaehZwLIlfL6acuVgZPm8yBNuRAFBGEqtD/hmUeq9eqLg2ys9Xr/yw==
  /p-finally/1.0.0:
    dev: true
    engines:
      node: '>=4'
    resolution:
      integrity: sha1-P7z7FbiZpEEjs0ttzBi3JDNqLK4=
  /p-is-promise/3.0.0:
    dev: true
    engines:
      node: '>=8'
    resolution:
      integrity: sha512-Wo8VsW4IRQSKVXsJCn7TomUaVtyfjVDn3nUP7kE967BQk0CwFpdbZs0X0uk5sW9mkBa9eNM7hCMaG93WUAwxYQ==
  /p-limit/2.3.0:
    dependencies:
      p-try: 2.2.0
    engines:
      node: '>=6'
    resolution:
      integrity: sha512-//88mFWSJx8lxCzwdAABTJL2MyWB12+eIY7MDL2SqLmAkeKU9qxRvWuSyTjm3FUmpBEMuFfckAIqEaVGUDxb6w==
  /p-limit/3.1.0:
    dependencies:
      yocto-queue: 0.1.0
    engines:
      node: '>=10'
    resolution:
      integrity: sha512-TYOanM3wGwNGsZN2cVTYPArw454xnXj5qmWF1bEoAc4+cU/ol7GVh7odevjp1FNHduHc3KZMcFduxU5Xc6uJRQ==
  /p-locate/3.0.0:
    dependencies:
      p-limit: 2.3.0
    dev: true
    engines:
      node: '>=6'
    resolution:
      integrity: sha512-x+12w/To+4GFfgJhBEpiDcLozRJGegY+Ei7/z0tSLkMmxGZNybVMSfWj9aJn8Z5Fc7dBUNJOOVgPv2H7IwulSQ==
  /p-locate/4.1.0:
    dependencies:
      p-limit: 2.3.0
    engines:
      node: '>=8'
    resolution:
      integrity: sha512-R79ZZ/0wAxKGu3oYMlz8jy/kbhsNrS7SKZ7PxEHBgJ5+F2mtFW2fK2cOtBh1cHYkQsbzFV7I+EoRKe6Yt0oK7A==
  /p-locate/5.0.0:
    dependencies:
      p-limit: 3.1.0
    engines:
      node: '>=10'
    resolution:
      integrity: sha512-LaNjtRWUBY++zB5nE/NwcaoMylSPk+S+ZHNB1TzdbMJMny6dynpAGt7X/tl/QYq3TIeE6nxHppbo2LGymrG5Pw==
  /p-map/2.1.0:
    engines:
      node: '>=6'
    resolution:
      integrity: sha512-y3b8Kpd8OAN444hxfBbFfj1FY/RjtTd8tzYwhUqNYXx0fXx2iX4maP4Qr6qhIKbQXI02wTLAda4fYUbDagTUFw==
  /p-map/4.0.0:
    dependencies:
      aggregate-error: 3.1.0
    engines:
      node: '>=10'
    resolution:
      integrity: sha512-/bjOqmgETBYB5BoEeGVea8dmvHb2m9GLy1E9W43yeyfP6QQCZGFNa+XRceJEuDB6zqr+gKpIAmlLebMpykw/MQ==
  /p-reduce/2.1.0:
    dev: true
    engines:
      node: '>=8'
    resolution:
      integrity: sha512-2USApvnsutq8uoxZBGbbWM0JIYLiEMJ9RlaN7fAzVNb9OZN0SHjjTTfIcb667XynS5Y1VhwDJVDa72TnPzAYWw==
  /p-retry/4.2.0:
    dependencies:
      '@types/retry': 0.12.0
      retry: 0.12.0
    engines:
      node: '>=8'
    resolution:
      integrity: sha512-jPH38/MRh263KKcq0wBNOGFJbm+U6784RilTmHjB/HM9kH9V8WlCpVUcdOmip9cjXOh6MxZ5yk1z2SjDUJfWmA==
  /p-try/2.2.0:
    engines:
      node: '>=6'
    resolution:
      integrity: sha512-R4nPAVTAU0B9D35/Gk3uJf/7XYbQcyohSKdvAxIRSNghFl4e71hVoGnBNQz9cWaXxO2I10KTC+3jMdvvoKw6dQ==
  /packet-reader/1.0.0:
    dev: true
    resolution:
      integrity: sha512-HAKu/fG3HpHFO0AA8WE8q2g+gBJaZ9MG7fcKk+IJPLTGAD6Psw4443l+9DGRbOIh3/aXr7Phy0TjilYivJo5XQ==
  /parent-module/1.0.1:
    dependencies:
      callsites: 3.1.0
    dev: true
    engines:
      node: '>=6'
    resolution:
      integrity: sha512-GQ2EWRpQV8/o+Aw8YqtfZZPfNRWZYkbidE9k5rpl/hC3vtHHBfGm2Ifi6qWV+coDGkrUKZAxE3Lot5kcsRlh+g==
  /parse-json/5.1.0:
    dependencies:
      '@babel/code-frame': 7.10.4
      error-ex: 1.3.2
      json-parse-even-better-errors: 2.3.1
      lines-and-columns: 1.1.6
    engines:
      node: '>=8'
    resolution:
      integrity: sha512-+mi/lmVVNKFNVyLXV31ERiy2CY5E1/F6QtJFEzoChPRwwngMNXRDQ9GJ5WdE2Z2P4AujsOi0/+2qHID68KwfIQ==
  /parse5/5.1.1:
    dev: true
    resolution:
      integrity: sha512-ugq4DFI0Ptb+WWjAdOK16+u/nHfiIrcE+sh8kZMaM0WllQKLI9rOUq6c2b7cwPkXdzfQESqvoqK6ug7U/Yyzug==
  /parseurl/1.3.3:
    dev: true
    engines:
      node: '>= 0.8'
    resolution:
      integrity: sha512-CiyeOxFT/JZyN5m0z9PfXw4SCBJ6Sygz1Dpl0wqjlhDEGGBP1GnsUVEL0p63hoG1fcj3fHynXi9NYO4nWOL+qQ==
  /pascalcase/0.1.1:
    dev: true
    engines:
      node: '>=0.10.0'
    resolution:
      integrity: sha1-s2PlXoAGym/iF4TS2yK9FdeRfxQ=
  /path-exists/3.0.0:
    dev: true
    engines:
      node: '>=4'
    resolution:
      integrity: sha1-zg6+ql94yxiSXqfYENe1mwEP1RU=
  /path-exists/4.0.0:
    engines:
      node: '>=8'
    resolution:
      integrity: sha512-ak9Qy5Q7jYb2Wwcey5Fpvg2KoAc/ZIhLSLOSBmRmygPsGwkVVt0fZa0qrtMz+m6tJTAHfZQ8FnmB4MG4LWy7/w==
  /path-is-absolute/1.0.1:
    engines:
      node: '>=0.10.0'
    resolution:
      integrity: sha1-F0uSaHNVNP+8es5r9TpanhtcX18=
  /path-key/2.0.1:
    dev: true
    engines:
      node: '>=4'
    resolution:
      integrity: sha1-QRyttXTFoUDTpLGRDUDYDMn0C0A=
  /path-key/3.1.1:
    engines:
      node: '>=8'
    resolution:
      integrity: sha512-ojmeN0qd+y0jszEtoY48r0Peq5dwMEkIlCOu6Q5f41lfkswXuKtYrhgoTpLnyIcHm24Uhqx+5Tqm2InSwLhE6Q==
  /path-parse/1.0.6:
    resolution:
      integrity: sha512-GSmOT2EbHrINBf9SR7CDELwlJ8AENk3Qn7OikK4nFYAu3Ote2+JYNVvkpAEQm3/TLNEJFD/xZJjzyxg3KBWOzw==
  /path-to-regexp/0.1.7:
    dev: true
    resolution:
      integrity: sha1-32BBeABfUi8V60SQ5yR6G/qmf4w=
  /path-type/4.0.0:
    engines:
      node: '>=8'
    resolution:
      integrity: sha512-gDKb8aZMDeD/tZWs9P6+q0J9Mwkdl6xMV8TjnGP3qJVJ06bdMgkbBlLU8IdfOsIsFz2BW1rNVT3XuNEl8zPAvw==
  /performance-now/2.1.0:
    dev: true
    resolution:
      integrity: sha1-Ywn04OX6kT7BxpMHrjZLSzd8nns=
  /pg-connection-string/2.4.0:
    dev: true
    resolution:
      integrity: sha512-3iBXuv7XKvxeMrIgym7njT+HlZkwZqqGX4Bu9cci8xHZNT+Um1gWKqCsAzcC0d95rcKMU5WBg6YRUcHyV0HZKQ==
  /pg-int8/1.0.1:
    dev: true
    engines:
      node: '>=4.0.0'
    resolution:
      integrity: sha512-WCtabS6t3c8SkpDBUlb1kjOs7l66xsGdKpIPZsg4wR+B3+u9UAum2odSsF9tnvxg80h4ZxLWMy4pRjOsFIqQpw==
  /pg-pool/3.2.2_pg@8.5.1:
    dependencies:
      pg: 8.5.1
    dev: true
    peerDependencies:
      pg: '>=8.0'
    resolution:
      integrity: sha512-ORJoFxAlmmros8igi608iVEbQNNZlp89diFVx6yV5v+ehmpMY9sK6QgpmgoXbmkNaBAx8cOOZh9g80kJv1ooyA==
  /pg-protocol/1.4.0:
    dev: true
    resolution:
      integrity: sha512-El+aXWcwG/8wuFICMQjM5ZSAm6OWiJicFdNYo+VY3QP+8vI4SvLIWVe51PppTzMhikUJR+PsyIFKqfdXPz/yxA==
  /pg-types/2.2.0:
    dependencies:
      pg-int8: 1.0.1
      postgres-array: 2.0.0
      postgres-bytea: 1.0.0
      postgres-date: 1.0.7
      postgres-interval: 1.2.0
    dev: true
    engines:
      node: '>=4'
    resolution:
      integrity: sha512-qTAAlrEsl8s4OiEQY69wDvcMIdQN6wdz5ojQiOy6YRMuynxenON0O5oCpJI6lshc6scgAY8qvJ2On/p+CXY0GA==
  /pg/8.5.1:
    dependencies:
      buffer-writer: 2.0.0
      packet-reader: 1.0.0
      pg-connection-string: 2.4.0
      pg-pool: 3.2.2_pg@8.5.1
      pg-protocol: 1.4.0
      pg-types: 2.2.0
      pgpass: 1.0.4
    dev: true
    engines:
      node: '>= 8.0.0'
    peerDependencies:
      pg-native: '>=2.0.0'
    peerDependenciesMeta:
      pg-native:
        optional: true
    resolution:
      integrity: sha512-9wm3yX9lCfjvA98ybCyw2pADUivyNWT/yIP4ZcDVpMN0og70BUWYEGXPCTAQdGTAqnytfRADb7NERrY1qxhIqw==
  /pgpass/1.0.4:
    dependencies:
      split2: 3.2.2
    dev: true
    resolution:
      integrity: sha512-YmuA56alyBq7M59vxVBfPJrGSozru8QAdoNlWuW3cz8l+UX3cWge0vTvjKhsSHSJpo3Bom8/Mm6hf0TR5GY0+w==
  /picomatch/2.2.2:
    engines:
      node: '>=8.6'
    resolution:
      integrity: sha512-q0M/9eZHzmr0AulXyPwNfZjtwZ/RBZlbN3K3CErVrk50T2ASYI7Bye0EvekFY3IP1Nt2DHu0re+V2ZHIpMkuWg==
  /pirates/4.0.1:
    dependencies:
      node-modules-regexp: 1.0.0
    dev: true
    engines:
      node: '>= 6'
    resolution:
      integrity: sha512-WuNqLTbMI3tmfef2TKxlQmAiLHKtFhlsCZnPIpuv2Ow0RDVO8lfy1Opf4NUzlMXLjPl+Men7AuVdX6TA+s+uGA==
  /pkg-dir/4.2.0:
    dependencies:
      find-up: 4.1.0
    engines:
      node: '>=8'
    resolution:
      integrity: sha512-HRDzbaKjC+AOWVXxAU/x54COGeIv9eb+6CkDSQoNTt4XyWoIJvuPsXizxu/Fr23EiekbtZwmh1IcIG/l/a10GQ==
  /pkg-fetch/2.6.9:
    dependencies:
      '@babel/runtime': 7.12.5
      byline: 5.0.0
      chalk: 3.0.0
      expand-template: 2.0.3
      fs-extra: 8.1.0
      minimist: 1.2.5
      progress: 2.0.3
      request: 2.88.2
      request-progress: 3.0.0
      semver: 6.3.0
      unique-temp-dir: 1.0.0
    dev: true
    hasBin: true
    resolution:
      integrity: sha512-EnVR8LRILXBvaNP+wJOSY02c3+qDDfyEyR+aqAHLhcc9PBnbxFT9UZ1+If49goPQzQPn26TzF//fc6KXZ0aXEg==
  /pkg-up/3.1.0:
    dependencies:
      find-up: 3.0.0
    dev: true
    engines:
      node: '>=8'
    resolution:
      integrity: sha512-nDywThFk1i4BQK4twPQ6TA4RT8bDY96yeuCVBWL3ePARCiEKDRSrNGbFIgUJpLp+XeIR65v8ra7WuJOFUBtkMA==
  /pkg/4.4.9:
    dependencies:
      '@babel/parser': 7.12.7
      '@babel/runtime': 7.12.5
      chalk: 3.0.0
      escodegen: 1.14.3
      fs-extra: 8.1.0
      globby: 11.0.1
      into-stream: 5.1.1
      minimist: 1.2.5
      multistream: 2.1.1
      pkg-fetch: 2.6.9
      progress: 2.0.3
      resolve: 1.19.0
      stream-meter: 1.0.4
    dev: true
    hasBin: true
    resolution:
      integrity: sha512-FK4GqHtcCY2PPPVaKViU0NyRzpo6gCS7tPKN5b7AkElqjAOCH1bsRKgohEnxThr6DWfTGByGqba2YHGR/BqbmA==
  /please-upgrade-node/3.2.0:
    dependencies:
      semver-compare: 1.0.0
    dev: true
    resolution:
      integrity: sha512-gQR3WpIgNIKwBMVLkpMUeR3e1/E1y42bqDQZfql+kDeXd8COYfM8PQA4X6y7a8u9Ua9FHmsrrmirW2vHs45hWg==
  /pluralize/8.0.0:
    dev: true
    engines:
      node: '>=4'
    resolution:
      integrity: sha512-Nc3IT5yHzflTfbjgqWcCPpo7DaKy4FnpB0l/zCAW0Tc7jxAiuqSxHasntB3D7887LSrA93kDJ9IXovxJYxyLCA==
  /posix-character-classes/0.1.1:
    dev: true
    engines:
      node: '>=0.10.0'
    resolution:
      integrity: sha1-AerA/jta9xoqbAL+q7jB/vfgDqs=
  /postgres-array/2.0.0:
    dev: true
    engines:
      node: '>=4'
    resolution:
      integrity: sha512-VpZrUqU5A69eQyW2c5CA1jtLecCsN2U/bD6VilrFDWq5+5UIEVO7nazS3TEcHf1zuPYO/sqGvUvW62g86RXZuA==
  /postgres-bytea/1.0.0:
    dev: true
    engines:
      node: '>=0.10.0'
    resolution:
      integrity: sha1-AntTPAqokOJtFy1Hz5zOzFIazTU=
  /postgres-date/1.0.7:
    dev: true
    engines:
      node: '>=0.10.0'
    resolution:
      integrity: sha512-suDmjLVQg78nMK2UZ454hAG+OAW+HQPZ6n++TNDUX+L0+uUlLywnoxJKDou51Zm+zTCjrCl0Nq6J9C5hP9vK/Q==
  /postgres-interval/1.2.0:
    dependencies:
      xtend: 4.0.2
    dev: true
    engines:
      node: '>=0.10.0'
    resolution:
      integrity: sha512-9ZhXKM/rw350N1ovuWHbGxnGh/SNJ4cnxHiM0rxE4VN41wsg8P8zWn9hv/buK00RP4WvlOyr/RBDiptyxVbkZQ==
  /prelude-ls/1.1.2:
    dev: true
    engines:
      node: '>= 0.8.0'
    resolution:
      integrity: sha1-IZMqVJ9eUv/ZqCf1cOBL5iqX2lQ=
  /prelude-ls/1.2.1:
    dev: true
    engines:
      node: '>= 0.8.0'
    resolution:
      integrity: sha512-vkcDPrRZo1QZLbn5RLGPpg/WmIQ65qoWWhcGKf/b5eplkkarX0m9z8ppCat4mlOqUsWpyNuYgO3VRyrYHSzX5g==
  /prettier-linter-helpers/1.0.0:
    dependencies:
      fast-diff: 1.2.0
    dev: true
    engines:
      node: '>=6.0.0'
    resolution:
      integrity: sha512-GbK2cP9nraSSUF9N2XwUwqfzlAFlMNYYl+ShE/V+H8a9uNl/oUqB1w2EL54Jh0OlyRSd8RfWYJ3coVS4TROP2w==
  /prettier/2.1.2:
    dev: true
    engines:
      node: '>=10.13.0'
    hasBin: true
    resolution:
      integrity: sha512-16c7K+x4qVlJg9rEbXl7HEGmQyZlG4R9AgP+oHKRMsMsuk8s+ATStlf1NpDqyBI1HpVyfjLOeMhH2LvuNvV5Vg==
  /prettier/2.2.1:
    dev: true
    engines:
      node: '>=10.13.0'
    hasBin: true
    resolution:
      integrity: sha512-PqyhM2yCjg/oKkFPtTGUojv7gnZAoG80ttl45O6x2Ug/rMJw4wcc9k6aaf2hibP7BGVCCM33gZoGjyvt9mm16Q==
  /pretty-format/25.5.0:
    dependencies:
      '@jest/types': 25.5.0
      ansi-regex: 5.0.0
      ansi-styles: 4.3.0
      react-is: 16.13.1
    dev: true
    engines:
      node: '>= 8.3'
    resolution:
      integrity: sha512-kbo/kq2LQ/A/is0PQwsEHM7Ca6//bGPPvU6UnsdDRSKTWxT/ru/xb88v4BJf6a69H+uTytOEsTusT9ksd/1iWQ==
  /pretty-format/26.6.2:
    dependencies:
      '@jest/types': 26.6.2
      ansi-regex: 5.0.0
      ansi-styles: 4.3.0
      react-is: 17.0.1
    dev: true
    engines:
      node: '>= 10'
    resolution:
      integrity: sha512-7AeGuCYNGmycyQbCqd/3PWH4eOoX/OiCa0uphp57NVTeAGdJGaAliecxwBDHYQCIvrW7aDBZCYeNTP/WX69mkg==
  /prettysize/2.0.0:
    resolution:
      integrity: sha512-VVtxR7sOh0VsG8o06Ttq5TrI1aiZKmC+ClSn4eBPaNf4SHr5lzbYW+kYGX3HocBL/MfpVrRfFZ9V3vCbLaiplg==
  /process-nextick-args/2.0.1:
    resolution:
      integrity: sha512-3ouUOpQhtgrbOa17J7+uxOTpITYWaGP7/AhoR3+A+/1e9skrzelGi/dXzEYyvbxubEF6Wn2ypscTKiKJFFn1ag==
  /progress/2.0.3:
    engines:
      node: '>=0.4.0'
    resolution:
      integrity: sha512-7PiHtLll5LdnKIMw100I+8xJXR5gW2QwWYkT6iJva0bXitZKa/XMrSbdmg3r2Xnaidz9Qumd0VPaMrZlF9V9sA==
  /prompts/2.4.0:
    dependencies:
      kleur: 3.0.3
      sisteransi: 1.0.5
    engines:
      node: '>= 6'
    resolution:
      integrity: sha512-awZAKrk3vN6CroQukBL+R9051a4R3zCZBlJm/HBfrSZ8iTpYix3VX1vU4mveiLpiwmOJT4wokTF9m6HUk4KqWQ==
  /proxy-addr/2.0.6:
    dependencies:
      forwarded: 0.1.2
      ipaddr.js: 1.9.1
    dev: true
    engines:
      node: '>= 0.10'
    resolution:
      integrity: sha512-dh/frvCBVmSsDYzw6n926jv974gddhkFPfiN8hPOi30Wax25QZyZEGveluCgliBnqmuM+UJmBErbAUFIoDbjOw==
  /psl/1.8.0:
    dev: true
    resolution:
      integrity: sha512-RIdOzyoavK+hA18OGGWDqUTsCLhtA7IcZ/6NCs4fFJaHBDab+pDDmDIByWFRQJq2Cd7r1OoQxBGKOaztq+hjIQ==
  /pump/3.0.0:
    dependencies:
      end-of-stream: 1.4.4
      once: 1.4.0
    dev: true
    resolution:
      integrity: sha512-LwZy+p3SFs1Pytd/jYct4wpv49HiYCqd9Rlc5ZVdk0V+8Yzv6jR5Blk3TRmPL1ft69TxP0IMZGJ+WPFU2BFhww==
  /punycode/2.1.1:
    dev: true
    engines:
      node: '>=6'
    resolution:
      integrity: sha512-XRsRjdf+j5ml+y/6GKHPZbrF/8p2Yga0JPtdqTIY2Xe5ohJPD9saDJJLPvp9+NSBprVvevdXZybnj2cv8OEd0A==
  /qs/6.5.2:
    dev: true
    engines:
      node: '>=0.6'
    resolution:
      integrity: sha512-N5ZAX4/LxJmF+7wN74pUD6qAh9/wnvdQcjq9TZjevvXzSUo7bfmw91saqMjzGS2xq91/odN2dW/WOl7qQHNDGA==
  /qs/6.7.0:
    dev: true
    engines:
      node: '>=0.6'
    resolution:
      integrity: sha512-VCdBRNFTX1fyE7Nb6FYoURo/SPe62QCaAyzJvUjwRaIsc+NePBEniHlvxFmmX56+HZphIGtV0XeCirBtpDrTyQ==
  /querystringify/2.2.0:
    resolution:
      integrity: sha512-FIqgj2EUvTa7R50u0rGsyTftzjYmv/a3hO345bZNrqabNqjtgiDMgmo4mkUjd+nzU5oF3dClKqFIPUKybUyqoQ==
  /range-parser/1.2.1:
    dev: true
    engines:
      node: '>= 0.6'
    resolution:
      integrity: sha512-Hrgsx+orqoygnmhFbKaHE6c296J+HTAQXoxEF6gNupROmmGJRoyzfG3ccAveqCBrwr/2yxQ5BVd/GTl5agOwSg==
  /raw-body/2.4.0:
    dependencies:
      bytes: 3.1.0
      http-errors: 1.7.2
      iconv-lite: 0.4.24
      unpipe: 1.0.0
    dev: true
    engines:
      node: '>= 0.8'
    resolution:
      integrity: sha512-4Oz8DUIwdvoa5qMJelxipzi/iJIi40O5cGV1wNYp5hvZP8ZN0T+jiNkL0QepXs+EsQ9XJ8ipEDoiH70ySUJP3Q==
  /rc/1.2.8:
    dependencies:
      deep-extend: 0.6.0
      ini: 1.3.8
      minimist: 1.2.5
      strip-json-comments: 2.0.1
    dev: true
    hasBin: true
    resolution:
      integrity: sha512-y3bGgqKj3QBdxLbLkomlohkvsA8gdAiUQlSBJnBhfn+BPxg4bc62d8TcBW15wavDfgexCgccckhcZvywyQYPOw==
  /react-is/16.13.1:
    dev: true
    resolution:
      integrity: sha512-24e6ynE2H+OKt4kqsOvNd8kBpV65zoxbA4BVsEOB3ARVWQki/DHzaUoC5KuON/BiccDaCCTZBuOcfZs70kR8bQ==
  /react-is/17.0.1:
    dev: true
    resolution:
      integrity: sha512-NAnt2iGDXohE5LI7uBnLnqvLQMtzhkiAOLXTmv+qnF9Ky7xAPcX8Up/xWIhxvLVGJvuLiNc4xQLtuqDRzb4fSA==
  /read-pkg-up/7.0.1:
    dependencies:
      find-up: 4.1.0
      read-pkg: 5.2.0
      type-fest: 0.8.1
    engines:
      node: '>=8'
    resolution:
      integrity: sha512-zK0TB7Xd6JpCLmlLmufqykGE+/TlOePD6qKClNW7hHDKFh/J7/7gCWGR7joEQEW1bKq3a3yUZSObOoWLFQ4ohg==
  /read-pkg/5.2.0:
    dependencies:
      '@types/normalize-package-data': 2.4.0
      normalize-package-data: 2.5.0
      parse-json: 5.1.0
      type-fest: 0.6.0
    engines:
      node: '>=8'
    resolution:
      integrity: sha512-Ug69mNOpfvKDAc2Q8DRpMjjzdtrnv9HcSMX+4VsZxD1aZ6ZzrIE7rlzXBtWTyhULSMKg076AW6WR5iZpD0JiOg==
  /readable-stream/2.3.7:
    dependencies:
      core-util-is: 1.0.2
      inherits: 2.0.4
      isarray: 1.0.0
      process-nextick-args: 2.0.1
      safe-buffer: 5.1.2
      string_decoder: 1.1.1
      util-deprecate: 1.0.2
    resolution:
      integrity: sha512-Ebho8K4jIbHAxnuxi7o42OrZgF/ZTNcsZj6nRKyUmkhLFq8CHItp/fy6hQZuZmP/n3yZ9VBUbp4zz/mX8hmYPw==
  /readable-stream/3.6.0:
    dependencies:
      inherits: 2.0.4
      string_decoder: 1.3.0
      util-deprecate: 1.0.2
    engines:
      node: '>= 6'
    resolution:
      integrity: sha512-BViHy7LKeTz4oNnkcLJ+lVSL6vpiFeX6/d3oSH8zCW7UxP2onchk+vTGB143xuFjHS3deTgkKoXXymXqymiIdA==
  /redis-commands/1.6.0:
    dev: true
    resolution:
      integrity: sha512-2jnZ0IkjZxvguITjFTrGiLyzQZcTvaw8DAaCXxZq/dsHXz7KfMQ3OUJy7Tz9vnRtZRVz6VRCPDvruvU8Ts44wQ==
  /redis-errors/1.2.0:
    dev: true
    engines:
      node: '>=4'
    resolution:
      integrity: sha1-62LSrbFeTq9GEMBK/hUpOEJQq60=
  /redis-lock/0.1.4:
    dev: true
    engines:
      node: '>=0.6'
    resolution:
      integrity: sha512-7/+zu86XVQfJVx1nHTzux5reglDiyUCDwmW7TSlvVezfhH2YLc/Rc8NE0ejQG+8/0lwKzm29/u/4+ogKeLosiA==
  /redis-parser/3.0.0:
    dependencies:
      redis-errors: 1.2.0
    dev: true
    engines:
      node: '>=4'
    resolution:
      integrity: sha1-tm2CjNyv5rS4pCin3vTGvKwxyLQ=
  /redis/3.0.2:
    dependencies:
      denque: 1.4.1
      redis-commands: 1.6.0
      redis-errors: 1.2.0
      redis-parser: 3.0.0
    dev: true
    engines:
      node: '>=6'
    resolution:
      integrity: sha512-PNhLCrjU6vKVuMOyFu7oSP296mwBkcE6lrAjruBYG5LgdSqtRBoVQIylrMyVZD/lkF24RSNNatzvYag6HRBHjQ==
  /regenerator-runtime/0.13.7:
    dev: true
    resolution:
      integrity: sha512-a54FxoJDIr27pgf7IgeQGxmqUNYrcV338lf/6gH456HZ/PhX+5BcwHXG9ajESmwe6WRO0tAzRUrRmNONWgkrew==
  /regex-not/1.0.2:
    dependencies:
      extend-shallow: 3.0.2
      safe-regex: 1.1.0
    dev: true
    engines:
      node: '>=0.10.0'
    resolution:
      integrity: sha512-J6SDjUgDxQj5NusnOtdFxDwN/+HWykR8GELwctJ7mdqhcyy1xEc4SRFHUXvxTp661YaVKAjfRLZ9cCqS6tn32A==
  /regexpp/3.1.0:
    dev: true
    engines:
      node: '>=8'
    resolution:
      integrity: sha512-ZOIzd8yVsQQA7j8GCSlPGXwg5PfmA1mrq0JP4nGhh54LaKN3xdai/vHUDu74pKwV8OxseMS65u2NImosQcSD0Q==
  /remove-trailing-separator/1.1.0:
    dev: true
    resolution:
      integrity: sha1-wkvOKig62tW8P1jg1IJJuSN52O8=
  /repeat-element/1.1.3:
    dev: true
    engines:
      node: '>=0.10.0'
    resolution:
      integrity: sha512-ahGq0ZnV5m5XtZLMb+vP76kcAM5nkLqk0lpqAuojSKGgQtn4eRi4ZZGm2olo2zKFH+sMsWaqOCW1dqAnOru72g==
  /repeat-string/1.6.1:
    dev: true
    engines:
      node: '>=0.10'
    resolution:
      integrity: sha1-jcrkcOHIirwtYA//Sndihtp15jc=
  /replace-string/3.1.0:
    dev: true
    engines:
      node: '>=8'
    resolution:
      integrity: sha512-yPpxc4ZR2makceA9hy/jHNqc7QVkd4Je/N0WRHm6bs3PtivPuPynxE5ejU/mp5EhnCv8+uZL7vhz8rkluSlx+Q==
  /request-progress/3.0.0:
    dependencies:
      throttleit: 1.0.0
    dev: true
    resolution:
      integrity: sha1-TKdUCBx/7GP1BeT6qCWqBs1mnb4=
  /request-promise-core/1.1.4_request@2.88.2:
    dependencies:
      lodash: 4.17.20
      request: 2.88.2
    dev: true
    engines:
      node: '>=0.10.0'
    peerDependencies:
      request: ^2.34
    resolution:
      integrity: sha512-TTbAfBBRdWD7aNNOoVOBH4pN/KigV6LyapYNNlAPA8JwbovRti1E88m3sYAwsLi5ryhPKsE9APwnjFTgdUjTpw==
  /request-promise-native/1.0.9_request@2.88.2:
    dependencies:
      request: 2.88.2
      request-promise-core: 1.1.4_request@2.88.2
      stealthy-require: 1.1.1
      tough-cookie: 2.5.0
    deprecated: 'request-promise-native has been deprecated because it extends the now deprecated request package, see https://github.com/request/request/issues/3142'
    dev: true
    engines:
      node: '>=0.12.0'
    peerDependencies:
      request: ^2.34
    resolution:
      integrity: sha512-wcW+sIUiWnKgNY0dqCpOZkUbF/I+YPi+f09JZIDa39Ec+q82CpSYniDp+ISgTTbKmnpJWASeJBPZmoxH84wt3g==
  /request/2.88.2:
    dependencies:
      aws-sign2: 0.7.0
      aws4: 1.11.0
      caseless: 0.12.0
      combined-stream: 1.0.8
      extend: 3.0.2
      forever-agent: 0.6.1
      form-data: 2.3.3
      har-validator: 5.1.5
      http-signature: 1.2.0
      is-typedarray: 1.0.0
      isstream: 0.1.2
      json-stringify-safe: 5.0.1
      mime-types: 2.1.27
      oauth-sign: 0.9.0
      performance-now: 2.1.0
      qs: 6.5.2
      safe-buffer: 5.2.1
      tough-cookie: 2.5.0
      tunnel-agent: 0.6.0
      uuid: 3.4.0
    deprecated: 'request has been deprecated, see https://github.com/request/request/issues/3142'
    dev: true
    engines:
      node: '>= 6'
    resolution:
      integrity: sha512-MsvtOrfG9ZcrOwAW+Qi+F6HbD0CWXEh9ou77uOb7FM2WPhwT7smM833PzanhJLsgXjN89Ir6V2PczXNnMpwKhw==
  /require-directory/2.1.1:
    dev: true
    engines:
      node: '>=0.10.0'
    resolution:
      integrity: sha1-jGStX9MNqxyXbiNE/+f3kqam30I=
  /require-main-filename/2.0.0:
    dev: true
    resolution:
      integrity: sha512-NKN5kMDylKuldxYLSUfrbo5Tuzh4hd+2E8NPPX02mZtn1VuREQToYe/ZdlJy+J3uCpfaiGF05e7B8W0iXbQHmg==
  /requires-port/1.0.0:
    resolution:
      integrity: sha1-kl0mAdOaxIXgkc8NpcbmlNw9yv8=
  /resolve-cwd/3.0.0:
    dependencies:
      resolve-from: 5.0.0
    dev: true
    engines:
      node: '>=8'
    resolution:
      integrity: sha512-OrZaX2Mb+rJCpH/6CpSqt9xFVpN++x01XnN2ie9g6P5/3xelLAkXWVADpdz1IHD/KFfEXyE6V0U01OQ3UO2rEg==
  /resolve-from/4.0.0:
    dev: true
    engines:
      node: '>=4'
    resolution:
      integrity: sha512-pb/MYmXstAkysRFx8piNI1tGFNQIFA3vkE3Gq4EuA1dF6gHp/+vgZqsCGJapvy8N3Q+4o7FwvquPJcnZ7RYy4g==
  /resolve-from/5.0.0:
    engines:
      node: '>=8'
    resolution:
      integrity: sha512-qYg9KP24dD5qka9J47d0aVky0N+b4fTU89LN9iDnjB5waksiC49rvMB0PrUJQGoTmH50XPiqOvAjDfaijGxYZw==
  /resolve-pkg/2.0.0:
    dependencies:
      resolve-from: 5.0.0
    engines:
      node: '>=8'
    resolution:
      integrity: sha512-+1lzwXehGCXSeryaISr6WujZzowloigEofRB+dj75y9RRa/obVcYgbHJd53tdYw8pvZj8GojXaaENws8Ktw/hQ==
  /resolve-url/0.2.1:
    deprecated: 'https://github.com/lydell/resolve-url#deprecated'
    dev: true
    resolution:
      integrity: sha1-LGN/53yJOv0qZj/iGqkIAGjiBSo=
  /resolve/1.19.0:
    dependencies:
      is-core-module: 2.2.0
      path-parse: 1.0.6
    resolution:
      integrity: sha512-rArEXAgsBG4UgRGcynxWIWKFvh/XZCcS8UJdHhwy91zwAvCZIbcs+vAbflgBnNjYMs/i/i+/Ux6IZhML1yPvxg==
  /restore-cursor/3.1.0:
    dependencies:
      onetime: 5.1.2
      signal-exit: 3.0.3
    engines:
      node: '>=8'
    resolution:
      integrity: sha512-l+sSefzHpj5qimhFSE5a8nufZYAM3sBSVMAPtYkmC+4EH2anSGaEMXSD0izRQbu9nfyQ9y5JrVmp7E8oZrUjvA==
  /ret/0.1.15:
    dev: true
    engines:
      node: '>=0.12'
    resolution:
      integrity: sha512-TTlYpa+OL+vMMNG24xSlQGEJ3B/RzEfUlLct7b5G/ytav+wPrplCpVMFuwzXbkecJrb6IYo1iFb0S9v37754mg==
  /retry/0.12.0:
    engines:
      node: '>= 4'
    resolution:
      integrity: sha1-G0KmJmoh8HQh0bC1S33BZ7AcATs=
  /reusify/1.0.4:
    engines:
      iojs: '>=1.0.0'
      node: '>=0.10.0'
    resolution:
      integrity: sha512-U9nH88a3fc/ekCF1l0/UP1IosiuIjyTh7hBvXVMHYgVcfGvt897Xguj2UOLDeI5BG2m7/uwyaLVT6fbtCwTyzw==
  /rimraf/2.7.1:
    dependencies:
      glob: 7.1.6
    dev: true
    hasBin: true
    resolution:
      integrity: sha512-uWjbaKIK3T1OSVptzX7Nl6PvQ3qAGtKEtVRjRuazjfL3Bx5eI409VZSqgND+4UNnmzLVdPj9FqFJNPqBZFve4w==
  /rimraf/3.0.2:
    dependencies:
      glob: 7.1.6
    hasBin: true
    resolution:
      integrity: sha512-JZkJMZkAGFFPP2YqXZXPbMlMBgsxzE8ILs4lMIX/2o0L9UBw9O/Y3o6wFw/i9YLapcUJWwqbi3kdxIPdC62TIA==
  /rollup-plugin-dts/2.0.1_rollup@2.34.2+typescript@4.1.2:
    dependencies:
      magic-string: 0.25.7
      rollup: 2.34.2
      typescript: 4.1.2
    dev: true
    optionalDependencies:
      '@babel/code-frame': 7.10.4
    peerDependencies:
      rollup: ^2.34.2
      typescript: ^4.1.2
    resolution:
      integrity: sha512-y38NSXIY37YExCumbGBTL5dXg7pL7XD+Kbe98iEHWFN9yiKJf7t4kKBOkml5ylUDjQIXBnNClGDeRktc1T5dmA==
  /rollup/2.34.2:
    dev: true
    engines:
      node: '>=10.0.0'
    hasBin: true
    optionalDependencies:
      fsevents: 2.1.3
    resolution:
      integrity: sha512-mvtQLqu3cNeoctS+kZ09iOPxrc1P1/Bt1z15enuQ5feyKOdM3MJAVFjjsygurDpSWn530xB4AlA83TWIzRstXA==
  /rsvp/4.8.5:
    dev: true
    engines:
      node: 6.* || >= 7.*
    resolution:
      integrity: sha512-nfMOlASu9OnRJo1mbEk2cz0D56a1MBNrJ7orjRZQG10XDyuvwksKbuXNp6qa+kbn839HwjwhBzhFmdsaEAfauA==
  /run-parallel/1.1.10:
    resolution:
      integrity: sha512-zb/1OuZ6flOlH6tQyMPUrE3x3Ulxjlo9WIVXR4yVYi4H9UXQaeIsPbLn2R3O3vQCnDKkAl2qHiuocKKX4Tz/Sw==
  /rxjs/6.6.3:
    dependencies:
      tslib: 1.14.1
    dev: true
    engines:
      npm: '>=2.0.0'
    resolution:
      integrity: sha512-trsQc+xYYXZ3urjOiJOuCOa5N3jAZ3eiSpQB5hIT8zGlL2QfnHLJ2r7GMkBGuIausdJN1OneaI6gQlsqNHHmZQ==
  /safe-buffer/5.1.2:
    resolution:
      integrity: sha512-Gd2UZBJDkXlY7GbJxfsE8/nvKkUEU1G38c1siN6QP6a9PT9MmHB8GnpscSmMJSoF8LOIrt8ud/wPtojys4G6+g==
  /safe-buffer/5.2.1:
    resolution:
      integrity: sha512-rp3So07KcdmmKbGvgaNxQSJr7bGVSVk5S9Eq1F+ppbRo70+YeaDxkw5Dd8NPN+GD6bjnYm2VuPuCXmpuYvmCXQ==
  /safe-regex/1.1.0:
    dependencies:
      ret: 0.1.15
    dev: true
    resolution:
      integrity: sha1-QKNmnzsHfR6UPURinhV91IAjvy4=
  /safer-buffer/2.1.2:
    dev: true
    resolution:
      integrity: sha512-YZo3K82SD7Riyi0E1EQPojLz7kpepnSQI9IyPbHHg1XXXevb5dJI7tpyN2ADxGcQbHG7vcyRHk0cbwqcQriUtg==
  /sane/4.1.0:
    dependencies:
      '@cnakazawa/watch': 1.0.4
      anymatch: 2.0.0
      capture-exit: 2.0.0
      exec-sh: 0.3.4
      execa: 1.0.0
      fb-watchman: 2.0.1
      micromatch: 3.1.10
      minimist: 1.2.5
      walker: 1.0.7
    dev: true
    engines:
      node: 6.* || 8.* || >= 10.*
    hasBin: true
    resolution:
      integrity: sha512-hhbzAgTIX8O7SHfp2c8/kREfEn4qO/9q8C9beyY6+tvZ87EpoZ3i1RIEvp27YBswnNbY9mWd6paKVmKbAgLfZA==
  /sax/1.2.4:
    dev: true
    resolution:
      integrity: sha512-NqVDv9TpANUjFm0N8uM5GxL36UgKi9/atZw+x7YFnQ8ckwFGKrl4xX4yWtrey3UJm5nP1kUbnYgLopqWNSRhWw==
  /saxes/5.0.1:
    dependencies:
      xmlchars: 2.2.0
    dev: true
    engines:
      node: '>=10'
    resolution:
      integrity: sha512-5LBh1Tls8c9xgGjw3QrMwETmTMVk0oFgvrFSvWx62llR2hcEInrKNZ2GZCCuuy2lvWrdl5jhbpeqc5hRYKFOcw==
  /semver-compare/1.0.0:
    dev: true
    resolution:
      integrity: sha1-De4hahyUGrN+nvsXiPavxf9VN/w=
  /semver/5.3.0:
    dev: true
    hasBin: true
    optional: true
    resolution:
      integrity: sha1-myzl094C0XxgEq0yaqa00M9U+U8=
  /semver/5.7.1:
    hasBin: true
    resolution:
      integrity: sha512-sauaDf/PZdVgrLTNYHRtpXa1iRiKcaebiKQ1BJdpQlWH2lCvexQdX55snPFyK7QzpudqbCI0qXFfOasHdyNDGQ==
  /semver/6.3.0:
    hasBin: true
    resolution:
      integrity: sha512-b39TBaTSfV6yBrapU89p5fKekE2m/NwnDocOVruQFS1/veMgdzuPcnOM34M6CwxW8jH/lxEa5rBoDeUwu5HHTw==
  /semver/7.3.4:
    dependencies:
      lru-cache: 6.0.0
    dev: true
    engines:
      node: '>=10'
    hasBin: true
    resolution:
      integrity: sha512-tCfb2WLjqFAtXn4KEdxIhalnRtoKFN7nAwj0B3ZXCbQloV2tq5eDbcTmT68JJD3nRJq24/XgxtQKFIpQdtvmVw==
  /send/0.17.1:
    dependencies:
      debug: 2.6.9
      depd: 1.1.2
      destroy: 1.0.4
      encodeurl: 1.0.2
      escape-html: 1.0.3
      etag: 1.8.1
      fresh: 0.5.2
      http-errors: 1.7.3
      mime: 1.6.0
      ms: 2.1.1
      on-finished: 2.3.0
      range-parser: 1.2.1
      statuses: 1.5.0
    dev: true
    engines:
      node: '>= 0.8.0'
    resolution:
      integrity: sha512-BsVKsiGcQMFwT8UxypobUKyv7irCNRHk1T0G680vk88yf6LBByGcZJOTJCrTP2xVN6yI+XjPJcNuE3V4fT9sAg==
  /serve-static/1.14.1:
    dependencies:
      encodeurl: 1.0.2
      escape-html: 1.0.3
      parseurl: 1.3.3
      send: 0.17.1
    dev: true
    engines:
      node: '>= 0.8.0'
    resolution:
      integrity: sha512-JMrvUwE54emCYWlTI+hGrGv5I8dEwmco/00EvkzIIsR7MqrHonbD9pO2MOfFnpFntl7ecpZs+3mW+XbQZu9QCg==
  /set-blocking/2.0.0:
    dev: true
    resolution:
      integrity: sha1-BF+XgtARrppoA93TgrJDkrPYkPc=
  /set-value/2.0.1:
    dependencies:
      extend-shallow: 2.0.1
      is-extendable: 0.1.1
      is-plain-object: 2.0.4
      split-string: 3.1.0
    dev: true
    engines:
      node: '>=0.10.0'
    resolution:
      integrity: sha512-JxHc1weCN68wRY0fhCoXpyK55m/XPHafOmK4UWD7m2CI14GMcFypt4w/0+NV5f/ZMby2F6S2wwA7fgynh9gWSw==
  /setprototypeof/1.1.1:
    dev: true
    resolution:
      integrity: sha512-JvdAWfbXeIGaZ9cILp38HntZSFSo3mWg6xGcJJsd+d4aRMOqauag1C63dJfDw7OaMYwEbHMOxEZ1lqVRYP2OAw==
  /shebang-command/1.2.0:
    dependencies:
      shebang-regex: 1.0.0
    dev: true
    engines:
      node: '>=0.10.0'
    resolution:
      integrity: sha1-RKrGW2lbAzmJaMOfNj/uXer98eo=
  /shebang-command/2.0.0:
    dependencies:
      shebang-regex: 3.0.0
    engines:
      node: '>=8'
    resolution:
      integrity: sha512-kHxr2zZpYtdmrN1qDjrrX/Z1rR1kG8Dx+gkpK1G4eXmvXswmcE1hTWBWYUzlraYw1/yZp6YuDY77YtvbN0dmDA==
  /shebang-regex/1.0.0:
    dev: true
    engines:
      node: '>=0.10.0'
    resolution:
      integrity: sha1-2kL0l0DAtC2yypcoVxyxkMmO/qM=
  /shebang-regex/3.0.0:
    engines:
      node: '>=8'
    resolution:
      integrity: sha512-7++dFhtcx3353uBaq8DDR4NuxBetBzC7ZQOhmTQInHEd6bSrXdiEyzCvG07Z44UYdLShWUyXt5M/yhz8ekcb1A==
  /shellwords/0.1.1:
    dev: true
    optional: true
    resolution:
      integrity: sha512-vFwSUfQvqybiICwZY5+DAWIPLKsWO31Q91JSKl3UYv+K5c2QRPzn0qzec6QPu1Qc9eHYItiP3NdJqNVqetYAww==
  /signal-exit/3.0.3:
    resolution:
      integrity: sha512-VUJ49FC8U1OxwZLxIbTTrDvLnf/6TDgxZcK8wxR8zs13xpx7xbG60ndBlhNrFi2EMuFRoeDoJO7wthSLq42EjA==
  /sisteransi/1.0.5:
    resolution:
      integrity: sha512-bLGGlR1QxBcynn2d5YmDX4MGjlZvy2MRBDRNHLJ8VI6l6+9FUiyTFNJ0IveOSP0bcXgVDPRcfGqA0pjaqUpfVg==
  /slash/3.0.0:
    engines:
      node: '>=8'
    resolution:
      integrity: sha512-g9Q1haeby36OSStwb4ntCGGGaKsaVSjQ68fBxoQcutl5fS1vuY18H3wSt3jFyFtrkx+Kz0V1G85A4MyAdDMi2Q==
  /slice-ansi/2.1.0:
    dependencies:
      ansi-styles: 3.2.1
      astral-regex: 1.0.0
      is-fullwidth-code-point: 2.0.0
    dev: true
    engines:
      node: '>=6'
    resolution:
      integrity: sha512-Qu+VC3EwYLldKa1fCxuuvULvSJOKEgk9pi8dZeCVK7TqBfUNTH4sFkk4joj8afVSfAYgJoSOetjx9QWOJ5mYoQ==
  /slice-ansi/3.0.0:
    dependencies:
      ansi-styles: 4.3.0
      astral-regex: 2.0.0
      is-fullwidth-code-point: 3.0.0
    engines:
      node: '>=8'
    resolution:
      integrity: sha512-pSyv7bSTC7ig9Dcgbw9AuRNUb5k5V6oDudjZoMBSr13qpLBG7tB+zgCkARjq7xIUgdz5P1Qe8u+rSGdouOOIyQ==
  /slice-ansi/4.0.0:
    dependencies:
      ansi-styles: 4.3.0
      astral-regex: 2.0.0
      is-fullwidth-code-point: 3.0.0
    engines:
      node: '>=10'
    resolution:
      integrity: sha512-qMCMfhY040cVHT43K9BFygqYbUPFZKHOg7K73mtTWJRb8pyP3fzf4Ixd5SzdEJQ6MRUg/WBnOLxghZtKKurENQ==
  /snapdragon-node/2.1.1:
    dependencies:
      define-property: 1.0.0
      isobject: 3.0.1
      snapdragon-util: 3.0.1
    dev: true
    engines:
      node: '>=0.10.0'
    resolution:
      integrity: sha512-O27l4xaMYt/RSQ5TR3vpWCAB5Kb/czIcqUFOM/C4fYcLnbZUc1PkjTAMjof2pBWaSTwOUd6qUHcFGVGj7aIwnw==
  /snapdragon-util/3.0.1:
    dependencies:
      kind-of: 3.2.2
    dev: true
    engines:
      node: '>=0.10.0'
    resolution:
      integrity: sha512-mbKkMdQKsjX4BAL4bRYTj21edOf8cN7XHdYUJEe+Zn99hVEYcMvKPct1IqNe7+AZPirn8BCDOQBHQZknqmKlZQ==
  /snapdragon/0.8.2:
    dependencies:
      base: 0.11.2
      debug: 2.6.9
      define-property: 0.2.5
      extend-shallow: 2.0.1
      map-cache: 0.2.2
      source-map: 0.5.7
      source-map-resolve: 0.5.3
      use: 3.1.1
    dev: true
    engines:
      node: '>=0.10.0'
    resolution:
      integrity: sha512-FtyOnWN/wCHTVXOMwvSv26d+ko5vWlIDD6zoUJ7LW8vh+ZBC8QdljveRP+crNrtBwioEUWy/4dMtbBjA4ioNlg==
  /sort-keys/4.1.0:
    dependencies:
      is-plain-obj: 2.1.0
    dev: true
    engines:
      node: '>=8'
    resolution:
      integrity: sha512-/sRdxzkkPFUYiCrTr/2t+104nDc9AgDmEpeVYuvOWYQe3Djk1GWO6lVw3Vx2jfh1SsR0eehhd1nvFYlzt5e99w==
  /source-map-resolve/0.5.3:
    dependencies:
      atob: 2.1.2
      decode-uri-component: 0.2.0
      resolve-url: 0.2.1
      source-map-url: 0.4.0
      urix: 0.1.0
    dev: true
    resolution:
      integrity: sha512-Htz+RnsXWk5+P2slx5Jh3Q66vhQj1Cllm0zvnaY98+NFx+Dv2CF/f5O/t8x+KaNdrdIAsruNzoh/KpialbqAnw==
  /source-map-support/0.5.19:
    dependencies:
      buffer-from: 1.1.1
      source-map: 0.6.1
    dev: true
    resolution:
      integrity: sha512-Wonm7zOCIJzBGQdB+thsPar0kYuCIzYvxZwlBa87yi/Mdjv7Tip2cyVbLj5o0cFPN4EVkuTwb3GDDyUx2DGnGw==
  /source-map-url/0.4.0:
    dev: true
    resolution:
      integrity: sha1-PpNdfd1zYxuXZZlW1VEo6HtQhKM=
  /source-map/0.5.7:
    dev: true
    engines:
      node: '>=0.10.0'
    resolution:
      integrity: sha1-igOdLRAh0i0eoUyA2OpGi6LvP8w=
  /source-map/0.6.1:
    dev: true
    engines:
      node: '>=0.10.0'
    resolution:
      integrity: sha512-UjgapumWlbMhkBgzT7Ykc5YXUT46F0iKu8SGXq0bcwP5dz/h0Plj6enJqjz1Zbq2l5WaqYnrVbwWOWMyF3F47g==
  /source-map/0.7.3:
    dev: true
    engines:
      node: '>= 8'
    resolution:
      integrity: sha512-CkCj6giN3S+n9qrYiBTX5gystlENnRW5jZeNLHpe6aue+SrHcG5VYwujhW9s4dY31mEGsxBDrHR6oI69fTXsaQ==
  /sourcemap-codec/1.4.8:
    dev: true
    resolution:
      integrity: sha512-9NykojV5Uih4lgo5So5dtw+f0JgJX30KCNI8gwhz2J9A15wD0Ml6tjHKwf6fTSa6fAdVBdZeNOs9eJ71qCk8vA==
  /spdx-correct/3.1.1:
    dependencies:
      spdx-expression-parse: 3.0.1
      spdx-license-ids: 3.0.7
    resolution:
      integrity: sha512-cOYcUWwhCuHCXi49RhFRCyJEK3iPj1Ziz9DpViV3tbZOwXD49QzIN3MpOLJNxh2qwq2lJJZaKMVw9qNi4jTC0w==
  /spdx-exceptions/2.3.0:
    resolution:
      integrity: sha512-/tTrYOC7PPI1nUAgx34hUpqXuyJG+DTHJTnIULG4rDygi4xu/tfgmq1e1cIRwRzwZgo4NLySi+ricLkZkw4i5A==
  /spdx-expression-parse/3.0.1:
    dependencies:
      spdx-exceptions: 2.3.0
      spdx-license-ids: 3.0.7
    resolution:
      integrity: sha512-cbqHunsQWnJNE6KhVSMsMeH5H/L9EpymbzqTQ3uLwNCLZ1Q481oWaofqH7nO6V07xlXwY6PhQdQ2IedWx/ZK4Q==
  /spdx-license-ids/3.0.7:
    resolution:
      integrity: sha512-U+MTEOO0AiDzxwFvoa4JVnMV6mZlJKk2sBLt90s7G0Gd0Mlknc7kxEn3nuDPNZRta7O2uy8oLcZLVT+4sqNZHQ==
  /split-string/3.1.0:
    dependencies:
      extend-shallow: 3.0.2
    dev: true
    engines:
      node: '>=0.10.0'
    resolution:
      integrity: sha512-NzNVhJDYpwceVVii8/Hu6DKfD2G+NrQHlS/V/qgv763EYudVwEcMQNxd2lh+0VrUByXN/oJkl5grOhYWvQUYiw==
  /split2/3.2.2:
    dependencies:
      readable-stream: 3.6.0
    dev: true
    resolution:
      integrity: sha512-9NThjpgZnifTkJpzTZ7Eue85S49QwpNhZTq6GRJwObb6jnLFNGB7Qm73V5HewTROPyxD0C29xqmaI68bQtV+hg==
  /sprintf-js/1.0.3:
    dev: true
    resolution:
      integrity: sha1-BOaSb2YolTVPPdAVIDYzuFcpfiw=
  /sprintf-js/1.1.2:
    dev: true
    resolution:
      integrity: sha512-VE0SOVEHCk7Qc8ulkWw3ntAzXuqf7S2lvwQaDLRnUeIEaKNQJzV6BwmLKhOqT61aGhfUMrXeaBk+oDGCzvhcug==
  /sql-template-tag/4.0.0:
    dev: true
    engines:
      node: '>=6'
    resolution:
      integrity: sha512-S82ZPaT3a8rw7dDfOQyrVR82fQPA0qqihq/qkKIZrm4IfkP8RpyT6SyF+syp2Pmf8pzPh63H3yTIMuBRsL95kQ==
  /sqlite-async/1.1.1:
    dependencies:
      sqlite3: 5.0.0
    dev: true
    resolution:
      integrity: sha512-HTDsYzmUebV2sMvlMbyrLZcnqyfSCBALiTnK+XW6mzYY9LLUC29hJCt5RVc9j/Nl99frHD81dAAt3bEgXjCAlA==
  /sqlite3/5.0.0:
    dependencies:
      node-addon-api: 2.0.0
      node-pre-gyp: 0.11.0
    dev: true
    optionalDependencies:
      node-gyp: 3.8.0
    peerDependenciesMeta:
      node-gyp:
        optional: true
    requiresBuild: true
    resolution:
      integrity: sha512-rjvqHFUaSGnzxDy2AHCwhHy6Zp6MNJzCPGYju4kD8yi6bze4d1/zMTg6C7JI49b7/EM7jKMTvyfN/4ylBKdwfw==
  /sshpk/1.16.1:
    dependencies:
      asn1: 0.2.4
      assert-plus: 1.0.0
      bcrypt-pbkdf: 1.0.2
      dashdash: 1.14.1
      ecc-jsbn: 0.1.2
      getpass: 0.1.7
      jsbn: 0.1.1
      safer-buffer: 2.1.2
      tweetnacl: 0.14.5
    dev: true
    engines:
      node: '>=0.10.0'
    hasBin: true
    resolution:
      integrity: sha512-HXXqVUq7+pcKeLqqZj6mHFUMvXtOJt1uoUx09pFW6011inTMxqI8BA8PM95myrIyyKwdnzjdFjLiE6KBPVtJIg==
  /stack-utils/2.0.3:
    dependencies:
      escape-string-regexp: 2.0.0
    dev: true
    engines:
      node: '>=10'
    resolution:
      integrity: sha512-gL//fkxfWUsIlFL2Tl42Cl6+HFALEaB1FU76I/Fy+oZjRreP7OPMXFlGbxM7NQsI0ZpUfw76sHnv0WNYuTb7Iw==
  /stacktrace-parser/0.1.10:
    dependencies:
      type-fest: 0.7.1
    dev: true
    engines:
      node: '>=6'
    resolution:
      integrity: sha512-KJP1OCML99+8fhOHxwwzyWrlUuVX5GQ0ZpJTd1DFXhdkrvg1szxfHhawXUZ3g9TkXORQd4/WG68jMlQZ2p8wlg==
  /static-extend/0.1.2:
    dependencies:
      define-property: 0.2.5
      object-copy: 0.1.0
    dev: true
    engines:
      node: '>=0.10.0'
    resolution:
      integrity: sha1-YICcOcv/VTNyJv1eC1IPNB8ftcY=
  /statuses/1.5.0:
    dev: true
    engines:
      node: '>= 0.6'
    resolution:
      integrity: sha1-Fhx9rBd2Wf2YEfQ3cfqZOBR4Yow=
  /stealthy-require/1.1.1:
    dev: true
    engines:
      node: '>=0.10.0'
    resolution:
      integrity: sha1-NbCYdbT/SfJqd35QmzCQoyJr8ks=
  /stream-meter/1.0.4:
    dependencies:
      readable-stream: 2.3.7
    dev: true
    resolution:
      integrity: sha1-Uq+Vql6nYKJJFxZwTb/5D3Ov3R0=
  /string-argv/0.3.1:
    dev: true
    engines:
      node: '>=0.6.19'
    resolution:
      integrity: sha512-a1uQGz7IyVy9YwhqjZIZu1c8JO8dNIe20xBmSS6qu9kv++k3JGzCVmprbNN5Kn+BgzD5E7YYwg1CcjuJMRNsvg==
  /string-hash/1.1.3:
    dev: true
    resolution:
      integrity: sha1-6Kr8CsGFW0Zmkp7X3RJ1311sgRs=
  /string-length/4.0.1:
    dependencies:
      char-regex: 1.0.2
      strip-ansi: 6.0.0
    dev: true
    engines:
      node: '>=10'
    resolution:
      integrity: sha512-PKyXUd0LK0ePjSOnWn34V2uD6acUWev9uy0Ft05k0E8xRW+SKcA0F7eMr7h5xlzfn+4O3N+55rduYyet3Jk+jw==
  /string-width/1.0.2:
    dependencies:
      code-point-at: 1.1.0
      is-fullwidth-code-point: 1.0.0
      strip-ansi: 3.0.1
    dev: true
    engines:
      node: '>=0.10.0'
    resolution:
      integrity: sha1-EYvfW4zcUaKn5w0hHgfisLmxB9M=
  /string-width/3.1.0:
    dependencies:
      emoji-regex: 7.0.3
      is-fullwidth-code-point: 2.0.0
      strip-ansi: 5.2.0
    dev: true
    engines:
      node: '>=6'
    resolution:
      integrity: sha512-vafcv6KjVZKSgz06oM/H6GDBrAtz8vdhQakGjFIvNrHA6y3HCF1CInLy+QLq8dTJPQ1b+KDUqDFctkdRW44e1w==
  /string-width/4.2.0:
    dependencies:
      emoji-regex: 8.0.0
      is-fullwidth-code-point: 3.0.0
      strip-ansi: 6.0.0
    engines:
      node: '>=8'
    resolution:
      integrity: sha512-zUz5JD+tgqtuDjMhwIg5uFVV3dtqZ9yQJlZVfq4I01/K5Paj5UHj7VyrQOJvzawSVlKpObApbfD0Ed6yJc+1eg==
  /string_decoder/1.1.1:
    dependencies:
      safe-buffer: 5.1.2
    resolution:
      integrity: sha512-n/ShnvDi6FHbbVfviro+WojiFzv+s8MPMHBczVePfUpDJLwoLT0ht1l4YwBCbi8pJAveEEdnkHyPyTP/mzRfwg==
  /string_decoder/1.3.0:
    dependencies:
      safe-buffer: 5.2.1
    resolution:
      integrity: sha512-hkRX8U1WjJFd8LsDJ2yQ/wWWxaopEsABU1XfkM8A+j0+85JAGppt16cr1Whg6KIbb4okU6Mql6BOj+uup/wKeA==
  /stringify-object/3.3.0:
    dependencies:
      get-own-enumerable-property-symbols: 3.0.2
      is-obj: 1.0.1
      is-regexp: 1.0.0
    dev: true
    engines:
      node: '>=4'
    resolution:
      integrity: sha512-rHqiFh1elqCQ9WPLIC8I0Q/g/wj5J1eMkyoiD6eoQApWHP0FtlK7rqnhmabL5VUY9JQCcqwwvlOaSuutekgyrw==
  /strip-ansi/3.0.1:
    dependencies:
      ansi-regex: 2.1.1
    dev: true
    engines:
      node: '>=0.10.0'
    resolution:
      integrity: sha1-ajhfuIU9lS1f8F0Oiq+UJ43GPc8=
  /strip-ansi/5.2.0:
    dependencies:
      ansi-regex: 4.1.0
    dev: true
    engines:
      node: '>=6'
    resolution:
      integrity: sha512-DuRs1gKbBqsMKIZlrffwlug8MHkcnpjs5VPmL1PAh+mA30U0DTotfDZ0d2UUsXpPmPmMMJ6W773MaA3J+lbiWA==
  /strip-ansi/6.0.0:
    dependencies:
      ansi-regex: 5.0.0
    engines:
      node: '>=8'
    resolution:
      integrity: sha512-AuvKTrTfQNYNIctbR1K/YGTR1756GycPsg7b9bdV9Duqur4gv6aKqHXah67Z8ImS7WEz5QVcOtlfW2rZEugt6w==
  /strip-bom/4.0.0:
    dev: true
    engines:
      node: '>=8'
    resolution:
      integrity: sha512-3xurFv5tEgii33Zi8Jtp55wEIILR9eh34FAW00PZf+JnSsTmV/ioewSgQl97JHvgjoRGwPShsWm+IdrxB35d0w==
  /strip-eof/1.0.0:
    dev: true
    engines:
      node: '>=0.10.0'
    resolution:
      integrity: sha1-u0P/VZim6wXYm1n80SnJgzE2Br8=
  /strip-final-newline/2.0.0:
    engines:
      node: '>=6'
    resolution:
      integrity: sha512-BrpvfNAE3dcvq7ll3xVumzjKjZQ5tI1sEUIKr3Uoks0XUl45St3FlatVqef9prk4jRDzhW6WZg+3bk93y6pLjA==
  /strip-indent/3.0.0:
    dependencies:
      min-indent: 1.0.1
    engines:
      node: '>=8'
    resolution:
      integrity: sha512-laJTa3Jb+VQpaC6DseHhF7dXVqHTfJPCRDaEbid/drOhgitgYku/letMUqOXFoWV0zIIUbjpdH2t+tYj4bQMRQ==
  /strip-json-comments/2.0.1:
    dev: true
    engines:
      node: '>=0.10.0'
    resolution:
      integrity: sha1-PFMZQukIwml8DsNEhYwobHygpgo=
  /strip-json-comments/3.1.1:
    dev: true
    engines:
      node: '>=8'
    resolution:
      integrity: sha512-6fPc+R4ihwqP6N/aIv2f1gMH8lOVtWQHoqC4yK6oSDVVocumAsfCqjkXnqiYMhmMwS/mEHLp7Vehlt3ql6lEig==
  /supports-color/5.5.0:
    dependencies:
      has-flag: 3.0.0
    engines:
      node: '>=4'
    resolution:
      integrity: sha512-QjVjwdXIt408MIiAqCX4oUKsgU2EqAGzs2Ppkm4aQYbjm+ZEWEcW4SfFNTr4uMNZma0ey4f5lgLrkB0aX0QMow==
  /supports-color/7.2.0:
    dependencies:
      has-flag: 4.0.0
    engines:
      node: '>=8'
    resolution:
      integrity: sha512-qpCAvRl9stuOHveKsn7HncJRvv501qIacKzQlO/+Lwxc9+0q2wLyv4Dfvt80/DPn2pqOBsJdDiogXGR9+OvwRw==
  /supports-hyperlinks/2.1.0:
    dependencies:
      has-flag: 4.0.0
      supports-color: 7.2.0
    engines:
      node: '>=8'
    resolution:
      integrity: sha512-zoE5/e+dnEijk6ASB6/qrK+oYdm2do1hjoLWrqUC/8WEIW1gbxFcKuBof7sW8ArN6e+AYvsE8HBGiVRWL/F5CA==
  /symbol-tree/3.2.4:
    dev: true
    resolution:
      integrity: sha512-9QNk5KwDF+Bvz+PyObkmSYjI5ksVUYtjW7AU22r2NKcfLJcXp96hkDWU3+XndOsUb+AQ9QhfzfCT2O+CNWT5Tw==
  /table/5.4.6:
    dependencies:
      ajv: 6.12.6
      lodash: 4.17.20
      slice-ansi: 2.1.0
      string-width: 3.1.0
    dev: true
    engines:
      node: '>=6.0.0'
    resolution:
      integrity: sha512-wmEc8m4fjnob4gt5riFRtTu/6+4rSe12TpAELNSqHMfF3IqnA+CH37USM6/YR3qRZv7e56kAEAtd6nKZaxe0Ug==
  /tar-stream/2.1.4:
    dependencies:
      bl: 4.0.3
      end-of-stream: 1.4.4
      fs-constants: 1.0.0
      inherits: 2.0.4
      readable-stream: 3.6.0
    engines:
      node: '>=6'
    resolution:
      integrity: sha512-o3pS2zlG4gxr67GmFYBLlq+dM8gyRGUOvsrHclSkvtVtQbjV0s/+ZE8OpICbaj8clrX3tjeHngYGP7rweaBnuw==
  /tar/2.2.2:
    dependencies:
      block-stream: 0.0.9
      fstream: 1.0.12
      inherits: 2.0.4
    dev: true
    optional: true
    resolution:
      integrity: sha512-FCEhQ/4rE1zYv9rYXJw/msRqsnmlje5jHP6huWeBZ704jUTy02c5AZyWujpMR1ax6mVw9NyJMfuK2CMDWVIfgA==
  /tar/4.4.13:
    dependencies:
      chownr: 1.1.4
      fs-minipass: 1.2.7
      minipass: 2.9.0
      minizlib: 1.3.3
      mkdirp: 0.5.5
      safe-buffer: 5.2.1
      yallist: 3.1.1
    dev: true
    engines:
      node: '>=4.5'
    resolution:
      integrity: sha512-w2VwSrBoHa5BsSyH+KxEqeQBAllHhccyMFVHtGtdMpF4W7IRWfZjFiQceJPChOeTsSDVUpER2T8FA93pr0L+QA==
  /tar/6.0.5:
    dependencies:
      chownr: 2.0.0
      fs-minipass: 2.1.0
      minipass: 3.1.3
      minizlib: 2.1.2
      mkdirp: 1.0.4
      yallist: 4.0.0
    engines:
      node: '>= 10'
    resolution:
      integrity: sha512-0b4HOimQHj9nXNEAA7zWwMM91Zhhba3pspja6sQbgTpynOJf+bkjBnfybNYzbpLbnwXnbyB4LOREvlyXLkCHSg==
  /tarn/1.1.5:
    dev: true
    engines:
      node: '>=4.0.0'
    resolution:
      integrity: sha512-PMtJ3HCLAZeedWjJPgGnCvcphbCOMbtZpjKgLq3qM5Qq9aQud+XHrL0WlrlgnTyS8U+jrjGbEXprFcQrxPy52g==
  /tedious/6.7.0:
    dependencies:
      '@azure/ms-rest-nodeauth': 2.0.2
      '@types/node': 12.19.8
      '@types/readable-stream': 2.3.9
      bl: 3.0.1
      depd: 2.0.0
      iconv-lite: 0.5.2
      jsbi: 3.1.4
      native-duplexpair: 1.0.0
      punycode: 2.1.1
      readable-stream: 3.6.0
      sprintf-js: 1.1.2
    dev: true
    engines:
      node: '>= 6'
    resolution:
      integrity: sha512-8qr7+sB0h4SZVQBRWUgHmYuOEflAOl2eihvxk0fVNvpvGJV4V5UC/YmSvebyfgyfwWcPO22/AnSbYVZZqf9wuQ==
  /temp-dir/1.0.0:
    engines:
      node: '>=4'
    resolution:
      integrity: sha1-CnwOom06Oa+n4OvqnB/AvE2qAR0=
  /temp-dir/2.0.0:
    engines:
      node: '>=8'
    resolution:
      integrity: sha512-aoBAniQmmwtcKp/7BzsH8Cxzv8OL736p7v1ihGb5e9DJ9kTwGWHrQrVB5+lfVDzfGrdRzXch+ig7LHaY1JTOrg==
  /temp-write/4.0.0:
    dependencies:
      graceful-fs: 4.2.4
      is-stream: 2.0.0
      make-dir: 3.1.0
      temp-dir: 1.0.0
      uuid: 3.4.0
    engines:
      node: '>=8'
    resolution:
      integrity: sha512-HIeWmj77uOOHb0QX7siN3OtwV3CTntquin6TNVg6SHOqCP3hYKmox90eeFOGaY1MqJ9WYDDjkyZrW6qS5AWpbw==
  /temp/0.4.0:
    dev: true
    engines:
      '0': node >=0.4.0
    resolution:
      integrity: sha1-ZxrWPVe+D+nXKUZks/xABjZnimA=
  /tempy/1.0.0:
    dependencies:
      del: 6.0.0
      is-stream: 2.0.0
      temp-dir: 2.0.0
      type-fest: 0.16.0
      unique-string: 2.0.0
    engines:
      node: '>=10'
    resolution:
      integrity: sha512-eLXG5B1G0mRPHmgH2WydPl5v4jH35qEn3y/rA/aahKhIa91Pn119SsU7n7v/433gtT9ONzC8ISvNHIh2JSTm0w==
  /terminal-link/2.1.1:
    dependencies:
      ansi-escapes: 4.3.1
      supports-hyperlinks: 2.1.0
    engines:
      node: '>=8'
    resolution:
      integrity: sha512-un0FmiRUQNr5PJqy9kP7c40F5BOfpGlYTrxonDChEZB7pzZxRNp/bt+ymiy9/npwXya9KH99nJ/GXFIiUkYGFQ==
  /test-exclude/6.0.0:
    dependencies:
      '@istanbuljs/schema': 0.1.2
      glob: 7.1.6
      minimatch: 3.0.4
    dev: true
    engines:
      node: '>=8'
    resolution:
      integrity: sha512-cAGWPIyOHU6zlmg88jwm7VRyXnMN7iV68OGAbYDk/Mh/xC/pzVPlQtY6ngoIH/5/tciuhGfvESU8GrHrcxD56w==
  /text-table/0.2.0:
    dev: true
    resolution:
      integrity: sha1-f17oI66AUgfACvLfSoTsP8+lcLQ=
  /throat/5.0.0:
    dev: true
    resolution:
      integrity: sha512-fcwX4mndzpLQKBS1DVYhGAcYaYt7vsHNIvQV+WXMvnow5cgjPphq5CaayLaGsjRdSCKZFNGt7/GYAuXaNOiYCA==
  /throttleit/1.0.0:
    dev: true
    resolution:
      integrity: sha1-nnhYNtr0Z0MUWlmEtiaNgoUorGw=
  /through/2.3.8:
    dev: true
    resolution:
      integrity: sha1-DdTJ/6q8NXlgsbckEV1+Doai4fU=
  /tmp/0.2.1:
    dependencies:
      rimraf: 3.0.2
    engines:
      node: '>=8.17.0'
    resolution:
      integrity: sha512-76SUhtfqR2Ijn+xllcI5P1oyannHNHByD80W1q447gU3mp9G9PSpGdWmjUOHRDPiHYacIk66W7ubDTuPF3BEtQ==
  /tmpl/1.0.4:
    dev: true
    resolution:
      integrity: sha1-I2QN17QtAEM5ERQIIOXPRA5SHdE=
  /to-fast-properties/2.0.0:
    dev: true
    engines:
      node: '>=4'
    resolution:
      integrity: sha1-3F5pjL0HkmW8c+A3doGk5Og/YW4=
  /to-object-path/0.3.0:
    dependencies:
      kind-of: 3.2.2
    dev: true
    engines:
      node: '>=0.10.0'
    resolution:
      integrity: sha1-KXWIt7Dn4KwI4E5nL4XB9JmeF68=
  /to-regex-range/2.1.1:
    dependencies:
      is-number: 3.0.0
      repeat-string: 1.6.1
    dev: true
    engines:
      node: '>=0.10.0'
    resolution:
      integrity: sha1-fIDBe53+vlmeJzZ+DU3VWQFB2zg=
  /to-regex-range/5.0.1:
    dependencies:
      is-number: 7.0.0
    engines:
      node: '>=8.0'
    resolution:
      integrity: sha512-65P7iz6X5yEr1cwcgvQxbbIw7Uk3gOy5dIdtZ4rDveLqhrdJP+Li/Hx6tyK0NEb+2GCyneCMJiGqrADCSNk8sQ==
  /to-regex/3.0.2:
    dependencies:
      define-property: 2.0.2
      extend-shallow: 3.0.2
      regex-not: 1.0.2
      safe-regex: 1.1.0
    dev: true
    engines:
      node: '>=0.10.0'
    resolution:
      integrity: sha512-FWtleNAtZ/Ki2qtqej2CXTOayOH9bHDQF+Q48VpWyDXjbYxA4Yz8iDB31zXOBUlOHHKidDbqGVrTUvQMPmBGBw==
  /toidentifier/1.0.0:
    dev: true
    engines:
      node: '>=0.6'
    resolution:
      integrity: sha512-yaOH/Pk/VEhBWWTlhI+qXxDFXlejDGcQipMlyxda9nthulaxLZUNcUqFxokp0vcYnvteJln5FNQDRrxj3YcbVw==
  /tough-cookie/2.5.0:
    dependencies:
      psl: 1.8.0
      punycode: 2.1.1
    dev: true
    engines:
      node: '>=0.8'
    resolution:
      integrity: sha512-nlLsUzgm1kfLXSXfRZMc1KLAugd4hqJHDTvc2hDIwS3mZAfMEuMbc03SujMF+GEcpaX/qboeycw6iO8JwVv2+g==
  /tough-cookie/3.0.1:
    dependencies:
      ip-regex: 2.1.0
      psl: 1.8.0
      punycode: 2.1.1
    dev: true
    engines:
      node: '>=6'
    resolution:
      integrity: sha512-yQyJ0u4pZsv9D4clxO69OEjLWYw+jbgspjTue4lTQZLfV0c5l1VmK2y1JK8E9ahdpltPOaAThPcp5nKPUgSnsg==
  /tr46/2.0.2:
    dependencies:
      punycode: 2.1.1
    dev: true
    engines:
      node: '>=8'
    resolution:
      integrity: sha512-3n1qG+/5kg+jrbTzwAykB5yRYtQCTqOGKq5U5PE3b0a1/mzo6snDhjGS0zJVJunO0NrT3Dg1MLy5TjWP/UJppg==
  /ts-jest/26.4.0_jest@26.4.2+typescript@4.0.3:
    dependencies:
      '@types/jest': 26.0.14
      bs-logger: 0.2.6
      buffer-from: 1.1.1
      fast-json-stable-stringify: 2.1.0
      jest: 26.4.2
      jest-util: 26.6.2
      json5: 2.1.3
      lodash.memoize: 4.1.2
      make-error: 1.3.6
      mkdirp: 1.0.4
      semver: 7.3.4
      typescript: 4.0.3
      yargs-parser: 20.2.4
    dev: true
    engines:
      node: '>= 10'
    hasBin: true
    peerDependencies:
      jest: '>=26 <27'
      typescript: '>=3.8 <5.0'
    resolution:
      integrity: sha512-ofBzoCqf6Nv/PoWb/ByV3VNKy2KJSikamOBxvR3E6eVdIw10GwAXoyvMWXXjZJK2s6S27ZE8fI+JBTnGaovl6Q==
  /ts-jest/26.4.4_jest@26.6.3+typescript@4.1.2:
    dependencies:
      '@types/jest': 26.0.16
      bs-logger: 0.2.6
      buffer-from: 1.1.1
      fast-json-stable-stringify: 2.1.0
      jest: 26.6.3
      jest-util: 26.6.2
      json5: 2.1.3
      lodash.memoize: 4.1.2
      make-error: 1.3.6
      mkdirp: 1.0.4
      semver: 7.3.4
      typescript: 4.1.2
      yargs-parser: 20.2.4
    dev: true
    engines:
      node: '>= 10'
    hasBin: true
    peerDependencies:
      jest: '>=26 <27'
      typescript: '>=3.8 <5.0'
    resolution:
      integrity: sha512-3lFWKbLxJm34QxyVNNCgXX1u4o/RV0myvA2y2Bxm46iGIjKlaY0own9gIckbjZJPn+WaJEnfPPJ20HHGpoq4yg==
  /ts-node/9.1.1_typescript@4.1.2:
    dependencies:
      arg: 4.1.3
      create-require: 1.1.1
      diff: 4.0.2
      make-error: 1.3.6
      source-map-support: 0.5.19
      typescript: 4.1.2
      yn: 3.1.1
    dev: true
    engines:
      node: '>=10.0.0'
    hasBin: true
    peerDependencies:
      typescript: '>=2.7'
    resolution:
      integrity: sha512-hPlt7ZACERQGf03M253ytLY3dHbGNGrAq9qIHWUY9XHYl1z7wYngSr3OQ5xmui8o2AaxsONxIzjafLUiWBo1Fg==
  /tslib/1.14.1:
    dev: true
    resolution:
      integrity: sha512-Xni35NKzjgMrwevysHTCArtLDpPvye8zV/0E4EyYn43P7/7qvQwPh9BGkHewbMulVntbigmcT7rdX3BNo9wRJg==
  /tsutils/3.17.1_typescript@4.0.3:
    dependencies:
      tslib: 1.14.1
      typescript: 4.0.3
    dev: true
    engines:
      node: '>= 6'
    peerDependencies:
      typescript: '>=2.8.0 || >= 3.2.0-dev || >= 3.3.0-dev || >= 3.4.0-dev || >= 3.5.0-dev || >= 3.6.0-dev || >= 3.6.0-beta || >= 3.7.0-dev || >= 3.7.0-beta'
    resolution:
      integrity: sha512-kzeQ5B8H3w60nFY2g8cJIuH7JDpsALXySGtwGJ0p2LSjLgay3NdIpqq5SoOBe46bKDW2iq25irHCr8wjomUS2g==
  /tsutils/3.17.1_typescript@4.1.2:
    dependencies:
      tslib: 1.14.1
      typescript: 4.1.2
    dev: true
    engines:
      node: '>= 6'
    peerDependencies:
      typescript: '>=2.8.0 || >= 3.2.0-dev || >= 3.3.0-dev || >= 3.4.0-dev || >= 3.5.0-dev || >= 3.6.0-dev || >= 3.6.0-beta || >= 3.7.0-dev || >= 3.7.0-beta'
    resolution:
      integrity: sha512-kzeQ5B8H3w60nFY2g8cJIuH7JDpsALXySGtwGJ0p2LSjLgay3NdIpqq5SoOBe46bKDW2iq25irHCr8wjomUS2g==
  /tunnel-agent/0.6.0:
    dependencies:
      safe-buffer: 5.2.1
    dev: true
    resolution:
      integrity: sha1-J6XeoGs2sEoKmWZ3SykIaPD8QP0=
  /tunnel/0.0.6:
    dev: true
    engines:
      node: '>=0.6.11 <=0.7.0 || >=0.7.3'
    resolution:
      integrity: sha512-1h/Lnq9yajKY2PEbBadPXj3VxsDDu844OnaAo52UVmIzIvwwtBPIuNvkjuzBlTWpfJyUbG3ez0KSBibQkj4ojg==
  /tweetnacl/0.14.5:
    dev: true
    resolution:
      integrity: sha1-WuaBd/GS1EViadEIr6k/+HQ/T2Q=
  /type-check/0.3.2:
    dependencies:
      prelude-ls: 1.1.2
    dev: true
    engines:
      node: '>= 0.8.0'
    resolution:
      integrity: sha1-WITKtRLPHTVeP7eE8wgEsrUg23I=
  /type-check/0.4.0:
    dependencies:
      prelude-ls: 1.2.1
    dev: true
    engines:
      node: '>= 0.8.0'
    resolution:
      integrity: sha512-XleUoc9uwGXqjWwXaUTZAmzMcFZ5858QA2vvx1Ur5xIcixXIP+8LnFDgRplU30us6teqdlskFfu+ae4K79Ooew==
  /type-detect/4.0.8:
    dev: true
    engines:
      node: '>=4'
    resolution:
      integrity: sha512-0fr/mIH1dlO+x7TlcMy+bIDqKPsw/70tVyeHW787goQjhmqaZe10uwLujubK9q9Lg6Fiho1KUKDYz0Z7k7g5/g==
  /type-fest/0.11.0:
    engines:
      node: '>=8'
    resolution:
      integrity: sha512-OdjXJxnCN1AvyLSzeKIgXTXxV+99ZuXl3Hpo9XpJAv9MBcHrrJOQ5kV7ypXOuQie+AmWG25hLbiKdwYTifzcfQ==
  /type-fest/0.16.0:
    engines:
      node: '>=10'
    resolution:
      integrity: sha512-eaBzG6MxNzEn9kiwvtre90cXaNLkmadMWa1zQMs3XORCXNbsH/OewwbxC5ia9dCxIxnTAsSxXJaa/p5y8DlvJg==
  /type-fest/0.6.0:
    engines:
      node: '>=8'
    resolution:
      integrity: sha512-q+MB8nYR1KDLrgr4G5yemftpMC7/QLqVndBmEEdqzmNj5dcFOO4Oo8qlwZE3ULT3+Zim1F8Kq4cBnikNhlCMlg==
  /type-fest/0.7.1:
    dev: true
    engines:
      node: '>=8'
    resolution:
      integrity: sha512-Ne2YiiGN8bmrmJJEuTWTLJR32nh/JdL1+PSicowtNb0WFpn59GK8/lfD61bVtzguz7b3PBt74nxpv/Pw5po5Rg==
  /type-fest/0.8.1:
    engines:
      node: '>=8'
    resolution:
      integrity: sha512-4dbzIzqvjtgiM5rw1k5rEHtBANKmdudhGyBEajN01fEyhaAIhsoKNy6y7+IN93IfpFtwY9iqi7kD+xwKhQsNJA==
  /type-is/1.6.18:
    dependencies:
      media-typer: 0.3.0
      mime-types: 2.1.27
    dev: true
    engines:
      node: '>= 0.6'
    resolution:
      integrity: sha512-TkRKr9sUTxEH8MdfuCSP7VizJyzRNMjj2J2do2Jr3Kym598JVdEksuzPQCnlFPW4ky9Q+iA+ma9BGm06XQBy8g==
  /typedarray-to-buffer/3.1.5:
    dependencies:
      is-typedarray: 1.0.0
    dev: true
    resolution:
      integrity: sha512-zdu8XMNEDepKKR+XYOXAVPtWui0ly0NtohUscw+UmaHiAWT8hrV1rr//H6V+0DvJ3OQ19S979M0laLfX8rm82Q==
  /typescript/4.0.3:
    dev: true
    engines:
      node: '>=4.2.0'
    hasBin: true
    resolution:
      integrity: sha512-tEu6DGxGgRJPb/mVPIZ48e69xCn2yRmCgYmDugAVwmJ6o+0u1RI18eO7E7WBTLYLaEVVOhwQmcdhQHweux/WPg==
  /typescript/4.1.2:
    dev: true
    engines:
      node: '>=4.2.0'
    hasBin: true
    resolution:
      integrity: sha512-thGloWsGH3SOxv1SoY7QojKi0tc+8FnOmiarEGMbd/lar7QOEd3hvlx3Fp5y6FlDUGl9L+pd4n2e+oToGMmhRQ==
  /uid2/0.0.3:
    dev: true
    resolution:
      integrity: sha1-SDEm4Rd03y9xuLY53NeZw3YWK4I=
  /underscore/1.12.0:
    dev: true
    resolution:
      integrity: sha512-21rQzss/XPMjolTiIezSu3JAjgagXKROtNrYFEOWK109qY1Uv2tVjPTZ1ci2HgvQDA16gHYSthQIJfB+XId/rQ==
  /undici/2.2.1:
    resolution:
      integrity: sha512-21sJmMvJOMsyt/2pQPgB5Ruvm2ADTTm34NHRy4kzfeW9uMO7gK2oN0f+5KaJCmoKGJb8KxdU6yWpW0SphFHadw==
  /union-value/1.0.1:
    dependencies:
      arr-union: 3.1.0
      get-value: 2.0.6
      is-extendable: 0.1.1
      set-value: 2.0.1
    dev: true
    engines:
      node: '>=0.10.0'
    resolution:
      integrity: sha512-tJfXmxMeWYnczCVs7XAEvIV7ieppALdyepWMkHkwciRpZraG/xwT+s2JN8+pr1+8jCRf80FFzvr+MpQeeoF4Xg==
  /unique-string/2.0.0:
    dependencies:
      crypto-random-string: 2.0.0
    engines:
      node: '>=8'
    resolution:
      integrity: sha512-uNaeirEPvpZWSgzwsPGtU2zVSTrn/8L5q/IexZmH0eH6SA73CmAA5U4GwORTxQAZs95TAXLNqeLoPPNO5gZfWg==
  /unique-temp-dir/1.0.0:
    dependencies:
      mkdirp: 0.5.5
      os-tmpdir: 1.0.2
      uid2: 0.0.3
    dev: true
    engines:
      node: '>=0.10.0'
    resolution:
      integrity: sha1-bc6VsmgcoAPuv7MEpBX5y6vMU4U=
  /universalify/0.1.2:
    dev: true
    engines:
      node: '>= 4.0.0'
    resolution:
      integrity: sha512-rBJeI5CXAlmy1pV+617WB9J63U6XcazHHF2f2dbJix4XzpUF0RS3Zbj0FGIOCAva5P/d/GBOYaACQ1w+0azUkg==
  /unpipe/1.0.0:
    dev: true
    engines:
      node: '>= 0.8'
    resolution:
      integrity: sha1-sr9O6FFKrmFltIF4KdIbLvSZBOw=
  /unset-value/1.0.0:
    dependencies:
      has-value: 0.3.1
      isobject: 3.0.1
    dev: true
    engines:
      node: '>=0.10.0'
    resolution:
      integrity: sha1-g3aHP30jNRef+x5vw6jtDfyKtVk=
  /uri-js/4.4.0:
    dependencies:
      punycode: 2.1.1
    dev: true
    resolution:
      integrity: sha512-B0yRTzYdUCCn9n+F4+Gh4yIDtMQcaJsmYBDsTSG8g/OejKBodLQ2IHfN3bM7jUsRXndopT7OIXWdYqc1fjmV6g==
  /urix/0.1.0:
    deprecated: 'Please see https://github.com/lydell/urix#deprecated'
    dev: true
    resolution:
      integrity: sha1-2pN/emLiH+wf0Y1Js1wpNQZ6bHI=
  /url-parse/1.4.7:
    dependencies:
      querystringify: 2.2.0
      requires-port: 1.0.0
    resolution:
      integrity: sha512-d3uaVyzDB9tQoSXFvuSUNFibTd9zxd2bkVrDRvF5TmvWWQwqE4lgYJ5m+x1DbecWkw+LK4RNl2CU1hHuOKPVlg==
  /use/3.1.1:
    dev: true
    engines:
      node: '>=0.10.0'
    resolution:
      integrity: sha512-cwESVXlO3url9YWlFW/TA9cshCEhtu7IKJ/p5soJ/gGpj7vbvFrAY/eIioQ6Dw23KjZhYgiIo8HOs1nQ2vr/oQ==
  /util-deprecate/1.0.2:
    resolution:
      integrity: sha1-RQ1Nyfpw3nMnYvvS1KKJgUGaDM8=
  /utils-merge/1.0.1:
    dev: true
    engines:
      node: '>= 0.4.0'
    resolution:
      integrity: sha1-n5VxD1CiZ5R7LMwSR0HBAoQn5xM=
  /uuid/3.4.0:
    hasBin: true
    resolution:
      integrity: sha512-HjSDRw6gZE5JMggctHBcjVak08+KEVhSIiDzFnT9S9aegmp85S/bReBVTb4QTFaRNptJ9kuYaNhnbNEOkbKb/A==
  /uuid/8.3.0:
    hasBin: true
    resolution:
      integrity: sha512-fX6Z5o4m6XsXBdli9g7DtWgAx+osMsRRZFKma1mIUsLCz6vRvv+pz5VNbyu9UEDzpMWulZfvpgb/cmDXVulYFQ==
  /uuid/8.3.1:
    dev: true
    hasBin: true
    optional: true
    resolution:
      integrity: sha512-FOmRr+FmWEIG8uhZv6C2bTgEVXsHk08kE7mPlrBbEe+c3r9pjceVPgupIfNIhc4yx55H69OXANrUaSuu9eInKg==
  /v8-compile-cache/2.2.0:
    dev: true
    resolution:
      integrity: sha512-gTpR5XQNKFwOd4clxfnhaqvfqMpqEwr4tOtCyz4MtYZX2JYhfr1JvBFKdS+7K/9rfpZR3VLX+YWBbKoxCgS43Q==
  /v8-to-istanbul/7.0.0:
    dependencies:
      '@types/istanbul-lib-coverage': 2.0.3
      convert-source-map: 1.7.0
      source-map: 0.7.3
    dev: true
    engines:
      node: '>=10.10.0'
    resolution:
      integrity: sha512-fLL2rFuQpMtm9r8hrAV2apXX/WqHJ6+IC4/eQVdMDGBUgH/YMV4Gv3duk3kjmyg6uiQWBAA9nJwue4iJUOkHeA==
  /validate-npm-package-license/3.0.4:
    dependencies:
      spdx-correct: 3.1.1
      spdx-expression-parse: 3.0.1
    resolution:
      integrity: sha512-DpKm2Ui/xN7/HQKCtpZxoRWBhZ9Z0kqtygG8XCgNQ8ZlDnxuQmWhj566j8fN4Cu3/JmbhsDo7fcAJq4s9h27Ew==
  /vary/1.1.2:
    dev: true
    engines:
      node: '>= 0.8'
    resolution:
      integrity: sha1-IpnwLG3tMNSllhsLn3RSShj2NPw=
  /verror/1.10.0:
    dependencies:
      assert-plus: 1.0.0
      core-util-is: 1.0.2
      extsprintf: 1.4.0
    dev: true
    engines:
      '0': node >=0.6.0
    resolution:
      integrity: sha1-OhBcoXBTr1XW4nDB+CiGguGNpAA=
  /w3c-hr-time/1.0.2:
    dependencies:
      browser-process-hrtime: 1.0.0
    dev: true
    resolution:
      integrity: sha512-z8P5DvDNjKDoFIHK7q8r8lackT6l+jo/Ye3HOle7l9nICP9lf1Ci25fy9vHd0JOWewkIFzXIEig3TdKT7JQ5fQ==
  /w3c-xmlserializer/2.0.0:
    dependencies:
      xml-name-validator: 3.0.0
    dev: true
    engines:
      node: '>=10'
    resolution:
      integrity: sha512-4tzD0mF8iSiMiNs30BiLO3EpfGLZUT2MSX/G+o7ZywDzliWQ3OPtTZ0PTC3B3ca1UAf4cJMHB+2Bf56EriJuRA==
  /walker/1.0.7:
    dependencies:
      makeerror: 1.0.11
    dev: true
    resolution:
      integrity: sha1-L3+bj9ENZ3JisYqITijRlhjgKPs=
  /webidl-conversions/5.0.0:
    dev: true
    engines:
      node: '>=8'
    resolution:
      integrity: sha512-VlZwKPCkYKxQgeSbH5EyngOmRp7Ww7I9rQLERETtf5ofd9pGeswWiOtogpEO850jziPRarreGxn5QIiTqpb2wA==
  /webidl-conversions/6.1.0:
    dev: true
    engines:
      node: '>=10.4'
    resolution:
      integrity: sha512-qBIvFLGiBpLjfwmYAaHPXsn+ho5xZnGvyGvsarywGNc8VyQJUMHJ8OBKGGrPER0okBeMDaan4mNBlgBROxuI8w==
  /whatwg-encoding/1.0.5:
    dependencies:
      iconv-lite: 0.4.24
    dev: true
    resolution:
      integrity: sha512-b5lim54JOPN9HtzvK9HFXvBma/rnfFeqsic0hSpjtDbVxR3dJKLc+KB4V6GgiGOvl7CY/KNh8rxSo9DKQrnUEw==
  /whatwg-mimetype/2.3.0:
    dev: true
    resolution:
      integrity: sha512-M4yMwr6mAnQz76TbJm914+gPpB/nCwvZbJU28cUD6dR004SAxDLOOSUaB1JDRqLtaOV/vi0IC5lEAGFgrjGv/g==
  /whatwg-url/8.4.0:
    dependencies:
      lodash.sortby: 4.7.0
      tr46: 2.0.2
      webidl-conversions: 6.1.0
    dev: true
    engines:
      node: '>=10'
    resolution:
      integrity: sha512-vwTUFf6V4zhcPkWp/4CQPr1TW9Ml6SF4lVyaIMBdJw5i6qUUJ1QWM4Z6YYVkfka0OUIzVo/0aNtGVGk256IKWw==
  /which-module/2.0.0:
    dev: true
    resolution:
      integrity: sha1-2e8H3Od7mQK4o6j6SzHD4/fm6Ho=
  /which/1.3.1:
    dependencies:
      isexe: 2.0.0
    dev: true
    hasBin: true
    resolution:
      integrity: sha512-HxJdYWq1MTIQbJ3nw0cqssHoTNU267KlrDuGZ1WYlxDStUtKUhOaJmh112/TZmHxxUfuJqPXSOm7tDyas0OSIQ==
  /which/2.0.2:
    dependencies:
      isexe: 2.0.0
    engines:
      node: '>= 8'
    hasBin: true
    resolution:
      integrity: sha512-BLI3Tl1TW3Pvl70l3yq3Y64i+awpwXqsGBYWkkqMtnbXgrMD+yj7rhW0kuEDxzJaYXGjEW5ogapKNMEKNMjibA==
  /wide-align/1.1.3:
    dependencies:
      string-width: 1.0.2
    dev: true
    resolution:
      integrity: sha512-QGkOQc8XL6Bt5PwnsExKBPuMKBxnGxWWW3fU55Xt4feHozMUhdUMaBCk290qpm/wG5u/RSKzwdAC4i51YigihA==
  /word-wrap/1.2.3:
    dev: true
    engines:
      node: '>=0.10.0'
    resolution:
      integrity: sha512-Hz/mrNwitNRh/HUAtM/VT/5VH+ygD6DV7mYKZAtHOrbs8U7lvPS6xf7EJKMF0uW1KJCl0H701g3ZGus+muE5vQ==
  /wrap-ansi/6.2.0:
    dependencies:
      ansi-styles: 4.3.0
      string-width: 4.2.0
      strip-ansi: 6.0.0
    engines:
      node: '>=8'
    resolution:
      integrity: sha512-r6lPcBGxZXlIcymEu7InxDMhdW0KDxpLgoFLcguasxCaJ/SOIZwINatK9KY/tf+ZrlywOKU0UDj3ATXUBfxJXA==
  /wrappy/1.0.2:
    resolution:
      integrity: sha1-tSQ9jz7BqjXxNkYFvA0QNuMKtp8=
  /write-file-atomic/3.0.3:
    dependencies:
      imurmurhash: 0.1.4
      is-typedarray: 1.0.0
      signal-exit: 3.0.3
      typedarray-to-buffer: 3.1.5
    dev: true
    resolution:
      integrity: sha512-AvHcyZ5JnSfq3ioSyjrBkH9yW4m7Ayk8/9My/DD9onKeu/94fwrMocemO2QAJFAlnnDN+ZDS+ZjAR5ua1/PV/Q==
  /ws/7.3.1:
    dev: true
    engines:
      node: '>=8.3.0'
    peerDependencies:
      bufferutil: ^4.0.1
      utf-8-validate: ^5.0.2
    peerDependenciesMeta:
      bufferutil:
        optional: true
      utf-8-validate:
        optional: true
    resolution:
      integrity: sha512-D3RuNkynyHmEJIpD2qrgVkc9DQ23OrN/moAwZX4L8DfvszsJxpjQuUq3LMx6HoYji9fbIOBY18XWBsAux1ZZUA==
  /ws/7.4.1:
    dev: true
    engines:
      node: '>=8.3.0'
    peerDependencies:
      bufferutil: ^4.0.1
      utf-8-validate: ^5.0.2
    peerDependenciesMeta:
      bufferutil:
        optional: true
      utf-8-validate:
        optional: true
    resolution:
      integrity: sha512-pTsP8UAfhy3sk1lSk/O/s4tjD0CRwvMnzvwr4OKGX7ZvqZtUyx4KIJB5JWbkykPoc55tixMGgTNoh3k4FkNGFQ==
  /xml-name-validator/3.0.0:
    dev: true
    resolution:
      integrity: sha512-A5CUptxDsvxKJEU3yO6DuWBSJz/qizqzJKOMIfUJHETbBw/sFaDxgd6fxm1ewUaM0jZ444Fc5vC5ROYurg/4Pw==
  /xml2js/0.4.23:
    dependencies:
      sax: 1.2.4
      xmlbuilder: 11.0.1
    dev: true
    engines:
      node: '>=4.0.0'
    resolution:
      integrity: sha512-ySPiMjM0+pLDftHgXY4By0uswI3SPKLDw/i3UXbnO8M/p28zqexCUoPmQFrYD+/1BzhGJSs2i1ERWKJAtiLrug==
  /xmlbuilder/11.0.1:
    dev: true
    engines:
      node: '>=4.0'
    resolution:
      integrity: sha512-fDlsI/kFEx7gLvbecc0/ohLG50fugQp8ryHzMTuW9vSa1GJ0XYWKnhsUx7oie3G98+r56aTQIUB4kht42R3JvA==
  /xmlchars/2.2.0:
    dev: true
    resolution:
      integrity: sha512-JZnDKK8B0RCDw84FNdDAIpZK+JuJw+s7Lz8nksI7SIuU3UXJJslUthsi+uWBUYOwPFwW7W7PRLRfUKpxjtjFCw==
  /xmldom/0.4.0:
    dev: true
    engines:
      node: '>=10.0.0'
    resolution:
      integrity: sha512-2E93k08T30Ugs+34HBSTQLVtpi6mCddaY8uO+pMNk1pqSjV5vElzn4mmh6KLxN3hki8rNcHSYzILoh3TEWORvA==
  /xpath.js/1.1.0:
    dev: true
    engines:
      node: '>=0.4.0'
    resolution:
      integrity: sha512-jg+qkfS4K8E7965sqaUl8mRngXiKb3WZGfONgE18pr03FUQiuSV6G+Ej4tS55B+rIQSFEIw3phdVAQ4pPqNWfQ==
  /xtend/4.0.2:
    dev: true
    engines:
      node: '>=0.4'
    resolution:
      integrity: sha512-LKYU1iAXJXUgAXn9URjiu+MWhyUXHsvfp7mcuYm9dSUKK0/CjtrUwFAxD82/mCWbtLsGjFIad0wIsod4zrTAEQ==
  /y18n/4.0.1:
    dev: true
    resolution:
      integrity: sha512-wNcy4NvjMYL8gogWWYAO7ZFWFfHcbdbE57tZO8e4cbpj8tfUcwrwqSl3ad8HxpYWCdXcJUCeKKZS62Av1affwQ==
  /yallist/3.1.1:
    dev: true
    resolution:
      integrity: sha512-a4UGQaWPH59mOXUYnAG2ewncQS4i4F43Tv3JoAM+s2VDAmS9NsK8GpDMLrCHPksFT7h3K6TOoUNn2pb7RoXx4g==
  /yallist/4.0.0:
    resolution:
      integrity: sha512-3wdGidZyq5PB084XLES5TpOSRA3wjXAlIWMhum2kRcv/41Sn2emQ0dycQW4uZXLejwKvg6EsvbdlVL+FYEct7A==
  /yaml/1.10.0:
    dev: true
    engines:
      node: '>= 6'
    resolution:
      integrity: sha512-yr2icI4glYaNG+KWONODapy2/jDdMSDnrONSjblABjD9B4Z5LgiircSt8m8sRZFNi08kG9Sm0uSHtEmP3zaEGg==
  /yargs-parser/18.1.3:
    dependencies:
      camelcase: 5.3.1
      decamelize: 1.2.0
    dev: true
    engines:
      node: '>=6'
    resolution:
      integrity: sha512-o50j0JeToy/4K6OZcaQmW6lyXXKhq7csREXcDwk2omFPJEwUNOVtJKvmDr9EI1fAJZUyZcRF7kxGBWmRXudrCQ==
  /yargs-parser/20.2.4:
    dev: true
    engines:
      node: '>=10'
    resolution:
      integrity: sha512-WOkpgNhPTlE73h4VFAFsOnomJVaovO8VqLDzy5saChRBFQFBoMYirowyW+Q9HB4HFF4Z7VZTiG3iSzJJA29yRA==
  /yargs/15.4.1:
    dependencies:
      cliui: 6.0.0
      decamelize: 1.2.0
      find-up: 4.1.0
      get-caller-file: 2.0.5
      require-directory: 2.1.1
      require-main-filename: 2.0.0
      set-blocking: 2.0.0
      string-width: 4.2.0
      which-module: 2.0.0
      y18n: 4.0.1
      yargs-parser: 18.1.3
    dev: true
    engines:
      node: '>=8'
    resolution:
      integrity: sha512-aePbxDmcYW++PaqBsJ+HYUFwCdv4LVvdnhBy78E57PIor8/OVvhMrADFFEDh8DHDFRv/O9i3lPhsENjO7QX0+A==
  /yn/3.1.1:
    dev: true
    engines:
      node: '>=6'
    resolution:
      integrity: sha512-Ux4ygGWsu2c7isFWe8Yu1YluJmqVhxqK2cLXNQA5AcC3QfbGNpM7fu0Y8b/z16pXLnFxZYvWhd3fhBY9DLmC6Q==
  /yocto-queue/0.1.0:
    engines:
      node: '>=10'
    resolution:
      integrity: sha512-rVksvsnNCdJ/ohGc6xgPwyN8eheCxsiLM8mxuE/t/mOVqJewPuO1miLpTHQiRgTKCLexL4MeAFVagts7HmNZ2Q==
  /zip-stream/3.0.1:
    dependencies:
      archiver-utils: 2.1.0
      compress-commons: 3.0.0
      readable-stream: 3.6.0
    engines:
      node: '>= 8'
    resolution:
      integrity: sha512-r+JdDipt93ttDjsOVPU5zaq5bAyY+3H19bDrThkvuVxC0xMQzU1PJcS6D+KrP3u96gH9XLomcHPb+2skoDjulQ==<|MERGE_RESOLUTION|>--- conflicted
+++ resolved
@@ -45,11 +45,7 @@
   packages/cli:
     dependencies:
       '@prisma/bar': 0.0.1
-<<<<<<< HEAD
       '@prisma/engines': 2.14.0-26.59cf08bf47e90cb37532900059f3328b4328237c
-=======
-      '@prisma/engines': 2.14.0-22.85cf7930a5fc63cd99fa483153fd33cb35d49cfa
->>>>>>> d0f7ad4d
     devDependencies:
       '@prisma/client': 'link:../client'
       '@prisma/debug': 'link:../debug'
@@ -104,11 +100,7 @@
       '@prisma/bar': ^0.0.1
       '@prisma/client': 'workspace:*'
       '@prisma/debug': 'workspace:*'
-<<<<<<< HEAD
       '@prisma/engines': 2.14.0-26.59cf08bf47e90cb37532900059f3328b4328237c
-=======
-      '@prisma/engines': 2.14.0-22.85cf7930a5fc63cd99fa483153fd33cb35d49cfa
->>>>>>> d0f7ad4d
       '@prisma/fetch-engine': 'workspace:*'
       '@prisma/generator-helper': 'workspace:*'
       '@prisma/get-platform': 'workspace:*'
@@ -158,19 +150,11 @@
       ws: 7.4.1
   packages/client:
     dependencies:
-<<<<<<< HEAD
       '@prisma/engines-version': 2.14.0-26.59cf08bf47e90cb37532900059f3328b4328237c
     devDependencies:
       '@prisma/debug': 'link:../debug'
       '@prisma/engine-core': 'link:../engine-core'
       '@prisma/engines': 2.14.0-26.59cf08bf47e90cb37532900059f3328b4328237c
-=======
-      '@prisma/engines-version': 2.14.0-22.85cf7930a5fc63cd99fa483153fd33cb35d49cfa
-    devDependencies:
-      '@prisma/debug': 'link:../debug'
-      '@prisma/engine-core': 'link:../engine-core'
-      '@prisma/engines': 2.14.0-22.85cf7930a5fc63cd99fa483153fd33cb35d49cfa
->>>>>>> d0f7ad4d
       '@prisma/generator-helper': 'link:../generator-helper'
       '@prisma/get-platform': 'link:../get-platform'
       '@prisma/migrate': 'link:../migrate'
@@ -200,7 +184,7 @@
       indent-string: 4.0.0
       is-obj: 2.0.0
       is-regexp: 2.1.0
-      jest: 26.6.3_ts-node@9.1.1
+      jest: 26.6.3
       js-levenshtein: 1.1.6
       klona: 2.0.4
       lint-staged: 10.5.3
@@ -227,13 +211,8 @@
     specifiers:
       '@prisma/debug': 'workspace:*'
       '@prisma/engine-core': 'workspace:*'
-<<<<<<< HEAD
       '@prisma/engines': 2.14.0-26.59cf08bf47e90cb37532900059f3328b4328237c
       '@prisma/engines-version': 2.14.0-26.59cf08bf47e90cb37532900059f3328b4328237c
-=======
-      '@prisma/engines': 2.14.0-22.85cf7930a5fc63cd99fa483153fd33cb35d49cfa
-      '@prisma/engines-version': 2.14.0-22.85cf7930a5fc63cd99fa483153fd33cb35d49cfa
->>>>>>> d0f7ad4d
       '@prisma/generator-helper': 'workspace:*'
       '@prisma/get-platform': 'workspace:*'
       '@prisma/migrate': 'workspace:*'
@@ -328,11 +307,7 @@
   packages/engine-core:
     dependencies:
       '@prisma/debug': 'link:../debug'
-<<<<<<< HEAD
       '@prisma/engines': 2.14.0-26.59cf08bf47e90cb37532900059f3328b4328237c
-=======
-      '@prisma/engines': 2.14.0-22.85cf7930a5fc63cd99fa483153fd33cb35d49cfa
->>>>>>> d0f7ad4d
       '@prisma/generator-helper': 'link:../generator-helper'
       '@prisma/get-platform': 'link:../get-platform'
       chalk: 4.1.0
@@ -362,11 +337,7 @@
       typescript: 4.1.2
     specifiers:
       '@prisma/debug': 'workspace:*'
-<<<<<<< HEAD
       '@prisma/engines': 2.14.0-26.59cf08bf47e90cb37532900059f3328b4328237c
-=======
-      '@prisma/engines': 2.14.0-22.85cf7930a5fc63cd99fa483153fd33cb35d49cfa
->>>>>>> d0f7ad4d
       '@prisma/generator-helper': 'workspace:*'
       '@prisma/get-platform': 'workspace:*'
       '@types/jest': 26.0.19
@@ -413,11 +384,7 @@
       temp-dir: 2.0.0
       tempy: 1.0.0
     devDependencies:
-<<<<<<< HEAD
       '@prisma/engines-version': 2.14.0-26.59cf08bf47e90cb37532900059f3328b4328237c
-=======
-      '@prisma/engines-version': 2.14.0-22.85cf7930a5fc63cd99fa483153fd33cb35d49cfa
->>>>>>> d0f7ad4d
       '@types/jest': 26.0.19
       '@types/node': 12.19.11
       '@types/node-fetch': 2.5.7
@@ -438,11 +405,7 @@
       typescript: 4.1.2
     specifiers:
       '@prisma/debug': 'workspace:*'
-<<<<<<< HEAD
       '@prisma/engines-version': 2.14.0-26.59cf08bf47e90cb37532900059f3328b4328237c
-=======
-      '@prisma/engines-version': 2.14.0-22.85cf7930a5fc63cd99fa483153fd33cb35d49cfa
->>>>>>> d0f7ad4d
       '@prisma/get-platform': 'workspace:*'
       '@types/jest': 26.0.19
       '@types/node': 12.19.11
@@ -493,7 +456,7 @@
       eslint-plugin-eslint-comments: 3.2.0_eslint@7.15.0
       eslint-plugin-jest: 24.1.3_eslint@7.15.0+typescript@4.1.2
       eslint-plugin-prettier: 3.2.0_eslint@7.15.0+prettier@2.2.1
-      jest: 26.6.3_ts-node@9.1.1
+      jest: 26.6.3
       lint-staged: 10.5.3
       prettier: 2.2.1
       ts-jest: 26.4.4_jest@26.6.3+typescript@4.1.2
@@ -568,11 +531,7 @@
       strip-ansi: 6.0.0
       strip-indent: 3.0.0
     devDependencies:
-<<<<<<< HEAD
       '@prisma/engines-version': 2.14.0-26.59cf08bf47e90cb37532900059f3328b4328237c
-=======
-      '@prisma/engines-version': 2.14.0-22.85cf7930a5fc63cd99fa483153fd33cb35d49cfa
->>>>>>> d0f7ad4d
       '@prisma/generator-helper': 'link:../generator-helper'
       '@prisma/sdk': 'link:../sdk'
       '@types/diff': 4.0.2
@@ -605,11 +564,7 @@
       typescript: 4.1.2
     specifiers:
       '@prisma/debug': 'workspace:*'
-<<<<<<< HEAD
       '@prisma/engines-version': 2.14.0-26.59cf08bf47e90cb37532900059f3328b4328237c
-=======
-      '@prisma/engines-version': 2.14.0-22.85cf7930a5fc63cd99fa483153fd33cb35d49cfa
->>>>>>> d0f7ad4d
       '@prisma/generator-helper': 'workspace:*'
       '@prisma/get-platform': 'workspace:*'
       '@prisma/sdk': 'workspace:*'
@@ -655,11 +610,7 @@
     dependencies:
       '@prisma/debug': 'link:../debug'
       '@prisma/engine-core': 'link:../engine-core'
-<<<<<<< HEAD
       '@prisma/engines': 2.14.0-26.59cf08bf47e90cb37532900059f3328b4328237c
-=======
-      '@prisma/engines': 2.14.0-22.85cf7930a5fc63cd99fa483153fd33cb35d49cfa
->>>>>>> d0f7ad4d
       '@prisma/fetch-engine': 'link:../fetch-engine'
       '@prisma/generator-helper': 'link:../generator-helper'
       '@prisma/get-platform': 'link:../get-platform'
@@ -703,7 +654,7 @@
       eslint-plugin-eslint-comments: 3.2.0_eslint@7.15.0
       eslint-plugin-jest: 24.1.3_eslint@7.15.0+typescript@4.1.2
       eslint-plugin-prettier: 3.2.0_eslint@7.15.0+prettier@2.2.1
-      jest: 26.6.3_ts-node@9.1.1
+      jest: 26.6.3
       lint-staged: 10.5.3
       prettier: 2.2.1
       ts-jest: 26.4.4_jest@26.6.3+typescript@4.1.2
@@ -712,11 +663,7 @@
     specifiers:
       '@prisma/debug': 'workspace:*'
       '@prisma/engine-core': 'workspace:*'
-<<<<<<< HEAD
       '@prisma/engines': 2.14.0-26.59cf08bf47e90cb37532900059f3328b4328237c
-=======
-      '@prisma/engines': 2.14.0-22.85cf7930a5fc63cd99fa483153fd33cb35d49cfa
->>>>>>> d0f7ad4d
       '@prisma/fetch-engine': 'workspace:*'
       '@prisma/generator-helper': 'workspace:*'
       '@prisma/get-platform': 'workspace:*'
@@ -1238,43 +1185,6 @@
       node: '>= 10.14.2'
     resolution:
       integrity: sha512-xvV1kKbhfUqFVuZ8Cyo+JPpipAHHAV3kcDBftiduK8EICXmTFddryy3P7NfZt8Pv37rA9nEJBKCCkglCPt/Xjw==
-  /@jest/core/26.6.3_ts-node@9.1.1:
-    dependencies:
-      '@jest/console': 26.6.2
-      '@jest/reporters': 26.6.2
-      '@jest/test-result': 26.6.2
-      '@jest/transform': 26.6.2
-      '@jest/types': 26.6.2
-      '@types/node': 14.14.10
-      ansi-escapes: 4.3.1
-      chalk: 4.1.0
-      exit: 0.1.2
-      graceful-fs: 4.2.4
-      jest-changed-files: 26.6.2
-      jest-config: 26.6.3_ts-node@9.1.1
-      jest-haste-map: 26.6.2
-      jest-message-util: 26.6.2
-      jest-regex-util: 26.0.0
-      jest-resolve: 26.6.2
-      jest-resolve-dependencies: 26.6.3
-      jest-runner: 26.6.3_ts-node@9.1.1
-      jest-runtime: 26.6.3_ts-node@9.1.1
-      jest-snapshot: 26.6.2
-      jest-util: 26.6.2
-      jest-validate: 26.6.2
-      jest-watcher: 26.6.2
-      micromatch: 4.0.2
-      p-each-series: 2.2.0
-      rimraf: 3.0.2
-      slash: 3.0.0
-      strip-ansi: 6.0.0
-    dev: true
-    engines:
-      node: '>= 10.14.2'
-    peerDependencies:
-      ts-node: '*'
-    resolution:
-      integrity: sha512-xvV1kKbhfUqFVuZ8Cyo+JPpipAHHAV3kcDBftiduK8EICXmTFddryy3P7NfZt8Pv37rA9nEJBKCCkglCPt/Xjw==
   /@jest/environment/26.6.2:
     dependencies:
       '@jest/fake-timers': 26.6.2
@@ -1375,20 +1285,6 @@
       node: '>= 10.14.2'
     resolution:
       integrity: sha512-YHlVIjP5nfEyjlrSr8t/YdNfU/1XEt7c5b4OxcXCjyRhjzLYu/rO69/WHPuYcbCWkz8kAeZVZp2N2+IOLLEPGw==
-  /@jest/test-sequencer/26.6.3_ts-node@9.1.1:
-    dependencies:
-      '@jest/test-result': 26.6.2
-      graceful-fs: 4.2.4
-      jest-haste-map: 26.6.2
-      jest-runner: 26.6.3_ts-node@9.1.1
-      jest-runtime: 26.6.3_ts-node@9.1.1
-    dev: true
-    engines:
-      node: '>= 10.14.2'
-    peerDependencies:
-      ts-node: '*'
-    resolution:
-      integrity: sha512-YHlVIjP5nfEyjlrSr8t/YdNfU/1XEt7c5b4OxcXCjyRhjzLYu/rO69/WHPuYcbCWkz8kAeZVZp2N2+IOLLEPGw==
   /@jest/transform/26.6.2:
     dependencies:
       '@babel/core': 7.12.9
@@ -1459,17 +1355,12 @@
     dev: false
     resolution:
       integrity: sha512-FVLhwVkbfhXlBhroWfIXMLi+3Jh9IEzYp+9z+MUUiw3ZsbcoAil7CN9/QIjHc4/TcCRyRfuSmT7qCnn4O+TjJw==
-<<<<<<< HEAD
   /@prisma/debug/2.14.0-dev.46:
-=======
-  /@prisma/debug/2.14.0-dev.45:
->>>>>>> d0f7ad4d
     dependencies:
       debug: 4.3.2
       ms: 2.1.3
     dev: true
     resolution:
-<<<<<<< HEAD
       integrity: sha512-oCJeVXM1HHfS1D8LJ6WdgOSgspAKdgFZ4xhRBOG8fMfb49jcWF1BTRmV5s0jIA6jkv433EzYcqs8Flp3DmcG5g==
   /@prisma/engine-core/2.14.0-dev.46:
     dependencies:
@@ -1477,15 +1368,6 @@
       '@prisma/engines': 2.14.0-22.85cf7930a5fc63cd99fa483153fd33cb35d49cfa
       '@prisma/generator-helper': 2.14.0-dev.46
       '@prisma/get-platform': 2.14.0-dev.46
-=======
-      integrity: sha512-Tr3QpnX9Y1ULaJAc1kKCddVvF212XTmqHJK8HozlgYQhMy1XCg+fszF8fxPbSOkWH0L8V3b3ngwIGt03gICQiw==
-  /@prisma/engine-core/2.14.0-dev.45:
-    dependencies:
-      '@prisma/debug': 2.14.0-dev.45
-      '@prisma/engines': 2.14.0-22.85cf7930a5fc63cd99fa483153fd33cb35d49cfa
-      '@prisma/generator-helper': 2.14.0-dev.45
-      '@prisma/get-platform': 2.14.0-dev.45
->>>>>>> d0f7ad4d
       chalk: 4.1.0
       execa: 5.0.0
       get-stream: 6.0.0
@@ -1496,7 +1378,6 @@
       undici: 2.2.1
     dev: true
     resolution:
-<<<<<<< HEAD
       integrity: sha512-p6z8TKphdLe00Kbjda+sTN4Z4wUpTEYER0iJJp26b1TZ8KMCJjU1kBQ9bdMe8kSak7PWmmjeJ11qKCQrVWqRuA==
   /@prisma/engines-version/2.14.0-26.59cf08bf47e90cb37532900059f3328b4328237c:
     resolution:
@@ -1514,20 +1395,6 @@
     dependencies:
       '@prisma/debug': 2.14.0-dev.46
       '@prisma/get-platform': 2.14.0-dev.46
-=======
-      integrity: sha512-dml00iOaM4UsVHe0ycUIiJyOaVFWrWiXHB2FfDIINr4vpE8i1qSdT2+pixwMUa0Sl0tn7AXaSYTZ3aPo7SN0nQ==
-  /@prisma/engines-version/2.14.0-22.85cf7930a5fc63cd99fa483153fd33cb35d49cfa:
-    resolution:
-      integrity: sha512-Tu859/AnpugemEUJm3TfB8tU9VK2W9OSk0NjcgEwKPhLtG4xwGaNoBj2/IfkGWzO8EioIJz6WytcAvRw2rp4FA==
-  /@prisma/engines/2.14.0-22.85cf7930a5fc63cd99fa483153fd33cb35d49cfa:
-    requiresBuild: true
-    resolution:
-      integrity: sha512-icRlDnOeMiLIHGKtk1QeeeiOCRZ2fG+cmScd9uS/IAOcfmFeis44wEnKQrMPYxf0FgdsLcqS+y66RcR1Q2iY/A==
-  /@prisma/fetch-engine/2.14.0-dev.45:
-    dependencies:
-      '@prisma/debug': 2.14.0-dev.45
-      '@prisma/get-platform': 2.14.0-dev.45
->>>>>>> d0f7ad4d
       chalk: 4.1.0
       execa: 5.0.0
       find-cache-dir: 3.3.1
@@ -1545,23 +1412,15 @@
       tempy: 1.0.0
     dev: true
     resolution:
-<<<<<<< HEAD
       integrity: sha512-rDN5vYzIqBdCNrXrxgbqbGHPHyKaI83Jm+Vs8EUC0aBejHX3/rT7cbDypqoveZQl+KbRxeaaTLgnWYODcUZKwA==
   /@prisma/generator-helper/2.14.0-dev.46:
     dependencies:
       '@prisma/debug': 2.14.0-dev.46
-=======
-      integrity: sha512-sINcbNMX+kN+1hgCIvWJ6IpWLz3vftZeixG4SiYALQKkWEZglexEfGMHeYQA+aRVjUd5Dl8H8CbxMKLlyIXjHQ==
-  /@prisma/generator-helper/2.14.0-dev.45:
-    dependencies:
-      '@prisma/debug': 2.14.0-dev.45
->>>>>>> d0f7ad4d
       '@types/cross-spawn': 6.0.2
       chalk: 4.1.0
       cross-spawn: 7.0.3
     dev: true
     resolution:
-<<<<<<< HEAD
       integrity: sha512-MZkpMicWrpRIkwGD8gqkkKpgWwNw2C+X8CtieIw6jLO6KF1gzfH38dsTpwSOfLl1ceJ5N7+K5hut9EAxASbCdA==
   /@prisma/get-platform/2.14.0-dev.46:
     dependencies:
@@ -1577,23 +1436,6 @@
       '@prisma/fetch-engine': 2.14.0-dev.46
       '@prisma/generator-helper': 2.14.0-dev.46
       '@prisma/get-platform': 2.14.0-dev.46
-=======
-      integrity: sha512-/276axw7LYXMoQpnz8KZoe+wvgvNa+Hkmzvk+gPpRGmw9xuYVkuvbtkX8QWarQXKLJOZsegiCiKcTl3Km3uScA==
-  /@prisma/get-platform/2.14.0-dev.45:
-    dependencies:
-      '@prisma/debug': 2.14.0-dev.45
-    dev: true
-    resolution:
-      integrity: sha512-4O9OokhCRzLxPLg45SQQTnleMjsqJCKgtjKP/0zeB/recx00ZYzfW3PCyC8jFsZl5M3wDM7kftRQ5c/7OzOIMQ==
-  /@prisma/sdk/2.14.0-dev.45:
-    dependencies:
-      '@prisma/debug': 2.14.0-dev.45
-      '@prisma/engine-core': 2.14.0-dev.45
-      '@prisma/engines': 2.14.0-22.85cf7930a5fc63cd99fa483153fd33cb35d49cfa
-      '@prisma/fetch-engine': 2.14.0-dev.45
-      '@prisma/generator-helper': 2.14.0-dev.45
-      '@prisma/get-platform': 2.14.0-dev.45
->>>>>>> d0f7ad4d
       '@timsuchanek/copy': 1.4.5
       archiver: 4.0.2
       arg: 5.0.0
@@ -1625,17 +1467,10 @@
       url-parse: 1.4.7
     dev: true
     resolution:
-<<<<<<< HEAD
       integrity: sha512-e0oWypYFGdYlXvLaV+P/U8kKeNGnC2zeba+0Bm46HfTBw1jY2XP1qqm/67FZJ/CJIOcAvWXgmBMpH0YdinD3Bg==
   /@prisma/studio-pcw/0.332.0_@prisma+sdk@2.14.0-dev.46:
     dependencies:
       '@prisma/sdk': 2.14.0-dev.46
-=======
-      integrity: sha512-+sLG8BGeBn9QXiYtAaEhiXq6Z3dzI0KazJcoN0ynyqIr/XPjJjNg94UcT+bqFINu2nTeoPq/ZdlnNY1YyrYeIw==
-  /@prisma/studio-pcw/0.332.0_@prisma+sdk@2.14.0-dev.45:
-    dependencies:
-      '@prisma/sdk': 2.14.0-dev.45
->>>>>>> d0f7ad4d
       '@prisma/studio-types': 0.332.0
       rimraf: 3.0.2
     dev: true
@@ -1645,15 +1480,9 @@
       integrity: sha512-4R74gN2RgPawfUt8lX5TYYavpEkVqXFkuXwNfYmNk7FRLgV6LR0bUaUVPTSPf62l+H1kttWW2DxvX6oxx8yEmw==
   /@prisma/studio-server/0.332.0:
     dependencies:
-<<<<<<< HEAD
       '@prisma/sdk': 2.14.0-dev.46
       '@prisma/studio': 0.332.0
       '@prisma/studio-pcw': 0.332.0_@prisma+sdk@2.14.0-dev.46
-=======
-      '@prisma/sdk': 2.14.0-dev.45
-      '@prisma/studio': 0.332.0
-      '@prisma/studio-pcw': 0.332.0_@prisma+sdk@2.14.0-dev.45
->>>>>>> d0f7ad4d
       '@prisma/studio-types': 0.332.0
       '@sentry/node': 5.15.5
       checkpoint-client: 1.1.18
@@ -1678,7 +1507,6 @@
       '@sentry/types': 5.15.5
       '@sentry/utils': 5.15.5
       tslib: 1.14.1
-    deprecated: 'Please migrate to @sentry/tracing; see: https://www.npmjs.com/package/@sentry/apm'
     dev: true
     engines:
       node: '>=6'
@@ -4946,29 +4774,6 @@
     hasBin: true
     resolution:
       integrity: sha512-GF9noBSa9t08pSyl3CY4frMrqp+aQXFGFkf5hEPbh/pIUFYWMK6ZLTfbmadxJVcJrdRoChlWQsA2VkJcDFK8hg==
-  /jest-cli/26.6.3_ts-node@9.1.1:
-    dependencies:
-      '@jest/core': 26.6.3_ts-node@9.1.1
-      '@jest/test-result': 26.6.2
-      '@jest/types': 26.6.2
-      chalk: 4.1.0
-      exit: 0.1.2
-      graceful-fs: 4.2.4
-      import-local: 3.0.2
-      is-ci: 2.0.0
-      jest-config: 26.6.3_ts-node@9.1.1
-      jest-util: 26.6.2
-      jest-validate: 26.6.2
-      prompts: 2.4.0
-      yargs: 15.4.1
-    dev: true
-    engines:
-      node: '>= 10.14.2'
-    hasBin: true
-    peerDependencies:
-      ts-node: '*'
-    resolution:
-      integrity: sha512-GF9noBSa9t08pSyl3CY4frMrqp+aQXFGFkf5hEPbh/pIUFYWMK6ZLTfbmadxJVcJrdRoChlWQsA2VkJcDFK8hg==
   /jest-config/26.6.3:
     dependencies:
       '@babel/core': 7.12.9
@@ -4999,37 +4804,6 @@
         optional: true
     resolution:
       integrity: sha512-t5qdIj/bCj2j7NFVHb2nFB4aUdfucDn3JRKgrZnplb8nieAirAzRSHP8uDEd+qV6ygzg9Pz4YG7UTJf94LPSyg==
-  /jest-config/26.6.3_ts-node@9.1.1:
-    dependencies:
-      '@babel/core': 7.12.9
-      '@jest/test-sequencer': 26.6.3_ts-node@9.1.1
-      '@jest/types': 26.6.2
-      babel-jest: 26.6.3_@babel+core@7.12.9
-      chalk: 4.1.0
-      deepmerge: 4.2.2
-      glob: 7.1.6
-      graceful-fs: 4.2.4
-      jest-environment-jsdom: 26.6.2
-      jest-environment-node: 26.6.2
-      jest-get-type: 26.3.0
-      jest-jasmine2: 26.6.3_ts-node@9.1.1
-      jest-regex-util: 26.0.0
-      jest-resolve: 26.6.2
-      jest-util: 26.6.2
-      jest-validate: 26.6.2
-      micromatch: 4.0.2
-      pretty-format: 26.6.2
-      ts-node: 9.1.1_typescript@4.1.2
-    dev: true
-    engines:
-      node: '>= 10.14.2'
-    peerDependencies:
-      ts-node: '>=9.0.0'
-    peerDependenciesMeta:
-      ts-node:
-        optional: true
-    resolution:
-      integrity: sha512-t5qdIj/bCj2j7NFVHb2nFB4aUdfucDn3JRKgrZnplb8nieAirAzRSHP8uDEd+qV6ygzg9Pz4YG7UTJf94LPSyg==
   /jest-diff/25.5.0:
     dependencies:
       chalk: 3.0.0
@@ -5156,33 +4930,6 @@
     dev: true
     engines:
       node: '>= 10.14.2'
-    resolution:
-      integrity: sha512-kPKUrQtc8aYwBV7CqBg5pu+tmYXlvFlSFYn18ev4gPFtrRzB15N2gW/Roew3187q2w2eHuu0MU9TJz6w0/nPEg==
-  /jest-jasmine2/26.6.3_ts-node@9.1.1:
-    dependencies:
-      '@babel/traverse': 7.12.9
-      '@jest/environment': 26.6.2
-      '@jest/source-map': 26.6.2
-      '@jest/test-result': 26.6.2
-      '@jest/types': 26.6.2
-      '@types/node': 14.14.10
-      chalk: 4.1.0
-      co: 4.6.0
-      expect: 26.6.2
-      is-generator-fn: 2.1.0
-      jest-each: 26.6.2
-      jest-matcher-utils: 26.6.2
-      jest-message-util: 26.6.2
-      jest-runtime: 26.6.3_ts-node@9.1.1
-      jest-snapshot: 26.6.2
-      jest-util: 26.6.2
-      pretty-format: 26.6.2
-      throat: 5.0.0
-    dev: true
-    engines:
-      node: '>= 10.14.2'
-    peerDependencies:
-      ts-node: '*'
     resolution:
       integrity: sha512-kPKUrQtc8aYwBV7CqBg5pu+tmYXlvFlSFYn18ev4gPFtrRzB15N2gW/Roew3187q2w2eHuu0MU9TJz6w0/nPEg==
   /jest-leak-detector/26.6.2:
@@ -5299,35 +5046,6 @@
     dev: true
     engines:
       node: '>= 10.14.2'
-    resolution:
-      integrity: sha512-atgKpRHnaA2OvByG/HpGA4g6CSPS/1LK0jK3gATJAoptC1ojltpmVlYC3TYgdmGp+GLuhzpH30Gvs36szSL2JQ==
-  /jest-runner/26.6.3_ts-node@9.1.1:
-    dependencies:
-      '@jest/console': 26.6.2
-      '@jest/environment': 26.6.2
-      '@jest/test-result': 26.6.2
-      '@jest/types': 26.6.2
-      '@types/node': 14.14.10
-      chalk: 4.1.0
-      emittery: 0.7.2
-      exit: 0.1.2
-      graceful-fs: 4.2.4
-      jest-config: 26.6.3_ts-node@9.1.1
-      jest-docblock: 26.0.0
-      jest-haste-map: 26.6.2
-      jest-leak-detector: 26.6.2
-      jest-message-util: 26.6.2
-      jest-resolve: 26.6.2
-      jest-runtime: 26.6.3_ts-node@9.1.1
-      jest-util: 26.6.2
-      jest-worker: 26.6.2
-      source-map-support: 0.5.19
-      throat: 5.0.0
-    dev: true
-    engines:
-      node: '>= 10.14.2'
-    peerDependencies:
-      ts-node: '*'
     resolution:
       integrity: sha512-atgKpRHnaA2OvByG/HpGA4g6CSPS/1LK0jK3gATJAoptC1ojltpmVlYC3TYgdmGp+GLuhzpH30Gvs36szSL2JQ==
   /jest-runtime/26.6.3:
@@ -5365,43 +5083,6 @@
     hasBin: true
     resolution:
       integrity: sha512-lrzyR3N8sacTAMeonbqpnSka1dHNux2uk0qqDXVkMv2c/A3wYnvQ4EXuI013Y6+gSKSCxdaczvf4HF0mVXHRdw==
-  /jest-runtime/26.6.3_ts-node@9.1.1:
-    dependencies:
-      '@jest/console': 26.6.2
-      '@jest/environment': 26.6.2
-      '@jest/fake-timers': 26.6.2
-      '@jest/globals': 26.6.2
-      '@jest/source-map': 26.6.2
-      '@jest/test-result': 26.6.2
-      '@jest/transform': 26.6.2
-      '@jest/types': 26.6.2
-      '@types/yargs': 15.0.11
-      chalk: 4.1.0
-      cjs-module-lexer: 0.6.0
-      collect-v8-coverage: 1.0.1
-      exit: 0.1.2
-      glob: 7.1.6
-      graceful-fs: 4.2.4
-      jest-config: 26.6.3_ts-node@9.1.1
-      jest-haste-map: 26.6.2
-      jest-message-util: 26.6.2
-      jest-mock: 26.6.2
-      jest-regex-util: 26.0.0
-      jest-resolve: 26.6.2
-      jest-snapshot: 26.6.2
-      jest-util: 26.6.2
-      jest-validate: 26.6.2
-      slash: 3.0.0
-      strip-bom: 4.0.0
-      yargs: 15.4.1
-    dev: true
-    engines:
-      node: '>= 10.14.2'
-    hasBin: true
-    peerDependencies:
-      ts-node: '*'
-    resolution:
-      integrity: sha512-lrzyR3N8sacTAMeonbqpnSka1dHNux2uk0qqDXVkMv2c/A3wYnvQ4EXuI013Y6+gSKSCxdaczvf4HF0mVXHRdw==
   /jest-serializer/26.6.2:
     dependencies:
       '@types/node': 14.14.10
@@ -5504,19 +5185,6 @@
     engines:
       node: '>= 10.14.2'
     hasBin: true
-    resolution:
-      integrity: sha512-lGS5PXGAzR4RF7V5+XObhqz2KZIDUA1yD0DG6pBVmy10eh0ZIXQImRuzocsI/N2XZ1GrLFwTS27In2i2jlpq1Q==
-  /jest/26.6.3_ts-node@9.1.1:
-    dependencies:
-      '@jest/core': 26.6.3_ts-node@9.1.1
-      import-local: 3.0.2
-      jest-cli: 26.6.3_ts-node@9.1.1
-    dev: true
-    engines:
-      node: '>= 10.14.2'
-    hasBin: true
-    peerDependencies:
-      ts-node: '*'
     resolution:
       integrity: sha512-lGS5PXGAzR4RF7V5+XObhqz2KZIDUA1yD0DG6pBVmy10eh0ZIXQImRuzocsI/N2XZ1GrLFwTS27In2i2jlpq1Q==
   /js-levenshtein/1.1.6:
