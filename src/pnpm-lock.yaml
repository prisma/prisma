--- conflicted
+++ resolved
@@ -143,7 +143,7 @@
       get-port: 5.1.1
       global-dirs: 2.0.1
       husky: 4.3.0
-      indent-string: ^4.0.0
+      indent-string: 4.0.0
       is-installed-globally: 0.3.2
       jest: 26.4.2
       line-replace: 2.0.1
@@ -615,6 +615,7 @@
       eslint-plugin-eslint-comments: 3.2.0_eslint@7.10.0
       eslint-plugin-jest: 24.0.2_eslint@7.10.0+typescript@4.0.3
       eslint-plugin-prettier: 3.1.4_eslint@7.10.0+prettier@2.1.2
+      fs-jetpack: 3.2.0
       husky: 4.3.0
       jest: 26.4.2
       lint-staged: 10.4.0
@@ -656,6 +657,7 @@
       eslint-plugin-prettier: 3.1.4
       execa: ^4.0.0
       figures: ^3.2.0
+      fs-jetpack: ^3.2.0
       git-user-email: ^0.2.2
       git-user-name: ^2.0.0
       globby: ^11.0.0
@@ -789,17 +791,6 @@
       url-parse: ^1.4.7
 lockfileVersion: 5.1
 packages:
-<<<<<<< HEAD
-  /@apexearth/copy/1.4.5:
-    dependencies:
-      commander: 2.20.3
-      mkdirp: 1.0.4
-      prettysize: 2.0.0
-      sleep-promise: 8.0.1
-    dev: true
-    hasBin: true
-    resolution:
-      integrity: sha512-Zws+jNVT54YUjBuNfDKje2uyoTQRYpIPMHDf6v6EI019ZqXnwYxb4/gZMlDjv+O+LnZbBn2Sc8DC5KAbcBNiaQ==
   /@azure/ms-rest-azure-env/1.1.2:
     dev: true
     resolution:
@@ -825,8 +816,6 @@
     dev: true
     resolution:
       integrity: sha512-KmNNICOxt3EwViAJI3iu2VH8t8BQg5J2rSAyO4IUYLF9ZwlyYsP419pdvl4NBUhluAP2cgN7dfD2V6E6NOMZlQ==
-=======
->>>>>>> c0c70e96
   /@babel/code-frame/7.10.4:
     dependencies:
       '@babel/highlight': 7.10.4
@@ -4258,6 +4247,13 @@
     dev: true
     resolution:
       integrity: sha512-PZFMZKhW1AfTUHwWrSfn5rAW4a82d9a9UnfOT0pbJilm+6PWww/YAZkgBiELFaNLxxLe+NG72oqGge1RHCgIKA==
+  /fs-jetpack/3.2.0:
+    dependencies:
+      minimatch: 3.0.4
+      rimraf: 2.7.1
+    dev: true
+    resolution:
+      integrity: sha512-LMUQxf85b3y/IuQZM9gz7bPMH60Y+NpulmHdhv8nHvgu6daYd7DiSZJSgiHKk1h6vfv1VCOqpdJcR+ThO7sFVA==
   /fs-minipass/1.2.7:
     dependencies:
       minipass: 2.9.0
