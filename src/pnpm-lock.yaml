importers:
  .:
    devDependencies:
      '@sindresorhus/slugify': 1.1.0
      '@types/debug': 4.1.5
      '@types/graphviz': 0.0.32
      '@types/node': 13.13.21
      '@types/redis': 2.8.27
      arg: 4.1.3
      batching-toposort: 1.2.0
      chalk: 4.1.0
      debug: 4.2.0
      execa: 4.0.3
      globby: 11.0.1
      graphviz: 0.0.9
      mssql: 6.2.3
      node-fetch: 2.6.1
      p-map: 4.0.0
      p-reduce: 2.1.0
      redis: 3.0.2
      redis-lock: 0.1.4
      semver: 7.3.2
      ts-node: 9.0.0_typescript@4.0.3
      typescript: 4.0.3
    specifiers:
      '@sindresorhus/slugify': 1.1.0
      '@types/debug': 4.1.5
      '@types/graphviz': 0.0.32
      '@types/node': 13.13.21
      '@types/redis': 2.8.27
      arg: 4.1.3
      batching-toposort: 1.2.0
      chalk: 4.1.0
      debug: 4.2.0
      execa: 4.0.3
      globby: 11.0.1
      graphviz: 0.0.9
      mssql: ^6.2.3
      node-fetch: 2.6.1
      p-map: 4.0.0
      p-reduce: 2.1.0
      redis: 3.0.2
      redis-lock: 0.1.4
      semver: 7.3.2
      ts-node: 9.0.0
      typescript: 4.0.3
  packages/cli:
    dependencies:
      '@prisma/engines': 2.10.0-cfabfaf0c4524c099dc3da4abcc4cffc17ae0365
    devDependencies:
      '@prisma/client': 'link:../client'
      '@prisma/debug': 'link:../debug'
      '@prisma/fetch-engine': 'link:../fetch-engine'
      '@prisma/generator-helper': 'link:../generator-helper'
      '@prisma/get-platform': 'link:../get-platform'
      '@prisma/migrate': 'link:../migrate'
      '@prisma/sdk': 'link:../sdk'
      '@prisma/studio': 0.296.0
      '@prisma/studio-server': 0.296.0
      '@sindresorhus/slugify': 1.1.0
      '@timsuchanek/copy': 1.4.5
      '@types/debug': 4.1.5
      '@types/jest': 26.0.14
      '@types/pg': 7.14.5
      '@types/sqlite3': 3.1.6
      '@types/string-hash': 1.1.1
      '@types/verror': 1.10.4
      '@types/ws': 7.2.6
      '@typescript-eslint/eslint-plugin': 4.2.0_01bb2a57a800356006ca47d0aed8d623
      '@typescript-eslint/parser': 4.2.0_eslint@7.10.0+typescript@4.0.3
      checkpoint-client: 1.1.14
      dotenv: 8.2.0
      esbuild: 0.7.19
      escape-string-regexp: 4.0.0
      eslint: 7.10.0
      eslint-config-prettier: 6.12.0_eslint@7.10.0
      eslint-plugin-eslint-comments: 3.2.0_eslint@7.10.0
      eslint-plugin-jest: 24.0.2_eslint@7.10.0+typescript@4.0.3
      eslint-plugin-prettier: 3.1.4_eslint@7.10.0+prettier@2.1.2
      execa: 4.0.3
      fast-deep-equal: 3.1.3
      fs-jetpack: 3.1.0
      get-port: 5.1.1
      global-dirs: 2.0.1
      husky: 4.3.0
      indent-string: 4.0.0
      is-installed-globally: 0.3.2
      jest: 26.4.2
      line-replace: 2.0.1
      lint-staged: 10.4.0
      log-update: 4.0.0
      make-dir: 3.1.0
      mariadb: 2.4.2
      mz: 2.7.0
      open: 7.2.1
      packwatch: 2.0.0
      pg: 8.3.3_pg@8.3.3
      pkg: 4.4.9
      pkg-up: 3.1.0
      prettier: 2.1.2
      replace-string: 3.1.0
      resolve-pkg: 2.0.0
      rimraf: 3.0.2
      snap-shot-it: 7.9.3
      sqlite-async: 1.1.0
      sqlite3: 5.0.0
      string-hash: 1.1.3
      strip-ansi: 6.0.0
      strip-indent: 3.0.0
      tempy: 1.0.0
      terminal-link: 2.1.1
      ts-jest: 26.4.0_jest@26.4.2+typescript@4.0.3
      typescript: 4.0.3
      verror: 1.10.0
      ws: 7.3.1
    specifiers:
      '@prisma/client': 'workspace:*'
      '@prisma/debug': 'workspace:*'
      '@prisma/engines': 2.10.0-cfabfaf0c4524c099dc3da4abcc4cffc17ae0365
      '@prisma/fetch-engine': 'workspace:*'
      '@prisma/generator-helper': 'workspace:*'
      '@prisma/get-platform': 'workspace:*'
      '@prisma/migrate': 'workspace:*'
      '@prisma/sdk': 'workspace:*'
      '@prisma/studio': 0.296.0
      '@prisma/studio-server': 0.296.0
      '@sindresorhus/slugify': 1.1.0
      '@timsuchanek/copy': 1.4.5
      '@types/debug': 4.1.5
      '@types/jest': 26.0.14
      '@types/pg': 7.14.5
      '@types/sqlite3': 3.1.6
      '@types/string-hash': 1.1.1
      '@types/verror': 1.10.4
      '@types/ws': 7.2.6
      '@typescript-eslint/eslint-plugin': 4.2.0
      '@typescript-eslint/parser': 4.2.0
      checkpoint-client: 1.1.14
      dotenv: 8.2.0
      esbuild: 0.7.19
      escape-string-regexp: 4.0.0
      eslint: 7.10.0
      eslint-config-prettier: 6.12.0
      eslint-plugin-eslint-comments: 3.2.0
      eslint-plugin-jest: 24.0.2
      eslint-plugin-prettier: 3.1.4
      execa: 4.0.3
      fast-deep-equal: 3.1.3
      fs-jetpack: 3.1.0
      get-port: 5.1.1
      global-dirs: 2.0.1
      husky: 4.3.0
      indent-string: 4.0.0
      is-installed-globally: 0.3.2
      jest: 26.4.2
      line-replace: 2.0.1
      lint-staged: 10.4.0
      log-update: 4.0.0
      make-dir: 3.1.0
      mariadb: 2.4.2
      mz: 2.7.0
      open: 7.2.1
      packwatch: 2.0.0
      pg: 8.3.3
      pkg: 4.4.9
      pkg-up: 3.1.0
      prettier: 2.1.2
      replace-string: 3.1.0
      resolve-pkg: 2.0.0
      rimraf: 3.0.2
      snap-shot-it: 7.9.3
      sqlite-async: 1.1.0
      sqlite3: 5.0.0
      string-hash: 1.1.3
      strip-ansi: 6.0.0
      strip-indent: 3.0.0
      tempy: 1.0.0
      terminal-link: 2.1.1
      ts-jest: 26.4.0
      typescript: 4.0.3
      verror: 1.10.0
      ws: 7.3.1
  packages/client:
    dependencies:
      '@prisma/engines-version': 2.10.0-cfabfaf0c4524c099dc3da4abcc4cffc17ae0365
    devDependencies:
      '@prisma/debug': 'link:../debug'
      '@prisma/engine-core': 'link:../engine-core'
      '@prisma/engines': 2.10.0-cfabfaf0c4524c099dc3da4abcc4cffc17ae0365
      '@prisma/fetch-engine': 'link:../fetch-engine'
      '@prisma/generator-helper': 'link:../generator-helper'
      '@prisma/get-platform': 'link:../get-platform'
      '@prisma/migrate': 'link:../migrate'
      '@prisma/sdk': 'link:../sdk'
      '@timsuchanek/copy': 1.4.5
      '@types/debug': 4.1.5
      '@types/fs-extra': 9.0.1
      '@types/jest': 26.0.14
      '@types/js-levenshtein': 1.1.0
      '@types/node': 12.12.62
      '@types/node-fetch': 2.5.7
      '@types/pg': 7.14.5
      '@typescript-eslint/eslint-plugin': 4.2.0_01bb2a57a800356006ca47d0aed8d623
      '@typescript-eslint/parser': 4.2.0_eslint@7.10.0+typescript@4.0.3
      arg: 4.1.3
      benchmark: 2.1.4
      chalk: 4.1.0
      decimal.js: 10.2.1
      dotenv: 8.2.0
      esbuild: 0.7.19
      escape-string-regexp: 4.0.0
      eslint: 7.10.0
      eslint-config-prettier: 6.12.0_eslint@7.10.0
      eslint-plugin-eslint-comments: 3.2.0_eslint@7.10.0
      eslint-plugin-jest: 24.0.2_eslint@7.10.0+typescript@4.0.3
      eslint-plugin-prettier: 3.1.4_eslint@7.10.0+prettier@2.1.2
      execa: 4.0.3
      flat-map-polyfill: 0.3.8
      fs-monkey: 1.0.1
      get-own-enumerable-property-symbols: 3.0.2
      get-port: 5.1.1
      husky: 4.3.0
      indent-string: 4.0.0
      is-obj: 2.0.0
      is-regexp: 2.1.0
      jest: 26.4.2
      jest-diff: 26.4.2
      js-levenshtein: 1.1.6
      klona: 2.0.4
      lint-staged: 10.4.0
      make-dir: 3.1.0
      mariadb: 2.4.2
      node-fetch: 2.6.1
      packwatch: 2.0.0
      pg: 8.3.3_pg@8.3.3
      pidtree: 0.5.0
      pkg-up: 3.1.0
      pluralize: 8.0.0
      prettier: 2.1.2
      replace-string: 3.1.0
      rimraf: 3.0.2
      rollup: 2.28.2
      rollup-plugin-dts: 1.4.13_rollup@2.28.2+typescript@4.0.3
      set-value: 3.0.2
      sql-template-tag: 3.4.0
      stacktrace-parser: 0.1.10
      stat-mode: 1.0.0
      strip-ansi: 6.0.0
      strip-indent: 3.0.0
      ts-jest: 26.4.0_jest@26.4.2+typescript@4.0.3
      ts-loader: 8.0.4_typescript@4.0.3
      ts-node: 9.0.0_typescript@4.0.3
      typescript: 4.0.3
    specifiers:
      '@prisma/debug': 'workspace:*'
      '@prisma/engine-core': 'workspace:*'
      '@prisma/engines': 2.10.0-cfabfaf0c4524c099dc3da4abcc4cffc17ae0365
      '@prisma/engines-version': 2.10.0-cfabfaf0c4524c099dc3da4abcc4cffc17ae0365
      '@prisma/fetch-engine': 'workspace:*'
      '@prisma/generator-helper': 'workspace:*'
      '@prisma/get-platform': 'workspace:*'
      '@prisma/migrate': 'workspace:*'
      '@prisma/sdk': 'workspace:*'
      '@timsuchanek/copy': 1.4.5
      '@types/debug': 4.1.5
      '@types/fs-extra': 9.0.1
      '@types/jest': 26.0.14
      '@types/js-levenshtein': 1.1.0
      '@types/node': 12.12.62
      '@types/node-fetch': 2.5.7
      '@types/pg': 7.14.5
      '@typescript-eslint/eslint-plugin': 4.2.0
      '@typescript-eslint/parser': 4.2.0
      arg: 4.1.3
      benchmark: 2.1.4
      chalk: 4.1.0
      decimal.js: 10.2.1
      dotenv: 8.2.0
      esbuild: 0.7.19
      escape-string-regexp: 4.0.0
      eslint: 7.10.0
      eslint-config-prettier: 6.12.0
      eslint-plugin-eslint-comments: 3.2.0
      eslint-plugin-jest: 24.0.2
      eslint-plugin-prettier: 3.1.4
      execa: 4.0.3
      flat-map-polyfill: 0.3.8
      fs-monkey: 1.0.1
      get-own-enumerable-property-symbols: 3.0.2
      get-port: 5.1.1
      husky: 4.3.0
      indent-string: 4.0.0
      is-obj: 2.0.0
      is-regexp: 2.1.0
      jest: 26.4.2
      jest-diff: 26.4.2
      js-levenshtein: 1.1.6
      klona: 2.0.4
      lint-staged: 10.4.0
      make-dir: 3.1.0
      mariadb: 2.4.2
      node-fetch: 2.6.1
      packwatch: 2.0.0
      pg: 8.3.3
      pidtree: 0.5.0
      pkg-up: ^3.1.0
      pluralize: 8.0.0
      prettier: 2.1.2
      replace-string: 3.1.0
      rimraf: 3.0.2
      rollup: 2.28.2
      rollup-plugin-dts: 1.4.13
      set-value: 3.0.2
      sql-template-tag: 3.4.0
      stacktrace-parser: 0.1.10
      stat-mode: 1.0.0
      strip-ansi: 6.0.0
      strip-indent: 3.0.0
      ts-jest: 26.4.0
      ts-loader: 8.0.4
      ts-node: 9.0.0
      typescript: 4.0.3
  packages/debug:
    dependencies:
      debug: 4.1.1
    devDependencies:
      '@types/jest': 26.0.14
      '@types/node': 12.12.62
      '@typescript-eslint/eslint-plugin': 4.2.0_01bb2a57a800356006ca47d0aed8d623
      '@typescript-eslint/parser': 4.2.0_eslint@7.10.0+typescript@4.0.3
      eslint: 7.10.0
      eslint-config-prettier: 6.12.0_eslint@7.10.0
      eslint-plugin-eslint-comments: 3.2.0_eslint@7.10.0
      eslint-plugin-jest: 24.0.2_eslint@7.10.0+typescript@4.0.3
      eslint-plugin-prettier: 3.1.4_eslint@7.10.0+prettier@2.1.2
      husky: 4.3.0
      jest: 26.4.2
      lint-staged: 10.4.0
      prettier: 2.1.2
      strip-ansi: 6.0.0
      ts-jest: 26.4.0_jest@26.4.2+typescript@4.0.3
      typescript: 4.0.3
    specifiers:
      '@types/jest': 26.0.14
      '@types/node': 12.12.62
      '@typescript-eslint/eslint-plugin': 4.2.0
      '@typescript-eslint/parser': 4.2.0
      debug: ^4.1.1
      eslint: 7.10.0
      eslint-config-prettier: 6.12.0
      eslint-plugin-eslint-comments: 3.2.0
      eslint-plugin-jest: 24.0.2
      eslint-plugin-prettier: 3.1.4
      husky: 4.3.0
      jest: 26.4.2
      lint-staged: 10.4.0
      prettier: 2.1.2
      strip-ansi: 6.0.0
      ts-jest: 26.4.0
      typescript: 4.0.3
  packages/engine-core:
    dependencies:
      '@prisma/debug': 'link:../debug'
      '@prisma/engines': 2.10.0-cfabfaf0c4524c099dc3da4abcc4cffc17ae0365
      '@prisma/generator-helper': 'link:../generator-helper'
      '@prisma/get-platform': 'link:../get-platform'
      chalk: 4.1.0
      cross-fetch: 3.0.5
      execa: 4.0.2
      get-stream: 6.0.0
      indent-string: 4.0.0
      new-github-issue-url: 0.2.1
      p-retry: 4.2.0
      terminal-link: 2.1.1
      undici: 2.0.7
    devDependencies:
      '@types/jest': 26.0.14
      '@types/node': 12.12.62
      '@typescript-eslint/eslint-plugin': 4.2.0_01bb2a57a800356006ca47d0aed8d623
      '@typescript-eslint/parser': 4.2.0_eslint@7.10.0+typescript@4.0.3
      del-cli: 3.0.1
      eslint: 7.10.0
      eslint-config-prettier: 6.12.0_eslint@7.10.0
      eslint-plugin-eslint-comments: 3.2.0_eslint@7.10.0
      eslint-plugin-jest: 24.0.2_eslint@7.10.0+typescript@4.0.3
      eslint-plugin-prettier: 3.1.4_eslint@7.10.0+prettier@2.1.2
      husky: 4.3.0
      jest: 26.4.2
      lint-staged: 10.4.0
      prettier: 2.1.2
      strip-ansi: 6.0.0
      ts-jest: 26.4.0_jest@26.4.2+typescript@4.0.3
      typescript: 4.0.3
    specifiers:
      '@prisma/debug': 'workspace:*'
      '@prisma/engines': 2.10.0-cfabfaf0c4524c099dc3da4abcc4cffc17ae0365
      '@prisma/generator-helper': 'workspace:*'
      '@prisma/get-platform': 'workspace:*'
      '@types/jest': 26.0.14
      '@types/node': 12.12.62
      '@typescript-eslint/eslint-plugin': 4.2.0
      '@typescript-eslint/parser': 4.2.0
      chalk: ^4.0.0
      cross-fetch: ^3.0.4
      del-cli: 3.0.1
      eslint: 7.10.0
      eslint-config-prettier: 6.12.0
      eslint-plugin-eslint-comments: 3.2.0
      eslint-plugin-jest: 24.0.2
      eslint-plugin-prettier: 3.1.4
      execa: ^4.0.2
      get-stream: ^6.0.0
      husky: 4.3.0
      indent-string: ^4.0.0
      jest: 26.4.2
      lint-staged: 10.4.0
      new-github-issue-url: ^0.2.1
      p-retry: ^4.2.0
      prettier: 2.1.2
      strip-ansi: 6.0.0
      terminal-link: ^2.1.1
      ts-jest: 26.4.0
      typescript: 4.0.3
      undici: 2.0.7
  packages/fetch-engine:
    dependencies:
      '@prisma/debug': 'link:../debug'
      '@prisma/get-platform': 'link:../get-platform'
      chalk: 4.1.0
      execa: 4.0.2
      find-cache-dir: 3.3.1
      hasha: 5.2.0
      http-proxy-agent: 4.0.1
      https-proxy-agent: 5.0.0
      make-dir: 3.1.0
      node-fetch: 2.6.0
      p-filter: 2.1.0
      p-map: 4.0.0
      p-queue: 6.4.0
      p-retry: 4.2.0
      progress: 2.0.3
      rimraf: 3.0.2
      temp-dir: 2.0.0
      tempy: 1.0.0
    devDependencies:
      '@prisma/engines-version': 2.10.0-cfabfaf0c4524c099dc3da4abcc4cffc17ae0365
      '@types/fs-extra': 9.0.1
      '@types/jest': 26.0.14
      '@types/node': 12.12.62
      '@types/node-fetch': 2.5.7
      '@types/progress': 2.0.3
      '@typescript-eslint/eslint-plugin': 4.2.0_01bb2a57a800356006ca47d0aed8d623
      '@typescript-eslint/parser': 4.2.0_eslint@7.10.0+typescript@4.0.3
      del: 6.0.0
      eslint: 7.10.0
      eslint-config-prettier: 6.12.0_eslint@7.10.0
      eslint-plugin-eslint-comments: 3.2.0_eslint@7.10.0
      eslint-plugin-jest: 24.0.2_eslint@7.10.0+typescript@4.0.3
      eslint-plugin-prettier: 3.1.4_eslint@7.10.0+prettier@2.1.2
      husky: 4.3.0
      jest: 26.4.2
      lint-staged: 10.4.0
      prettier: 2.1.2
      ts-jest: 26.4.0_jest@26.4.2+typescript@4.0.3
      typescript: 4.0.3
    specifiers:
      '@prisma/debug': 'workspace:*'
      '@prisma/engines-version': 2.10.0-cfabfaf0c4524c099dc3da4abcc4cffc17ae0365
      '@prisma/get-platform': 'workspace:*'
      '@types/fs-extra': 9.0.1
      '@types/jest': 26.0.14
      '@types/node': 12.12.62
      '@types/node-fetch': 2.5.7
      '@types/progress': 2.0.3
      '@typescript-eslint/eslint-plugin': 4.2.0
      '@typescript-eslint/parser': 4.2.0
      chalk: ^4.0.0
      del: 6.0.0
      eslint: 7.10.0
      eslint-config-prettier: 6.12.0
      eslint-plugin-eslint-comments: 3.2.0
      eslint-plugin-jest: 24.0.2
      eslint-plugin-prettier: 3.1.4
      execa: ^4.0.0
      find-cache-dir: ^3.3.1
      hasha: ^5.2.0
      http-proxy-agent: ^4.0.1
      https-proxy-agent: ^5.0.0
      husky: 4.3.0
      jest: 26.4.2
      lint-staged: 10.4.0
      make-dir: ^3.0.2
      node-fetch: ^2.6.0
      p-filter: ^2.1.0
      p-map: ^4.0.0
      p-queue: ^6.4.0
      p-retry: ^4.2.0
      prettier: 2.1.2
      progress: ^2.0.3
      rimraf: ^3.0.2
      temp-dir: ^2.0.0
      tempy: ^1.0.0
      ts-jest: 26.4.0
      typescript: 4.0.3
  packages/generator-helper:
    dependencies:
      '@prisma/debug': 'link:../debug'
      '@types/cross-spawn': 6.0.2
      chalk: 4.1.0
      cross-spawn: 7.0.3
    devDependencies:
      '@types/jest': 26.0.14
      '@types/node': 12.12.62
      '@typescript-eslint/eslint-plugin': 4.2.0_01bb2a57a800356006ca47d0aed8d623
      '@typescript-eslint/parser': 4.2.0_eslint@7.10.0+typescript@4.0.3
      eslint: 7.10.0
      eslint-config-prettier: 6.12.0_eslint@7.10.0
      eslint-plugin-eslint-comments: 3.2.0_eslint@7.10.0
      eslint-plugin-jest: 24.0.2_eslint@7.10.0+typescript@4.0.3
      eslint-plugin-prettier: 3.1.4_eslint@7.10.0+prettier@2.1.2
      husky: 4.3.0
      jest: 26.4.2
      lint-staged: 10.4.0
      prettier: 2.1.2
      ts-jest: 26.4.0_jest@26.4.2+typescript@4.0.3
      ts-node: 9.0.0_typescript@4.0.3
      typescript: 4.0.3
    specifiers:
      '@prisma/debug': 'workspace:*'
      '@types/cross-spawn': ^6.0.1
      '@types/jest': 26.0.14
      '@types/node': 12.12.62
      '@typescript-eslint/eslint-plugin': 4.2.0
      '@typescript-eslint/parser': 4.2.0
      chalk: ^4.0.0
      cross-spawn: ^7.0.2
      eslint: 7.10.0
      eslint-config-prettier: 6.12.0
      eslint-plugin-eslint-comments: 3.2.0
      eslint-plugin-jest: 24.0.2
      eslint-plugin-prettier: 3.1.4
      husky: 4.3.0
      jest: 26.4.2
      lint-staged: 10.4.0
      prettier: 2.1.2
      ts-jest: 26.4.0
      ts-node: 9.0.0
      typescript: 4.0.3
  packages/get-platform:
    dependencies:
      '@prisma/debug': 'link:../debug'
    devDependencies:
      '@types/jest': 26.0.14
      '@types/node': 12.12.62
      '@typescript-eslint/eslint-plugin': 4.2.0_01bb2a57a800356006ca47d0aed8d623
      '@typescript-eslint/parser': 4.2.0_eslint@7.10.0+typescript@4.0.3
      eslint: 7.10.0
      eslint-config-prettier: 6.12.0_eslint@7.10.0
      eslint-plugin-eslint-comments: 3.2.0_eslint@7.10.0
      eslint-plugin-jest: 24.0.2_eslint@7.10.0+typescript@4.0.3
      eslint-plugin-prettier: 3.1.4_eslint@7.10.0+prettier@2.1.2
      husky: 4.3.0
      jest: 26.4.2
      lint-staged: 10.4.0
      prettier: 2.1.2
      ts-jest: 26.4.0_jest@26.4.2+typescript@4.0.3
      typescript: 4.0.3
    specifiers:
      '@prisma/debug': 'workspace:*'
      '@types/jest': 26.0.14
      '@types/node': 12.12.62
      '@typescript-eslint/eslint-plugin': 4.2.0
      '@typescript-eslint/parser': 4.2.0
      eslint: 7.10.0
      eslint-config-prettier: 6.12.0
      eslint-plugin-eslint-comments: 3.2.0
      eslint-plugin-jest: 24.0.2
      eslint-plugin-prettier: 3.1.4
      husky: 4.3.0
      jest: 26.4.2
      lint-staged: 10.4.0
      prettier: 2.1.2
      ts-jest: 26.4.0
      typescript: 4.0.3
  packages/migrate:
    dependencies:
      '@prisma/debug': 'link:../debug'
      '@prisma/fetch-engine': 'link:../fetch-engine'
      '@prisma/get-platform': 'link:../get-platform'
      ansi-escapes: 4.3.1
      cli-cursor: 3.1.0
      dashify: 2.0.0
      diff: 4.0.2
      execa: 4.0.2
      figures: 3.2.0
      git-user-email: 0.2.2
      git-user-name: 2.0.0
      globby: 11.0.1
      http-proxy-agent: 4.0.1
      https-proxy-agent: 5.0.0
      indent-string: 4.0.0
      log-update: 4.0.0
      new-github-issue-url: 0.2.1
      open: 7.0.4
      p-map: 4.0.0
      prompts: 2.3.2
      ps-tree: 1.2.0
      rimraf: 3.0.2
      string-width: 4.2.0
      strip-ansi: 6.0.0
      strip-indent: 3.0.0
    devDependencies:
      '@prisma/client': 'link:../client'
      '@prisma/generator-helper': 'link:../generator-helper'
      '@prisma/sdk': 'link:../sdk'
      '@types/charm': 1.0.2
      '@types/debug': 4.1.5
      '@types/diff': 4.0.2
      '@types/fs-extra': 9.0.1
      '@types/jest': 26.0.14
      '@types/node': 12.12.62
      '@types/prompts': 2.0.9
      '@types/sqlite3': 3.1.6
      '@typescript-eslint/eslint-plugin': 4.2.0_01bb2a57a800356006ca47d0aed8d623
      '@typescript-eslint/parser': 4.2.0_eslint@7.10.0+typescript@4.0.3
      chalk: 4.1.0
      del: 6.0.0
      eslint: 7.10.0
      eslint-config-prettier: 6.12.0_eslint@7.10.0
      eslint-plugin-eslint-comments: 3.2.0_eslint@7.10.0
      eslint-plugin-jest: 24.0.2_eslint@7.10.0+typescript@4.0.3
      eslint-plugin-prettier: 3.1.4_eslint@7.10.0+prettier@2.1.2
      fs-jetpack: 3.2.0
      husky: 4.3.0
      jest: 26.4.2
      lint-staged: 10.4.0
      make-dir: 3.1.0
      mock-stdin: 1.0.0
      prettier: 2.1.2
      sqlite-async: 1.1.0
      sqlite3: 5.0.0
      tempy: 1.0.0
      ts-jest: 26.4.0_jest@26.4.2+typescript@4.0.3
      typescript: 4.0.3
    specifiers:
      '@prisma/client': 'workspace:*'
      '@prisma/debug': 'workspace:*'
      '@prisma/fetch-engine': 'workspace:*'
      '@prisma/generator-helper': 'workspace:*'
      '@prisma/get-platform': 'workspace:*'
      '@prisma/sdk': 'workspace:*'
      '@types/charm': 1.0.2
      '@types/debug': 4.1.5
      '@types/diff': 4.0.2
      '@types/fs-extra': 9.0.1
      '@types/jest': 26.0.14
      '@types/node': 12.12.62
      '@types/prompts': 2.0.9
      '@types/sqlite3': 3.1.6
      '@typescript-eslint/eslint-plugin': 4.2.0
      '@typescript-eslint/parser': 4.2.0
      ansi-escapes: ^4.3.1
      chalk: 4.1.0
      cli-cursor: 3.1.0
      dashify: 2.0.0
      del: 6.0.0
      diff: 4.0.2
      eslint: 7.10.0
      eslint-config-prettier: 6.12.0
      eslint-plugin-eslint-comments: 3.2.0
      eslint-plugin-jest: 24.0.2
      eslint-plugin-prettier: 3.1.4
      execa: ^4.0.0
      figures: ^3.2.0
<<<<<<< HEAD
      fs-jetpack: ^3.2.0
=======
      fs-jetpack: 3.2.0
>>>>>>> f4f8482a
      git-user-email: ^0.2.2
      git-user-name: ^2.0.0
      globby: ^11.0.0
      http-proxy-agent: ^4.0.1
      https-proxy-agent: ^5.0.0
      husky: 4.3.0
      indent-string: ^4.0.0
      jest: 26.4.2
      lint-staged: 10.4.0
      log-update: ^4.0.0
      make-dir: 3.1.0
      mock-stdin: 1.0.0
      new-github-issue-url: ^0.2.1
      open: ^7.0.3
      p-map: ^4.0.0
      prettier: 2.1.2
      prompts: ^2.3.2
      ps-tree: 1.2.0
      rimraf: ^3.0.2
      sqlite-async: 1.1.0
      sqlite3: 5.0.0
      string-width: ^4.2.0
      strip-ansi: ^6.0.0
      strip-indent: ^3.0.0
      tempy: 1.0.0
      ts-jest: 26.4.0
      typescript: 4.0.3
  packages/sdk:
    dependencies:
      '@prisma/debug': 'link:../debug'
      '@prisma/engine-core': 'link:../engine-core'
      '@prisma/engines': 2.10.0-cfabfaf0c4524c099dc3da4abcc4cffc17ae0365
      '@prisma/fetch-engine': 'link:../fetch-engine'
      '@prisma/generator-helper': 'link:../generator-helper'
      '@prisma/get-platform': 'link:../get-platform'
      '@timsuchanek/copy': 1.4.5
      archiver: 4.0.1
      arg: 4.1.3
      chalk: 4.1.0
      checkpoint-client: 1.1.14
      cli-truncate: 2.1.0
      dotenv: 8.2.0
      execa: 4.0.2
      global-dirs: 2.0.1
      globby: 11.0.1
      has-yarn: 2.1.0
      is-ci: 2.0.0
      make-dir: 3.1.0
      node-fetch: 2.6.1
      p-map: 4.0.0
      read-pkg-up: 7.0.1
      resolve-pkg: 2.0.0
      rimraf: 3.0.2
      string-width: 4.2.0
      strip-ansi: 6.0.0
      strip-indent: 3.0.0
      tar: 6.0.2
      temp-dir: 2.0.0
      temp-write: 4.0.0
      tempy: 1.0.0
      terminal-link: 2.1.1
      tmp: 0.2.1
      url-parse: 1.4.7
    devDependencies:
      '@types/jest': 26.0.14
      '@types/node': 12.12.62
      '@types/tar': 4.0.3
      '@typescript-eslint/eslint-plugin': 4.1.1_97a6c696058c61405b3d4d883f393658
      '@typescript-eslint/parser': 4.1.1_eslint@7.9.0+typescript@4.0.3
      eslint: 7.9.0
      eslint-config-prettier: 6.11.0_eslint@7.9.0
      eslint-plugin-eslint-comments: 3.2.0_eslint@7.9.0
      eslint-plugin-jest: 24.0.2_eslint@7.9.0+typescript@4.0.3
      eslint-plugin-prettier: 3.1.4_eslint@7.9.0+prettier@2.1.2
      husky: 4.3.0
      jest: 26.4.2
      lint-staged: 10.4.0
      prettier: 2.1.2
      ts-jest: 26.4.0_jest@26.4.2+typescript@4.0.3
      ts-node: 9.0.0_typescript@4.0.3
      typescript: 4.0.3
    specifiers:
      '@prisma/debug': 'workspace:*'
      '@prisma/engine-core': 'workspace:*'
      '@prisma/engines': 2.10.0-cfabfaf0c4524c099dc3da4abcc4cffc17ae0365
      '@prisma/fetch-engine': 'workspace:*'
      '@prisma/generator-helper': 'workspace:*'
      '@prisma/get-platform': 'workspace:*'
      '@timsuchanek/copy': ^1.4.5
      '@types/jest': 26.0.14
      '@types/node': 12.12.62
      '@types/tar': 4.0.3
      '@typescript-eslint/eslint-plugin': 4.2.0
      '@typescript-eslint/parser': 4.2.0
      archiver: ^4.0.0
      arg: ^4.1.3
      chalk: 4.1.0
      checkpoint-client: 1.1.14
      cli-truncate: ^2.1.0
      dotenv: ^8.2.0
      eslint: 7.10.0
      eslint-config-prettier: 6.12.0
      eslint-plugin-eslint-comments: 3.2.0
      eslint-plugin-jest: 24.0.2
      eslint-plugin-prettier: 3.1.4
      execa: ^4.0.0
      global-dirs: ^2.0.1
      globby: ^11.0.0
      has-yarn: ^2.1.0
      husky: 4.3.0
      is-ci: ^2.0.0
      jest: 26.4.2
      lint-staged: 10.4.0
      make-dir: ^3.0.2
      node-fetch: 2.6.1
      p-map: ^4.0.0
      prettier: 2.1.2
      read-pkg-up: ^7.0.1
      resolve-pkg: ^2.0.0
      rimraf: ^3.0.2
      string-width: ^4.2.0
      strip-ansi: 6.0.0
      strip-indent: 3.0.0
      tar: ^6.0.1
      temp-dir: ^2.0.0
      temp-write: ^4.0.0
      tempy: ^1.0.0
      terminal-link: ^2.1.1
      tmp: 0.2.1
      ts-jest: 26.4.0
      ts-node: 9.0.0
      typescript: 4.0.3
      url-parse: ^1.4.7
lockfileVersion: 5.1
packages:
  /@azure/ms-rest-azure-env/1.1.2:
    dev: true
    resolution:
      integrity: sha512-l7z0DPCi2Hp88w12JhDTtx5d0Y3+vhfE7JKJb9O7sEz71Cwp053N8piTtTnnk/tUor9oZHgEKi/p3tQQmLPjvA==
  /@azure/ms-rest-js/1.9.0:
    dependencies:
      '@types/tunnel': 0.0.0
      axios: 0.19.2
      form-data: 2.3.3
      tough-cookie: 2.5.0
      tslib: 1.14.1
      tunnel: 0.0.6
      uuid: 3.4.0
      xml2js: 0.4.23
    dev: true
    resolution:
      integrity: sha512-cB4Z2Mg7eBmet1rfbf0QSO1XbhfknRW7B+mX3IHJq0KGHaGJvCPoVTgdsJdCkazEMK1jtANFNEDDzSQacxyzbA==
  /@azure/ms-rest-nodeauth/2.0.2:
    dependencies:
      '@azure/ms-rest-azure-env': 1.1.2
      '@azure/ms-rest-js': 1.9.0
      adal-node: 0.1.28
    dev: true
    resolution:
      integrity: sha512-KmNNICOxt3EwViAJI3iu2VH8t8BQg5J2rSAyO4IUYLF9ZwlyYsP419pdvl4NBUhluAP2cgN7dfD2V6E6NOMZlQ==
  /@babel/code-frame/7.10.4:
    dependencies:
      '@babel/highlight': 7.10.4
    resolution:
      integrity: sha512-vG6SvB6oYEhvgisZNFRmRCUkLz11c7rp+tbNTynGqc6mS1d5ATd/sGyV6W0KZZnXRKMTzZDRgQT3Ou9jhpAfUg==
  /@babel/core/7.10.2:
    dependencies:
      '@babel/code-frame': 7.10.4
      '@babel/generator': 7.10.2
      '@babel/helper-module-transforms': 7.10.1
      '@babel/helpers': 7.10.1
      '@babel/parser': 7.10.2
      '@babel/template': 7.10.1
      '@babel/traverse': 7.10.1
      '@babel/types': 7.10.2
      convert-source-map: 1.7.0
      debug: 4.1.1
      gensync: 1.0.0-beta.1
      json5: 2.1.3
      lodash: 4.17.19
      resolve: 1.17.0
      semver: 5.7.1
      source-map: 0.5.7
    dev: true
    engines:
      node: '>=6.9.0'
    resolution:
      integrity: sha512-KQmV9yguEjQsXqyOUGKjS4+3K8/DlOCE2pZcq4augdQmtTy5iv5EHtmMSJ7V4c1BIPjuwtZYqYLCq9Ga+hGBRQ==
  /@babel/generator/7.10.2:
    dependencies:
      '@babel/types': 7.10.2
      jsesc: 2.5.2
      lodash: 4.17.19
      source-map: 0.5.7
    dev: true
    resolution:
      integrity: sha512-AxfBNHNu99DTMvlUPlt1h2+Hn7knPpH5ayJ8OqDWSeLld+Fi2AYBTC/IejWDM9Edcii4UzZRCsbUt0WlSDsDsA==
  /@babel/helper-function-name/7.10.1:
    dependencies:
      '@babel/helper-get-function-arity': 7.10.1
      '@babel/template': 7.10.1
      '@babel/types': 7.10.2
    dev: true
    resolution:
      integrity: sha512-fcpumwhs3YyZ/ttd5Rz0xn0TpIwVkN7X0V38B9TWNfVF42KEkhkAAuPCQ3oXmtTRtiPJrmZ0TrfS0GKF0eMaRQ==
  /@babel/helper-get-function-arity/7.10.1:
    dependencies:
      '@babel/types': 7.10.2
    dev: true
    resolution:
      integrity: sha512-F5qdXkYGOQUb0hpRaPoetF9AnsXknKjWMZ+wmsIRsp5ge5sFh4c3h1eH2pRTTuy9KKAA2+TTYomGXAtEL2fQEw==
  /@babel/helper-member-expression-to-functions/7.10.1:
    dependencies:
      '@babel/types': 7.10.2
    dev: true
    resolution:
      integrity: sha512-u7XLXeM2n50gb6PWJ9hoO5oO7JFPaZtrh35t8RqKLT1jFKj9IWeD1zrcrYp1q1qiZTdEarfDWfTIP8nGsu0h5g==
  /@babel/helper-module-imports/7.10.1:
    dependencies:
      '@babel/types': 7.10.2
    dev: true
    resolution:
      integrity: sha512-SFxgwYmZ3HZPyZwJRiVNLRHWuW2OgE5k2nrVs6D9Iv4PPnXVffuEHy83Sfx/l4SqF+5kyJXjAyUmrG7tNm+qVg==
  /@babel/helper-module-transforms/7.10.1:
    dependencies:
      '@babel/helper-module-imports': 7.10.1
      '@babel/helper-replace-supers': 7.10.1
      '@babel/helper-simple-access': 7.10.1
      '@babel/helper-split-export-declaration': 7.10.1
      '@babel/template': 7.10.1
      '@babel/types': 7.10.2
      lodash: 4.17.19
    dev: true
    resolution:
      integrity: sha512-RLHRCAzyJe7Q7sF4oy2cB+kRnU4wDZY/H2xJFGof+M+SJEGhZsb+GFj5j1AD8NiSaVBJ+Pf0/WObiXu/zxWpFg==
  /@babel/helper-optimise-call-expression/7.10.1:
    dependencies:
      '@babel/types': 7.10.2
    dev: true
    resolution:
      integrity: sha512-a0DjNS1prnBsoKx83dP2falChcs7p3i8VMzdrSbfLhuQra/2ENC4sbri34dz/rWmDADsmF1q5GbfaXydh0Jbjg==
  /@babel/helper-plugin-utils/7.10.1:
    dev: true
    resolution:
      integrity: sha512-fvoGeXt0bJc7VMWZGCAEBEMo/HAjW2mP8apF5eXK0wSqwLAVHAISCWRoLMBMUs2kqeaG77jltVqu4Hn8Egl3nA==
  /@babel/helper-replace-supers/7.10.1:
    dependencies:
      '@babel/helper-member-expression-to-functions': 7.10.1
      '@babel/helper-optimise-call-expression': 7.10.1
      '@babel/traverse': 7.10.1
      '@babel/types': 7.10.2
    dev: true
    resolution:
      integrity: sha512-SOwJzEfpuQwInzzQJGjGaiG578UYmyi2Xw668klPWV5n07B73S0a9btjLk/52Mlcxa+5AdIYqws1KyXRfMoB7A==
  /@babel/helper-simple-access/7.10.1:
    dependencies:
      '@babel/template': 7.10.1
      '@babel/types': 7.10.2
    dev: true
    resolution:
      integrity: sha512-VSWpWzRzn9VtgMJBIWTZ+GP107kZdQ4YplJlCmIrjoLVSi/0upixezHCDG8kpPVTBJpKfxTH01wDhh+jS2zKbw==
  /@babel/helper-split-export-declaration/7.10.1:
    dependencies:
      '@babel/types': 7.10.2
    dev: true
    resolution:
      integrity: sha512-UQ1LVBPrYdbchNhLwj6fetj46BcFwfS4NllJo/1aJsT+1dLTEnXJL0qHqtY7gPzF8S2fXBJamf1biAXV3X077g==
  /@babel/helper-validator-identifier/7.10.4:
    resolution:
      integrity: sha512-3U9y+43hz7ZM+rzG24Qe2mufW5KhvFg/NhnNph+i9mgCtdTCtMJuI1TMkrIUiK7Ix4PYlRF9I5dhqaLYA/ADXw==
  /@babel/helpers/7.10.1:
    dependencies:
      '@babel/template': 7.10.1
      '@babel/traverse': 7.10.1
      '@babel/types': 7.10.2
    dev: true
    resolution:
      integrity: sha512-muQNHF+IdU6wGgkaJyhhEmI54MOZBKsFfsXFhboz1ybwJ1Kl7IHlbm2a++4jwrmY5UYsgitt5lfqo1wMFcHmyw==
  /@babel/highlight/7.10.4:
    dependencies:
      '@babel/helper-validator-identifier': 7.10.4
      chalk: 2.4.2
      js-tokens: 4.0.0
    resolution:
      integrity: sha512-i6rgnR/YgPEQzZZnbTHHuZdlE8qyoBNalD6F+q4vAFlcMEcqmkoG+mPqJYJCo63qPf74+Y1UZsl3l6f7/RIkmA==
  /@babel/parser/7.10.2:
    dev: true
    engines:
      node: '>=6.0.0'
    hasBin: true
    resolution:
      integrity: sha512-PApSXlNMJyB4JiGVhCOlzKIif+TKFTvu0aQAhnTvfP/z3vVSN6ZypH5bfUNwFXXjRQtUEBNFd2PtmCmG2Py3qQ==
  /@babel/plugin-syntax-async-generators/7.8.4_@babel+core@7.10.2:
    dependencies:
      '@babel/core': 7.10.2
      '@babel/helper-plugin-utils': 7.10.1
    dev: true
    peerDependencies:
      '@babel/core': ^7.0.0-0
    resolution:
      integrity: sha512-tycmZxkGfZaxhMRbXlPXuVFpdWlXpir2W4AMhSJgRKzk/eDlIXOhb2LHWoLpDF7TEHylV5zNhykX6KAgHJmTNw==
  /@babel/plugin-syntax-bigint/7.8.3_@babel+core@7.10.2:
    dependencies:
      '@babel/core': 7.10.2
      '@babel/helper-plugin-utils': 7.10.1
    dev: true
    peerDependencies:
      '@babel/core': ^7.0.0-0
    resolution:
      integrity: sha512-wnTnFlG+YxQm3vDxpGE57Pj0srRU4sHE/mDkt1qv2YJJSeUAec2ma4WLUnUPeKjyrfntVwe/N6dCXpU+zL3Npg==
  /@babel/plugin-syntax-class-properties/7.10.1_@babel+core@7.10.2:
    dependencies:
      '@babel/core': 7.10.2
      '@babel/helper-plugin-utils': 7.10.1
    dev: true
    peerDependencies:
      '@babel/core': ^7.0.0-0
    resolution:
      integrity: sha512-Gf2Yx/iRs1JREDtVZ56OrjjgFHCaldpTnuy9BHla10qyVT3YkIIGEtoDWhyop0ksu1GvNjHIoYRBqm3zoR1jyQ==
  /@babel/plugin-syntax-import-meta/7.10.1_@babel+core@7.10.2:
    dependencies:
      '@babel/core': 7.10.2
      '@babel/helper-plugin-utils': 7.10.1
    dev: true
    peerDependencies:
      '@babel/core': ^7.0.0-0
    resolution:
      integrity: sha512-ypC4jwfIVF72og0dgvEcFRdOM2V9Qm1tu7RGmdZOlhsccyK0wisXmMObGuWEOd5jQ+K9wcIgSNftCpk2vkjUfQ==
  /@babel/plugin-syntax-json-strings/7.8.3_@babel+core@7.10.2:
    dependencies:
      '@babel/core': 7.10.2
      '@babel/helper-plugin-utils': 7.10.1
    dev: true
    peerDependencies:
      '@babel/core': ^7.0.0-0
    resolution:
      integrity: sha512-lY6kdGpWHvjoe2vk4WrAapEuBR69EMxZl+RoGRhrFGNYVK8mOPAW8VfbT/ZgrFbXlDNiiaxQnAtgVCZ6jv30EA==
  /@babel/plugin-syntax-logical-assignment-operators/7.10.1_@babel+core@7.10.2:
    dependencies:
      '@babel/core': 7.10.2
      '@babel/helper-plugin-utils': 7.10.1
    dev: true
    peerDependencies:
      '@babel/core': ^7.0.0-0
    resolution:
      integrity: sha512-XyHIFa9kdrgJS91CUH+ccPVTnJShr8nLGc5bG2IhGXv5p1Rd+8BleGE5yzIg2Nc1QZAdHDa0Qp4m6066OL96Iw==
  /@babel/plugin-syntax-nullish-coalescing-operator/7.8.3_@babel+core@7.10.2:
    dependencies:
      '@babel/core': 7.10.2
      '@babel/helper-plugin-utils': 7.10.1
    dev: true
    peerDependencies:
      '@babel/core': ^7.0.0-0
    resolution:
      integrity: sha512-aSff4zPII1u2QD7y+F8oDsz19ew4IGEJg9SVW+bqwpwtfFleiQDMdzA/R+UlWDzfnHFCxxleFT0PMIrR36XLNQ==
  /@babel/plugin-syntax-numeric-separator/7.10.1_@babel+core@7.10.2:
    dependencies:
      '@babel/core': 7.10.2
      '@babel/helper-plugin-utils': 7.10.1
    dev: true
    peerDependencies:
      '@babel/core': ^7.0.0-0
    resolution:
      integrity: sha512-uTd0OsHrpe3tH5gRPTxG8Voh99/WCU78vIm5NMRYPAqC8lR4vajt6KkCAknCHrx24vkPdd/05yfdGSB4EIY2mg==
  /@babel/plugin-syntax-object-rest-spread/7.8.3_@babel+core@7.10.2:
    dependencies:
      '@babel/core': 7.10.2
      '@babel/helper-plugin-utils': 7.10.1
    dev: true
    peerDependencies:
      '@babel/core': ^7.0.0-0
    resolution:
      integrity: sha512-XoqMijGZb9y3y2XskN+P1wUGiVwWZ5JmoDRwx5+3GmEplNyVM2s2Dg8ILFQm8rWM48orGy5YpI5Bl8U1y7ydlA==
  /@babel/plugin-syntax-optional-catch-binding/7.8.3_@babel+core@7.10.2:
    dependencies:
      '@babel/core': 7.10.2
      '@babel/helper-plugin-utils': 7.10.1
    dev: true
    peerDependencies:
      '@babel/core': ^7.0.0-0
    resolution:
      integrity: sha512-6VPD0Pc1lpTqw0aKoeRTMiB+kWhAoT24PA+ksWSBrFtl5SIRVpZlwN3NNPQjehA2E/91FV3RjLWoVTglWcSV3Q==
  /@babel/plugin-syntax-optional-chaining/7.8.3_@babel+core@7.10.2:
    dependencies:
      '@babel/core': 7.10.2
      '@babel/helper-plugin-utils': 7.10.1
    dev: true
    peerDependencies:
      '@babel/core': ^7.0.0-0
    resolution:
      integrity: sha512-KoK9ErH1MBlCPxV0VANkXW2/dw4vlbGDrFgz8bmUsBGYkFRcbRwMh6cIJubdPrkxRwuGdtCk0v/wPTKbQgBjkg==
  /@babel/runtime/7.10.2:
    dependencies:
      regenerator-runtime: 0.13.5
    dev: true
    resolution:
      integrity: sha512-6sF3uQw2ivImfVIl62RZ7MXhO2tap69WeWK57vAaimT6AZbE4FbqjdEJIN1UqoD6wI6B+1n9UiagafH1sxjOtg==
  /@babel/template/7.10.1:
    dependencies:
      '@babel/code-frame': 7.10.4
      '@babel/parser': 7.10.2
      '@babel/types': 7.10.2
    dev: true
    resolution:
      integrity: sha512-OQDg6SqvFSsc9A0ej6SKINWrpJiNonRIniYondK2ViKhB06i3c0s+76XUft71iqBEe9S1OKsHwPAjfHnuvnCig==
  /@babel/traverse/7.10.1:
    dependencies:
      '@babel/code-frame': 7.10.4
      '@babel/generator': 7.10.2
      '@babel/helper-function-name': 7.10.1
      '@babel/helper-split-export-declaration': 7.10.1
      '@babel/parser': 7.10.2
      '@babel/types': 7.10.2
      debug: 4.1.1
      globals: 11.12.0
      lodash: 4.17.19
    dev: true
    resolution:
      integrity: sha512-C/cTuXeKt85K+p08jN6vMDz8vSV0vZcI0wmQ36o6mjbuo++kPMdpOYw23W2XH04dbRt9/nMEfA4W3eR21CD+TQ==
  /@babel/types/7.10.2:
    dependencies:
      '@babel/helper-validator-identifier': 7.10.4
      lodash: 4.17.19
      to-fast-properties: 2.0.0
    dev: true
    resolution:
      integrity: sha512-AD3AwWBSz0AWF0AkCN9VPiWrvldXq+/e3cHa4J89vo4ymjz1XwrBFFVZmkJTsQIPNk+ZVomPSXUJqq8yyjZsng==
  /@bahmutov/data-driven/1.0.0:
    dependencies:
      check-more-types: 2.24.0
      lazy-ass: 1.6.0
    dev: true
    engines:
      node: '>=6'
    resolution:
      integrity: sha512-YqW3hPS0RXriqjcCrLOTJj+LWe3c8JpwlL83k1ka1Q8U05ZjAKbGQZYeTzUd0NFEnnfPtsUiKGpFEBJG6kFuvg==
  /@bcoe/v8-coverage/0.2.3:
    dev: true
    resolution:
      integrity: sha512-0hYQ8SB4Db5zvZB4axdMHGwEaQjkZzFjQiN9LVYvIFB2nSUHW9tYpxWriPrWDASIxiaXax83REcLxuSdnGPZtw==
  /@cnakazawa/watch/1.0.4:
    dependencies:
      exec-sh: 0.3.4
      minimist: 1.2.5
    dev: true
    engines:
      node: '>=0.1.95'
    hasBin: true
    resolution:
      integrity: sha512-v9kIhKwjeZThiWrLmj0y17CWoyddASLj9O2yvbZkbvw/N3rWOYy9zkV66ursAoVr0mV15bL8g0c4QZUE6cdDoQ==
  /@eslint/eslintrc/0.1.3:
    dependencies:
      ajv: 6.12.5
      debug: 4.2.0
      espree: 7.3.0
      globals: 12.4.0
      ignore: 4.0.6
      import-fresh: 3.2.1
      js-yaml: 3.14.0
      lodash: 4.17.19
      minimatch: 3.0.4
      strip-json-comments: 3.1.1
    dev: true
    engines:
      node: ^10.12.0 || >=12.0.0
    resolution:
      integrity: sha512-4YVwPkANLeNtRjMekzux1ci8hIaH5eGKktGqR0d3LWsKNn5B2X/1Z6Trxy7jQXl9EBGE6Yj02O+t09FMeRllaA==
  /@istanbuljs/load-nyc-config/1.1.0:
    dependencies:
      camelcase: 5.3.1
      find-up: 4.1.0
      get-package-type: 0.1.0
      js-yaml: 3.14.0
      resolve-from: 5.0.0
    dev: true
    engines:
      node: '>=8'
    resolution:
      integrity: sha512-VjeHSlIzpv/NyD3N0YuHfXOPDIixcA1q2ZV98wsMqcYlPmv2n3Yb2lYP9XMElnaFVXg5A7YLTeLu6V84uQDjmQ==
  /@istanbuljs/schema/0.1.2:
    dev: true
    engines:
      node: '>=8'
    resolution:
      integrity: sha512-tsAQNx32a8CoFhjhijUIhI4kccIAgmGhy8LZMZgGfmXcpMbPRUqn5LWmgRttILi6yeGmBJd2xsPkFMs0PzgPCw==
  /@jest/console/26.3.0:
    dependencies:
      '@jest/types': 26.3.0
      '@types/node': 14.0.27
      chalk: 4.1.0
      jest-message-util: 26.3.0
      jest-util: 26.3.0
      slash: 3.0.0
    dev: true
    engines:
      node: '>= 10.14.2'
    resolution:
      integrity: sha512-/5Pn6sJev0nPUcAdpJHMVIsA8sKizL2ZkcKPE5+dJrCccks7tcM7c9wbgHudBJbxXLoTbqsHkG1Dofoem4F09w==
  /@jest/core/26.4.2:
    dependencies:
      '@jest/console': 26.3.0
      '@jest/reporters': 26.4.1
      '@jest/test-result': 26.3.0
      '@jest/transform': 26.3.0
      '@jest/types': 26.3.0
      '@types/node': 14.0.27
      ansi-escapes: 4.3.1
      chalk: 4.1.0
      exit: 0.1.2
      graceful-fs: 4.2.4
      jest-changed-files: 26.3.0
      jest-config: 26.4.2
      jest-haste-map: 26.3.0
      jest-message-util: 26.3.0
      jest-regex-util: 26.0.0
      jest-resolve: 26.4.0_jest-resolve@26.4.0
      jest-resolve-dependencies: 26.4.2
      jest-runner: 26.4.2
      jest-runtime: 26.4.2
      jest-snapshot: 26.4.2
      jest-util: 26.3.0
      jest-validate: 26.4.2
      jest-watcher: 26.3.0
      micromatch: 4.0.2
      p-each-series: 2.1.0
      rimraf: 3.0.2
      slash: 3.0.0
      strip-ansi: 6.0.0
    dev: true
    engines:
      node: '>= 10.14.2'
    resolution:
      integrity: sha512-sDva7YkeNprxJfepOctzS8cAk9TOekldh+5FhVuXS40+94SHbiicRO1VV2tSoRtgIo+POs/Cdyf8p76vPTd6dg==
  /@jest/environment/26.3.0:
    dependencies:
      '@jest/fake-timers': 26.3.0
      '@jest/types': 26.3.0
      '@types/node': 14.0.27
      jest-mock: 26.3.0
    dev: true
    engines:
      node: '>= 10.14.2'
    resolution:
      integrity: sha512-EW+MFEo0DGHahf83RAaiqQx688qpXgl99wdb8Fy67ybyzHwR1a58LHcO376xQJHfmoXTu89M09dH3J509cx2AA==
  /@jest/fake-timers/26.3.0:
    dependencies:
      '@jest/types': 26.3.0
      '@sinonjs/fake-timers': 6.0.1
      '@types/node': 14.0.27
      jest-message-util: 26.3.0
      jest-mock: 26.3.0
      jest-util: 26.3.0
    dev: true
    engines:
      node: '>= 10.14.2'
    resolution:
      integrity: sha512-ZL9ytUiRwVP8ujfRepffokBvD2KbxbqMhrXSBhSdAhISCw3gOkuntisiSFv+A6HN0n0fF4cxzICEKZENLmW+1A==
  /@jest/globals/26.4.2:
    dependencies:
      '@jest/environment': 26.3.0
      '@jest/types': 26.3.0
      expect: 26.4.2
    dev: true
    engines:
      node: '>= 10.14.2'
    resolution:
      integrity: sha512-Ot5ouAlehhHLRhc+sDz2/9bmNv9p5ZWZ9LE1pXGGTCXBasmi5jnYjlgYcYt03FBwLmZXCZ7GrL29c33/XRQiow==
  /@jest/reporters/26.4.1:
    dependencies:
      '@bcoe/v8-coverage': 0.2.3
      '@jest/console': 26.3.0
      '@jest/test-result': 26.3.0
      '@jest/transform': 26.3.0
      '@jest/types': 26.3.0
      chalk: 4.1.0
      collect-v8-coverage: 1.0.1
      exit: 0.1.2
      glob: 7.1.6
      graceful-fs: 4.2.4
      istanbul-lib-coverage: 3.0.0
      istanbul-lib-instrument: 4.0.3
      istanbul-lib-report: 3.0.0
      istanbul-lib-source-maps: 4.0.0
      istanbul-reports: 3.0.2
      jest-haste-map: 26.3.0
      jest-resolve: 26.4.0_jest-resolve@26.4.0
      jest-util: 26.3.0
      jest-worker: 26.3.0
      slash: 3.0.0
      source-map: 0.6.1
      string-length: 4.0.1
      terminal-link: 2.1.1
      v8-to-istanbul: 5.0.1
    dev: true
    engines:
      node: '>= 10.14.2'
    optionalDependencies:
      node-notifier: 8.0.0
    resolution:
      integrity: sha512-aROTkCLU8++yiRGVxLsuDmZsQEKO6LprlrxtAuzvtpbIFl3eIjgIf3EUxDKgomkS25R9ZzwGEdB5weCcBZlrpQ==
  /@jest/source-map/26.3.0:
    dependencies:
      callsites: 3.1.0
      graceful-fs: 4.2.4
      source-map: 0.6.1
    dev: true
    engines:
      node: '>= 10.14.2'
    resolution:
      integrity: sha512-hWX5IHmMDWe1kyrKl7IhFwqOuAreIwHhbe44+XH2ZRHjrKIh0LO5eLQ/vxHFeAfRwJapmxuqlGAEYLadDq6ZGQ==
  /@jest/test-result/26.3.0:
    dependencies:
      '@jest/console': 26.3.0
      '@jest/types': 26.3.0
      '@types/istanbul-lib-coverage': 2.0.3
      collect-v8-coverage: 1.0.1
    dev: true
    engines:
      node: '>= 10.14.2'
    resolution:
      integrity: sha512-a8rbLqzW/q7HWheFVMtghXV79Xk+GWwOK1FrtimpI5n1la2SY0qHri3/b0/1F0Ve0/yJmV8pEhxDfVwiUBGtgg==
  /@jest/test-sequencer/26.4.2:
    dependencies:
      '@jest/test-result': 26.3.0
      graceful-fs: 4.2.4
      jest-haste-map: 26.3.0
      jest-runner: 26.4.2
      jest-runtime: 26.4.2
    dev: true
    engines:
      node: '>= 10.14.2'
    resolution:
      integrity: sha512-83DRD8N3M0tOhz9h0bn6Kl6dSp+US6DazuVF8J9m21WAp5x7CqSMaNycMP0aemC/SH/pDQQddbsfHRTBXVUgog==
  /@jest/transform/26.3.0:
    dependencies:
      '@babel/core': 7.10.2
      '@jest/types': 26.3.0
      babel-plugin-istanbul: 6.0.0
      chalk: 4.1.0
      convert-source-map: 1.7.0
      fast-json-stable-stringify: 2.1.0
      graceful-fs: 4.2.4
      jest-haste-map: 26.3.0
      jest-regex-util: 26.0.0
      jest-util: 26.3.0
      micromatch: 4.0.2
      pirates: 4.0.1
      slash: 3.0.0
      source-map: 0.6.1
      write-file-atomic: 3.0.3
    dev: true
    engines:
      node: '>= 10.14.2'
    resolution:
      integrity: sha512-Isj6NB68QorGoFWvcOjlUhpkT56PqNIsXKR7XfvoDlCANn/IANlh8DrKAA2l2JKC3yWSMH5wS0GwuQM20w3b2A==
  /@jest/types/25.5.0:
    dependencies:
      '@types/istanbul-lib-coverage': 2.0.3
      '@types/istanbul-reports': 1.1.2
      '@types/yargs': 15.0.5
      chalk: 3.0.0
    dev: true
    engines:
      node: '>= 8.3'
    resolution:
      integrity: sha512-OXD0RgQ86Tu3MazKo8bnrkDRaDXXMGUqd+kTtLtK1Zb7CRzQcaSRPPPV37SvYTdevXEBVxe0HXylEjs8ibkmCw==
  /@jest/types/26.3.0:
    dependencies:
      '@types/istanbul-lib-coverage': 2.0.3
      '@types/istanbul-reports': 3.0.0
      '@types/node': 14.0.27
      '@types/yargs': 15.0.5
      chalk: 4.1.0
    dev: true
    engines:
      node: '>= 10.14.2'
    resolution:
      integrity: sha512-BDPG23U0qDeAvU4f99haztXwdAg3hz4El95LkAM+tHAqqhiVzRpEGHHU8EDxT/AnxOrA65YjLBwDahdJ9pTLJQ==
  /@nodelib/fs.scandir/2.1.3:
    dependencies:
      '@nodelib/fs.stat': 2.0.3
      run-parallel: 1.1.9
    engines:
      node: '>= 8'
    resolution:
      integrity: sha512-eGmwYQn3gxo4r7jdQnkrrN6bY478C3P+a/y72IJukF8LjB6ZHeB3c+Ehacj3sYeSmUXGlnA67/PmbM9CVwL7Dw==
  /@nodelib/fs.stat/2.0.3:
    engines:
      node: '>= 8'
    resolution:
      integrity: sha512-bQBFruR2TAwoevBEd/NWMoAAtNGzTRgdrqnYCc7dhzfoNvqPzLyqlEQnzZ3kVnNrSp25iyxE00/3h2fqGAGArA==
  /@nodelib/fs.walk/1.2.4:
    dependencies:
      '@nodelib/fs.scandir': 2.1.3
      fastq: 1.8.0
    engines:
      node: '>= 8'
    resolution:
      integrity: sha512-1V9XOY4rDW0rehzbrcqAmHnz8e7SKvX27gh8Gt2WgB0+pdzdiLV83p72kZPU+jvMbS1qU5mauP2iOvO8rhmurQ==
  /@prisma/ci-info/2.1.2:
    dev: true
    resolution:
      integrity: sha512-RhAHY+wp6Nqu89Tp3zfUVkpGfqk4TfngeOWaMGgmhP7mB2ASDtOl8dkwxHmI8eN4edo+luyjPmbJBC4kST321A==
  /@prisma/debug/2.8.0:
    dependencies:
      debug: 4.2.0
    dev: true
    resolution:
      integrity: sha512-mtHQMDQ2HBLY4Frz3S53O3KnX9ND+ow9KR/8tgiqGObVH6zmP25lNK0MQJcPe3KOQL8FO+PgYOccoWx31+1rvQ==
  /@prisma/engine-core/2.8.0:
    dependencies:
      '@prisma/debug': 2.8.0
      '@prisma/generator-helper': 2.8.0
      '@prisma/get-platform': 2.8.0
      chalk: 4.1.0
      cross-fetch: 3.0.6
      execa: 4.0.3
      get-stream: 5.2.0
      indent-string: 4.0.0
      new-github-issue-url: 0.2.1
      p-retry: 4.2.0
      terminal-link: 2.1.1
      undici: 2.0.5
    dev: true
    resolution:
      integrity: sha512-cgx39UIVwKU651qFDYK/WvIGegofpn5WmLD4JOAWeadQAvVTc+OXpkYbg23iCn9/if80cWk49pg5EM29S3jnZg==
  /@prisma/engines-version/2.10.0-cfabfaf0c4524c099dc3da4abcc4cffc17ae0365:
    resolution:
      integrity: sha512-Wo+kXGNMOAZOKgkO0FGyBXd8fyMzKSuiVUS1dyJK6zPmEtNyMeyu7lzq8LeNUvKF98kN3XeW3QAOyeg6EM0idw==
  /@prisma/engines/2.10.0-cfabfaf0c4524c099dc3da4abcc4cffc17ae0365:
    requiresBuild: true
    resolution:
      integrity: sha512-4ly45V3PueUcqqPosWI1QYnjO3/mRXvSzriaZIh/7Y+u0xJqjFIaZf18f7GkXfPGotUyi5lB1wz/nrZTjOI7Mw==
  /@prisma/fetch-engine/2.8.0:
    dependencies:
      '@prisma/debug': 2.8.0
      '@prisma/get-platform': 2.8.0
      chalk: 4.1.0
      execa: 4.0.3
      find-cache-dir: 3.3.1
      hasha: 5.2.2
      http-proxy-agent: 4.0.1
      https-proxy-agent: 5.0.0
      make-dir: 3.1.0
      node-fetch: 2.6.1
      p-filter: 2.1.0
      p-map: 4.0.0
      p-queue: 6.6.2
      p-retry: 4.2.0
      progress: 2.0.3
      rimraf: 3.0.2
      temp-dir: 2.0.0
      tempy: 0.7.1
    dev: true
    resolution:
      integrity: sha512-yQtJS2kMzDol2VK87Tq5hluuf1/ZIg73LJYVMISgguOvRDiWtJ2KPJ7fhc+bFwYJf95+yD97G5kmx3lnpeXSSA==
  /@prisma/generator-helper/2.8.0:
    dependencies:
      '@prisma/debug': 2.8.0
      '@types/cross-spawn': 6.0.2
      chalk: 4.1.0
      cross-spawn: 7.0.3
    dev: true
    resolution:
      integrity: sha512-eMBRP+hYM9HTX5Wn474Z6aT0S/JzmInTfxJ1TWJ8Z4jEgeCXfXcZU3oNKVdHAJ23kK7WMMBpuG+/EZMY2iLfhg==
  /@prisma/get-platform/2.8.0:
    dependencies:
      '@prisma/debug': 2.8.0
    dev: true
    resolution:
      integrity: sha512-ygRsEFTrO6zNKp3kH7LVcmKu1Q4RQStgxOAxcHoVBWpSFFYY93DLS0gZvPwXuH5Oi5HHCOO5ZMfOflfZIR2/Cw==
  /@prisma/sdk/2.8.0:
    dependencies:
      '@prisma/debug': 2.8.0
      '@prisma/engine-core': 2.8.0
      '@prisma/fetch-engine': 2.8.0
      '@prisma/generator-helper': 2.8.0
      '@prisma/get-platform': 2.8.0
      '@timsuchanek/copy': 1.4.5
      archiver: 4.0.2
      arg: 4.1.3
      chalk: 4.1.0
      checkpoint-client: 1.1.12
      cli-truncate: 2.1.0
      dotenv: 8.2.0
      execa: 4.0.3
      global-dirs: 2.0.1
      globby: 11.0.1
      has-yarn: 2.1.0
      make-dir: 3.1.0
      node-fetch: 2.6.1
      p-map: 4.0.0
      read-pkg-up: 7.0.1
      resolve-pkg: 2.0.0
      rimraf: 3.0.2
      string-width: 4.2.0
      strip-ansi: 6.0.0
      strip-indent: 3.0.0
      tar: 6.0.5
      temp-dir: 2.0.0
      temp-write: 4.0.0
      tempy: 0.7.1
      terminal-link: 2.1.1
      tmp: 0.2.1
      url-parse: 1.4.7
    dev: true
    requiresBuild: true
    resolution:
      integrity: sha512-20NNsDnPjCx5NJH5/iqfKjegCRXQpygFTpUSL3KF6WbfUiO3Uzvua+lme68TI8mTvQqZJaLFMm7mT5UBqUpeog==
  /@prisma/studio-server/0.296.0:
    dependencies:
      '@prisma/get-platform': 2.8.0
      '@prisma/sdk': 2.8.0
      '@prisma/studio': 0.296.0
      '@prisma/studio-transports': 0.296.0
      '@prisma/studio-types': 0.296.0
      '@sentry/node': 5.15.5
      checkpoint-client: 1.1.11
      express: 4.17.1
      ws: 7.3.1
    dev: true
    resolution:
      integrity: sha512-mgtWiIdL+qevvhYjPkoSNQ2mZpXHcAag9ZCRWTydKF8XSQZzntvD0cLmhFrIQeIfJCPDUCqMNJSkxTHmicLpww==
  /@prisma/studio-transports/0.296.0:
    dependencies:
      '@prisma/sdk': 2.8.0
      '@prisma/studio-types': 0.296.0
      '@sentry/node': 5.15.5
    dev: true
    resolution:
      integrity: sha512-U86cFYJXv0DVm8Na99MBOvuSChFsc0iui15VPzWuCLYDCHlN0cFrNzKj2zzrIC4O3EPn4zY8NxpkS8SuCCoMmw==
  /@prisma/studio-types/0.296.0:
    dev: true
    resolution:
      integrity: sha512-b7RQTivad3wgzWfPBBzHvnkwrDwKw8zTfrqfIT/DXYZD36I8u1RKC4PzIbaM9NNKi0GXQYbZC/komWJ6YQUcgA==
  /@prisma/studio/0.296.0:
    dev: true
    resolution:
      integrity: sha512-EtQbPbC+QkOI+bje51jsLTBFUg9iFl6pXgEhAKss9uy+xWP15p5Ph+al/8zWyp7rGRoKJQ9sD1ivXtLusSQpgQ==
  /@sentry/apm/5.15.5:
    dependencies:
      '@sentry/browser': 5.15.5
      '@sentry/hub': 5.15.5
      '@sentry/minimal': 5.15.5
      '@sentry/types': 5.15.5
      '@sentry/utils': 5.15.5
      tslib: 1.14.1
    dev: true
    engines:
      node: '>=6'
    resolution:
      integrity: sha512-2PyifsiQdvFEQhbL7tQnCKGLOO1JtZeqso3bc6ARJBvKxM77mtyMo/D0C2Uzt9sXCYiALhQ1rbB1aY8iYyglpg==
  /@sentry/browser/5.15.5:
    dependencies:
      '@sentry/core': 5.15.5
      '@sentry/types': 5.15.5
      '@sentry/utils': 5.15.5
      tslib: 1.14.1
    dev: true
    engines:
      node: '>=6'
    resolution:
      integrity: sha512-rqDvjk/EvogfdbZ4TiEpxM/lwpPKmq23z9YKEO4q81+1SwJNua53H60dOk9HpRU8nOJ1g84TMKT2Ov8H7sqDWA==
  /@sentry/core/5.15.5:
    dependencies:
      '@sentry/hub': 5.15.5
      '@sentry/minimal': 5.15.5
      '@sentry/types': 5.15.5
      '@sentry/utils': 5.15.5
      tslib: 1.14.1
    dev: true
    engines:
      node: '>=6'
    resolution:
      integrity: sha512-enxBLv5eibBMqcWyr+vApqeix8uqkfn0iGsD3piKvoMXCgKsrfMwlb/qo9Ox0lKr71qIlZVt+9/A2vZohdgnlg==
  /@sentry/hub/5.15.5:
    dependencies:
      '@sentry/types': 5.15.5
      '@sentry/utils': 5.15.5
      tslib: 1.14.1
    dev: true
    engines:
      node: '>=6'
    resolution:
      integrity: sha512-zX9o49PcNIVMA4BZHe//GkbQ4Jx+nVofqU/Il32/IbwKhcpPlhGX3c1sOVQo4uag3cqd/JuQsk+DML9TKkN0Lw==
  /@sentry/minimal/5.15.5:
    dependencies:
      '@sentry/hub': 5.15.5
      '@sentry/types': 5.15.5
      tslib: 1.14.1
    dev: true
    engines:
      node: '>=6'
    resolution:
      integrity: sha512-zQkkJ1l9AjmU/Us5IrOTzu7bic4sTPKCatptXvLSTfyKW7N6K9MPIIFeSpZf9o1yM2sRYdK7GV08wS2eCT3JYw==
  /@sentry/node/5.15.5:
    dependencies:
      '@sentry/apm': 5.15.5
      '@sentry/core': 5.15.5
      '@sentry/hub': 5.15.5
      '@sentry/types': 5.15.5
      '@sentry/utils': 5.15.5
      cookie: 0.3.1
      https-proxy-agent: 4.0.0
      lru_map: 0.3.3
      tslib: 1.14.1
    dev: true
    engines:
      node: '>=6'
    resolution:
      integrity: sha512-BK0iTOiiIM0UnydLeT/uUBY1o1Sp85aqwaQRMfZbjMCsgXERLNGvzzV68FDH1cyC1nR6dREK3Gs8bxS4S54aLQ==
  /@sentry/types/5.15.5:
    dev: true
    engines:
      node: '>=6'
    resolution:
      integrity: sha512-F9A5W7ucgQLJUG4LXw1ZIy4iLevrYZzbeZ7GJ09aMlmXH9PqGThm1t5LSZlVpZvUfQ2rYA8NU6BdKJSt7B5LPw==
  /@sentry/utils/5.15.5:
    dependencies:
      '@sentry/types': 5.15.5
      tslib: 1.14.1
    dev: true
    engines:
      node: '>=6'
    resolution:
      integrity: sha512-Nl9gl/MGnzSkuKeo3QaefoD/OJrFLB8HmwQ7HUbTXb6E7yyEzNKAQMHXGkwNAjbdYyYbd42iABP6Y5F/h39NtA==
  /@sindresorhus/slugify/1.1.0:
    dependencies:
      '@sindresorhus/transliterate': 0.1.1
      escape-string-regexp: 4.0.0
    dev: true
    engines:
      node: '>=10'
    resolution:
      integrity: sha512-ujZRbmmizX26yS/HnB3P9QNlNa4+UvHh+rIse3RbOXLp8yl6n1TxB4t7NHggtVgS8QmmOtzXo48kCxZGACpkPw==
  /@sindresorhus/transliterate/0.1.1:
    dependencies:
      escape-string-regexp: 2.0.0
      lodash.deburr: 4.1.0
    dev: true
    engines:
      node: '>=10'
    resolution:
      integrity: sha512-QSdIQ5keUFAZ3KLbfbsntW39ox0Ym8183RqTwBq/ZEFoN3NQAtGV+qWaNdzKpIDHgj9J2CQ2iNDRVU11Zyr7MQ==
  /@sinonjs/commons/1.8.0:
    dependencies:
      type-detect: 4.0.8
    dev: true
    resolution:
      integrity: sha512-wEj54PfsZ5jGSwMX68G8ZXFawcSglQSXqCftWX3ec8MDUzQdHgcKvw97awHbY0efQEL5iKUOAmmVtoYgmrSG4Q==
  /@sinonjs/fake-timers/6.0.1:
    dependencies:
      '@sinonjs/commons': 1.8.0
    dev: true
    resolution:
      integrity: sha512-MZPUxrmFubI36XS1DI3qmI0YdN1gks62JtFZvxR67ljjSNCeK6U08Zx4msEWOXuofgqUt6zPHSi1H9fbjR/NRA==
  /@timsuchanek/copy/1.4.5:
    dependencies:
      '@timsuchanek/sleep-promise': 8.0.1
      commander: 2.20.3
      mkdirp: 1.0.4
      prettysize: 2.0.0
    hasBin: true
    resolution:
      integrity: sha512-N4+2/DvfwzQqHYL/scq07fv8yXbZc6RyUxKJoE8Clm14JpLOf9yNI4VB4D6RsV3h9zgzZ4loJUydHKM7pp3blw==
  /@timsuchanek/sleep-promise/8.0.1:
    resolution:
      integrity: sha512-cxHYbrXfnCWsklydIHSw5GCMHUPqpJ/enxWSyVHNOgNe61sit/+aOXTTI+VOdWkvVaJsI2vsB9N4+YDNITawOQ==
  /@tootallnate/once/1.1.2:
    engines:
      node: '>= 6'
    resolution:
      integrity: sha512-RbzJvlNzmRq5c3O09UipeuXno4tA1FE6ikOjxZK0tuxVv3412l64l5t1W5pj4+rJq9vpkm/kwiR07aZXnsKPxw==
  /@types/babel__core/7.1.8:
    dependencies:
      '@babel/parser': 7.10.2
      '@babel/types': 7.10.2
      '@types/babel__generator': 7.6.1
      '@types/babel__template': 7.0.2
      '@types/babel__traverse': 7.0.12
    dev: true
    resolution:
      integrity: sha512-KXBiQG2OXvaPWFPDS1rD8yV9vO0OuWIqAEqLsbfX0oU2REN5KuoMnZ1gClWcBhO5I3n6oTVAmrMufOvRqdmFTQ==
  /@types/babel__generator/7.6.1:
    dependencies:
      '@babel/types': 7.10.2
    dev: true
    resolution:
      integrity: sha512-bBKm+2VPJcMRVwNhxKu8W+5/zT7pwNEqeokFOmbvVSqGzFneNxYcEBro9Ac7/N9tlsaPYnZLK8J1LWKkMsLAew==
  /@types/babel__template/7.0.2:
    dependencies:
      '@babel/parser': 7.10.2
      '@babel/types': 7.10.2
    dev: true
    resolution:
      integrity: sha512-/K6zCpeW7Imzgab2bLkLEbz0+1JlFSrUMdw7KoIIu+IUdu51GWaBZpd3y1VXGVXzynvGa4DaIaxNZHiON3GXUg==
  /@types/babel__traverse/7.0.12:
    dependencies:
      '@babel/types': 7.10.2
    dev: true
    resolution:
      integrity: sha512-t4CoEokHTfcyfb4hUaF9oOHu9RmmNWnm1CP0YmMqOOfClKascOmvlEM736vlqeScuGvBDsHkf8R2INd4DWreQA==
  /@types/charm/1.0.2:
    dependencies:
      '@types/node': 12.12.47
    dev: true
    resolution:
      integrity: sha512-8nrGGRpu/OZKpDxpuloLlZ6g9t4+DZW057RgpWrzOHiqt/1kbPvSiMDJa5G8Z635By9fMXEoGvWZ5bO/A6dv/w==
  /@types/color-name/1.1.1:
    resolution:
      integrity: sha512-rr+OQyAjxze7GgWrSaJwydHStIhHq2lvY3BOC2Mj7KnzI7XK0Uw1TOOdI9lDoajEbSWLiYgoo4f1R51erQfhPQ==
  /@types/cross-spawn/6.0.2:
    dependencies:
      '@types/node': 14.11.8
    resolution:
      integrity: sha512-KuwNhp3eza+Rhu8IFI5HUXRP0LIhqH5cAjubUvGXXthh4YYBuP2ntwEX+Cz8GJoZUHlKo247wPWOfA9LYEq4cw==
  /@types/debug/4.1.5:
    dev: true
    resolution:
      integrity: sha512-Q1y515GcOdTHgagaVFhHnIFQ38ygs/kmxdNpvpou+raI9UO3YZcHDngBSYKQklcKlvA7iuQlmIKbzvmxcOE9CQ==
  /@types/diff/4.0.2:
    dev: true
    resolution:
      integrity: sha512-mIenTfsIe586/yzsyfql69KRnA75S8SVXQbTLpDejRrjH0QSJcpu3AUOi/Vjnt9IOsXKxPhJfGpQUNMueIU1fQ==
  /@types/fs-extra/9.0.1:
    dependencies:
      '@types/node': 14.0.13
    dev: true
    resolution:
      integrity: sha512-B42Sxuaz09MhC3DDeW5kubRcQ5by4iuVQ0cRRWM2lggLzAa/KVom0Aft/208NgMvNQQZ86s5rVcqDdn/SH0/mg==
  /@types/geojson/7946.0.7:
    dev: true
    resolution:
      integrity: sha512-wE2v81i4C4Ol09RtsWFAqg3BUitWbHSpSlIo+bNdsCJijO9sjme+zm+73ZMCa/qMC8UEERxzGbvmr1cffo2SiQ==
  /@types/glob/7.1.2:
    dependencies:
      '@types/minimatch': 3.0.3
      '@types/node': 12.12.47
    dev: true
    resolution:
      integrity: sha512-VgNIkxK+j7Nz5P7jvUZlRvhuPSmsEfS03b0alKcq5V/STUKAa3Plemsn5mrQUO7am6OErJ4rhGEGJbACclrtRA==
  /@types/graceful-fs/4.1.3:
    dependencies:
      '@types/node': 14.0.27
    dev: true
    resolution:
      integrity: sha512-AiHRaEB50LQg0pZmm659vNBb9f4SJ0qrAnteuzhSeAUcJKxoYgEnprg/83kppCnc2zvtCKbdZry1a5pVY3lOTQ==
  /@types/graphviz/0.0.32:
    dev: true
    resolution:
      integrity: sha512-w0jhDSGBtRv+bnTDo7CjbFLPecLiNG+gUhewfMJtr6c4njY623XM6XkND1Jg7cUMAIUNVRlhSqJ/lcC7JOa0qQ==
  /@types/istanbul-lib-coverage/2.0.3:
    dev: true
    resolution:
      integrity: sha512-sz7iLqvVUg1gIedBOvlkxPlc8/uVzyS5OwGz1cKjXzkl3FpL3al0crU8YGU1WoHkxn0Wxbw5tyi6hvzJKNzFsw==
  /@types/istanbul-lib-report/3.0.0:
    dependencies:
      '@types/istanbul-lib-coverage': 2.0.3
    dev: true
    resolution:
      integrity: sha512-plGgXAPfVKFoYfa9NpYDAkseG+g6Jr294RqeqcqDixSbU34MZVJRi/P+7Y8GDpzkEwLaGZZOpKIEmeVZNtKsrg==
  /@types/istanbul-reports/1.1.2:
    dependencies:
      '@types/istanbul-lib-coverage': 2.0.3
      '@types/istanbul-lib-report': 3.0.0
    dev: true
    resolution:
      integrity: sha512-P/W9yOX/3oPZSpaYOCQzGqgCQRXn0FFO/V8bWrCQs+wLmvVVxk6CRBXALEvNs9OHIatlnlFokfhuDo2ug01ciw==
  /@types/istanbul-reports/3.0.0:
    dependencies:
      '@types/istanbul-lib-report': 3.0.0
    dev: true
    resolution:
      integrity: sha512-nwKNbvnwJ2/mndE9ItP/zc2TCzw6uuodnF4EHYWD+gCQDVBuRQL5UzbZD0/ezy1iKsFU2ZQiDqg4M9dN4+wZgA==
  /@types/jest/26.0.14:
    dependencies:
      jest-diff: 25.5.0
      pretty-format: 25.5.0
    dev: true
    resolution:
      integrity: sha512-Hz5q8Vu0D288x3iWXePSn53W7hAjP0H7EQ6QvDO9c7t46mR0lNOLlfuwQ+JkVxuhygHzlzPX+0jKdA3ZgSh+Vg==
  /@types/js-levenshtein/1.1.0:
    dev: true
    resolution:
      integrity: sha512-14t0v1ICYRtRVcHASzes0v/O+TIeASb8aD55cWF1PidtInhFWSXcmhzhHqGjUWf9SUq1w70cvd1cWKUULubAfQ==
  /@types/json-schema/7.0.5:
    dev: true
    resolution:
      integrity: sha512-7+2BITlgjgDhH0vvwZU/HZJVyk+2XUlvxXe8dFMedNX/aMkaOq++rMAFXc0tM7ij15QaWlbdQASBR9dihi+bDQ==
  /@types/minimatch/3.0.3:
    dev: true
    resolution:
      integrity: sha512-tHq6qdbT9U1IRSGf14CL0pUlULksvY9OZ+5eEgl1N7t+OA3tGvNpxJCzuKQlsNgCVwbAs670L1vcVQi8j9HjnA==
  /@types/minimist/1.2.0:
    dev: true
    resolution:
      integrity: sha1-aaI6OtKcrwCX8G7aWbNh7i8GOfY=
  /@types/minipass/2.2.0:
    dependencies:
      '@types/node': 12.12.47
    dev: true
    resolution:
      integrity: sha512-wuzZksN4w4kyfoOv/dlpov4NOunwutLA/q7uc00xU02ZyUY+aoM5PWIXEKBMnm0NHd4a+N71BMjq+x7+2Af1fg==
  /@types/node-fetch/2.5.7:
    dependencies:
      '@types/node': 12.12.47
      form-data: 3.0.0
    dev: true
    resolution:
      integrity: sha512-o2WVNf5UhWRkxlf6eq+jMZDu7kjgpgJfl4xVNlvryc95O/6F2ld8ztKX+qu+Rjyet93WAWm5LjeX9H5FGkODvw==
  /@types/node/12.12.47:
    dev: true
    resolution:
      integrity: sha512-yzBInQFhdY8kaZmqoL2+3U5dSTMrKaYcb561VU+lDzAYvqt+2lojvBEy+hmpSNuXnPTx7m9+04CzWYOUqWME2A==
  /@types/node/12.12.62:
    dev: true
    resolution:
      integrity: sha512-qAfo81CsD7yQIM9mVyh6B/U47li5g7cfpVQEDMfQeF8pSZVwzbhwU3crc0qG4DmpsebpJPR49AKOExQyJ05Cpg==
  /@types/node/13.13.15:
    dev: true
    resolution:
      integrity: sha512-kwbcs0jySLxzLsa2nWUAGOd/s21WU1jebrEdtzhsj1D4Yps1EOuyI1Qcu+FD56dL7NRNIJtDDjcqIG22NwkgLw==
  /@types/node/13.13.21:
    dev: true
    resolution:
      integrity: sha512-tlFWakSzBITITJSxHV4hg4KvrhR/7h3xbJdSFbYJBVzKubrASbnnIFuSgolUh7qKGo/ZeJPKUfbZ0WS6Jp14DQ==
  /@types/node/14.0.13:
    dev: true
    resolution:
      integrity: sha512-rouEWBImiRaSJsVA+ITTFM6ZxibuAlTuNOCyxVbwreu6k6+ujs7DfnU9o+PShFhET78pMBl3eH+AGSI5eOTkPA==
  /@types/node/14.0.27:
    dev: true
    resolution:
      integrity: sha512-kVrqXhbclHNHGu9ztnAwSncIgJv/FaxmzXJvGXNdcCpV1b8u1/Mi6z6m0vwy0LzKeXFTPLH0NzwmoJ3fNCIq0g==
  /@types/node/14.11.8:
    resolution:
      integrity: sha512-KPcKqKm5UKDkaYPTuXSx8wEP7vE9GnuaXIZKijwRYcePpZFDVuy2a57LarFKiORbHOuTOOwYzxVxcUzsh2P2Pw==
  /@types/node/8.10.65:
    dev: true
    resolution:
      integrity: sha512-xdcqtQl1g3p/49kmcj7ZixPWOcNHA1tYNz+uN0PJEcgtN6zywK74aacTnd3eFGPuBpD7kK8vowmMRkUt6jHU/Q==
  /@types/normalize-package-data/2.4.0:
    resolution:
      integrity: sha512-f5j5b/Gf71L+dbqxIpQ4Z2WlmI/mPJ0fOkGGmFgtb6sAu97EPczzbS3/tJKxmcYDj55OX6ssqwDAWOHIYDRDGA==
  /@types/parse-json/4.0.0:
    dev: true
    resolution:
      integrity: sha512-//oorEZjL6sbPcKUaCdIGlIUeH26mgzimjBB77G6XRgnDl/L5wOnpyBGRe/Mmf5CVW3PwEBE1NjiMZ/ssFh4wA==
  /@types/pg-types/1.11.5:
    dev: true
    resolution:
      integrity: sha512-L8ogeT6vDzT1vxlW3KITTCt+BVXXVkLXfZ/XNm6UqbcJgxf+KPO7yjWx7dQQE8RW07KopL10x2gNMs41+IkMGQ==
  /@types/pg/7.14.5:
    dependencies:
      '@types/node': 14.0.27
      '@types/pg-types': 1.11.5
    dev: true
    resolution:
      integrity: sha512-wqTKZmqkqXd1YiVRBT2poRrMIojwEi2bKTAAjUX6nEbzr98jc3cfR/7o7ZtubhH5xT7YJ6LRdRr1GZOgs8OUjg==
  /@types/prettier/2.0.2:
    dev: true
    resolution:
      integrity: sha512-IkVfat549ggtkZUthUzEX49562eGikhSYeVGX97SkMFn+sTZrgRewXjQ4tPKFPCykZHkX1Zfd9OoELGqKU2jJA==
  /@types/progress/2.0.3:
    dependencies:
      '@types/node': 12.12.47
    dev: true
    resolution:
      integrity: sha512-bPOsfCZ4tsTlKiBjBhKnM8jpY5nmIll166IPD58D92hR7G7kZDfx5iB9wGF4NfZrdKolebjeAr3GouYkSGoJ/A==
  /@types/prompts/2.0.9:
    dependencies:
      '@types/node': 14.0.27
    dev: true
    resolution:
      integrity: sha512-TORZP+FSjTYMWwKadftmqEn6bziN5RnfygehByGsjxoK5ydnClddtv6GikGWPvCm24oI+YBwck5WDxIIyNxUrA==
  /@types/readable-stream/2.3.9:
    dependencies:
      '@types/node': 14.11.8
      safe-buffer: 5.2.1
    dev: true
    resolution:
      integrity: sha512-sqsgQqFT7HmQz/V5jH1O0fvQQnXAJO46Gg9LRO/JPfjmVmGUlcx831TZZO3Y3HtWhIkzf3kTsNT0Z0kzIhIvZw==
  /@types/redis/2.8.27:
    dependencies:
      '@types/node': 14.0.27
    dev: true
    resolution:
      integrity: sha512-RRHarqPp3mgqHz+qzLVuQCJAIVaB3JBaczoj24QVVYu08wiCmB8vbOeNeK9lIH+pyT7+R/bbEPghAZZuhbZm0g==
  /@types/retry/0.12.0:
    resolution:
      integrity: sha512-wWKOClTTiizcZhXnPY4wikVAwmdYHp8q6DmC+EJUzAMsycb7HB32Kh9RN4+0gExjmPmZSAQjgURXIGATPegAvA==
  /@types/sqlite3/3.1.6:
    dependencies:
      '@types/node': 14.0.27
    dev: true
    resolution:
      integrity: sha512-OBsK0KIGUICExQ/ZvnPY4cKx5Kz4NcrVyGTIvOL5y4ajXu7r++RfBajfpGfGDmDVCKcoCDX1dO84/oeyeITnxA==
  /@types/stack-utils/1.0.1:
    dev: true
    resolution:
      integrity: sha512-l42BggppR6zLmpfU6fq9HEa2oGPEI8yrSPL3GITjfRInppYFahObbIQOQK3UGxEnyQpltZLaPe75046NOZQikw==
  /@types/string-hash/1.1.1:
    dev: true
    resolution:
      integrity: sha512-ijt3zdHi2DmZxQpQTmozXszzDo78V4R3EdvX0jFMfnMH2ZzQSmCbaWOMPGXFUYSzSIdStv78HDjg32m5dxc+tA==
  /@types/tar/4.0.3:
    dependencies:
      '@types/minipass': 2.2.0
      '@types/node': 12.12.47
    dev: true
    resolution:
      integrity: sha512-Z7AVMMlkI8NTWF0qGhC4QIX0zkV/+y0J8x7b/RsHrN0310+YNjoJd8UrApCiGBCWtKjxS9QhNqLi2UJNToh5hA==
  /@types/tunnel/0.0.0:
    dependencies:
      '@types/node': 14.11.8
    dev: true
    resolution:
      integrity: sha512-FGDp0iBRiBdPjOgjJmn1NH0KDLN+Z8fRmo+9J7XGBhubq1DPrGrbmG4UTlGzrpbCpesMqD0sWkzi27EYkOMHyg==
  /@types/verror/1.10.4:
    dev: true
    resolution:
      integrity: sha512-OjJdqx6QlbyZw9LShPwRW+Kmiegeg3eWNI41MQQKaG3vjdU2L9SRElntM51HmHBY1cu7izxQJ1lMYioQh3XMBg==
  /@types/ws/7.2.6:
    dependencies:
      '@types/node': 14.0.27
    dev: true
    resolution:
      integrity: sha512-Q07IrQUSNpr+cXU4E4LtkSIBPie5GLZyyMC1QtQYRLWz701+XcoVygGUZgvLqElq1nU4ICldMYPnexlBsg3dqQ==
  /@types/yargs-parser/15.0.0:
    dev: true
    resolution:
      integrity: sha512-FA/BWv8t8ZWJ+gEOnLLd8ygxH/2UFbAvgEonyfN6yWGLKc7zVjbpl2Y4CTjid9h2RfgPP6SEt6uHwEOply00yw==
  /@types/yargs/15.0.5:
    dependencies:
      '@types/yargs-parser': 15.0.0
    dev: true
    resolution:
      integrity: sha512-Dk/IDOPtOgubt/IaevIUbTgV7doaKkoorvOyYM2CMwuDyP89bekI7H4xLIwunNYiK9jhCkmc6pUrJk3cj2AB9w==
  /@typescript-eslint/eslint-plugin/4.1.1_97a6c696058c61405b3d4d883f393658:
    dependencies:
      '@typescript-eslint/experimental-utils': 4.1.1_eslint@7.9.0+typescript@4.0.3
      '@typescript-eslint/parser': 4.1.1_eslint@7.9.0+typescript@4.0.3
      '@typescript-eslint/scope-manager': 4.1.1
      debug: 4.1.1
      eslint: 7.9.0
      functional-red-black-tree: 1.0.1
      regexpp: 3.1.0
      semver: 7.3.2
      tsutils: 3.17.1_typescript@4.0.3
      typescript: 4.0.3
    dev: true
    engines:
      node: ^10.12.0 || >=12.0.0
    peerDependencies:
      '@typescript-eslint/parser': ^4.0.0
      eslint: ^5.0.0 || ^6.0.0 || ^7.0.0
      typescript: '*'
    peerDependenciesMeta:
      typescript:
        optional: true
    resolution:
      integrity: sha512-Hoxyt99EA9LMmqo/5PuWWPeWeB3mKyvibfJ1Hy5SfiUpjE8Nqp+5QNd9fOkzL66+fqvIWSIE+Ett16LGMzCGnQ==
  /@typescript-eslint/eslint-plugin/4.2.0_01bb2a57a800356006ca47d0aed8d623:
    dependencies:
      '@typescript-eslint/experimental-utils': 4.2.0_eslint@7.10.0+typescript@4.0.3
      '@typescript-eslint/parser': 4.2.0_eslint@7.10.0+typescript@4.0.3
      '@typescript-eslint/scope-manager': 4.2.0
      debug: 4.2.0
      eslint: 7.10.0
      functional-red-black-tree: 1.0.1
      regexpp: 3.1.0
      semver: 7.3.2
      tsutils: 3.17.1_typescript@4.0.3
      typescript: 4.0.3
    dev: true
    engines:
      node: ^10.12.0 || >=12.0.0
    peerDependencies:
      '@typescript-eslint/parser': ^4.0.0
      eslint: ^5.0.0 || ^6.0.0 || ^7.0.0
      typescript: '*'
    peerDependenciesMeta:
      typescript:
        optional: true
    resolution:
      integrity: sha512-zBNRkzvLSwo6y5TG0DVcmshZIYBHKtmzD4N+LYnfTFpzc4bc79o8jNRSb728WV7A4Cegbs+MV5IRAj8BKBgOVQ==
  /@typescript-eslint/experimental-utils/4.1.1_eslint@7.10.0+typescript@4.0.3:
    dependencies:
      '@types/json-schema': 7.0.5
      '@typescript-eslint/scope-manager': 4.1.1
      '@typescript-eslint/types': 4.1.1
      '@typescript-eslint/typescript-estree': 4.1.1_typescript@4.0.3
      eslint: 7.10.0
      eslint-scope: 5.1.0
      eslint-utils: 2.1.0
    dev: true
    engines:
      node: ^10.12.0 || >=12.0.0
    peerDependencies:
      eslint: '*'
      typescript: '*'
    resolution:
      integrity: sha512-jzYsNciHoa4Z3c1URtmeT/bamYm8Dwfw6vuN3WHIE/BXb1iC4KveAnXDErTAZtPVxTYBaYn3n2gbt6F6D2rm1A==
  /@typescript-eslint/experimental-utils/4.1.1_eslint@7.9.0+typescript@4.0.3:
    dependencies:
      '@types/json-schema': 7.0.5
      '@typescript-eslint/scope-manager': 4.1.1
      '@typescript-eslint/types': 4.1.1
      '@typescript-eslint/typescript-estree': 4.1.1_typescript@4.0.3
      eslint: 7.9.0
      eslint-scope: 5.1.0
      eslint-utils: 2.1.0
      typescript: 4.0.3
    dev: true
    engines:
      node: ^10.12.0 || >=12.0.0
    peerDependencies:
      eslint: '*'
      typescript: '*'
    resolution:
      integrity: sha512-jzYsNciHoa4Z3c1URtmeT/bamYm8Dwfw6vuN3WHIE/BXb1iC4KveAnXDErTAZtPVxTYBaYn3n2gbt6F6D2rm1A==
  /@typescript-eslint/experimental-utils/4.2.0_eslint@7.10.0+typescript@4.0.3:
    dependencies:
      '@types/json-schema': 7.0.5
      '@typescript-eslint/scope-manager': 4.2.0
      '@typescript-eslint/types': 4.2.0
      '@typescript-eslint/typescript-estree': 4.2.0_typescript@4.0.3
      eslint: 7.10.0
      eslint-scope: 5.1.1
      eslint-utils: 2.1.0
    dev: true
    engines:
      node: ^10.12.0 || >=12.0.0
    peerDependencies:
      eslint: '*'
      typescript: '*'
    resolution:
      integrity: sha512-5BBj6BjgHEndBaQQpUVzRIPERz03LBc0MCQkHwUaH044FJFL08SwWv/sQftk7gf0ShZ2xZysz0LTwCwNt4Xu3w==
  /@typescript-eslint/parser/4.1.1_eslint@7.9.0+typescript@4.0.3:
    dependencies:
      '@typescript-eslint/scope-manager': 4.1.1
      '@typescript-eslint/types': 4.1.1
      '@typescript-eslint/typescript-estree': 4.1.1_typescript@4.0.3
      debug: 4.1.1
      eslint: 7.9.0
      typescript: 4.0.3
    dev: true
    engines:
      node: ^10.12.0 || >=12.0.0
    peerDependencies:
      eslint: ^5.0.0 || ^6.0.0 || ^7.0.0
      typescript: '*'
    peerDependenciesMeta:
      typescript:
        optional: true
    resolution:
      integrity: sha512-NLIhmicpKGfJbdXyQBz9j48PA6hq6e+SDOoXy7Ak6bq1ebGqbgG+fR1UIDAuay6OjQdot69c/URu2uLlsP8GQQ==
  /@typescript-eslint/parser/4.2.0_eslint@7.10.0+typescript@4.0.3:
    dependencies:
      '@typescript-eslint/scope-manager': 4.2.0
      '@typescript-eslint/types': 4.2.0
      '@typescript-eslint/typescript-estree': 4.2.0_typescript@4.0.3
      debug: 4.2.0
      eslint: 7.10.0
      typescript: 4.0.3
    dev: true
    engines:
      node: ^10.12.0 || >=12.0.0
    peerDependencies:
      eslint: ^5.0.0 || ^6.0.0 || ^7.0.0
      typescript: '*'
    peerDependenciesMeta:
      typescript:
        optional: true
    resolution:
      integrity: sha512-54jJ6MwkOtowpE48C0QJF9iTz2/NZxfKVJzv1ha5imigzHbNSLN9yvbxFFH1KdlRPQrlR8qxqyOvLHHxd397VA==
  /@typescript-eslint/scope-manager/4.1.1:
    dependencies:
      '@typescript-eslint/types': 4.1.1
      '@typescript-eslint/visitor-keys': 4.1.1
    dev: true
    engines:
      node: ^8.10.0 || ^10.13.0 || >=11.10.1
    resolution:
      integrity: sha512-0W8TTobCvIIQ2FsrYTffyZGAAFUyIbEHq5EYJb1m7Rpd005jrnOvKOo8ywCLhs/Bm17C+KsrUboBvBAARQVvyA==
  /@typescript-eslint/scope-manager/4.2.0:
    dependencies:
      '@typescript-eslint/types': 4.2.0
      '@typescript-eslint/visitor-keys': 4.2.0
    dev: true
    engines:
      node: ^8.10.0 || ^10.13.0 || >=11.10.1
    resolution:
      integrity: sha512-Tb402cxxObSxWIVT+PnBp5ruT2V/36yj6gG4C9AjkgRlZpxrLAzWDk3neen6ToMBGeGdxtnfFLoJRUecGz9mYQ==
  /@typescript-eslint/types/4.1.1:
    dev: true
    engines:
      node: ^8.10.0 || ^10.13.0 || >=11.10.1
    resolution:
      integrity: sha512-zrBiqOKYerMTllKcn+BP+i1b7LW/EbMMYytroXMxUTvFPn1smkCu0D7lSAx29fTUO4jnwV0ljSvYQtn2vNrNxA==
  /@typescript-eslint/types/4.2.0:
    dev: true
    engines:
      node: ^8.10.0 || ^10.13.0 || >=11.10.1
    resolution:
      integrity: sha512-xkv5nIsxfI/Di9eVwN+G9reWl7Me9R5jpzmZUch58uQ7g0/hHVuGUbbn4NcxcM5y/R4wuJIIEPKPDb5l4Fdmwg==
  /@typescript-eslint/typescript-estree/4.1.1_typescript@4.0.3:
    dependencies:
      '@typescript-eslint/types': 4.1.1
      '@typescript-eslint/visitor-keys': 4.1.1
      debug: 4.2.0
      globby: 11.0.1
      is-glob: 4.0.1
      lodash: 4.17.19
      semver: 7.3.2
      tsutils: 3.17.1_typescript@4.0.3
      typescript: 4.0.3
    dev: true
    engines:
      node: ^10.12.0 || >=12.0.0
    peerDependencies:
      typescript: '*'
    peerDependenciesMeta:
      typescript:
        optional: true
    resolution:
      integrity: sha512-2AUg5v0liVBsqbGxBphbJ0QbGqSRVaF5qPoTPWcxop+66vMdU1h4CCvHxTC47+Qb+Pr4l2RhXDd41JNpwcQEKw==
  /@typescript-eslint/typescript-estree/4.2.0_typescript@4.0.3:
    dependencies:
      '@typescript-eslint/types': 4.2.0
      '@typescript-eslint/visitor-keys': 4.2.0
      debug: 4.2.0
      globby: 11.0.1
      is-glob: 4.0.1
      lodash: 4.17.19
      semver: 7.3.2
      tsutils: 3.17.1_typescript@4.0.3
      typescript: 4.0.3
    dev: true
    engines:
      node: ^10.12.0 || >=12.0.0
    peerDependencies:
      typescript: '*'
    peerDependenciesMeta:
      typescript:
        optional: true
    resolution:
      integrity: sha512-iWDLCB7z4MGkLipduF6EOotdHNtgxuNKnYD54nMS/oitFnsk4S3S/TE/UYXQTra550lHtlv9eGmp+dvN9pUDtA==
  /@typescript-eslint/visitor-keys/4.1.1:
    dependencies:
      '@typescript-eslint/types': 4.1.1
      eslint-visitor-keys: 2.0.0
    dev: true
    engines:
      node: ^8.10.0 || ^10.13.0 || >=11.10.1
    resolution:
      integrity: sha512-/EOOXbA2ferGLG6RmCHEQ0lTTLkOlXYDgblCmQk3tIU7mTPLm4gKhFMeeUSe+bcchTUsKeCk8xcpbop5Zr/8Rw==
  /@typescript-eslint/visitor-keys/4.2.0:
    dependencies:
      '@typescript-eslint/types': 4.2.0
      eslint-visitor-keys: 2.0.0
    dev: true
    engines:
      node: ^8.10.0 || ^10.13.0 || >=11.10.1
    resolution:
      integrity: sha512-WIf4BNOlFOH2W+YqGWa6YKLcK/EB3gEj2apCrqLw6mme1RzBy0jtJ9ewJgnrZDB640zfnv8L+/gwGH5sYp/rGw==
  /abab/2.0.3:
    dev: true
    resolution:
      integrity: sha512-tsFzPpcttalNjFBCFMqsKYQcWxxen1pgJR56by//QwvJc4/OUS3kPOOttx2tSIfjsylB0pYu7f5D3K1RCxUnUg==
  /abbrev/1.1.1:
    dev: true
    resolution:
      integrity: sha512-nne9/IiQ/hzIhY6pdDnbBtz7DjPTKrY00P/zvPSm5pOFkl6xuGrGnXn/VtTNNfNtAfZ9/1RtehkszU9qcTii0Q==
  /accepts/1.3.7:
    dependencies:
      mime-types: 2.1.27
      negotiator: 0.6.2
    dev: true
    engines:
      node: '>= 0.6'
    resolution:
      integrity: sha512-Il80Qs2WjYlJIBNzNkK6KYqlVMTbZLXgHx2oT0pU/fjRHyEp+PEfEPY0R3WCwAGVOtauxh1hOxNgIf5bv7dQpA==
  /acorn-globals/6.0.0:
    dependencies:
      acorn: 7.3.1
      acorn-walk: 7.2.0
    dev: true
    resolution:
      integrity: sha512-ZQl7LOWaF5ePqqcX4hLuv/bLXYQNfNWw2c0/yX/TsPRKamzHcTGQnlCjHT3TsmkOUVEPS3crCxiPfdzE/Trlhg==
  /acorn-jsx/5.2.0_acorn@7.4.0:
    dependencies:
      acorn: 7.4.0
    dev: true
    peerDependencies:
      acorn: ^6.0.0 || ^7.0.0
    resolution:
      integrity: sha512-HiUX/+K2YpkpJ+SzBffkM/AQ2YE03S0U1kjTLVpoJdhZMOWy8qvXVN9JdLqv2QsaQ6MPYQIuNmwD8zOiYUofLQ==
  /acorn-walk/7.2.0:
    dev: true
    engines:
      node: '>=0.4.0'
    resolution:
      integrity: sha512-OPdCF6GsMIP+Az+aWfAAOEt2/+iVDKE7oy6lJ098aoe59oAmK76qV6Gw60SbZ8jHuG2wH058GF4pLFbYamYrVA==
  /acorn/7.3.1:
    dev: true
    engines:
      node: '>=0.4.0'
    hasBin: true
    resolution:
      integrity: sha512-tLc0wSnatxAQHVHUapaHdz72pi9KUyHjq5KyHjGg9Y8Ifdc79pTh2XvI6I1/chZbnM7QtNKzh66ooDogPZSleA==
  /acorn/7.4.0:
    dev: true
    engines:
      node: '>=0.4.0'
    hasBin: true
    resolution:
      integrity: sha512-+G7P8jJmCHr+S+cLfQxygbWhXy+8YTVGzAkpEbcLo2mLoL7tij/VG41QSHACSf5QgYRhMZYHuNc6drJaO0Da+w==
  /adal-node/0.1.28:
    dependencies:
      '@types/node': 8.10.65
      async: 3.2.0
      date-utils: 1.2.21
      jws: 3.2.2
      request: 2.88.2
      underscore: 1.11.0
      uuid: 3.4.0
      xmldom: 0.3.0
      xpath.js: 1.1.0
    dev: true
    engines:
      node: '>= 0.6.15'
    resolution:
      integrity: sha1-RoxLs+u9lrEnBmn0ucuk4AZepIU=
  /agent-base/5.1.1:
    dev: true
    engines:
      node: '>= 6.0.0'
    resolution:
      integrity: sha512-TMeqbNl2fMW0nMjTEPOwe3J/PRFP4vqeoNuQMG0HlMrtm5QxKqdvAkZ1pRBQ/ulIyDD5Yq0nJ7YbdD8ey0TO3g==
  /agent-base/6.0.1:
    dependencies:
      debug: 4.2.0
    engines:
      node: '>= 6.0.0'
    resolution:
      integrity: sha512-01q25QQDwLSsyfhrKbn8yuur+JNw0H+0Y4JiGIKd3z9aYk/w/2kxD/Upc+t2ZBBSUNff50VjPsSW2YxM8QYKVg==
  /aggregate-error/3.0.1:
    dependencies:
      clean-stack: 2.2.0
      indent-string: 4.0.0
    dev: true
    engines:
      node: '>=8'
    resolution:
      integrity: sha512-quoaXsZ9/BLNae5yiNoUz+Nhkwz83GhWwtYFglcjEQB2NDHCIpApbqXxIFnm4Pq/Nvhrsq5sYJFyohrrxnTGAA==
  /aggregate-error/3.1.0:
    dependencies:
      clean-stack: 2.2.0
      indent-string: 4.0.0
    engines:
      node: '>=8'
    resolution:
      integrity: sha512-4I7Td01quW/RpocfNayFdFVk1qSuoh0E7JrbRJ16nH01HhKFQ88INq9Sd+nd72zqRySlr9BmDA8xlEJ6vJMrYA==
  /ajv/6.12.5:
    dependencies:
      fast-deep-equal: 3.1.3
      fast-json-stable-stringify: 2.1.0
      json-schema-traverse: 0.4.1
      uri-js: 4.4.0
    dev: true
    resolution:
      integrity: sha512-lRF8RORchjpKG50/WFf8xmg7sgCLFiYNNnqdKflk63whMQcWR5ngGjiSXkL9bjxy6B2npOK2HSMN49jEBMSkag==
  /ajv/6.12.6:
    dependencies:
      fast-deep-equal: 3.1.3
      fast-json-stable-stringify: 2.1.0
      json-schema-traverse: 0.4.1
      uri-js: 4.4.0
    dev: true
    resolution:
      integrity: sha512-j3fVLgvTo527anyYyJOGTYJbG+vnnQYvE0m5mmkc1TK+nxAppkCLMIL0aZ4dblVCNoGShhm+kzE4ZUykBoMg4g==
  /ansi-colors/4.1.1:
    dev: true
    engines:
      node: '>=6'
    resolution:
      integrity: sha512-JoX0apGbHaUJBNl6yF+p6JAFYZ666/hhCGKN5t9QFjbJQKUU/g8MNbFDbvfrgKXvI1QpZplPOnwIo99lX/AAmA==
  /ansi-escapes/4.3.1:
    dependencies:
      type-fest: 0.11.0
    engines:
      node: '>=8'
    resolution:
      integrity: sha512-JWF7ocqNrp8u9oqpgV+wH5ftbt+cfvv+PTjOvKLT3AdYly/LmORARfEVT1iyjwN+4MqE5UmVKoAdIBqeoCHgLA==
  /ansi-regex/2.1.1:
    dev: true
    engines:
      node: '>=0.10.0'
    resolution:
      integrity: sha1-w7M6te42DYbg5ijwRorn7yfWVN8=
  /ansi-regex/4.1.0:
    dev: true
    engines:
      node: '>=6'
    resolution:
      integrity: sha512-1apePfXM1UOSqw0o9IiFAovVz9M5S1Dg+4TrDwfMewQ6p/rmMueb7tWZjQ1rx4Loy1ArBggoqGpfqqdI4rondg==
  /ansi-regex/5.0.0:
    engines:
      node: '>=8'
    resolution:
      integrity: sha512-bY6fj56OUQ0hU1KjFNDQuJFezqKdrAyFdIevADiqrWHwSlbmBNMHp5ak2f40Pm8JTFyM2mqxkG6ngkHO11f/lg==
  /ansi-styles/2.2.1:
    dev: true
    engines:
      node: '>=0.10.0'
    resolution:
      integrity: sha1-tDLdM1i2NM914eRmQ2gkBTPB3b4=
  /ansi-styles/3.2.1:
    dependencies:
      color-convert: 1.9.3
    engines:
      node: '>=4'
    resolution:
      integrity: sha512-VT0ZI6kZRdTh8YyJw3SMbYm/u+NqfsAxEpWO0Pf9sq8/e94WxxOpPKx9FR1FlyCtOVDNOQ+8ntlqFxiRc+r5qA==
  /ansi-styles/4.2.1:
    dependencies:
      '@types/color-name': 1.1.1
      color-convert: 2.0.1
    engines:
      node: '>=8'
    resolution:
      integrity: sha512-9VGjrMsG1vePxcSweQsN20KY/c4zN0h9fLjqAbwbPfahM3t+NL+M9HC8xeXG2I8pX5NoamTGNuomEUFI7fcUjA==
  /ansi-styles/4.3.0:
    dependencies:
      color-convert: 2.0.1
    engines:
      node: '>=8'
    resolution:
      integrity: sha512-zbB9rCJAT1rbjiVDb2hqKFHNYLxgtk8NURxZ3IZwD3F6NtxbXZQCnnSi1Lkx+IDohdPlFp222wVALIheZJQSEg==
  /any-promise/1.3.0:
    dev: true
    resolution:
      integrity: sha1-q8av7tzqUugJzcA3au0845Y10X8=
  /anymatch/2.0.0:
    dependencies:
      micromatch: 3.1.10
      normalize-path: 2.1.1
    dev: true
    resolution:
      integrity: sha512-5teOsQWABXHHBFP9y3skS5P3d/WfWXpv3FUpy+LorMrNYaT9pI4oLMQX7jzQ2KklNpGpWHzdCXTDT2Y3XGlZBw==
  /anymatch/3.1.1:
    dependencies:
      normalize-path: 3.0.0
      picomatch: 2.2.2
    dev: true
    engines:
      node: '>= 8'
    resolution:
      integrity: sha512-mM8522psRCqzV+6LhomX5wgp25YVibjh8Wj23I5RPkPppSVSjyKD2A2mBJmWGa+KN7f2D6LNh9jkBCeyLktzjg==
  /aproba/1.2.0:
    dev: true
    resolution:
      integrity: sha512-Y9J6ZjXtoYh8RnXVCMOU/ttDmk1aBjunq9vO0ta5x85WDQiQfUF9sIPBITdbiiIVcBo03Hi3jMxigBtsddlXRw==
  /archiver-utils/2.1.0:
    dependencies:
      glob: 7.1.6
      graceful-fs: 4.2.4
      lazystream: 1.0.0
      lodash.defaults: 4.2.0
      lodash.difference: 4.5.0
      lodash.flatten: 4.4.0
      lodash.isplainobject: 4.0.6
      lodash.union: 4.6.0
      normalize-path: 3.0.0
      readable-stream: 2.3.7
    engines:
      node: '>= 6'
    resolution:
      integrity: sha512-bEL/yUb/fNNiNTuUz979Z0Yg5L+LzLxGJz8x79lYmR54fmTIb6ob/hNQgkQnIUDWIFjZVQwl9Xs356I6BAMHfw==
  /archiver/4.0.1:
    dependencies:
      archiver-utils: 2.1.0
      async: 2.6.3
      buffer-crc32: 0.2.13
      glob: 7.1.6
      readable-stream: 3.6.0
      tar-stream: 2.1.3
      zip-stream: 3.0.1
    dev: false
    engines:
      node: '>= 8'
    resolution:
      integrity: sha512-/YV1pU4Nhpf/rJArM23W6GTUjT0l++VbjykrCRua1TSXrn+yM8Qs7XvtwSiRse0iCe49EPNf7ktXnPsWuSb91Q==
  /archiver/4.0.2:
    dependencies:
      archiver-utils: 2.1.0
      async: 3.2.0
      buffer-crc32: 0.2.13
      glob: 7.1.6
      readable-stream: 3.6.0
      tar-stream: 2.1.4
      zip-stream: 3.0.1
    dev: true
    engines:
      node: '>= 8'
    resolution:
      integrity: sha512-B9IZjlGwaxF33UN4oPbfBkyA4V1SxNLeIhR1qY8sRXSsbdUkEHrrOvwlYFPx+8uQeCe9M+FG6KgO+imDmQ79CQ==
  /are-we-there-yet/1.1.5:
    dependencies:
      delegates: 1.0.0
      readable-stream: 2.3.7
    dev: true
    resolution:
      integrity: sha512-5hYdAkZlcG8tOLujVDTgCT+uPX0VnpAH28gWsLfzpXYm7wP6mp5Q/gYyR7YQ0cKVJcXJnl3j2kpBan13PtQf6w==
  /arg/4.1.0:
    dev: true
    resolution:
      integrity: sha512-ZWc51jO3qegGkVh8Hwpv636EkbesNV5ZNQPCtRa+0qytRYPEs9IYT9qITY9buezqUH5uqyzlWLcufrzU2rffdg==
  /arg/4.1.3:
    resolution:
      integrity: sha512-58S9QDqG0Xx27YwPSt9fJxivjYl432YCwfDMfZ+71RAqUrZef7LrKQZ3LHLOwCS4FLNBplP533Zx895SeOCHvA==
  /argparse/1.0.10:
    dependencies:
      sprintf-js: 1.0.3
    dev: true
    resolution:
      integrity: sha512-o5Roy6tNG4SL/FOkCAN6RzjiakZS25RLYFrcMttJqbdd8BWrnA+fGz57iN5Pb06pvBGvl5gQ0B48dJlslXvoTg==
  /arr-diff/4.0.0:
    dev: true
    engines:
      node: '>=0.10.0'
    resolution:
      integrity: sha1-1kYQdP6/7HHn4VI1dhoyml3HxSA=
  /arr-flatten/1.1.0:
    dev: true
    engines:
      node: '>=0.10.0'
    resolution:
      integrity: sha512-L3hKV5R/p5o81R7O02IGnwpDmkp6E982XhtbuwSe3O4qOtMMMtodicASA1Cny2U+aCXcNpml+m4dPsvsJ3jatg==
  /arr-union/3.1.0:
    dev: true
    engines:
      node: '>=0.10.0'
    resolution:
      integrity: sha1-45sJrqne+Gao8gbiiK9jkZuuOcQ=
  /array-flatten/1.1.1:
    dev: true
    resolution:
      integrity: sha1-ml9pkFGx5wczKPKgCJaLZOopVdI=
  /array-union/2.1.0:
    engines:
      node: '>=8'
    resolution:
      integrity: sha512-HGyxoOTYUyCM6stUe6EJgnd4EoewAI7zMdfqO+kGjnlZmBDz/cR5pf8r/cR4Wq60sL/p0IkcjUEEPwS3GFrIyw==
  /array-unique/0.3.2:
    dev: true
    engines:
      node: '>=0.10.0'
    resolution:
      integrity: sha1-qJS3XUvE9s1nnvMkSp/Y9Gri1Cg=
  /arrify/1.0.1:
    dev: true
    engines:
      node: '>=0.10.0'
    resolution:
      integrity: sha1-iYUI2iIm84DfkEcoRWhJwVAaSw0=
  /asn1/0.2.4:
    dependencies:
      safer-buffer: 2.1.2
    dev: true
    resolution:
      integrity: sha512-jxwzQpLQjSmWXgwaCZE9Nz+glAG01yF1QnWgbhGwHI5A6FRIEY6IVqtHhIepHqI7/kyEyQEagBC5mBEFlIYvdg==
  /assert-plus/1.0.0:
    dev: true
    engines:
      node: '>=0.8'
    resolution:
      integrity: sha1-8S4PPF13sLHN2RRpQuTpbB5N1SU=
  /assign-symbols/1.0.0:
    dev: true
    engines:
      node: '>=0.10.0'
    resolution:
      integrity: sha1-WWZ/QfrdTyDMvCu5a41Pf3jsA2c=
  /astral-regex/1.0.0:
    dev: true
    engines:
      node: '>=4'
    resolution:
      integrity: sha512-+Ryf6g3BKoRc7jfp7ad8tM4TtMiaWvbF/1/sQcZPkkS7ag3D5nMBCe2UfOTONtAkaG0tO0ij3C5Lwmf1EiyjHg==
  /astral-regex/2.0.0:
    engines:
      node: '>=8'
    resolution:
      integrity: sha512-Z7tMw1ytTXt5jqMcOP+OQteU1VuNK9Y02uuJtKQ1Sv69jXQKKg5cibLwGJow8yzZP+eAc18EmLGPal0bp36rvQ==
  /async/2.6.3:
    dependencies:
      lodash: 4.17.15
    dev: false
    resolution:
      integrity: sha512-zflvls11DCy+dQWzTW2dzuilv8Z5X/pjfmZOWba6TNIVDm+2UDaJmXSOXlasHKfNBs8oo3M0aT50fDEWfKZjXg==
  /async/3.2.0:
    dev: true
    resolution:
      integrity: sha512-TR2mEZFVOj2pLStYxLht7TyfuRzaydfpxr3k9RpHIzMgw7A64dzsdqCxH1WJyQdoe8T10nDXd9wnEigmiuHIZw==
  /asynckit/0.4.0:
    dev: true
    resolution:
      integrity: sha1-x57Zf380y48robyXkLzDZkdLS3k=
  /atob/2.1.2:
    dev: true
    engines:
      node: '>= 4.5.0'
    hasBin: true
    resolution:
      integrity: sha512-Wm6ukoaOGJi/73p/cl2GvLjTI5JM1k/O14isD73YML8StrH/7/lRFgmg8nICZgD3bZZvjwCGxtMOD3wWNAu8cg==
  /aws-sign2/0.7.0:
    dev: true
    resolution:
      integrity: sha1-tG6JCTSpWR8tL2+G1+ap8bP+dqg=
  /aws4/1.10.1:
    dev: true
    resolution:
      integrity: sha512-zg7Hz2k5lI8kb7U32998pRRFin7zJlkfezGJjUc2heaD4Pw2wObakCDVzkKztTm/Ln7eiVvYsjqak0Ed4LkMDA==
  /axios/0.19.2:
    dependencies:
      follow-redirects: 1.5.10
    dev: true
    resolution:
      integrity: sha512-fjgm5MvRHLhx+osE2xoekY70AhARk3a6hkN+3Io1jc00jtquGvxYlKlsFUhmUET0V5te6CcZI7lcv2Ym61mjHA==
  /babel-jest/26.3.0_@babel+core@7.10.2:
    dependencies:
      '@babel/core': 7.10.2
      '@jest/transform': 26.3.0
      '@jest/types': 26.3.0
      '@types/babel__core': 7.1.8
      babel-plugin-istanbul: 6.0.0
      babel-preset-jest: 26.3.0_@babel+core@7.10.2
      chalk: 4.1.0
      graceful-fs: 4.2.4
      slash: 3.0.0
    dev: true
    engines:
      node: '>= 10.14.2'
    peerDependencies:
      '@babel/core': ^7.0.0
    resolution:
      integrity: sha512-sxPnQGEyHAOPF8NcUsD0g7hDCnvLL2XyblRBcgrzTWBB/mAIpWow3n1bEL+VghnnZfreLhFSBsFluRoK2tRK4g==
  /babel-plugin-istanbul/6.0.0:
    dependencies:
      '@babel/helper-plugin-utils': 7.10.1
      '@istanbuljs/load-nyc-config': 1.1.0
      '@istanbuljs/schema': 0.1.2
      istanbul-lib-instrument: 4.0.3
      test-exclude: 6.0.0
    dev: true
    engines:
      node: '>=8'
    resolution:
      integrity: sha512-AF55rZXpe7trmEylbaE1Gv54wn6rwU03aptvRoVIGP8YykoSxqdVLV1TfwflBCE/QtHmqtP8SWlTENqbK8GCSQ==
  /babel-plugin-jest-hoist/26.2.0:
    dependencies:
      '@babel/template': 7.10.1
      '@babel/types': 7.10.2
      '@types/babel__core': 7.1.8
      '@types/babel__traverse': 7.0.12
    dev: true
    engines:
      node: '>= 10.14.2'
    resolution:
      integrity: sha512-B/hVMRv8Nh1sQ1a3EY8I0n4Y1Wty3NrR5ebOyVT302op+DOAau+xNEImGMsUWOC3++ZlMooCytKz+NgN8aKGbA==
  /babel-preset-current-node-syntax/0.1.3_@babel+core@7.10.2:
    dependencies:
      '@babel/core': 7.10.2
      '@babel/plugin-syntax-async-generators': 7.8.4_@babel+core@7.10.2
      '@babel/plugin-syntax-bigint': 7.8.3_@babel+core@7.10.2
      '@babel/plugin-syntax-class-properties': 7.10.1_@babel+core@7.10.2
      '@babel/plugin-syntax-import-meta': 7.10.1_@babel+core@7.10.2
      '@babel/plugin-syntax-json-strings': 7.8.3_@babel+core@7.10.2
      '@babel/plugin-syntax-logical-assignment-operators': 7.10.1_@babel+core@7.10.2
      '@babel/plugin-syntax-nullish-coalescing-operator': 7.8.3_@babel+core@7.10.2
      '@babel/plugin-syntax-numeric-separator': 7.10.1_@babel+core@7.10.2
      '@babel/plugin-syntax-object-rest-spread': 7.8.3_@babel+core@7.10.2
      '@babel/plugin-syntax-optional-catch-binding': 7.8.3_@babel+core@7.10.2
      '@babel/plugin-syntax-optional-chaining': 7.8.3_@babel+core@7.10.2
    dev: true
    peerDependencies:
      '@babel/core': ^7.0.0
    resolution:
      integrity: sha512-uyexu1sVwcdFnyq9o8UQYsXwXflIh8LvrF5+cKrYam93ned1CStffB3+BEcsxGSgagoA3GEyjDqO4a/58hyPYQ==
  /babel-preset-jest/26.3.0_@babel+core@7.10.2:
    dependencies:
      '@babel/core': 7.10.2
      babel-plugin-jest-hoist: 26.2.0
      babel-preset-current-node-syntax: 0.1.3_@babel+core@7.10.2
    dev: true
    engines:
      node: '>= 10.14.2'
    peerDependencies:
      '@babel/core': ^7.0.0
    resolution:
      integrity: sha512-5WPdf7nyYi2/eRxCbVrE1kKCWxgWY4RsPEbdJWFm7QsesFGqjdkyLeu1zRkwM1cxK6EPIlNd6d2AxLk7J+t4pw==
  /balanced-match/1.0.0:
    resolution:
      integrity: sha1-ibTRmasr7kneFk6gK4nORi1xt2c=
  /base/0.11.2:
    dependencies:
      cache-base: 1.0.1
      class-utils: 0.3.6
      component-emitter: 1.3.0
      define-property: 1.0.0
      isobject: 3.0.1
      mixin-deep: 1.3.2
      pascalcase: 0.1.1
    dev: true
    engines:
      node: '>=0.10.0'
    resolution:
      integrity: sha512-5T6P4xPgpp0YDFvSWwEZ4NoE3aM4QBQXDzmVbraCkFj8zHM+mba8SyqB5DbZWyR7mYHo6Y7BdQo3MoA4m0TeQg==
  /base64-js/1.3.1:
    resolution:
      integrity: sha512-mLQ4i2QO1ytvGWFWmcngKO//JXAQueZvwEKtjgQFM4jIK0kU+ytMfplL8j+n5mspOfjHwoAg+9yhb7BwAHm36g==
  /batching-toposort/1.2.0:
    dev: true
    engines:
      node: '>=8.0.0'
    resolution:
      integrity: sha512-HDf0OOv00dqYGm+M5tJ121RTzX0sK9fxzBMKXYsuQrY0pKSOJjc5qa0DUtzvCGkgIVf1YON2G1e/MHEdHXVaRQ==
  /bcrypt-pbkdf/1.0.2:
    dependencies:
      tweetnacl: 0.14.5
    dev: true
    resolution:
      integrity: sha1-pDAdOJtqQ/m2f/PKEaP2Y342Dp4=
  /benchmark/2.1.4:
    dependencies:
      lodash: 4.17.15
      platform: 1.3.5
    dev: true
    resolution:
      integrity: sha1-CfPeMckWQl1JjMLuVloOvzwqVik=
  /big.js/5.2.2:
    dev: true
    resolution:
      integrity: sha512-vyL2OymJxmarO8gxMr0mhChsO9QGwhynfuu4+MHTAW6czfq9humCB7rKpUjDd9YUiDPU4mzpyupFSvOClAwbmQ==
  /bl/3.0.1:
    dependencies:
      readable-stream: 3.6.0
    dev: true
    resolution:
      integrity: sha512-jrCW5ZhfQ/Vt07WX1Ngs+yn9BDqPL/gw28S7s9H6QK/gupnizNzJAss5akW20ISgOrbLTlXOOCTJeNUQqruAWQ==
  /bl/4.0.3:
    dependencies:
      buffer: 5.6.0
      inherits: 2.0.4
      readable-stream: 3.6.0
    resolution:
      integrity: sha512-fs4G6/Hu4/EE+F75J8DuN/0IpQqNjAdC7aEQv7Qt8MHGUH7Ckv2MwTEEeN9QehD0pfIDkMI1bkHYkKy7xHyKIg==
  /block-stream/0.0.9:
    dependencies:
      inherits: 2.0.4
    dev: true
    engines:
      node: 0.4 || >=0.5.8
    optional: true
    resolution:
      integrity: sha1-E+v+d4oDIFz+A3UUgeu0szAMEmo=
  /body-parser/1.19.0:
    dependencies:
      bytes: 3.1.0
      content-type: 1.0.4
      debug: 2.6.9
      depd: 1.1.2
      http-errors: 1.7.2
      iconv-lite: 0.4.24
      on-finished: 2.3.0
      qs: 6.7.0
      raw-body: 2.4.0
      type-is: 1.6.18
    dev: true
    engines:
      node: '>= 0.8'
    resolution:
      integrity: sha512-dhEPs72UPbDnAQJ9ZKMNTP6ptJaionhP5cBb541nXPlW60Jepo9RV/a4fX4XWW9CuFNK22krhrj1+rgzifNCsw==
  /brace-expansion/1.1.11:
    dependencies:
      balanced-match: 1.0.0
      concat-map: 0.0.1
    resolution:
      integrity: sha512-iCuPHDFgrHX7H2vEI/5xpz07zSHB00TpugqhmYtVmMO6518mCuRMoOYFldEBl0g187ufozdaHgWKcYFb61qGiA==
  /braces/2.3.2:
    dependencies:
      arr-flatten: 1.1.0
      array-unique: 0.3.2
      extend-shallow: 2.0.1
      fill-range: 4.0.0
      isobject: 3.0.1
      repeat-element: 1.1.3
      snapdragon: 0.8.2
      snapdragon-node: 2.1.1
      split-string: 3.1.0
      to-regex: 3.0.2
    dev: true
    engines:
      node: '>=0.10.0'
    resolution:
      integrity: sha512-aNdbnj9P8PjdXU4ybaWLK2IF3jc/EoDYbC7AazW6to3TRsfXxscC9UXOB5iDiEQrkyIbWp2SLQda4+QAa7nc3w==
  /braces/3.0.2:
    dependencies:
      fill-range: 7.0.1
    engines:
      node: '>=8'
    resolution:
      integrity: sha512-b8um+L1RzM3WDSzvhm6gIz1yfTbBt6YTlcEKAvsmqCZZFw46z626lVj9j1yEPW33H5H+lBQpZMP1k8l+78Ha0A==
  /browser-process-hrtime/1.0.0:
    dev: true
    resolution:
      integrity: sha512-9o5UecI3GhkpM6DrXr69PblIuWxPKk9Y0jHBRhdocZ2y7YECBFCsHm79Pr3OyR2AvjhDkabFJaDJMYRazHgsow==
  /bs-logger/0.2.6:
    dependencies:
      fast-json-stable-stringify: 2.1.0
    dev: true
    engines:
      node: '>= 6'
    resolution:
      integrity: sha512-pd8DCoxmbgc7hyPKOvxtqNcjYoOsABPQdcCUjGp3d42VR2CX1ORhk2A87oqqu5R1kk+76nsxZupkmyd+MVtCog==
  /bser/2.1.1:
    dependencies:
      node-int64: 0.4.0
    dev: true
    resolution:
      integrity: sha512-gQxTNE/GAfIIrmHLUE3oJyp5FO6HRBfhjnw4/wMmA63ZGDJnWBmgY/lyQBpnDUkGmAhbSe39tx2d/iTOAfglwQ==
  /buffer-crc32/0.2.13:
    resolution:
      integrity: sha1-DTM+PwDqxQqhRUq9MO+MKl2ackI=
  /buffer-equal-constant-time/1.0.1:
    dev: true
    resolution:
      integrity: sha1-+OcRMvf/5uAaXJaXpMbz5I1cyBk=
  /buffer-from/1.1.1:
    dev: true
    resolution:
      integrity: sha512-MQcXEUbCKtEo7bhqEs6560Hyd4XaovZlO/k9V3hjVUF/zwW7KBVdSK4gIt/bzwS9MbR5qob+F5jusZsb0YQK2A==
  /buffer-writer/2.0.0:
    dev: true
    engines:
      node: '>=4'
    resolution:
      integrity: sha512-a7ZpuTZU1TRtnwyCNW3I5dc0wWNC3VR9S++Ewyk2HHZdrO3CQJqSpd+95Us590V6AL7JqUAH2IwZ/398PmNFgw==
  /buffer/5.6.0:
    dependencies:
      base64-js: 1.3.1
      ieee754: 1.1.13
    resolution:
      integrity: sha512-/gDYp/UtU0eA1ys8bOs9J6a+E/KWIY+DZ+Q2WESNUA0jFRsJOc0SNUO6xJ5SGA1xueg3NL65W6s+NY5l9cunuw==
  /byline/5.0.0:
    dev: true
    engines:
      node: '>=0.10.0'
    resolution:
      integrity: sha1-dBxSFkaOrcRXsDQQEYrXfejB3bE=
  /bytes/3.1.0:
    dev: true
    engines:
      node: '>= 0.8'
    resolution:
      integrity: sha512-zauLjrfCG+xvoyaqLoV8bLVXXNGC4JqlxFCutSDWA6fJrTo2ZuvLYTqZ7aHBLZSMOopbzwv8f+wZcVzfVTI2Dg==
  /cache-base/1.0.1:
    dependencies:
      collection-visit: 1.0.0
      component-emitter: 1.3.0
      get-value: 2.0.6
      has-value: 1.0.0
      isobject: 3.0.1
      set-value: 2.0.1
      to-object-path: 0.3.0
      union-value: 1.0.1
      unset-value: 1.0.0
    dev: true
    engines:
      node: '>=0.10.0'
    resolution:
      integrity: sha512-AKcdTnFSWATd5/GCPRxr2ChwIJ85CeyrEyjRHlKxQ56d4XJMGym0uAiKn0xbLOGOl3+yRpOTi484dVCEc5AUzQ==
  /callsites/3.1.0:
    dev: true
    engines:
      node: '>=6'
    resolution:
      integrity: sha512-P8BjAsXvZS+VIDUI11hHCQEv74YT67YUi5JJFNWIqL235sBmjX4+qx9Muvls5ivyNENctx46xQLQ3aTuE7ssaQ==
  /camelcase-keys/6.2.2:
    dependencies:
      camelcase: 5.3.1
      map-obj: 4.1.0
      quick-lru: 4.0.1
    dev: true
    engines:
      node: '>=8'
    resolution:
      integrity: sha512-YrwaA0vEKazPBkn0ipTiMpSajYDSe+KjQfrjhcBMxJt/znbvlHd8Pw/Vamaz5EB4Wfhs3SUR3Z9mwRu/P3s3Yg==
  /camelcase/5.3.1:
    dev: true
    engines:
      node: '>=6'
    resolution:
      integrity: sha512-L28STB170nwWS63UjtlEOE3dldQApaJXZkOI1uMFfzf3rRuPegHaHesyee+YxQ+W6SvRDQV6UrdOdRiR153wJg==
  /camelcase/6.0.0:
    dev: true
    engines:
      node: '>=10'
    resolution:
      integrity: sha512-8KMDF1Vz2gzOq54ONPJS65IvTUaB1cHJ2DMM7MbPmLZljDH1qpzzLsWdiN9pHh6qvkRVDTi/07+eNGch/oLU4w==
  /capture-exit/2.0.0:
    dependencies:
      rsvp: 4.8.5
    dev: true
    engines:
      node: 6.* || 8.* || >= 10.*
    resolution:
      integrity: sha512-PiT/hQmTonHhl/HFGN+Lx3JJUznrVYJ3+AQsnthneZbvW7x+f08Tk7yLJTLEOUvBTbduLeeBkxEaYXUOUrRq6g==
  /caseless/0.12.0:
    dev: true
    resolution:
      integrity: sha1-G2gcIf+EAzyCZUMJBolCDRhxUdw=
  /chalk/1.1.3:
    dependencies:
      ansi-styles: 2.2.1
      escape-string-regexp: 1.0.5
      has-ansi: 2.0.0
      strip-ansi: 3.0.1
      supports-color: 2.0.0
    dev: true
    engines:
      node: '>=0.10.0'
    resolution:
      integrity: sha1-qBFcVeSnAv5NFQq9OHKCKn4J/Jg=
  /chalk/2.4.2:
    dependencies:
      ansi-styles: 3.2.1
      escape-string-regexp: 1.0.5
      supports-color: 5.5.0
    engines:
      node: '>=4'
    resolution:
      integrity: sha512-Mti+f9lpJNcwF4tWV8/OrTTtF1gZi+f8FqlyAdouralcFWFQWF2+NgCHShjkCb+IFBLq9buZwE1xckQU4peSuQ==
  /chalk/3.0.0:
    dependencies:
      ansi-styles: 4.2.1
      supports-color: 7.1.0
    dev: true
    engines:
      node: '>=8'
    resolution:
      integrity: sha512-4D3B6Wf41KOYRFdszmDqMCGq5VV/uMAB273JILmO+3jAlh8X4qDtdtgCR3fxtbLEMzSx22QdhnDcJvu2u1fVwg==
  /chalk/4.1.0:
    dependencies:
      ansi-styles: 4.3.0
      supports-color: 7.2.0
    engines:
      node: '>=10'
    resolution:
      integrity: sha512-qwx12AxXe2Q5xQ43Ac//I6v5aXTipYrSESdOgzrN+9XjgEpyjpKuvSGaN4qE93f7TQTlerQQ8S+EQ0EyDoVL1A==
  /char-regex/1.0.2:
    dev: true
    engines:
      node: '>=10'
    resolution:
      integrity: sha512-kWWXztvZ5SBQV+eRgKFeh8q5sLuZY2+8WUIzlxWVTg+oGwY14qylx1KbKzHd8P6ZYkAg0xyIDU9JMHhyJMZ1jw==
  /check-more-types/2.24.0:
    dev: true
    engines:
      node: '>= 0.8.0'
    resolution:
      integrity: sha1-FCD/sQ/URNz8ebQ4kbv//TKoRgA=
  /checkpoint-client/1.1.11:
    dependencies:
      '@prisma/ci-info': 2.1.2
      cross-spawn: 7.0.3
      env-paths: 2.2.0
      fast-write-atomic: 0.2.1
      make-dir: 3.1.0
      ms: 2.1.2
      node-fetch: 2.6.0
      uuid: 8.1.0
    dev: true
    resolution:
      integrity: sha512-p+eDmbuKlP6oHgknetUoqWTHnQsWfSbDlaMlKgwNh8RiEdLQVZ5z1rcU4+0iBynZe2z8sJHHSdWo9VQTmGWRLw==
  /checkpoint-client/1.1.12:
    dependencies:
      '@prisma/ci-info': 2.1.2
      cross-spawn: 7.0.3
      env-paths: 2.2.0
      fast-write-atomic: 0.2.1
      make-dir: 3.1.0
      ms: 2.1.2
      node-fetch: 2.6.1
      uuid: 8.3.0
    dev: true
    resolution:
      integrity: sha512-YbQMJe28YfLWBst/YvQhrh12afZGy67J7Uo/q9U0OfrFXZq3D8OyDPgjZkc+zRRK3wppC28SiCQ0fbgalsmCqA==
  /checkpoint-client/1.1.14:
    dependencies:
      ci-info: 2.0.0
      cross-spawn: 7.0.3
      env-paths: 2.2.0
      fast-write-atomic: 0.2.1
      make-dir: 3.1.0
      ms: 2.1.2
      node-fetch: 2.6.1
      uuid: 8.3.0
    resolution:
      integrity: sha512-/3wj7LeYK/J/e4pF+WG1JNpRZ3GggoXelgdY8I4VSzmlrlRUe9vJhJQySqYdVrCGe7O6VlfJ1GVlnmw7p8XAKg==
  /chownr/1.1.4:
    dev: true
    resolution:
      integrity: sha512-jJ0bqzaylmJtVnNgzTeSOs8DPavpbYgEr/b0YL8/2GO3xJEhInFmhKMUnEJQjZumK7KXGFhUy89PrsJWlakBVg==
  /chownr/2.0.0:
    engines:
      node: '>=10'
    resolution:
      integrity: sha512-bIomtDF5KGpdogkLd9VspvFzk9KfpyyGlS8YFVZl7TGPBHL5snIOnxeshwVgPteQ9b4Eydl+pVbIyE1DcvCWgQ==
  /ci-info/2.0.0:
    resolution:
      integrity: sha512-5tK7EtrZ0N+OLFMthtqOj4fI2Jeb88C4CAZPu25LDVUgXJ0A3Js4PMGqrn0JU1W0Mh1/Z8wZzYPxqUrXeBboCQ==
  /class-utils/0.3.6:
    dependencies:
      arr-union: 3.1.0
      define-property: 0.2.5
      isobject: 3.0.1
      static-extend: 0.1.2
    dev: true
    engines:
      node: '>=0.10.0'
    resolution:
      integrity: sha512-qOhPa/Fj7s6TY8H8esGu5QNpMMQxz79h+urzrNYN6mn+9BnxlDGf5QZ+XeCDsxSjPqsSR56XOZOJmpeurnLMeg==
  /clean-stack/2.2.0:
    engines:
      node: '>=6'
    resolution:
      integrity: sha512-4diC9HaTE+KRAMWhDhrGOECgWZxoevMc5TlkObMqNSsVU62PYzXZ/SMTjzyGAFF1YusgxGcSWTEXBhp0CPwQ1A==
  /cli-cursor/3.1.0:
    dependencies:
      restore-cursor: 3.1.0
    engines:
      node: '>=8'
    resolution:
      integrity: sha512-I/zHAwsKf9FqGoXM4WWRACob9+SNukZTd94DWF57E4toouRulbCxcUh6RKUEOQlYTHJnzkPMySvPNaaSLNfLZw==
  /cli-truncate/2.1.0:
    dependencies:
      slice-ansi: 3.0.0
      string-width: 4.2.0
    engines:
      node: '>=8'
    resolution:
      integrity: sha512-n8fOixwDD6b/ObinzTrp1ZKFzbgvKZvuz/TvejnLn1aQfC6r52XEx85FmuC+3HI+JM7coBRXUvNqEU2PHVrHpg==
  /cliui/6.0.0:
    dependencies:
      string-width: 4.2.0
      strip-ansi: 6.0.0
      wrap-ansi: 6.2.0
    dev: true
    resolution:
      integrity: sha512-t6wbgtoCXvAzst7QgXxJYqPt0usEfbgQdftEPbLL/cvv6HPE5VgvqCuAIDR0NgU52ds6rFwqrgakNLrHEjCbrQ==
  /co/4.6.0:
    dev: true
    engines:
      iojs: '>= 1.0.0'
      node: '>= 0.12.0'
    resolution:
      integrity: sha1-bqa989hTrlTMuOR7+gvz+QMfsYQ=
  /code-point-at/1.1.0:
    dev: true
    engines:
      node: '>=0.10.0'
    resolution:
      integrity: sha1-DQcLTQQ6W+ozovGkDi7bPZpMz3c=
  /collect-v8-coverage/1.0.1:
    dev: true
    resolution:
      integrity: sha512-iBPtljfCNcTKNAto0KEtDfZ3qzjJvqE3aTGZsbhjSBlorqpXJlaWWtPO35D+ZImoC3KWejX64o+yPGxhWSTzfg==
  /collection-visit/1.0.0:
    dependencies:
      map-visit: 1.0.0
      object-visit: 1.0.1
    dev: true
    engines:
      node: '>=0.10.0'
    resolution:
      integrity: sha1-S8A3PBZLwykbTTaMgpzxqApZ3KA=
  /color-convert/1.9.3:
    dependencies:
      color-name: 1.1.3
    resolution:
      integrity: sha512-QfAUtd+vFdAtFQcC8CCyYt1fYWxSqAiK2cSD6zDB8N3cpsEBAvRxp9zOGg6G/SHHJYAT88/az/IuDGALsNVbGg==
  /color-convert/2.0.1:
    dependencies:
      color-name: 1.1.4
    engines:
      node: '>=7.0.0'
    resolution:
      integrity: sha512-RRECPsj7iu/xb5oKYcsFHSppFNnsj/52OVTRKb4zP5onXwVF3zVmmToNcOfGC+CRDpfK/U584fMg38ZHCaElKQ==
  /color-name/1.1.3:
    resolution:
      integrity: sha1-p9BVi9icQveV3UIyj3QIMcpTvCU=
  /color-name/1.1.4:
    resolution:
      integrity: sha512-dOy+3AuW3a2wNbZHIuMZpTcgjGuLU/uBL/ubcZF9OXbDo8ff4O8yVp5Bf0efS8uEoYo5q4Fx7dY9OgQGXgAsQA==
  /combined-stream/1.0.8:
    dependencies:
      delayed-stream: 1.0.0
    dev: true
    engines:
      node: '>= 0.8'
    resolution:
      integrity: sha512-FQN4MRfuJeHf7cBbBMJFXhKSDq+2kAArBlmRBvcvFE5BB1HZKXtSFASDhdlz9zOYwxh8lDdnvmMOe/+5cdoEdg==
  /commander/2.20.3:
    resolution:
      integrity: sha512-GpVkmM8vF2vQUkj2LvZmD35JxeJOLCwJ9cUkugyk2nuhbv3+mJvpLYYt+0+USMxE+oj+ey/lJEnhZw75x/OMcQ==
  /commander/6.1.0:
    dev: true
    engines:
      node: '>= 6'
    resolution:
      integrity: sha512-wl7PNrYWd2y5mp1OK/LhTlv8Ff4kQJQRXXAvF+uU/TPNiVJUxZLRYGj/B0y/lPGAVcSbJqH2Za/cvHmrPMC8mA==
  /common-tags/1.8.0:
    dev: true
    engines:
      node: '>=4.0.0'
    resolution:
      integrity: sha512-6P6g0uetGpW/sdyUy/iQQCbFF0kWVMSIVSyYz7Zgjcgh8mgw8PQzDNZeyZ5DQ2gM7LBoZPHmnjz8rUthkBG5tw==
  /commondir/1.0.1:
    resolution:
      integrity: sha1-3dgA2gxmEnOTzKWVDqloo6rxJTs=
  /compare-versions/3.6.0:
    dev: true
    resolution:
      integrity: sha512-W6Af2Iw1z4CB7q4uU4hv646dW9GQuBM+YpC0UvUCWSD8w90SJjp+ujJuXaEMtAXBtSqGfMPuFOVn4/+FlaqfBA==
  /component-emitter/1.3.0:
    dev: true
    resolution:
      integrity: sha512-Rd3se6QB+sO1TwqZjscQrurpEPIfO0/yYnSin6Q/rD3mOutHvUrCAhJub3r90uNb+SESBuE0QYoB90YdfatsRg==
  /compress-commons/3.0.0:
    dependencies:
      buffer-crc32: 0.2.13
      crc32-stream: 3.0.1
      normalize-path: 3.0.0
      readable-stream: 2.3.7
    engines:
      node: '>= 8'
    resolution:
      integrity: sha512-FyDqr8TKX5/X0qo+aVfaZ+PVmNJHJeckFBlq8jZGSJOgnynhfifoyl24qaqdUdDIBe0EVTHByN6NAkqYvE/2Xg==
  /concat-map/0.0.1:
    resolution:
      integrity: sha1-2Klr13/Wjfd5OnMDajug1UBdR3s=
  /console-control-strings/1.1.0:
    dev: true
    resolution:
      integrity: sha1-PXz0Rk22RG6mRL9LOVB/mFEAjo4=
  /content-disposition/0.5.3:
    dependencies:
      safe-buffer: 5.1.2
    dev: true
    engines:
      node: '>= 0.6'
    resolution:
      integrity: sha512-ExO0774ikEObIAEV9kDo50o+79VCUdEB6n6lzKgGwupcVeRlhrj3qGAfwq8G6uBJjkqLrhT0qEYFcWng8z1z0g==
  /content-type/1.0.4:
    dev: true
    engines:
      node: '>= 0.6'
    resolution:
      integrity: sha512-hIP3EEPs8tB9AT1L+NUqtwOAps4mk2Zob89MWXMHjHWg9milF/j4osnnQLXBCBFBk/tvIG/tUc9mOUJiPBhPXA==
  /convert-source-map/1.7.0:
    dependencies:
      safe-buffer: 5.1.2
    dev: true
    resolution:
      integrity: sha512-4FJkXzKXEDB1snCFZlLP4gpC3JILicCpGbzG9f9G7tGqGCzETQ2hWPrcinA9oU4wtf2biUaEH5065UnMeR33oA==
  /cookie-signature/1.0.6:
    dev: true
    resolution:
      integrity: sha1-4wOogrNCzD7oylE6eZmXNNqzriw=
  /cookie/0.3.1:
    dev: true
    engines:
      node: '>= 0.6'
    resolution:
      integrity: sha1-5+Ch+e9DtMi6klxcWpboBtFoc7s=
  /cookie/0.4.0:
    dev: true
    engines:
      node: '>= 0.6'
    resolution:
      integrity: sha512-+Hp8fLp57wnUSt0tY0tHEXh4voZRDnoIrZPqlo3DPiI4y9lwg/jqx+1Om94/W6ZaPDOUbnjOt/99w66zk+l1Xg==
  /copy-descriptor/0.1.1:
    dev: true
    engines:
      node: '>=0.10.0'
    resolution:
      integrity: sha1-Z29us8OZl8LuGsOpJP1hJHSPV40=
  /core-util-is/1.0.2:
    resolution:
      integrity: sha1-tf1UIgqivFq1eqtxQMlAdUUDwac=
  /cosmiconfig/7.0.0:
    dependencies:
      '@types/parse-json': 4.0.0
      import-fresh: 3.2.1
      parse-json: 5.1.0
      path-type: 4.0.0
      yaml: 1.10.0
    dev: true
    engines:
      node: '>=10'
    resolution:
      integrity: sha512-pondGvTuVYDk++upghXJabWzL6Kxu6f26ljFw64Swq9v6sQPUL3EUlVDV56diOjpCayKihL6hVe8exIACU4XcA==
  /crc/3.8.0:
    dependencies:
      buffer: 5.6.0
    resolution:
      integrity: sha512-iX3mfgcTMIq3ZKLIsVFAbv7+Mc10kxabAGQb8HvjA1o3T1PIYprbakQ65d3I+2HGHt6nSKkM9PYjgoJO2KcFBQ==
  /crc32-stream/3.0.1:
    dependencies:
      crc: 3.8.0
      readable-stream: 3.6.0
    engines:
      node: '>= 6.9.0'
    resolution:
      integrity: sha512-mctvpXlbzsvK+6z8kJwSJ5crm7yBwrQMTybJzMw1O4lLGJqjlDCXY2Zw7KheiA6XBEcBmfLx1D88mjRGVJtY9w==
  /cross-fetch/3.0.5:
    dependencies:
      node-fetch: 2.6.0
    dev: false
    resolution:
      integrity: sha512-FFLcLtraisj5eteosnX1gf01qYDCOc4fDy0+euOt8Kn9YBY2NtXL/pCoYPavw24NIQkQqm5ZOLsGD5Zzj0gyew==
  /cross-fetch/3.0.6:
    dependencies:
      node-fetch: 2.6.1
    dev: true
    resolution:
      integrity: sha512-KBPUbqgFjzWlVcURG+Svp9TlhA5uliYtiNx/0r8nv0pdypeQCRJ9IaSIc3q/x3q8t3F75cHuwxVql1HFGHCNJQ==
  /cross-spawn/6.0.5:
    dependencies:
      nice-try: 1.0.5
      path-key: 2.0.1
      semver: 5.7.1
      shebang-command: 1.2.0
      which: 1.3.1
    dev: true
    engines:
      node: '>=4.8'
    resolution:
      integrity: sha512-eTVLrBSt7fjbDygz805pMnstIs2VTBNkRm0qxZd+M7A5XDdxVRWO5MxGBXZhjY4cqLYLdtrGqRf8mBPmzwSpWQ==
  /cross-spawn/7.0.3:
    dependencies:
      path-key: 3.1.1
      shebang-command: 2.0.0
      which: 2.0.2
    engines:
      node: '>= 8'
    resolution:
      integrity: sha512-iRDPJKUPVEND7dHPO8rkbOnPpyDygcDFtWjpeWNCgy8WP2rXcxXL8TskReQl6OrB2G7+UJrags1q15Fudc7G6w==
  /crypto-random-string/2.0.0:
    engines:
      node: '>=8'
    resolution:
      integrity: sha512-v1plID3y9r/lPhviJ1wrXpLeyUIGAZ2SHNYTEapm7/8A9nLPoyvVp3RK/EPFqn5kEznyWgYZNsRtYYIWbuG8KA==
  /cssom/0.3.8:
    dev: true
    resolution:
      integrity: sha512-b0tGHbfegbhPJpxpiBPU2sCkigAqtM9O121le6bbOlgyV+NyGyCmVfJ6QW9eRjz8CpNfWEOYBIMIGRYkLwsIYg==
  /cssom/0.4.4:
    dev: true
    resolution:
      integrity: sha512-p3pvU7r1MyyqbTk+WbNJIgJjG2VmTIaB10rI93LzVPrmDJKkzKYMtxxyAvQXR/NS6otuzveI7+7BBq3SjBS2mw==
  /cssstyle/2.3.0:
    dependencies:
      cssom: 0.3.8
    dev: true
    engines:
      node: '>=8'
    resolution:
      integrity: sha512-AZL67abkUzIuvcHqk7c09cezpGNcxUxU4Ioi/05xHk4DQeTkWmGYftIE6ctU6AEt+Gn4n1lDStOtj7FKycP71A==
  /dashdash/1.14.1:
    dependencies:
      assert-plus: 1.0.0
    dev: true
    engines:
      node: '>=0.10'
    resolution:
      integrity: sha1-hTz6D3y+L+1d4gMmuN1YEDX24vA=
  /dashify/2.0.0:
    dev: false
    engines:
      node: '>=4'
    resolution:
      integrity: sha512-hpA5C/YrPjucXypHPPc0oJ1l9Hf6wWbiOL7Ik42cxnsUOhWiCB/fylKbKqqJalW9FgkNQCw16YO8uW9Hs0Iy1A==
  /data-urls/2.0.0:
    dependencies:
      abab: 2.0.3
      whatwg-mimetype: 2.3.0
      whatwg-url: 8.1.0
    dev: true
    engines:
      node: '>=10'
    resolution:
      integrity: sha512-X5eWTSXO/BJmpdIKCRuKUgSCgAN0OwliVK3yPKbwIWU1Tdw5BRajxlzMidvh+gwko9AfQ9zIj52pzF91Q3YAvQ==
  /date-utils/1.2.21:
    dev: true
    engines:
      node: '>0.4.0'
    resolution:
      integrity: sha1-YfsWzcEnSzyayq/+n8ad+HIKK2Q=
  /debug/2.6.9:
    dependencies:
      ms: 2.0.0
    dev: true
    resolution:
      integrity: sha512-bC7ElrdJaJnPbAP+1EotYvqZsb3ecl5wi6Bfi6BJTUcNowp6cvspg0jXznRTKDjm/E7AdgFBVeAPVMNcKGsHMA==
  /debug/3.1.0:
    dependencies:
      ms: 2.0.0
    dev: true
    resolution:
      integrity: sha512-OX8XqP7/1a9cqkxYw2yXss15f26NKWBpDXQd0/uK/KPqdQhxbPa994hnzjcE2VqQpDslf55723cKPUOGSmMY3g==
  /debug/3.2.6:
    dependencies:
      ms: 2.1.2
    dev: true
    resolution:
      integrity: sha512-mel+jf7nrtEl5Pn1Qx46zARXKDpBbvzezse7p7LqINmdoIk8PYP5SySaxEmYv6TZ0JyEKA1hsCId6DIhgITtWQ==
  /debug/4.1.1:
    dependencies:
      ms: 2.1.2
    resolution:
      integrity: sha512-pYAIzeRo8J6KPEaJ0VWOh5Pzkbw/RetuzehGM7QRRX5he4fPHx2rdKMB256ehJCkX+XRQm16eZLqLNS8RSZXZw==
  /debug/4.2.0:
    dependencies:
      ms: 2.1.2
    engines:
      node: '>=6.0'
    peerDependencies:
      supports-color: '*'
    peerDependenciesMeta:
      supports-color:
        optional: true
    resolution:
      integrity: sha512-IX2ncY78vDTjZMFUdmsvIRFY2Cf4FnD0wRs+nQwJU8Lu99/tPFdb0VybiiMTPe3I6rQmwsqQqRBvxU+bZ/I8sg==
  /decamelize-keys/1.1.0:
    dependencies:
      decamelize: 1.2.0
      map-obj: 1.0.1
    dev: true
    engines:
      node: '>=0.10.0'
    resolution:
      integrity: sha1-0XGoeTMlKAfrPLYdwcFEXQeN8tk=
  /decamelize/1.2.0:
    dev: true
    engines:
      node: '>=0.10.0'
    resolution:
      integrity: sha1-9lNNFRSCabIDUue+4m9QH5oZEpA=
  /decimal.js/10.2.0:
    dev: true
    resolution:
      integrity: sha512-vDPw+rDgn3bZe1+F/pyEwb1oMG2XTlRVgAa6B4KccTEpYgF8w6eQllVbQcfIJnZyvzFtFpxnpGtx8dd7DJp/Rw==
  /decimal.js/10.2.1:
    dev: true
    resolution:
      integrity: sha512-KaL7+6Fw6i5A2XSnsbhm/6B+NuEA7TZ4vqxnd5tXz9sbKtrN9Srj8ab4vKVdK8YAqZO9P1kg45Y6YLoduPf+kw==
  /decode-uri-component/0.2.0:
    dev: true
    engines:
      node: '>=0.10'
    resolution:
      integrity: sha1-6zkTMzRYd1y4TNGh+uBiEGu4dUU=
  /decorator-cache-getter/1.0.0:
    dev: true
    resolution:
      integrity: sha512-yB49c5qi0govRjpe18vutEkkKzosIt2XggYSs1Qyev1TJYTh2WmLgDp0dV6VJ/6yNBRlKG+qMG80Vy4Bg0mLJw==
  /dedent/0.7.0:
    dev: true
    resolution:
      integrity: sha1-JJXduvbrh0q7Dhvp3yLS5aVEMmw=
  /deep-extend/0.6.0:
    dev: true
    engines:
      node: '>=4.0.0'
    resolution:
      integrity: sha512-LOHxIOaPYdHlJRtCQfDIVZtfw/ufM8+rVj649RIHzcm/vGwQRXFt6OPqIFWsm2XEMrNIEtWR64sY1LEKD2vAOA==
  /deep-is/0.1.3:
    dev: true
    resolution:
      integrity: sha1-s2nW+128E+7PUk+RsHD+7cNXzzQ=
  /deepmerge/4.2.2:
    dev: true
    engines:
      node: '>=0.10.0'
    resolution:
      integrity: sha512-FJ3UgI4gIl+PHZm53knsuSFpE+nESMr7M4v9QcgB7S63Kj/6WqMiFQJpBBYz1Pt+66bZpP3Q7Lye0Oo9MPKEdg==
  /define-property/0.2.5:
    dependencies:
      is-descriptor: 0.1.6
    dev: true
    engines:
      node: '>=0.10.0'
    resolution:
      integrity: sha1-w1se+RjsPJkPmlvFe+BKrOxcgRY=
  /define-property/1.0.0:
    dependencies:
      is-descriptor: 1.0.2
    dev: true
    engines:
      node: '>=0.10.0'
    resolution:
      integrity: sha1-dp66rz9KY6rTr56NMEybvnm/sOY=
  /define-property/2.0.2:
    dependencies:
      is-descriptor: 1.0.2
      isobject: 3.0.1
    dev: true
    engines:
      node: '>=0.10.0'
    resolution:
      integrity: sha512-jwK2UV4cnPpbcG7+VRARKTZPUWowwXA8bzH5NP6ud0oeAxyYPuGZUAC7hMugpCdz4BeSZl2Dl9k66CHJ/46ZYQ==
  /del-cli/3.0.1:
    dependencies:
      del: 5.1.0
      meow: 6.1.1
    dev: true
    engines:
      node: '>=8'
    hasBin: true
    resolution:
      integrity: sha512-BLHItGr82rUbHhjMu41d+vw9Md49i81jmZSV00HdTq4t+RTHywmEht/23mNFpUl2YeLYJZJyGz4rdlMAyOxNeg==
  /del/5.1.0:
    dependencies:
      globby: 10.0.2
      graceful-fs: 4.2.4
      is-glob: 4.0.1
      is-path-cwd: 2.2.0
      is-path-inside: 3.0.2
      p-map: 3.0.0
      rimraf: 3.0.2
      slash: 3.0.0
    dev: true
    engines:
      node: '>=8'
    resolution:
      integrity: sha512-wH9xOVHnczo9jN2IW68BabcecVPxacIA3g/7z6vhSU/4stOKQzeCRK0yD0A24WiAAUJmmVpWqrERcTxnLo3AnA==
  /del/6.0.0:
    dependencies:
      globby: 11.0.1
      graceful-fs: 4.2.4
      is-glob: 4.0.1
      is-path-cwd: 2.2.0
      is-path-inside: 3.0.2
      p-map: 4.0.0
      rimraf: 3.0.2
      slash: 3.0.0
    engines:
      node: '>=10'
    resolution:
      integrity: sha512-1shh9DQ23L16oXSZKB2JxpL7iMy2E0S9d517ptA1P8iw0alkPtQcrKH7ru31rYtKwF499HkTu+DRzq3TCKDFRQ==
  /delayed-stream/1.0.0:
    dev: true
    engines:
      node: '>=0.4.0'
    resolution:
      integrity: sha1-3zrhmayt+31ECqrgsp4icrJOxhk=
  /delegates/1.0.0:
    dev: true
    resolution:
      integrity: sha1-hMbhWbgZBP3KWaDvRM2HDTElD5o=
  /denque/1.4.1:
    dev: true
    engines:
      node: '>=0.10'
    resolution:
      integrity: sha512-OfzPuSZKGcgr96rf1oODnfjqBFmr1DVoc/TrItj3Ohe0Ah1C5WX5Baquw/9U9KovnQ88EqmJbD66rKYUQYN1tQ==
  /depd/1.1.2:
    dev: true
    engines:
      node: '>= 0.6'
    resolution:
      integrity: sha1-m81S4UwJd2PnSbJ0xDRu0uVgtak=
  /depd/2.0.0:
    dev: true
    engines:
      node: '>= 0.8'
    resolution:
      integrity: sha512-g7nH6P6dyDioJogAAGprGpCtVImJhpPk/roCzdb3fIh61/s/nPsfR6onyMwkCAR/OlC3yBC0lESvUoQEAssIrw==
  /destroy/1.0.4:
    dev: true
    resolution:
      integrity: sha1-l4hXRCxEdJ5CBmE+N5RiBYJqvYA=
  /detect-libc/1.0.3:
    dev: true
    engines:
      node: '>=0.10'
    hasBin: true
    resolution:
      integrity: sha1-+hN8S9aY7fVc1c0CrFWfkaTEups=
  /detect-newline/3.1.0:
    dev: true
    engines:
      node: '>=8'
    resolution:
      integrity: sha512-TLz+x/vEXm/Y7P7wn1EJFNLxYpUD4TgMosxY6fAVJUnJMbupHBOncxyWUG9OpTaH9EBD7uFI5LfEgmMOc54DsA==
  /diff-sequences/25.2.6:
    dev: true
    engines:
      node: '>= 8.3'
    resolution:
      integrity: sha512-Hq8o7+6GaZeoFjtpgvRBUknSXNeJiCx7V9Fr94ZMljNiCr9n9L8H8aJqgWOQiDDGdyn29fRNcDdRVJ5fdyihfg==
  /diff-sequences/26.3.0:
    dev: true
    engines:
      node: '>= 10.14.2'
    resolution:
      integrity: sha512-5j5vdRcw3CNctePNYN0Wy2e/JbWT6cAYnXv5OuqPhDpyCGc0uLu2TK0zOCJWNB9kOIfYMSpIulRaDgIi4HJ6Ig==
  /diff/4.0.2:
    engines:
      node: '>=0.3.1'
    resolution:
      integrity: sha512-58lmxKSA4BNyLz+HHMUzlOEpg09FV+ev6ZMe3vJihgdxzgcwZ8VoEEPmALCZG9LmqfVoNMMKpttIYTVG6uDY7A==
  /dir-glob/3.0.1:
    dependencies:
      path-type: 4.0.0
    engines:
      node: '>=8'
    resolution:
      integrity: sha512-WkrWp9GR4KXfKGYzOLmTuGVi1UWFfws377n9cc55/tb6DuqyF6pcQ5AbiHEshaDpY9v6oaSr2XCDidGmMwdzIA==
  /disparity/3.0.0:
    dependencies:
      ansi-styles: 4.2.1
      diff: 4.0.2
    dev: true
    engines:
      node: '>=8'
    hasBin: true
    resolution:
      integrity: sha512-n94Rzbv2ambRaFzrnBf34IEiyOdIci7maRpMkoQWB6xFYGA7Nbs0Z5YQzMfTeyQeelv23nayqOcssBoc6rKrgw==
  /doctrine/3.0.0:
    dependencies:
      esutils: 2.0.3
    dev: true
    engines:
      node: '>=6.0.0'
    resolution:
      integrity: sha512-yS+Q5i3hBf7GBkd4KG8a7eBNNWNGLTaEwwYWUijIYM7zrlYDM0BFXHjjPWlWZ1Rg7UaddZeIDmi9jF3HmqiQ2w==
  /domexception/2.0.1:
    dependencies:
      webidl-conversions: 5.0.0
    dev: true
    engines:
      node: '>=8'
    resolution:
      integrity: sha512-yxJ2mFy/sibVQlu5qHjOkf9J3K6zgmCxgJ94u2EdvDOV09H+32LtRswEcUsmUWN72pVLOEnTSRaIVVzVQgS0dg==
  /dotenv/8.2.0:
    engines:
      node: '>=8'
    resolution:
      integrity: sha512-8sJ78ElpbDJBHNeBzUbUVLsqKdccaa/BXF1uPTw3GrvQTBgrQrtObr2mUrE38vzYd8cEv+m/JBfDLioYcfXoaw==
  /duplexer/0.1.1:
    dev: false
    resolution:
      integrity: sha1-rOb/gIwc5mtX0ev5eXessCM0z8E=
  /ecc-jsbn/0.1.2:
    dependencies:
      jsbn: 0.1.1
      safer-buffer: 2.1.2
    dev: true
    resolution:
      integrity: sha1-OoOpBOVDUyh4dMVkt1SThoSamMk=
  /ecdsa-sig-formatter/1.0.11:
    dependencies:
      safe-buffer: 5.2.1
    dev: true
    resolution:
      integrity: sha512-nagl3RYrbNv6kQkeJIpt6NJZy8twLB/2vtz6yN9Z4vRKHN4/QZJIEbqohALSgwKdnksuY3k5Addp5lg8sVoVcQ==
  /ee-first/1.1.1:
    dev: true
    resolution:
      integrity: sha1-WQxhFWsK4vTwJVcyoViyZrxWsh0=
  /emittery/0.7.1:
    dev: true
    engines:
      node: '>=10'
    resolution:
      integrity: sha512-d34LN4L6h18Bzz9xpoku2nPwKxCPlPMr3EEKTkoEBi+1/+b0lcRkRJ1UVyyZaKNeqGR3swcGl6s390DNO4YVgQ==
  /emoji-regex/7.0.3:
    dev: true
    resolution:
      integrity: sha512-CwBLREIQ7LvYFB0WyRvwhq5N5qPhc6PMjD6bYggFlI5YyDgl+0vxq5VHbMOFqLg7hfWzmu8T5Z1QofhmTIhItA==
  /emoji-regex/8.0.0:
    resolution:
      integrity: sha512-MSjYzcWNOA0ewAHpz0MxpYFvwg6yjy1NG3xteoqz644VCo/RPgnr1/GGt+ic3iJTzQ8Eu3TdM14SawnVUmGE6A==
  /emojis-list/3.0.0:
    dev: true
    engines:
      node: '>= 4'
    resolution:
      integrity: sha512-/kyM18EfinwXZbno9FyUGeFh87KC8HRQBQGildHZbEuRyWFOmv1U10o9BBp8XVZDVNNuQKyIGIu5ZYAAXJ0V2Q==
  /encodeurl/1.0.2:
    dev: true
    engines:
      node: '>= 0.8'
    resolution:
      integrity: sha1-rT/0yG7C0CkyL1oCw6mmBslbP1k=
  /end-of-stream/1.4.4:
    dependencies:
      once: 1.4.0
    resolution:
      integrity: sha512-+uw1inIHVPQoaVuHzRyXd21icM+cnt4CzD5rW+NC1wjOUSTOs+Te7FOv7AhN7vS9x/oIyhLP5PR1H+phQAHu5Q==
  /enhanced-resolve/4.2.0:
    dependencies:
      graceful-fs: 4.2.4
      memory-fs: 0.5.0
      tapable: 1.1.3
    dev: true
    engines:
      node: '>=6.9.0'
    resolution:
      integrity: sha512-S7eiFb/erugyd1rLb6mQ3Vuq+EXHv5cpCkNqqIkYkBgN2QdFnyCZzFBleqwGEx4lgNGYij81BWnCrFNK7vxvjQ==
  /enquirer/2.3.6:
    dependencies:
      ansi-colors: 4.1.1
    dev: true
    engines:
      node: '>=8.6'
    resolution:
      integrity: sha512-yjNnPr315/FjS4zIsUxYguYUPP2e1NK4d7E7ZOLiyYCcbFBiTMyID+2wvm2w6+pZ/odMA7cRkjhsPbltwBOrLg==
  /env-paths/2.2.0:
    engines:
      node: '>=6'
    resolution:
      integrity: sha512-6u0VYSCo/OW6IoD5WCLLy9JUGARbamfSavcNXry/eu8aHVFei6CD3Sw+VGX5alea1i9pgPHW0mbu6Xj0uBh7gA==
  /errno/0.1.7:
    dependencies:
      prr: 1.0.1
    dev: true
    hasBin: true
    resolution:
      integrity: sha512-MfrRBDWzIWifgq6tJj60gkAwtLNb6sQPlcFrSOflcP1aFmmruKQ2wRnze/8V6kgyz7H3FF8Npzv78mZ7XLLflg==
  /error-ex/1.3.2:
    dependencies:
      is-arrayish: 0.2.1
    resolution:
      integrity: sha512-7dFHNmqeFSEt2ZBsCriorKnn3Z2pj+fd9kmI6QoWw4//DL+icEBfc0U7qJCisqrTsKTjw4fNFy2pW9OqStD84g==
  /esbuild/0.7.19:
    dev: true
    hasBin: true
    requiresBuild: true
    resolution:
      integrity: sha512-0Ur8ZtuRPwJMj4+VjRLqn5z88WXf+2etZhe4dBA6eYFcdviQefb+Vrd59cTk0VXg08NU/BnAMkalCMHI8lig/A==
  /escape-html/1.0.3:
    dev: true
    resolution:
      integrity: sha1-Aljq5NPQwJdN4cFpGI7wBR0dGYg=
  /escape-quotes/1.0.2:
    dependencies:
      escape-string-regexp: 1.0.5
    dev: true
    resolution:
      integrity: sha1-tIltSmz4LdWzP0m3E0CMY4D2zZc=
  /escape-string-regexp/1.0.5:
    engines:
      node: '>=0.8.0'
    resolution:
      integrity: sha1-G2HAViGQqN/2rjuyzwIAyhMLhtQ=
  /escape-string-regexp/2.0.0:
    dev: true
    engines:
      node: '>=8'
    resolution:
      integrity: sha512-UpzcLCXolUWcNu5HtVMHYdXJjArjsF9C0aNnquZYY4uW/Vu0miy5YoWvbV345HauVvcAUnpRuhMMcqTcGOY2+w==
  /escape-string-regexp/4.0.0:
    dev: true
    engines:
      node: '>=10'
    resolution:
      integrity: sha512-TtpcNJ3XAzx3Gq8sWRzJaVajRs0uVxA2YAkdb1jm2YkPz4G6egUFAyA3n5vtEIZefPk5Wa4UXbKuS5fKkJWdgA==
  /escodegen/1.14.2:
    dependencies:
      esprima: 4.0.1
      estraverse: 4.3.0
      esutils: 2.0.3
      optionator: 0.8.3
    dev: true
    engines:
      node: '>=4.0'
    hasBin: true
    optionalDependencies:
      source-map: 0.6.1
    resolution:
      integrity: sha512-InuOIiKk8wwuOFg6x9BQXbzjrQhtyXh46K9bqVTPzSo2FnyMBaYGBMC6PhQy7yxxil9vIedFBweQBMK74/7o8A==
  /eslint-config-prettier/6.11.0_eslint@7.9.0:
    dependencies:
      eslint: 7.9.0
      get-stdin: 6.0.0
    dev: true
    hasBin: true
    peerDependencies:
      eslint: '>=3.14.1'
    resolution:
      integrity: sha512-oB8cpLWSAjOVFEJhhyMZh6NOEOtBVziaqdDQ86+qhDHFbZXoRTM7pNSvFRfW/W/L/LrQ38C99J5CGuRBBzBsdA==
  /eslint-config-prettier/6.12.0_eslint@7.10.0:
    dependencies:
      eslint: 7.10.0
      get-stdin: 6.0.0
    dev: true
    hasBin: true
    peerDependencies:
      eslint: '>=3.14.1'
    resolution:
      integrity: sha512-9jWPlFlgNwRUYVoujvWTQ1aMO8o6648r+K7qU7K5Jmkbyqav1fuEZC0COYpGBxyiAJb65Ra9hrmFx19xRGwXWw==
  /eslint-plugin-eslint-comments/3.2.0_eslint@7.10.0:
    dependencies:
      escape-string-regexp: 1.0.5
      eslint: 7.10.0
      ignore: 5.1.8
    dev: true
    engines:
      node: '>=6.5.0'
    peerDependencies:
      eslint: '>=4.19.1'
    resolution:
      integrity: sha512-0jkOl0hfojIHHmEHgmNdqv4fmh7300NdpA9FFpF7zaoLvB/QeXOGNLIo86oAveJFrfB1p05kC8hpEMHM8DwWVQ==
  /eslint-plugin-eslint-comments/3.2.0_eslint@7.9.0:
    dependencies:
      escape-string-regexp: 1.0.5
      eslint: 7.9.0
      ignore: 5.1.8
    dev: true
    engines:
      node: '>=6.5.0'
    peerDependencies:
      eslint: '>=4.19.1'
    resolution:
      integrity: sha512-0jkOl0hfojIHHmEHgmNdqv4fmh7300NdpA9FFpF7zaoLvB/QeXOGNLIo86oAveJFrfB1p05kC8hpEMHM8DwWVQ==
  /eslint-plugin-jest/24.0.2_eslint@7.10.0+typescript@4.0.3:
    dependencies:
      '@typescript-eslint/experimental-utils': 4.1.1_eslint@7.10.0+typescript@4.0.3
      eslint: 7.10.0
    dev: true
    engines:
      node: '>=10'
    peerDependencies:
      eslint: '>=5'
      typescript: '*'
    resolution:
      integrity: sha512-DSBLNpkKDOpUJQkTGSs5sVJWsu0nDyQ2rYxkr0Eh7nrkc5bMUr/dlDbtTj3l8y6UaCVsem6rryF1OZrKnz1S5g==
  /eslint-plugin-jest/24.0.2_eslint@7.9.0+typescript@4.0.3:
    dependencies:
      '@typescript-eslint/experimental-utils': 4.1.1_eslint@7.9.0+typescript@4.0.3
      eslint: 7.9.0
      typescript: 4.0.3
    dev: true
    engines:
      node: '>=10'
    peerDependencies:
      eslint: '>=5'
      typescript: '*'
    resolution:
      integrity: sha512-DSBLNpkKDOpUJQkTGSs5sVJWsu0nDyQ2rYxkr0Eh7nrkc5bMUr/dlDbtTj3l8y6UaCVsem6rryF1OZrKnz1S5g==
  /eslint-plugin-prettier/3.1.4_eslint@7.10.0+prettier@2.1.2:
    dependencies:
      eslint: 7.10.0
      prettier: 2.1.2
      prettier-linter-helpers: 1.0.0
    dev: true
    engines:
      node: '>=6.0.0'
    peerDependencies:
      eslint: '>=5.0.0'
      prettier: '>=1.13.0'
    resolution:
      integrity: sha512-jZDa8z76klRqo+TdGDTFJSavwbnWK2ZpqGKNZ+VvweMW516pDUMmQ2koXvxEE4JhzNvTv+radye/bWGBmA6jmg==
  /eslint-plugin-prettier/3.1.4_eslint@7.9.0+prettier@2.1.2:
    dependencies:
      eslint: 7.9.0
      prettier: 2.1.2
      prettier-linter-helpers: 1.0.0
    dev: true
    engines:
      node: '>=6.0.0'
    peerDependencies:
      eslint: '>=5.0.0'
      prettier: '>=1.13.0'
    resolution:
      integrity: sha512-jZDa8z76klRqo+TdGDTFJSavwbnWK2ZpqGKNZ+VvweMW516pDUMmQ2koXvxEE4JhzNvTv+radye/bWGBmA6jmg==
  /eslint-scope/5.1.0:
    dependencies:
      esrecurse: 4.2.1
      estraverse: 4.3.0
    dev: true
    engines:
      node: '>=8.0.0'
    resolution:
      integrity: sha512-iiGRvtxWqgtx5m8EyQUJihBloE4EnYeGE/bz1wSPwJE6tZuJUtHlhqDM4Xj2ukE8Dyy1+HCZ4hE0fzIVMzb58w==
  /eslint-scope/5.1.1:
    dependencies:
      esrecurse: 4.3.0
      estraverse: 4.3.0
    dev: true
    engines:
      node: '>=8.0.0'
    resolution:
      integrity: sha512-2NxwbF/hZ0KpepYN0cNbo+FN6XoK7GaHlQhgx/hIZl6Va0bF45RQOOwhLIy8lQDbuCiadSLCBnH2CFYquit5bw==
  /eslint-utils/2.1.0:
    dependencies:
      eslint-visitor-keys: 1.3.0
    dev: true
    engines:
      node: '>=6'
    resolution:
      integrity: sha512-w94dQYoauyvlDc43XnGB8lU3Zt713vNChgt4EWwhXAP2XkBvndfxF0AgIqKOOasjPIPzj9JqgwkwbCYD0/V3Zg==
  /eslint-visitor-keys/1.3.0:
    dev: true
    engines:
      node: '>=4'
    resolution:
      integrity: sha512-6J72N8UNa462wa/KFODt/PJ3IU60SDpC3QXC1Hjc1BXXpfL2C9R5+AU7jhe0F6GREqVMh4Juu+NY7xn+6dipUQ==
  /eslint-visitor-keys/2.0.0:
    dev: true
    engines:
      node: '>=10'
    resolution:
      integrity: sha512-QudtT6av5WXels9WjIM7qz1XD1cWGvX4gGXvp/zBn9nXG02D0utdU3Em2m/QjTnrsk6bBjmCygl3rmj118msQQ==
  /eslint/7.10.0:
    dependencies:
      '@babel/code-frame': 7.10.4
      '@eslint/eslintrc': 0.1.3
      ajv: 6.12.5
      chalk: 4.1.0
      cross-spawn: 7.0.3
      debug: 4.2.0
      doctrine: 3.0.0
      enquirer: 2.3.6
      eslint-scope: 5.1.1
      eslint-utils: 2.1.0
      eslint-visitor-keys: 1.3.0
      espree: 7.3.0
      esquery: 1.3.1
      esutils: 2.0.3
      file-entry-cache: 5.0.1
      functional-red-black-tree: 1.0.1
      glob-parent: 5.1.1
      globals: 12.4.0
      ignore: 4.0.6
      import-fresh: 3.2.1
      imurmurhash: 0.1.4
      is-glob: 4.0.1
      js-yaml: 3.14.0
      json-stable-stringify-without-jsonify: 1.0.1
      levn: 0.4.1
      lodash: 4.17.19
      minimatch: 3.0.4
      natural-compare: 1.4.0
      optionator: 0.9.1
      progress: 2.0.3
      regexpp: 3.1.0
      semver: 7.3.2
      strip-ansi: 6.0.0
      strip-json-comments: 3.1.1
      table: 5.4.6
      text-table: 0.2.0
      v8-compile-cache: 2.1.1
    dev: true
    engines:
      node: ^10.12.0 || >=12.0.0
    hasBin: true
    resolution:
      integrity: sha512-BDVffmqWl7JJXqCjAK6lWtcQThZB/aP1HXSH1JKwGwv0LQEdvpR7qzNrUT487RM39B5goWuboFad5ovMBmD8yA==
  /eslint/7.9.0:
    dependencies:
      '@babel/code-frame': 7.10.4
      '@eslint/eslintrc': 0.1.3
      ajv: 6.12.5
      chalk: 4.1.0
      cross-spawn: 7.0.3
      debug: 4.1.1
      doctrine: 3.0.0
      enquirer: 2.3.6
      eslint-scope: 5.1.0
      eslint-utils: 2.1.0
      eslint-visitor-keys: 1.3.0
      espree: 7.3.0
      esquery: 1.3.1
      esutils: 2.0.3
      file-entry-cache: 5.0.1
      functional-red-black-tree: 1.0.1
      glob-parent: 5.1.1
      globals: 12.4.0
      ignore: 4.0.6
      import-fresh: 3.2.1
      imurmurhash: 0.1.4
      is-glob: 4.0.1
      js-yaml: 3.14.0
      json-stable-stringify-without-jsonify: 1.0.1
      levn: 0.4.1
      lodash: 4.17.19
      minimatch: 3.0.4
      natural-compare: 1.4.0
      optionator: 0.9.1
      progress: 2.0.3
      regexpp: 3.1.0
      semver: 7.3.2
      strip-ansi: 6.0.0
      strip-json-comments: 3.1.1
      table: 5.4.6
      text-table: 0.2.0
      v8-compile-cache: 2.1.1
    dev: true
    engines:
      node: ^10.12.0 || >=12.0.0
    hasBin: true
    resolution:
      integrity: sha512-V6QyhX21+uXp4T+3nrNfI3hQNBDa/P8ga7LoQOenwrlEFXrEnUEE+ok1dMtaS3b6rmLXhT1TkTIsG75HMLbknA==
  /espree/7.3.0:
    dependencies:
      acorn: 7.4.0
      acorn-jsx: 5.2.0_acorn@7.4.0
      eslint-visitor-keys: 1.3.0
    dev: true
    engines:
      node: ^10.12.0 || >=12.0.0
    resolution:
      integrity: sha512-dksIWsvKCixn1yrEXO8UosNSxaDoSYpq9reEjZSbHLpT5hpaCAKTLBwq0RHtLrIr+c0ByiYzWT8KTMRzoRCNlw==
  /esprima/4.0.1:
    dev: true
    engines:
      node: '>=4'
    hasBin: true
    resolution:
      integrity: sha512-eGuFFw7Upda+g4p+QHvnW0RyTX/SVeJBDM/gCtMARO0cLuT2HcEKnTPvhjV6aGeqrCB/sbNop0Kszm0jsaWU4A==
  /esquery/1.3.1:
    dependencies:
      estraverse: 5.1.0
    dev: true
    engines:
      node: '>=0.10'
    resolution:
      integrity: sha512-olpvt9QG0vniUBZspVRN6lwB7hOZoTRtT+jzR+tS4ffYx2mzbw+z0XCOk44aaLYKApNX5nMm+E+P6o25ip/DHQ==
  /esrecurse/4.2.1:
    dependencies:
      estraverse: 4.3.0
    dev: true
    engines:
      node: '>=4.0'
    resolution:
      integrity: sha512-64RBB++fIOAXPw3P9cy89qfMlvZEXZkqqJkjqqXIvzP5ezRZjW+lPWjw35UX/3EhUPFYbg5ER4JYgDw4007/DQ==
  /esrecurse/4.3.0:
    dependencies:
      estraverse: 5.2.0
    dev: true
    engines:
      node: '>=4.0'
    resolution:
      integrity: sha512-KmfKL3b6G+RXvP8N1vr3Tq1kL/oCFgn2NYXEtqP8/L3pKapUA4G8cFVaoF3SU323CD4XypR/ffioHmkti6/Tag==
  /estraverse/4.3.0:
    dev: true
    engines:
      node: '>=4.0'
    resolution:
      integrity: sha512-39nnKffWz8xN1BU/2c79n9nB9HDzo0niYUqx6xyqUnyoAnQyyWpOTdZEeiCch8BBu515t4wp9ZmgVfVhn9EBpw==
  /estraverse/5.1.0:
    dev: true
    engines:
      node: '>=4.0'
    resolution:
      integrity: sha512-FyohXK+R0vE+y1nHLoBM7ZTyqRpqAlhdZHCWIWEviFLiGB8b04H6bQs8G+XTthacvT8VuwvteiP7RJSxMs8UEw==
  /estraverse/5.2.0:
    dev: true
    engines:
      node: '>=4.0'
    resolution:
      integrity: sha512-BxbNGGNm0RyRYvUdHpIwv9IWzeM9XClbOxwoATuFdOE7ZE6wHL+HQ5T8hoPM+zHvmKzzsEqhgy0GrQ5X13afiQ==
  /esutils/2.0.3:
    dev: true
    engines:
      node: '>=0.10.0'
    resolution:
      integrity: sha512-kVscqXk4OCp68SZ0dkgEKVi6/8ij300KBWTJq32P/dYeWTSwK41WyTxalN1eRmA5Z9UU/LX9D7FWSmV9SAYx6g==
  /etag/1.8.1:
    dev: true
    engines:
      node: '>= 0.6'
    resolution:
      integrity: sha1-Qa4u62XvpiJorr/qg6x9eSmbCIc=
  /event-stream/3.3.4:
    dependencies:
      duplexer: 0.1.1
      from: 0.1.7
      map-stream: 0.1.0
      pause-stream: 0.0.11
      split: 0.3.3
      stream-combiner: 0.0.4
      through: 2.3.8
    dev: false
    resolution:
      integrity: sha1-SrTJoPWlTbkzi0w02Gv86PSzVXE=
  /eventemitter3/4.0.4:
    dev: false
    resolution:
      integrity: sha512-rlaVLnVxtxvoyLsQQFBx53YmXHDxRIzzTLbdfxqi4yocpSjAxXwkU0cScM5JgSKMqEhrZpnvQ2D9gjylR0AimQ==
  /eventemitter3/4.0.7:
    dev: true
    resolution:
      integrity: sha512-8guHBZCwKnFhYdHr2ysuRWErTwhoN2X8XELRlrRwpmfeY2jjuUN4taQMsULKUVo1K4DvZl+0pgfyoysHxvmvEw==
  /exec-sh/0.3.4:
    dev: true
    resolution:
      integrity: sha512-sEFIkc61v75sWeOe72qyrqg2Qg0OuLESziUDk/O/z2qgS15y2gWVFrI6f2Qn/qw/0/NCfCEsmNA4zOjkwEZT1A==
  /execa/1.0.0:
    dependencies:
      cross-spawn: 6.0.5
      get-stream: 4.1.0
      is-stream: 1.1.0
      npm-run-path: 2.0.2
      p-finally: 1.0.0
      signal-exit: 3.0.3
      strip-eof: 1.0.0
    dev: true
    engines:
      node: '>=6'
    resolution:
      integrity: sha512-adbxcyWV46qiHyvSp50TKt05tB4tK3HcmF7/nxfAdhnox83seTDbwnaqKO4sXRy7roHAIFqJP/Rw/AuEbX61LA==
  /execa/4.0.2:
    dependencies:
      cross-spawn: 7.0.3
      get-stream: 5.1.0
      human-signals: 1.1.1
      is-stream: 2.0.0
      merge-stream: 2.0.0
      npm-run-path: 4.0.1
      onetime: 5.1.0
      signal-exit: 3.0.3
      strip-final-newline: 2.0.0
    dev: false
    engines:
      node: '>=10'
    resolution:
      integrity: sha512-QI2zLa6CjGWdiQsmSkZoGtDx2N+cQIGb3yNolGTdjSQzydzLgYYf8LRuagp7S7fPimjcrzUDSUFd/MgzELMi4Q==
  /execa/4.0.3:
    dependencies:
      cross-spawn: 7.0.3
      get-stream: 5.2.0
      human-signals: 1.1.1
      is-stream: 2.0.0
      merge-stream: 2.0.0
      npm-run-path: 4.0.1
      onetime: 5.1.2
      signal-exit: 3.0.3
      strip-final-newline: 2.0.0
    dev: true
    engines:
      node: '>=10'
    resolution:
      integrity: sha512-WFDXGHckXPWZX19t1kCsXzOpqX9LWYNqn4C+HqZlk/V0imTkzJZqf87ZBhvpHaftERYknpk0fjSylnXVlVgI0A==
  /exit/0.1.2:
    dev: true
    engines:
      node: '>= 0.8.0'
    resolution:
      integrity: sha1-BjJjj42HfMghB9MKD/8aF8uhzQw=
  /expand-brackets/2.1.4:
    dependencies:
      debug: 2.6.9
      define-property: 0.2.5
      extend-shallow: 2.0.1
      posix-character-classes: 0.1.1
      regex-not: 1.0.2
      snapdragon: 0.8.2
      to-regex: 3.0.2
    dev: true
    engines:
      node: '>=0.10.0'
    resolution:
      integrity: sha1-t3c14xXOMPa27/D4OwQVGiJEliI=
  /expand-template/2.0.3:
    dev: true
    engines:
      node: '>=6'
    resolution:
      integrity: sha512-XYfuKMvj4O35f/pOXLObndIRvyQ+/+6AhODh+OKWj9S9498pHHn/IMszH+gt0fBCRWMNfk1ZSp5x3AifmnI2vg==
  /expect/26.4.2:
    dependencies:
      '@jest/types': 26.3.0
      ansi-styles: 4.2.1
      jest-get-type: 26.3.0
      jest-matcher-utils: 26.4.2
      jest-message-util: 26.3.0
      jest-regex-util: 26.0.0
    dev: true
    engines:
      node: '>= 10.14.2'
    resolution:
      integrity: sha512-IlJ3X52Z0lDHm7gjEp+m76uX46ldH5VpqmU0006vqDju/285twh7zaWMRhs67VpQhBwjjMchk+p5aA0VkERCAA==
  /express/4.17.1:
    dependencies:
      accepts: 1.3.7
      array-flatten: 1.1.1
      body-parser: 1.19.0
      content-disposition: 0.5.3
      content-type: 1.0.4
      cookie: 0.4.0
      cookie-signature: 1.0.6
      debug: 2.6.9
      depd: 1.1.2
      encodeurl: 1.0.2
      escape-html: 1.0.3
      etag: 1.8.1
      finalhandler: 1.1.2
      fresh: 0.5.2
      merge-descriptors: 1.0.1
      methods: 1.1.2
      on-finished: 2.3.0
      parseurl: 1.3.3
      path-to-regexp: 0.1.7
      proxy-addr: 2.0.6
      qs: 6.7.0
      range-parser: 1.2.1
      safe-buffer: 5.1.2
      send: 0.17.1
      serve-static: 1.14.1
      setprototypeof: 1.1.1
      statuses: 1.5.0
      type-is: 1.6.18
      utils-merge: 1.0.1
      vary: 1.1.2
    dev: true
    engines:
      node: '>= 0.10.0'
    resolution:
      integrity: sha512-mHJ9O79RqluphRrcw2X/GTh3k9tVv8YcoyY4Kkh4WDMUYKRZUq0h1o0w2rrrxBqM7VoeUVqgb27xlEMXTnYt4g==
  /extend-shallow/2.0.1:
    dependencies:
      is-extendable: 0.1.1
    engines:
      node: '>=0.10.0'
    resolution:
      integrity: sha1-Ua99YUrZqfYQ6huvu5idaxxWiQ8=
  /extend-shallow/3.0.2:
    dependencies:
      assign-symbols: 1.0.0
      is-extendable: 1.0.1
    dev: true
    engines:
      node: '>=0.10.0'
    resolution:
      integrity: sha1-Jqcarwc7OfshJxcnRhMcJwQCjbg=
  /extend/3.0.2:
    dev: true
    resolution:
      integrity: sha512-fjquC59cD7CyW6urNXK0FBufkZcoiGG80wTuPujX590cB5Ttln20E2UB4S/WARVqhXffZl2LNgS+gQdPIIim/g==
  /extglob/2.0.4:
    dependencies:
      array-unique: 0.3.2
      define-property: 1.0.0
      expand-brackets: 2.1.4
      extend-shallow: 2.0.1
      fragment-cache: 0.2.1
      regex-not: 1.0.2
      snapdragon: 0.8.2
      to-regex: 3.0.2
    dev: true
    engines:
      node: '>=0.10.0'
    resolution:
      integrity: sha512-Nmb6QXkELsuBr24CJSkilo6UHHgbekK5UiZgfE6UHD3Eb27YC6oD+bhcT+tJ6cl8dmsgdQxnWlcry8ksBIBLpw==
  /extsprintf/1.3.0:
    dev: true
    engines:
      '0': node >=0.6.0
    resolution:
      integrity: sha1-lpGEQOMEGnpBT4xS48V06zw+HgU=
  /fast-deep-equal/3.1.3:
    dev: true
    resolution:
      integrity: sha512-f3qQ9oQy9j2AhBe/H9VC91wLmKBCCU/gDOnKNAYG5hswO7BLKj09Hc5HYNz9cGI++xlpDCIgDaitVs03ATR84Q==
  /fast-diff/1.2.0:
    dev: true
    resolution:
      integrity: sha512-xJuoT5+L99XlZ8twedaRf6Ax2TgQVxvgZOYoPKqZufmJib0tL2tegPBOZb1pVNgIhlqDlA0eO0c3wBvQcmzx4w==
  /fast-glob/3.2.4:
    dependencies:
      '@nodelib/fs.stat': 2.0.3
      '@nodelib/fs.walk': 1.2.4
      glob-parent: 5.1.1
      merge2: 1.4.1
      micromatch: 4.0.2
      picomatch: 2.2.2
    engines:
      node: '>=8'
    resolution:
      integrity: sha512-kr/Oo6PX51265qeuCYsyGypiO5uJFgBS0jksyG7FUeCyQzNwYnzrNIMR1NXfkZXsMYXYLRAHgISHBz8gQcxKHQ==
  /fast-json-stable-stringify/2.1.0:
    dev: true
    resolution:
      integrity: sha512-lhd/wF+Lk98HZoTCtlVraHtfh5XYijIjalXck7saUtuanSDyLMxnHhSXEDJqHxD7msR8D0uCmqlkwjCV8xvwHw==
  /fast-levenshtein/2.0.6:
    dev: true
    resolution:
      integrity: sha1-PYpcZog6FqMMqGQ+hR8Zuqd5eRc=
  /fast-write-atomic/0.2.1:
    resolution:
      integrity: sha512-WvJe06IfNYlr+6cO3uQkdKdy3Cb1LlCJSF8zRs2eT8yuhdbSlR9nIt+TgQ92RUxiRrQm+/S7RARnMfCs5iuAjw==
  /fastq/1.8.0:
    dependencies:
      reusify: 1.0.4
    resolution:
      integrity: sha512-SMIZoZdLh/fgofivvIkmknUXyPnvxRE3DhtZ5Me3Mrsk5gyPL42F0xr51TdRXskBxHfMp+07bcYzfsYEsSQA9Q==
  /fb-watchman/2.0.1:
    dependencies:
      bser: 2.1.1
    dev: true
    resolution:
      integrity: sha512-DkPJKQeY6kKwmuMretBhr7G6Vodr7bFwDYTXIkfG1gjvNpaxBTQV3PbXg6bR1c1UP4jPOX0jHUbbHANL9vRjVg==
  /figures/3.2.0:
    dependencies:
      escape-string-regexp: 1.0.5
    engines:
      node: '>=8'
    resolution:
      integrity: sha512-yaduQFRKLXYOGgEn6AZau90j3ggSOyiqXU0F9JZfeXYhNa+Jk4X+s45A2zg5jns87GAFa34BBm2kXw4XpNcbdg==
  /file-entry-cache/5.0.1:
    dependencies:
      flat-cache: 2.0.1
    dev: true
    engines:
      node: '>=4'
    resolution:
      integrity: sha512-bCg29ictuBaKUwwArK4ouCaqDgLZcysCFLmM/Yn/FDoqndh/9vNuQfXRDvTuXKLxfD/JtZQGKFT8MGcJBK644g==
  /fill-range/4.0.0:
    dependencies:
      extend-shallow: 2.0.1
      is-number: 3.0.0
      repeat-string: 1.6.1
      to-regex-range: 2.1.1
    dev: true
    engines:
      node: '>=0.10.0'
    resolution:
      integrity: sha1-1USBHUKPmOsGpj3EAtJAPDKMOPc=
  /fill-range/7.0.1:
    dependencies:
      to-regex-range: 5.0.1
    engines:
      node: '>=8'
    resolution:
      integrity: sha512-qOo9F+dMUmC2Lcb4BbVvnKJxTPjCm+RRpe4gDuGrzkL7mEVl/djYSu2OdQ2Pa302N4oqkSg9ir6jaLWJ2USVpQ==
  /finalhandler/1.1.2:
    dependencies:
      debug: 2.6.9
      encodeurl: 1.0.2
      escape-html: 1.0.3
      on-finished: 2.3.0
      parseurl: 1.3.3
      statuses: 1.5.0
      unpipe: 1.0.0
    dev: true
    engines:
      node: '>= 0.8'
    resolution:
      integrity: sha512-aAWcW57uxVNrQZqFXjITpW3sIUQmHGG3qSb9mUah9MgMC4NeWhNOlNjXEYq3HjRAvL6arUviZGGJsBg6z0zsWA==
  /find-cache-dir/3.3.1:
    dependencies:
      commondir: 1.0.1
      make-dir: 3.1.0
      pkg-dir: 4.2.0
    engines:
      node: '>=8'
    resolution:
      integrity: sha512-t2GDMt3oGC/v+BMwzmllWDuJF/xcDtE5j/fCGbqDD7OLuJkj0cfh1YSA5VKPvwMeLFLNDBkwOKZ2X85jGLVftQ==
  /find-up/3.0.0:
    dependencies:
      locate-path: 3.0.0
    dev: true
    engines:
      node: '>=6'
    resolution:
      integrity: sha512-1yD6RmLI1XBfxugvORwlck6f75tYL+iR0jqwsOrOxMZyGYqUuDhJ0l4AXdO1iX/FTs9cBAMEk1gWSEx1kSbylg==
  /find-up/4.1.0:
    dependencies:
      locate-path: 5.0.0
      path-exists: 4.0.0
    engines:
      node: '>=8'
    resolution:
      integrity: sha512-PpOwAdQ/YlXQ2vj8a3h8IipDuYRi3wceVQQGYWxNINccq40Anw7BlsEXCMbt1Zt+OLA6Fq9suIpIWD0OsnISlw==
  /find-versions/3.2.0:
    dependencies:
      semver-regex: 2.0.0
    dev: true
    engines:
      node: '>=6'
    resolution:
      integrity: sha512-P8WRou2S+oe222TOCHitLy8zj+SIsVJh52VP4lvXkaFVnOFFdoWv1H1Jjvel1aI6NCFOAaeAVm8qrI0odiLcww==
  /flat-cache/2.0.1:
    dependencies:
      flatted: 2.0.2
      rimraf: 2.6.3
      write: 1.0.3
    dev: true
    engines:
      node: '>=4'
    resolution:
      integrity: sha512-LoQe6yDuUMDzQAEH8sgmh4Md6oZnc/7PjtwjNFSzveXqSHt6ka9fPBuso7IGf9Rz4uqnSnWiFH2B/zj24a5ReA==
  /flat-map-polyfill/0.3.8:
    dev: true
    resolution:
      integrity: sha512-ZfmD5MnU7GglUEhiky9C7yEPaNq1/wh36RDohe+Xr3nJVdccwHbdTkFIYvetcdsoAckUKT51fuf44g7Ni5Doyg==
  /flatted/2.0.2:
    dev: true
    resolution:
      integrity: sha512-r5wGx7YeOwNWNlCA0wQ86zKyDLMQr+/RB8xy74M4hTphfmjlijTSSXGuH8rnvKZnfT9i+75zmd8jcKdMR4O6jA==
  /folktale/2.3.2:
    dev: true
    resolution:
      integrity: sha512-+8GbtQBwEqutP0v3uajDDoN64K2ehmHd0cjlghhxh0WpcfPzAIjPA03e1VvHlxL02FVGR0A6lwXsNQKn3H1RNQ==
  /follow-redirects/1.5.10:
    dependencies:
      debug: 3.1.0
    dev: true
    engines:
      node: '>=4.0'
    resolution:
      integrity: sha512-0V5l4Cizzvqt5D44aTXbFZz+FtyXV1vrDN6qrelxtfYQKW0KO0W2T/hkE8xvGa/540LkZlkaUjO4ailYTFtHVQ==
  /for-in/1.0.2:
    dev: true
    engines:
      node: '>=0.10.0'
    resolution:
      integrity: sha1-gQaNKVqBQuwKxybG4iAMMPttXoA=
  /forever-agent/0.6.1:
    dev: true
    resolution:
      integrity: sha1-+8cfDEGt6zf5bFd60e1C2P2sypE=
  /form-data/2.3.3:
    dependencies:
      asynckit: 0.4.0
      combined-stream: 1.0.8
      mime-types: 2.1.27
    dev: true
    engines:
      node: '>= 0.12'
    resolution:
      integrity: sha512-1lLKB2Mu3aGP1Q/2eCOx0fNbRMe7XdwktwOruhfqqd0rIJWwN4Dh+E3hrPSlDCXnSR7UtZ1N38rVXm+6+MEhJQ==
  /form-data/3.0.0:
    dependencies:
      asynckit: 0.4.0
      combined-stream: 1.0.8
      mime-types: 2.1.27
    dev: true
    engines:
      node: '>= 6'
    resolution:
      integrity: sha512-CKMFDglpbMi6PyN+brwB9Q/GOw0eAnsrEZDgcsH5Krhz5Od/haKHAX0NmQfha2zPPz0JpWzA7GJHGSnvCRLWsg==
  /forwarded/0.1.2:
    dev: true
    engines:
      node: '>= 0.6'
    resolution:
      integrity: sha1-mMI9qxF1ZXuMBXPozszZGw/xjIQ=
  /fragment-cache/0.2.1:
    dependencies:
      map-cache: 0.2.2
    dev: true
    engines:
      node: '>=0.10.0'
    resolution:
      integrity: sha1-QpD60n8T6Jvn8zeZxrxaCr//DRk=
  /fresh/0.5.2:
    dev: true
    engines:
      node: '>= 0.6'
    resolution:
      integrity: sha1-PYyt2Q2XZWn6g1qx+OSyOhBWBac=
  /from/0.1.7:
    dev: false
    resolution:
      integrity: sha1-g8YK/Fi5xWmXAH7Rp2izqzA6RP4=
  /from2/2.3.0:
    dependencies:
      inherits: 2.0.4
      readable-stream: 2.3.7
    dev: true
    resolution:
      integrity: sha1-i/tVAr3kpNNs/e6gB/zKIdfjgq8=
  /fs-constants/1.0.0:
    resolution:
      integrity: sha512-y6OAwoSIf7FyjMIv94u+b5rdheZEjzR63GTyZJm5qh4Bi+2YgwLCcI/fPFZkL5PSixOt6ZNKm+w+Hfp/Bciwow==
  /fs-exists-sync/0.1.0:
    dev: false
    engines:
      node: '>=0.10.0'
    resolution:
      integrity: sha1-mC1ok6+RjnLQjeyehnP/K1qNat0=
  /fs-extra/8.1.0:
    dependencies:
      graceful-fs: 4.2.4
      jsonfile: 4.0.0
      universalify: 0.1.2
    dev: true
    engines:
      node: '>=6 <7 || >=8'
    resolution:
      integrity: sha512-yhlQgA6mnOJUKOsRUFsgJdQCvkKhcz8tlZG5HBQfReYZy46OwLcY+Zia0mtdHsOo9y/hP+CxMN0TU9QxoOtG4g==
  /fs-jetpack/3.1.0:
    dependencies:
      minimatch: 3.0.4
      rimraf: 2.7.1
    dev: true
    resolution:
      integrity: sha512-PZFMZKhW1AfTUHwWrSfn5rAW4a82d9a9UnfOT0pbJilm+6PWww/YAZkgBiELFaNLxxLe+NG72oqGge1RHCgIKA==
  /fs-jetpack/3.2.0:
    dependencies:
      minimatch: 3.0.4
      rimraf: 2.7.1
    dev: true
    resolution:
      integrity: sha512-LMUQxf85b3y/IuQZM9gz7bPMH60Y+NpulmHdhv8nHvgu6daYd7DiSZJSgiHKk1h6vfv1VCOqpdJcR+ThO7sFVA==
  /fs-minipass/1.2.7:
    dependencies:
      minipass: 2.9.0
    dev: true
    resolution:
      integrity: sha512-GWSSJGFy4e9GUeCcbIkED+bgAoFyj7XF1mV8rma3QW4NIqX9Kyx79N/PF61H5udOV3aY1IaMLs6pGbH71nlCTA==
  /fs-minipass/2.1.0:
    dependencies:
      minipass: 3.1.3
    engines:
      node: '>= 8'
    resolution:
      integrity: sha512-V/JgOLFCS+R6Vcq0slCuaeWEdNC3ouDlJMNIsacH2VtALiu9mV4LPrHc5cDl8k5aw6J8jwgWWpiTo5RYhmIzvg==
  /fs-monkey/1.0.1:
    dev: true
    resolution:
      integrity: sha512-fcSa+wyTqZa46iWweI7/ZiUfegOZl0SG8+dltIwFXo7+zYU9J9kpS3NB6pZcSlJdhvIwp81Adx2XhZorncxiaA==
  /fs.realpath/1.0.0:
    resolution:
      integrity: sha1-FQStJSMVjKpA20onh8sBQRmU6k8=
  /fsevents/2.1.3:
    dev: true
    engines:
      node: ^8.16.0 || ^10.6.0 || >=11.0.0
    optional: true
    os:
      - darwin
    resolution:
      integrity: sha512-Auw9a4AxqWpa9GUfj370BMPzzyncfBABW8Mab7BGWBYDj4Isgq+cDKtx0i6u9jcX9pQDnswsaaOTgTmA5pEjuQ==
  /fstream/1.0.12:
    dependencies:
      graceful-fs: 4.2.4
      inherits: 2.0.4
      mkdirp: 0.5.5
      rimraf: 2.7.1
    dev: true
    engines:
      node: '>=0.6'
    optional: true
    resolution:
      integrity: sha512-WvJ193OHa0GHPEL+AycEJgxvBEwyfRkN1vhjca23OaPVMCaLCXTd5qAu82AjTcgP1UJmytkOKb63Ypde7raDIg==
  /functional-red-black-tree/1.0.1:
    dev: true
    resolution:
      integrity: sha1-GwqzvVU7Kg1jmdKcDj6gslIHgyc=
  /gauge/2.7.4:
    dependencies:
      aproba: 1.2.0
      console-control-strings: 1.1.0
      has-unicode: 2.0.1
      object-assign: 4.1.1
      signal-exit: 3.0.3
      string-width: 1.0.2
      strip-ansi: 3.0.1
      wide-align: 1.1.3
    dev: true
    resolution:
      integrity: sha1-LANAXHU4w51+s3sxcCLjJfsBi/c=
  /gensync/1.0.0-beta.1:
    dev: true
    engines:
      node: '>=6.9.0'
    resolution:
      integrity: sha512-r8EC6NO1sngH/zdD9fiRDLdcgnbayXah+mLgManTaIZJqEC1MZstmnox8KpnI2/fxQwrp5OpCOYWLp4rBl4Jcg==
  /get-caller-file/2.0.5:
    dev: true
    engines:
      node: 6.* || 8.* || >= 10.*
    resolution:
      integrity: sha512-DyFP3BM/3YHTQOCUL/w0OZHR0lpKeGrxotcHWcqNEdnltqFwXVfhEBQ94eIo34AfQpo0rGki4cyIiftY06h2Fg==
  /get-own-enumerable-property-symbols/3.0.2:
    dev: true
    resolution:
      integrity: sha512-I0UBV/XOz1XkIJHEUDMZAbzCThU/H8DxmSfmdGcKPnVhu2VfFqr34jr9777IyaTYvxjedWhqVIilEDsCdP5G6g==
  /get-package-type/0.1.0:
    dev: true
    engines:
      node: '>=8.0.0'
    resolution:
      integrity: sha512-pjzuKtY64GYfWizNAJ0fr9VqttZkNiK2iS430LtIHzjBEr6bX8Am2zm4sW4Ro5wjWW5cAlRL1qAMTcXbjNAO2Q==
  /get-port/5.1.1:
    dev: true
    engines:
      node: '>=8'
    resolution:
      integrity: sha512-g/Q1aTSDOxFpchXC4i8ZWvxA1lnPqx/JHqcpIw0/LX9T8x/GBbi6YnlN5nhaKIFkT8oFsscUKgDJYxfwfS6QsQ==
  /get-stdin/6.0.0:
    dev: true
    engines:
      node: '>=4'
    resolution:
      integrity: sha512-jp4tHawyV7+fkkSKyvjuLZswblUtz+SQKzSWnBbii16BuZksJlU1wuBYXY75r+duh/llF1ur6oNwi+2ZzjKZ7g==
  /get-stream/4.1.0:
    dependencies:
      pump: 3.0.0
    dev: true
    engines:
      node: '>=6'
    resolution:
      integrity: sha512-GMat4EJ5161kIy2HevLlr4luNjBgvmj413KaQA7jt4V8B4RDsfpHk7WQ9GVqfYyyx8OS/L66Kox+rJRNklLK7w==
  /get-stream/5.1.0:
    dependencies:
      pump: 3.0.0
    dev: false
    engines:
      node: '>=8'
    resolution:
      integrity: sha512-EXr1FOzrzTfGeL0gQdeFEvOMm2mzMOglyiOXSTpPC+iAjAKftbr3jpCMWynogwYnM+eSj9sHGc6wjIcDvYiygw==
  /get-stream/5.2.0:
    dependencies:
      pump: 3.0.0
    dev: true
    engines:
      node: '>=8'
    resolution:
      integrity: sha512-nBF+F1rAZVCu/p7rjzgA+Yb4lfYXrpl7a6VmJrU8wF9I1CKvP/QwPNZHnOlwbTkY6dvtFIzFMSyQXbLoTQPRpA==
  /get-stream/6.0.0:
    dev: false
    engines:
      node: '>=10'
    resolution:
      integrity: sha512-A1B3Bh1UmL0bidM/YX2NsCOTnGJePL9rO/M+Mw3m9f2gUpfokS0hi5Eah0WSUEWZdZhIZtMjkIYS7mDfOqNHbg==
  /get-value/2.0.6:
    dev: true
    engines:
      node: '>=0.10.0'
    resolution:
      integrity: sha1-3BXKHGcjh8p2vTesCjlbogQqLCg=
  /getpass/0.1.7:
    dependencies:
      assert-plus: 1.0.0
    dev: true
    resolution:
      integrity: sha1-Xv+OPmhNVprkyysSgmBOi6YhSfo=
  /git-config-path/1.0.1:
    dependencies:
      extend-shallow: 2.0.1
      fs-exists-sync: 0.1.0
      homedir-polyfill: 1.0.3
    dev: false
    engines:
      node: '>=0.10.0'
    resolution:
      integrity: sha1-bTP37WPbDQ4RgTFQO6s6ykfVRmQ=
  /git-user-email/0.2.2:
    dependencies:
      extend-shallow: 2.0.1
      git-config-path: 1.0.1
      parse-git-config: 1.1.1
    dev: false
    engines:
      node: '>=0.8'
    resolution:
      integrity: sha1-R9Qse4nMypQtZQ6/JVX4eognd1Q=
  /git-user-name/2.0.0:
    dependencies:
      extend-shallow: 2.0.1
      git-config-path: 1.0.1
      parse-git-config: 1.1.1
    dev: false
    engines:
      node: '>=0.8'
    resolution:
      integrity: sha512-1DC8rUNm2I5V9v4eIpK6PSjKCp9bI0t6Wl05WSk+xEMS8GhR8GWzxM3aGZfPrfuqEfWxSbui5/pQJryJFXqCzQ==
  /glob-parent/5.1.1:
    dependencies:
      is-glob: 4.0.1
    engines:
      node: '>= 6'
    resolution:
      integrity: sha512-FnI+VGOpnlGHWZxthPGR+QhR78fuiK0sNLkHQv+bL9fQi57lNNdquIbna/WrfROrolq8GK5Ek6BiMwqL/voRYQ==
  /glob/7.1.6:
    dependencies:
      fs.realpath: 1.0.0
      inflight: 1.0.6
      inherits: 2.0.4
      minimatch: 3.0.4
      once: 1.4.0
      path-is-absolute: 1.0.1
    resolution:
      integrity: sha512-LwaxwyZ72Lk7vZINtNNrywX0ZuLyStrdDtabefZKAY5ZGJhVtgdznluResxNmPitE0SAO+O26sWTHeKSI2wMBA==
  /global-dirs/2.0.1:
    dependencies:
      ini: 1.3.5
    engines:
      node: '>=8'
    resolution:
      integrity: sha512-5HqUqdhkEovj2Of/ms3IeS/EekcO54ytHRLV4PEY2rhRwrHXLQjeVEES0Lhka0xwNDtGYn58wyC4s5+MHsOO6A==
  /globals/11.12.0:
    dev: true
    engines:
      node: '>=4'
    resolution:
      integrity: sha512-WOBp/EEGUiIsJSp7wcv/y6MO+lV9UoncWqxuFfm8eBwzWNgyfBd6Gz+IeKQ9jCmyhoH99g15M3T+QaVHFjizVA==
  /globals/12.4.0:
    dependencies:
      type-fest: 0.8.1
    dev: true
    engines:
      node: '>=8'
    resolution:
      integrity: sha512-BWICuzzDvDoH54NHKCseDanAhE3CeDorgDL5MT6LMXXj2WCnd9UC2szdk4AWLfjdgNBCXLUanXYcpBBKOSWGwg==
  /globby/10.0.2:
    dependencies:
      '@types/glob': 7.1.2
      array-union: 2.1.0
      dir-glob: 3.0.1
      fast-glob: 3.2.4
      glob: 7.1.6
      ignore: 5.1.8
      merge2: 1.4.1
      slash: 3.0.0
    dev: true
    engines:
      node: '>=8'
    resolution:
      integrity: sha512-7dUi7RvCoT/xast/o/dLN53oqND4yk0nsHkhRgn9w65C4PofCLOoJ39iSOg+qVDdWQPIEj+eszMHQ+aLVwwQSg==
  /globby/11.0.1:
    dependencies:
      array-union: 2.1.0
      dir-glob: 3.0.1
      fast-glob: 3.2.4
      ignore: 5.1.8
      merge2: 1.4.1
      slash: 3.0.0
    engines:
      node: '>=10'
    resolution:
      integrity: sha512-iH9RmgwCmUJHi2z5o2l3eTtGBtXek1OYlHrbcxOYugyHLmAsZrPj43OtHThd62Buh/Vv6VyCBD2bdyWcGNQqoQ==
  /graceful-fs/4.2.4:
    resolution:
      integrity: sha512-WjKPNJF79dtJAVniUlGGWHYGz2jWxT6VhN/4m1NdkbZ2nOsEF+cI1Edgql5zCRhs/VsQYRvrXctxktVXZUkixw==
  /graphviz/0.0.9:
    dependencies:
      temp: 0.4.0
    dev: true
    engines:
      node: '>=0.6.8'
    resolution:
      integrity: sha512-SmoY2pOtcikmMCqCSy2NO1YsRfu9OO0wpTlOYW++giGjfX1a6gax/m1Fo8IdUd0/3H15cTOfR1SMKwohj4LKsg==
  /growly/1.3.0:
    dev: true
    optional: true
    resolution:
      integrity: sha1-8QdIy+dq+WS3yWyTxrzCivEgwIE=
  /har-schema/2.0.0:
    dev: true
    engines:
      node: '>=4'
    resolution:
      integrity: sha1-qUwiJOvKwEeCoNkDVSHyRzW37JI=
  /har-validator/5.1.5:
    dependencies:
      ajv: 6.12.6
      har-schema: 2.0.0
    deprecated: this library is no longer supported
    dev: true
    engines:
      node: '>=6'
    resolution:
      integrity: sha512-nmT2T0lljbxdQZfspsno9hgrG3Uir6Ks5afism62poxqBM6sDnMEuPmzTq8XN0OEwqKLLdh1jQI3qyE66Nzb3w==
  /hard-rejection/2.1.0:
    dev: true
    engines:
      node: '>=6'
    resolution:
      integrity: sha512-VIZB+ibDhx7ObhAe7OVtoEbuP4h/MuOTHJ+J8h/eBXotJYl0fBgR72xDFCKgIh22OJZIOVNxBMWuhAr10r8HdA==
  /has-ansi/2.0.0:
    dependencies:
      ansi-regex: 2.1.1
    dev: true
    engines:
      node: '>=0.10.0'
    resolution:
      integrity: sha1-NPUEnOHs3ysGSa8+8k5F7TVBbZE=
  /has-flag/3.0.0:
    engines:
      node: '>=4'
    resolution:
      integrity: sha1-tdRU3CGZriJWmfNGfloH87lVuv0=
  /has-flag/4.0.0:
    engines:
      node: '>=8'
    resolution:
      integrity: sha512-EykJT/Q1KjTWctppgIAgfSO0tKVuZUjhgMr17kqTumMl6Afv3EISleU7qZUzoXDFTAHTDC4NOoG/ZxU3EvlMPQ==
  /has-only/1.1.1:
    dev: true
    engines:
      node: '>=6'
    resolution:
      integrity: sha512-3GuFy9rDw0xvovCHb4SOKiRImbZ+a8boFBUyGNRPVd2mRyQOzYdau5G9nodUXC1ZKYN59hrHFkW1lgBQscYfTg==
  /has-unicode/2.0.1:
    dev: true
    resolution:
      integrity: sha1-4Ob+aijPUROIVeCG0Wkedx3iqLk=
  /has-value/0.3.1:
    dependencies:
      get-value: 2.0.6
      has-values: 0.1.4
      isobject: 2.1.0
    dev: true
    engines:
      node: '>=0.10.0'
    resolution:
      integrity: sha1-ex9YutpiyoJ+wKIHgCVlSEWZXh8=
  /has-value/1.0.0:
    dependencies:
      get-value: 2.0.6
      has-values: 1.0.0
      isobject: 3.0.1
    dev: true
    engines:
      node: '>=0.10.0'
    resolution:
      integrity: sha1-GLKB2lhbHFxR3vJMkw7SmgvmsXc=
  /has-values/0.1.4:
    dev: true
    engines:
      node: '>=0.10.0'
    resolution:
      integrity: sha1-bWHeldkd/Km5oCCJrThL/49it3E=
  /has-values/1.0.0:
    dependencies:
      is-number: 3.0.0
      kind-of: 4.0.0
    dev: true
    engines:
      node: '>=0.10.0'
    resolution:
      integrity: sha1-lbC2P+whRmGab+V/51Yo1aOe/k8=
  /has-yarn/2.1.0:
    engines:
      node: '>=8'
    resolution:
      integrity: sha512-UqBRqi4ju7T+TqGNdqAO0PaSVGsDGJUBQvk9eUWNGRY1CFGDzYhLWoM7JQEemnlvVcv/YEmc2wNW8BC24EnUsw==
  /hasha/5.2.0:
    dependencies:
      is-stream: 2.0.0
      type-fest: 0.8.1
    dev: false
    engines:
      node: '>=8'
    resolution:
      integrity: sha512-2W+jKdQbAdSIrggA8Q35Br8qKadTrqCTC8+XZvBWepKDK6m9XkX6Iz1a2yh2KP01kzAR/dpuMeUnocoLYDcskw==
  /hasha/5.2.2:
    dependencies:
      is-stream: 2.0.0
      type-fest: 0.8.1
    dev: true
    engines:
      node: '>=8'
    resolution:
      integrity: sha512-Hrp5vIK/xr5SkeN2onO32H0MgNZ0f17HRNH39WfL0SYUNOTZ5Lz1TJ8Pajo/87dYGEFlLMm7mIc/k/s6Bvz9HQ==
  /homedir-polyfill/1.0.3:
    dependencies:
      parse-passwd: 1.0.0
    dev: false
    engines:
      node: '>=0.10.0'
    resolution:
      integrity: sha512-eSmmWE5bZTK2Nou4g0AI3zZ9rswp7GRKoKXS1BLUkvPviOqs4YTN1djQIqrXy9k5gEtdLPy86JjRwsNM9tnDcA==
  /hosted-git-info/2.8.8:
    resolution:
      integrity: sha512-f/wzC2QaWBs7t9IYqB4T3sR1xviIViXJRJTWBlx2Gf3g0Xi5vI7Yy4koXQ1c9OYDGHN9sBy1DQ2AB8fqZBWhUg==
  /html-encoding-sniffer/2.0.1:
    dependencies:
      whatwg-encoding: 1.0.5
    dev: true
    engines:
      node: '>=10'
    resolution:
      integrity: sha512-D5JbOMBIR/TVZkubHT+OyT2705QvogUW4IBn6nHd756OwieSF9aDYFj4dv6HHEVGYbHaLETa3WggZYWWMyy3ZQ==
  /html-escaper/2.0.2:
    dev: true
    resolution:
      integrity: sha512-H2iMtd0I4Mt5eYiapRdIDjp+XzelXQ0tFE4JS7YFwFevXXMmOp9myNrUvCg0D6ws8iqkRPBfKHgbwig1SmlLfg==
  /http-errors/1.7.2:
    dependencies:
      depd: 1.1.2
      inherits: 2.0.3
      setprototypeof: 1.1.1
      statuses: 1.5.0
      toidentifier: 1.0.0
    dev: true
    engines:
      node: '>= 0.6'
    resolution:
      integrity: sha512-uUQBt3H/cSIVfch6i1EuPNy/YsRSOUBXTVfZ+yR7Zjez3qjBz6i9+i4zjNaoqcoFVI4lQJ5plg63TvGfRSDCRg==
  /http-errors/1.7.3:
    dependencies:
      depd: 1.1.2
      inherits: 2.0.4
      setprototypeof: 1.1.1
      statuses: 1.5.0
      toidentifier: 1.0.0
    dev: true
    engines:
      node: '>= 0.6'
    resolution:
      integrity: sha512-ZTTX0MWrsQ2ZAhA1cejAwDLycFsd7I7nVtnkT3Ol0aqodaKW+0CTZDQ1uBv5whptCnc8e8HeRRJxRs0kmm/Qfw==
  /http-proxy-agent/4.0.1:
    dependencies:
      '@tootallnate/once': 1.1.2
      agent-base: 6.0.1
      debug: 4.2.0
    engines:
      node: '>= 6'
    resolution:
      integrity: sha512-k0zdNgqWTGA6aeIRVpvfVob4fL52dTfaehylg0Y4UvSySvOq/Y+BOyPrgpUrA7HylqvU8vIZGsRuXmspskV0Tg==
  /http-signature/1.2.0:
    dependencies:
      assert-plus: 1.0.0
      jsprim: 1.4.1
      sshpk: 1.16.1
    dev: true
    engines:
      node: '>=0.8'
      npm: '>=1.3.7'
    resolution:
      integrity: sha1-muzZJRFHcvPZW2WmCruPfBj7rOE=
  /https-proxy-agent/4.0.0:
    dependencies:
      agent-base: 5.1.1
      debug: 4.2.0
    dev: true
    engines:
      node: '>= 6.0.0'
    resolution:
      integrity: sha512-zoDhWrkR3of1l9QAL8/scJZyLu8j/gBkcwcaQOZh7Gyh/+uJQzGVETdgT30akuwkpL8HTRfssqI3BZuV18teDg==
  /https-proxy-agent/5.0.0:
    dependencies:
      agent-base: 6.0.1
      debug: 4.2.0
    engines:
      node: '>= 6'
    resolution:
      integrity: sha512-EkYm5BcKUGiduxzSt3Eppko+PiNWNEpa4ySk9vTC6wDsQJW9rHSa+UhGNJoRYp7bz6Ht1eaRIa6QaJqO5rCFbA==
  /human-signals/1.1.1:
    engines:
      node: '>=8.12.0'
    resolution:
      integrity: sha512-SEQu7vl8KjNL2eoGBLF3+wAjpsNfA9XMlXAYj/3EdaNfAlxKthD1xjEQfGOUhllCGGJVNY34bRr6lPINhNjyZw==
  /husky/4.3.0:
    dependencies:
      chalk: 4.1.0
      ci-info: 2.0.0
      compare-versions: 3.6.0
      cosmiconfig: 7.0.0
      find-versions: 3.2.0
      opencollective-postinstall: 2.0.3
      pkg-dir: 4.2.0
      please-upgrade-node: 3.2.0
      slash: 3.0.0
      which-pm-runs: 1.0.0
    dev: true
    engines:
      node: '>=10'
    hasBin: true
    requiresBuild: true
    resolution:
      integrity: sha512-tTMeLCLqSBqnflBZnlVDhpaIMucSGaYyX6855jM4AguGeWCeSzNdb1mfyWduTZ3pe3SJVvVWGL0jO1iKZVPfTA==
  /iconv-lite/0.4.24:
    dependencies:
      safer-buffer: 2.1.2
    dev: true
    engines:
      node: '>=0.10.0'
    resolution:
      integrity: sha512-v3MXnZAcvnywkTUEZomIActle7RXXeedOR31wwl7VlyoXO4Qi9arvSenNQWne1TcRwhCL1HwLI21bEqdpj8/rA==
  /iconv-lite/0.5.2:
    dependencies:
      safer-buffer: 2.1.2
    dev: true
    engines:
      node: '>=0.10.0'
    resolution:
      integrity: sha512-kERHXvpSaB4aU3eANwidg79K8FlrN77m8G9V+0vOR3HYaRifrlwMEpT7ZBJqLSEIHnEgJTHcWK82wwLwwKwtag==
  /ieee754/1.1.13:
    resolution:
      integrity: sha512-4vf7I2LYV/HaWerSo3XmlMkp5eZ83i+/CDluXi/IGTs/O1sejBNhTtnxzmRZfvOUqj7lZjqHkeTvpgSFDlWZTg==
  /ignore-walk/3.0.3:
    dependencies:
      minimatch: 3.0.4
    dev: true
    resolution:
      integrity: sha512-m7o6xuOaT1aqheYHKf8W6J5pYH85ZI9w077erOzLje3JsB1gkafkAhHHY19dqjulgIZHFm32Cp5uNZgcQqdJKw==
  /ignore/4.0.6:
    dev: true
    engines:
      node: '>= 4'
    resolution:
      integrity: sha512-cyFDKrqc/YdcWFniJhzI42+AzS+gNwmUzOSFcRCQYwySuBBBy/KjuxWLZ/FHEH6Moq1NizMOBWyTcv8O4OZIMg==
  /ignore/5.1.8:
    engines:
      node: '>= 4'
    resolution:
      integrity: sha512-BMpfD7PpiETpBl/A6S498BaIJ6Y/ABT93ETbby2fP00v4EbvPBXWEoaR1UBPKs3iR53pJY7EtZk5KACI57i1Uw==
  /import-fresh/3.2.1:
    dependencies:
      parent-module: 1.0.1
      resolve-from: 4.0.0
    dev: true
    engines:
      node: '>=6'
    resolution:
      integrity: sha512-6e1q1cnWP2RXD9/keSkxHScg508CdXqXWgWBaETNhyuBFz+kUZlKboh+ISK+bU++DmbHimVBrOz/zzPe0sZ3sQ==
  /import-local/3.0.2:
    dependencies:
      pkg-dir: 4.2.0
      resolve-cwd: 3.0.0
    dev: true
    engines:
      node: '>=8'
    hasBin: true
    resolution:
      integrity: sha512-vjL3+w0oulAVZ0hBHnxa/Nm5TAurf9YLQJDhqRZyqb+VKGOB6LU8t9H1Nr5CIo16vh9XfJTOoHwU0B71S557gA==
  /imurmurhash/0.1.4:
    dev: true
    engines:
      node: '>=0.8.19'
    resolution:
      integrity: sha1-khi5srkoojixPcT7a21XbyMUU+o=
  /indent-string/4.0.0:
    engines:
      node: '>=8'
    resolution:
      integrity: sha512-EdDDZu4A2OyIK7Lr/2zG+w5jmbuk1DVBnEwREQvBzspBJkCEbRa8GxU1lghYcaGJCnRWibjDXlq779X1/y5xwg==
  /inflight/1.0.6:
    dependencies:
      once: 1.4.0
      wrappy: 1.0.2
    resolution:
      integrity: sha1-Sb1jMdfQLQwJvJEKEHW6gWW1bfk=
  /inherits/2.0.3:
    dev: true
    resolution:
      integrity: sha1-Yzwsg+PaQqUC9SRmAiSA9CCCYd4=
  /inherits/2.0.4:
    resolution:
      integrity: sha512-k/vGaX4/Yla3WzyMCvTQOXYeIHvqOKtnqBduzTHpzpQZzAskKMhZ2K+EnBiSM9zGSoIFeMpXKxa4dYeZIQqewQ==
  /ini/1.3.5:
    resolution:
      integrity: sha512-RZY5huIKCMRWDUqZlEi72f/lmXKMvuszcMBduliQ3nnWbx9X/ZBQO7DijMEYS9EhHBb2qacRUMtC7svLwe0lcw==
  /into-stream/5.1.1:
    dependencies:
      from2: 2.3.0
      p-is-promise: 3.0.0
    dev: true
    engines:
      node: '>=8'
    resolution:
      integrity: sha512-krrAJ7McQxGGmvaYbB7Q1mcA+cRwg9Ij2RfWIeVesNBgVDZmzY/Fa4IpZUT3bmdRzMzdf/mzltCG2Dq99IZGBA==
  /ip-regex/2.1.0:
    dev: true
    engines:
      node: '>=4'
    resolution:
      integrity: sha1-+ni/XS5pE8kRzp+BnuUUa7bYROk=
  /ipaddr.js/1.9.1:
    dev: true
    engines:
      node: '>= 0.10'
    resolution:
      integrity: sha512-0KI/607xoxSToH7GjN1FfSbLoU0+btTicjsQSWQlh/hZykN8KpmMf7uYwPW3R+akZ6R/w18ZlXSHBYXiYUPO3g==
  /is-accessor-descriptor/0.1.6:
    dependencies:
      kind-of: 3.2.2
    dev: true
    engines:
      node: '>=0.10.0'
    resolution:
      integrity: sha1-qeEss66Nh2cn7u84Q/igiXtcmNY=
  /is-accessor-descriptor/1.0.0:
    dependencies:
      kind-of: 6.0.3
    dev: true
    engines:
      node: '>=0.10.0'
    resolution:
      integrity: sha512-m5hnHTkcVsPfqx3AKlyttIPb7J+XykHvJP2B9bZDjlhLIoEq4XoK64Vg7boZlVWYK6LUY94dYPEE7Lh0ZkZKcQ==
  /is-arrayish/0.2.1:
    resolution:
      integrity: sha1-d8mYQFJ6qOyxqLppe4BkWnqSap0=
  /is-buffer/1.1.6:
    dev: true
    resolution:
      integrity: sha512-NcdALwpXkTm5Zvvbk7owOUSvVvBKDgKP5/ewfXEznmQFfs4ZRmanOeKBTjRVjka3QFoN6XJ+9F3USqfHqTaU5w==
  /is-ci/2.0.0:
    dependencies:
      ci-info: 2.0.0
    hasBin: true
    resolution:
      integrity: sha512-YfJT7rkpQB0updsdHLGWrvhBJfcfzNNawYDNIyQXJz0IViGf75O8EBPKSdvw2rF+LGCsX4FZ8tcr3b19LcZq4w==
  /is-data-descriptor/0.1.4:
    dependencies:
      kind-of: 3.2.2
    dev: true
    engines:
      node: '>=0.10.0'
    resolution:
      integrity: sha1-C17mSDiOLIYCgueT8YVv7D8wG1Y=
  /is-data-descriptor/1.0.0:
    dependencies:
      kind-of: 6.0.3
    dev: true
    engines:
      node: '>=0.10.0'
    resolution:
      integrity: sha512-jbRXy1FmtAoCjQkVmIVYwuuqDFUbaOeDjmed1tOGPrsMhtJA4rD9tkgA0F1qJ3gRFRXcHYVkdeaP50Q5rE/jLQ==
  /is-descriptor/0.1.6:
    dependencies:
      is-accessor-descriptor: 0.1.6
      is-data-descriptor: 0.1.4
      kind-of: 5.1.0
    dev: true
    engines:
      node: '>=0.10.0'
    resolution:
      integrity: sha512-avDYr0SB3DwO9zsMov0gKCESFYqCnE4hq/4z3TdUlukEy5t9C0YRq7HLrsN52NAcqXKaepeCD0n+B0arnVG3Hg==
  /is-descriptor/1.0.2:
    dependencies:
      is-accessor-descriptor: 1.0.0
      is-data-descriptor: 1.0.0
      kind-of: 6.0.3
    dev: true
    engines:
      node: '>=0.10.0'
    resolution:
      integrity: sha512-2eis5WqQGV7peooDyLmNEPUrps9+SXX5c9pL3xEB+4e9HnGuDa7mB7kHxHw4CbqS9k1T2hOH3miL8n8WtiYVtg==
  /is-docker/2.0.0:
    engines:
      node: '>=8'
    resolution:
      integrity: sha512-pJEdRugimx4fBMra5z2/5iRdZ63OhYV0vr0Dwm5+xtW4D1FvRkB8hamMIhnWfyJeDdyr/aa7BDyNbtG38VxgoQ==
  /is-extendable/0.1.1:
    engines:
      node: '>=0.10.0'
    resolution:
      integrity: sha1-YrEQ4omkcUGOPsNqYX1HLjAd/Ik=
  /is-extendable/1.0.1:
    dependencies:
      is-plain-object: 2.0.4
    dev: true
    engines:
      node: '>=0.10.0'
    resolution:
      integrity: sha512-arnXMxT1hhoKo9k1LZdmlNyJdDDfy2v0fXjFlmok4+i8ul/6WlbVge9bhM74OpNPQPMGUToDtz+KXa1PneJxOA==
  /is-extglob/2.1.1:
    engines:
      node: '>=0.10.0'
    resolution:
      integrity: sha1-qIwCU1eR8C7TfHahueqXc8gz+MI=
  /is-fullwidth-code-point/1.0.0:
    dependencies:
      number-is-nan: 1.0.1
    dev: true
    engines:
      node: '>=0.10.0'
    resolution:
      integrity: sha1-754xOG8DGn8NZDr4L95QxFfvAMs=
  /is-fullwidth-code-point/2.0.0:
    dev: true
    engines:
      node: '>=4'
    resolution:
      integrity: sha1-o7MKXE8ZkYMWeqq5O+764937ZU8=
  /is-fullwidth-code-point/3.0.0:
    engines:
      node: '>=8'
    resolution:
      integrity: sha512-zymm5+u+sCsSWyD9qNaejV3DFvhCKclKdizYaJUuHA83RLjb7nSuGnddCHGv0hk+KY7BMAlsWeK4Ueg6EV6XQg==
  /is-generator-fn/2.1.0:
    dev: true
    engines:
      node: '>=6'
    resolution:
      integrity: sha512-cTIB4yPYL/Grw0EaSzASzg6bBy9gqCofvWN8okThAYIxKJZC+udlRAmGbM0XLeniEJSs8uEgHPGuHSe1XsOLSQ==
  /is-glob/4.0.1:
    dependencies:
      is-extglob: 2.1.1
    engines:
      node: '>=0.10.0'
    resolution:
      integrity: sha512-5G0tKtBTFImOqDnLB2hG6Bp2qcKEFduo4tZu9MT/H6NQv/ghhy30o55ufafxJ/LdH79LLs2Kfrn85TLKyA7BUg==
  /is-installed-globally/0.3.2:
    dependencies:
      global-dirs: 2.0.1
      is-path-inside: 3.0.2
    dev: true
    engines:
      node: '>=8'
    resolution:
      integrity: sha512-wZ8x1js7Ia0kecP/CHM/3ABkAmujX7WPvQk6uu3Fly/Mk44pySulQpnHG46OMjHGXApINnV4QhY3SWnECO2z5g==
  /is-number/3.0.0:
    dependencies:
      kind-of: 3.2.2
    dev: true
    engines:
      node: '>=0.10.0'
    resolution:
      integrity: sha1-JP1iAaR4LPUFYcgQJ2r8fRLXEZU=
  /is-number/7.0.0:
    engines:
      node: '>=0.12.0'
    resolution:
      integrity: sha512-41Cifkg6e8TylSpdtTpeLVMqvSBEVzTttHvERD741+pnZ8ANv0004MRL43QKPDlK9cGvNp6NZWZUBlbGXYxxng==
  /is-obj/1.0.1:
    dev: true
    engines:
      node: '>=0.10.0'
    resolution:
      integrity: sha1-PkcprB9f3gJc19g6iW2rn09n2w8=
  /is-obj/2.0.0:
    dev: true
    engines:
      node: '>=8'
    resolution:
      integrity: sha512-drqDG3cbczxxEJRoOXcOjtdp1J/lyp1mNn0xaznRs8+muBhgQcrnbspox5X5fOw0HnMnbfDzvnEMEtqDEJEo8w==
  /is-path-cwd/2.2.0:
    engines:
      node: '>=6'
    resolution:
      integrity: sha512-w942bTcih8fdJPJmQHFzkS76NEP8Kzzvmw92cXsazb8intwLqPibPPdXf4ANdKV3rYMuuQYGIWtvz9JilB3NFQ==
  /is-path-inside/3.0.2:
    engines:
      node: '>=8'
    resolution:
      integrity: sha512-/2UGPSgmtqwo1ktx8NDHjuPwZWmHhO+gj0f93EkhLB5RgW9RZevWYYlIkS6zePc6U2WpOdQYIwHe9YC4DWEBVg==
  /is-plain-obj/1.1.0:
    dev: true
    engines:
      node: '>=0.10.0'
    resolution:
      integrity: sha1-caUMhCnfync8kqOQpKA7OfzVHT4=
  /is-plain-object/2.0.4:
    dependencies:
      isobject: 3.0.1
    dev: true
    engines:
      node: '>=0.10.0'
    resolution:
      integrity: sha512-h5PpgXkWitc38BBMYawTYMWJHFZJVnBquFE57xFpjB8pJFiF6gZ+bU+WyI/yqXiFR5mdLsgYNaPe8uao6Uv9Og==
  /is-potential-custom-element-name/1.0.0:
    dev: true
    resolution:
      integrity: sha1-DFLlS8yjkbssSUsh6GJtczbG45c=
  /is-regexp/1.0.0:
    dev: true
    engines:
      node: '>=0.10.0'
    resolution:
      integrity: sha1-/S2INUXEa6xaYz57mgnof6LLUGk=
  /is-regexp/2.1.0:
    dev: true
    engines:
      node: '>=6'
    resolution:
      integrity: sha512-OZ4IlER3zmRIoB9AqNhEggVxqIH4ofDns5nRrPS6yQxXE1TPCUpFznBfRQmQa8uC+pXqjMnukiJBxCisIxiLGA==
  /is-stream/1.1.0:
    dev: true
    engines:
      node: '>=0.10.0'
    resolution:
      integrity: sha1-EtSj3U5o4Lec6428hBc66A2RykQ=
  /is-stream/2.0.0:
    engines:
      node: '>=8'
    resolution:
      integrity: sha512-XCoy+WlUr7d1+Z8GgSuXmpuUFC9fOhRXglJMx+dwLKTkL44Cjd4W1Z5P+BQZpr+cR93aGP4S/s7Ftw6Nd/kiEw==
  /is-typedarray/1.0.0:
    dev: true
    resolution:
      integrity: sha1-5HnICFjfDBsR3dppQPlgEfzaSpo=
  /is-windows/1.0.2:
    dev: true
    engines:
      node: '>=0.10.0'
    resolution:
      integrity: sha512-eXK1UInq2bPmjyX6e3VHIzMLobc4J94i4AWn+Hpq3OU5KkrRC96OAcR3PRJ/pGu6m8TRnBHP9dkXQVsT/COVIA==
  /is-wsl/2.2.0:
    dependencies:
      is-docker: 2.0.0
    engines:
      node: '>=8'
    resolution:
      integrity: sha512-fKzAra0rGJUUBwGBgNkHZuToZcn+TtXHpeCgmkMJMMYx1sQDYaCSyjJBSCa2nH1DGm7s3n1oBnohoVTBaN7Lww==
  /isarray/1.0.0:
    resolution:
      integrity: sha1-u5NdSFgsuhaMBoNJV6VKPgcSTxE=
  /isexe/2.0.0:
    resolution:
      integrity: sha1-6PvzdNxVb/iUehDcsFctYz8s+hA=
  /isobject/2.1.0:
    dependencies:
      isarray: 1.0.0
    dev: true
    engines:
      node: '>=0.10.0'
    resolution:
      integrity: sha1-8GVWEJaj8dou9GJy+BXIQNh+DIk=
  /isobject/3.0.1:
    dev: true
    engines:
      node: '>=0.10.0'
    resolution:
      integrity: sha1-TkMekrEalzFjaqH5yNHMvP2reN8=
  /isstream/0.1.2:
    dev: true
    resolution:
      integrity: sha1-R+Y/evVa+m+S4VAOaQ64uFKcCZo=
  /istanbul-lib-coverage/3.0.0:
    dev: true
    engines:
      node: '>=8'
    resolution:
      integrity: sha512-UiUIqxMgRDET6eR+o5HbfRYP1l0hqkWOs7vNxC/mggutCMUIhWMm8gAHb8tHlyfD3/l6rlgNA5cKdDzEAf6hEg==
  /istanbul-lib-instrument/4.0.3:
    dependencies:
      '@babel/core': 7.10.2
      '@istanbuljs/schema': 0.1.2
      istanbul-lib-coverage: 3.0.0
      semver: 6.3.0
    dev: true
    engines:
      node: '>=8'
    resolution:
      integrity: sha512-BXgQl9kf4WTCPCCpmFGoJkz/+uhvm7h7PFKUYxh7qarQd3ER33vHG//qaE8eN25l07YqZPpHXU9I09l/RD5aGQ==
  /istanbul-lib-report/3.0.0:
    dependencies:
      istanbul-lib-coverage: 3.0.0
      make-dir: 3.1.0
      supports-color: 7.1.0
    dev: true
    engines:
      node: '>=8'
    resolution:
      integrity: sha512-wcdi+uAKzfiGT2abPpKZ0hSU1rGQjUQnLvtY5MpQ7QCTahD3VODhcu4wcfY1YtkGaDD5yuydOLINXsfbus9ROw==
  /istanbul-lib-source-maps/4.0.0:
    dependencies:
      debug: 4.1.1
      istanbul-lib-coverage: 3.0.0
      source-map: 0.6.1
    dev: true
    engines:
      node: '>=8'
    resolution:
      integrity: sha512-c16LpFRkR8vQXyHZ5nLpY35JZtzj1PQY1iZmesUbf1FZHbIupcWfjgOXBY9YHkLEQ6puz1u4Dgj6qmU/DisrZg==
  /istanbul-reports/3.0.2:
    dependencies:
      html-escaper: 2.0.2
      istanbul-lib-report: 3.0.0
    dev: true
    engines:
      node: '>=8'
    resolution:
      integrity: sha512-9tZvz7AiR3PEDNGiV9vIouQ/EAcqMXFmkcA1CDFTwOB98OZVDL0PH9glHotf5Ugp6GCOTypfzGWI/OqjWNCRUw==
  /its-name/1.0.0:
    dev: true
    engines:
      node: '>=6'
    resolution:
      integrity: sha1-IGXxiD7LVoxl9xEt2/EjQB+uSvA=
  /jest-changed-files/26.3.0:
    dependencies:
      '@jest/types': 26.3.0
      execa: 4.0.3
      throat: 5.0.0
    dev: true
    engines:
      node: '>= 10.14.2'
    resolution:
      integrity: sha512-1C4R4nijgPltX6fugKxM4oQ18zimS7LqQ+zTTY8lMCMFPrxqBFb7KJH0Z2fRQJvw2Slbaipsqq7s1mgX5Iot+g==
  /jest-cli/26.4.2:
    dependencies:
      '@jest/core': 26.4.2
      '@jest/test-result': 26.3.0
      '@jest/types': 26.3.0
      chalk: 4.1.0
      exit: 0.1.2
      graceful-fs: 4.2.4
      import-local: 3.0.2
      is-ci: 2.0.0
      jest-config: 26.4.2
      jest-util: 26.3.0
      jest-validate: 26.4.2
      prompts: 2.3.2
      yargs: 15.3.1
    dev: true
    engines:
      node: '>= 10.14.2'
    hasBin: true
    resolution:
      integrity: sha512-zb+lGd/SfrPvoRSC/0LWdaWCnscXc1mGYW//NP4/tmBvRPT3VntZ2jtKUONsRi59zc5JqmsSajA9ewJKFYp8Cw==
  /jest-config/26.4.2:
    dependencies:
      '@babel/core': 7.10.2
      '@jest/test-sequencer': 26.4.2
      '@jest/types': 26.3.0
      babel-jest: 26.3.0_@babel+core@7.10.2
      chalk: 4.1.0
      deepmerge: 4.2.2
      glob: 7.1.6
      graceful-fs: 4.2.4
      jest-environment-jsdom: 26.3.0
      jest-environment-node: 26.3.0
      jest-get-type: 26.3.0
      jest-jasmine2: 26.4.2
      jest-regex-util: 26.0.0
      jest-resolve: 26.4.0_jest-resolve@26.4.0
      jest-util: 26.3.0
      jest-validate: 26.4.2
      micromatch: 4.0.2
      pretty-format: 26.4.2
    dev: true
    engines:
      node: '>= 10.14.2'
    resolution:
      integrity: sha512-QBf7YGLuToiM8PmTnJEdRxyYy3mHWLh24LJZKVdXZ2PNdizSe1B/E8bVm+HYcjbEzGuVXDv/di+EzdO/6Gq80A==
  /jest-diff/25.5.0:
    dependencies:
      chalk: 3.0.0
      diff-sequences: 25.2.6
      jest-get-type: 25.2.6
      pretty-format: 25.5.0
    dev: true
    engines:
      node: '>= 8.3'
    resolution:
      integrity: sha512-z1kygetuPiREYdNIumRpAHY6RXiGmp70YHptjdaxTWGmA085W3iCnXNx0DhflK3vwrKmrRWyY1wUpkPMVxMK7A==
  /jest-diff/26.4.2:
    dependencies:
      chalk: 4.1.0
      diff-sequences: 26.3.0
      jest-get-type: 26.3.0
      pretty-format: 26.4.2
    dev: true
    engines:
      node: '>= 10.14.2'
    resolution:
      integrity: sha512-6T1XQY8U28WH0Z5rGpQ+VqZSZz8EN8rZcBtfvXaOkbwxIEeRre6qnuZQlbY1AJ4MKDxQF8EkrCvK+hL/VkyYLQ==
  /jest-docblock/26.0.0:
    dependencies:
      detect-newline: 3.1.0
    dev: true
    engines:
      node: '>= 10.14.2'
    resolution:
      integrity: sha512-RDZ4Iz3QbtRWycd8bUEPxQsTlYazfYn/h5R65Fc6gOfwozFhoImx+affzky/FFBuqISPTqjXomoIGJVKBWoo0w==
  /jest-each/26.4.2:
    dependencies:
      '@jest/types': 26.3.0
      chalk: 4.1.0
      jest-get-type: 26.3.0
      jest-util: 26.3.0
      pretty-format: 26.4.2
    dev: true
    engines:
      node: '>= 10.14.2'
    resolution:
      integrity: sha512-p15rt8r8cUcRY0Mvo1fpkOGYm7iI8S6ySxgIdfh3oOIv+gHwrHTy5VWCGOecWUhDsit4Nz8avJWdT07WLpbwDA==
  /jest-environment-jsdom/26.3.0:
    dependencies:
      '@jest/environment': 26.3.0
      '@jest/fake-timers': 26.3.0
      '@jest/types': 26.3.0
      '@types/node': 14.0.27
      jest-mock: 26.3.0
      jest-util: 26.3.0
      jsdom: 16.3.0
    dev: true
    engines:
      node: '>= 10.14.2'
    resolution:
      integrity: sha512-zra8He2btIMJkAzvLaiZ9QwEPGEetbxqmjEBQwhH3CA+Hhhu0jSiEJxnJMbX28TGUvPLxBt/zyaTLrOPF4yMJA==
  /jest-environment-node/26.3.0:
    dependencies:
      '@jest/environment': 26.3.0
      '@jest/fake-timers': 26.3.0
      '@jest/types': 26.3.0
      '@types/node': 14.0.27
      jest-mock: 26.3.0
      jest-util: 26.3.0
    dev: true
    engines:
      node: '>= 10.14.2'
    resolution:
      integrity: sha512-c9BvYoo+FGcMj5FunbBgtBnbR5qk3uky8PKyRVpSfe2/8+LrNQMiXX53z6q2kY+j15SkjQCOSL/6LHnCPLVHNw==
  /jest-get-type/25.2.6:
    dev: true
    engines:
      node: '>= 8.3'
    resolution:
      integrity: sha512-DxjtyzOHjObRM+sM1knti6or+eOgcGU4xVSb2HNP1TqO4ahsT+rqZg+nyqHWJSvWgKC5cG3QjGFBqxLghiF/Ig==
  /jest-get-type/26.3.0:
    dev: true
    engines:
      node: '>= 10.14.2'
    resolution:
      integrity: sha512-TpfaviN1R2pQWkIihlfEanwOXK0zcxrKEE4MlU6Tn7keoXdN6/3gK/xl0yEh8DOunn5pOVGKf8hB4R9gVh04ig==
  /jest-haste-map/26.3.0:
    dependencies:
      '@jest/types': 26.3.0
      '@types/graceful-fs': 4.1.3
      '@types/node': 14.0.27
      anymatch: 3.1.1
      fb-watchman: 2.0.1
      graceful-fs: 4.2.4
      jest-regex-util: 26.0.0
      jest-serializer: 26.3.0
      jest-util: 26.3.0
      jest-worker: 26.3.0
      micromatch: 4.0.2
      sane: 4.1.0
      walker: 1.0.7
    dev: true
    engines:
      node: '>= 10.14.2'
    optionalDependencies:
      fsevents: 2.1.3
    resolution:
      integrity: sha512-DHWBpTJgJhLLGwE5Z1ZaqLTYqeODQIZpby0zMBsCU9iRFHYyhklYqP4EiG73j5dkbaAdSZhgB938mL51Q5LeZA==
  /jest-jasmine2/26.4.2:
    dependencies:
      '@babel/traverse': 7.10.1
      '@jest/environment': 26.3.0
      '@jest/source-map': 26.3.0
      '@jest/test-result': 26.3.0
      '@jest/types': 26.3.0
      '@types/node': 14.0.27
      chalk: 4.1.0
      co: 4.6.0
      expect: 26.4.2
      is-generator-fn: 2.1.0
      jest-each: 26.4.2
      jest-matcher-utils: 26.4.2
      jest-message-util: 26.3.0
      jest-runtime: 26.4.2
      jest-snapshot: 26.4.2
      jest-util: 26.3.0
      pretty-format: 26.4.2
      throat: 5.0.0
    dev: true
    engines:
      node: '>= 10.14.2'
    resolution:
      integrity: sha512-z7H4EpCldHN1J8fNgsja58QftxBSL+JcwZmaXIvV9WKIM+x49F4GLHu/+BQh2kzRKHAgaN/E82od+8rTOBPyPA==
  /jest-leak-detector/26.4.2:
    dependencies:
      jest-get-type: 26.3.0
      pretty-format: 26.4.2
    dev: true
    engines:
      node: '>= 10.14.2'
    resolution:
      integrity: sha512-akzGcxwxtE+9ZJZRW+M2o+nTNnmQZxrHJxX/HjgDaU5+PLmY1qnQPnMjgADPGCRPhB+Yawe1iij0REe+k/aHoA==
  /jest-matcher-utils/26.4.2:
    dependencies:
      chalk: 4.1.0
      jest-diff: 26.4.2
      jest-get-type: 26.3.0
      pretty-format: 26.4.2
    dev: true
    engines:
      node: '>= 10.14.2'
    resolution:
      integrity: sha512-KcbNqWfWUG24R7tu9WcAOKKdiXiXCbMvQYT6iodZ9k1f7065k0keUOW6XpJMMvah+hTfqkhJhRXmA3r3zMAg0Q==
  /jest-message-util/26.3.0:
    dependencies:
      '@babel/code-frame': 7.10.4
      '@jest/types': 26.3.0
      '@types/stack-utils': 1.0.1
      chalk: 4.1.0
      graceful-fs: 4.2.4
      micromatch: 4.0.2
      slash: 3.0.0
      stack-utils: 2.0.2
    dev: true
    engines:
      node: '>= 10.14.2'
    resolution:
      integrity: sha512-xIavRYqr4/otGOiLxLZGj3ieMmjcNE73Ui+LdSW/Y790j5acqCsAdDiLIbzHCZMpN07JOENRWX5DcU+OQ+TjTA==
  /jest-mock/26.3.0:
    dependencies:
      '@jest/types': 26.3.0
      '@types/node': 14.0.27
    dev: true
    engines:
      node: '>= 10.14.2'
    resolution:
      integrity: sha512-PeaRrg8Dc6mnS35gOo/CbZovoDPKAeB1FICZiuagAgGvbWdNNyjQjkOaGUa/3N3JtpQ/Mh9P4A2D4Fv51NnP8Q==
  /jest-pnp-resolver/1.2.2_jest-resolve@26.4.0:
    dependencies:
      jest-resolve: 26.4.0_jest-resolve@26.4.0
    dev: true
    engines:
      node: '>=6'
    peerDependencies:
      jest-resolve: '*'
    peerDependenciesMeta:
      jest-resolve:
        optional: true
    resolution:
      integrity: sha512-olV41bKSMm8BdnuMsewT4jqlZ8+3TCARAXjZGT9jcoSnrfUnRCqnMoF9XEeoWjbzObpqF9dRhHQj0Xb9QdF6/w==
  /jest-regex-util/26.0.0:
    dev: true
    engines:
      node: '>= 10.14.2'
    resolution:
      integrity: sha512-Gv3ZIs/nA48/Zvjrl34bf+oD76JHiGDUxNOVgUjh3j890sblXryjY4rss71fPtD/njchl6PSE2hIhvyWa1eT0A==
  /jest-resolve-dependencies/26.4.2:
    dependencies:
      '@jest/types': 26.3.0
      jest-regex-util: 26.0.0
      jest-snapshot: 26.4.2
    dev: true
    engines:
      node: '>= 10.14.2'
    resolution:
      integrity: sha512-ADHaOwqEcVc71uTfySzSowA/RdxUpCxhxa2FNLiin9vWLB1uLPad3we+JSSROq5+SrL9iYPdZZF8bdKM7XABTQ==
  /jest-resolve/26.4.0_jest-resolve@26.4.0:
    dependencies:
      '@jest/types': 26.3.0
      chalk: 4.1.0
      graceful-fs: 4.2.4
      jest-pnp-resolver: 1.2.2_jest-resolve@26.4.0
      jest-util: 26.3.0
      read-pkg-up: 7.0.1
      resolve: 1.17.0
      slash: 3.0.0
    dev: true
    engines:
      node: '>= 10.14.2'
    peerDependencies:
      jest-resolve: '*'
    resolution:
      integrity: sha512-bn/JoZTEXRSlEx3+SfgZcJAVuTMOksYq9xe9O6s4Ekg84aKBObEaVXKOEilULRqviSLAYJldnoWV9c07kwtiCg==
  /jest-runner/26.4.2:
    dependencies:
      '@jest/console': 26.3.0
      '@jest/environment': 26.3.0
      '@jest/test-result': 26.3.0
      '@jest/types': 26.3.0
      '@types/node': 14.0.27
      chalk: 4.1.0
      emittery: 0.7.1
      exit: 0.1.2
      graceful-fs: 4.2.4
      jest-config: 26.4.2
      jest-docblock: 26.0.0
      jest-haste-map: 26.3.0
      jest-leak-detector: 26.4.2
      jest-message-util: 26.3.0
      jest-resolve: 26.4.0_jest-resolve@26.4.0
      jest-runtime: 26.4.2
      jest-util: 26.3.0
      jest-worker: 26.3.0
      source-map-support: 0.5.19
      throat: 5.0.0
    dev: true
    engines:
      node: '>= 10.14.2'
    resolution:
      integrity: sha512-FgjDHeVknDjw1gRAYaoUoShe1K3XUuFMkIaXbdhEys+1O4bEJS8Avmn4lBwoMfL8O5oFTdWYKcf3tEJyyYyk8g==
  /jest-runtime/26.4.2:
    dependencies:
      '@jest/console': 26.3.0
      '@jest/environment': 26.3.0
      '@jest/fake-timers': 26.3.0
      '@jest/globals': 26.4.2
      '@jest/source-map': 26.3.0
      '@jest/test-result': 26.3.0
      '@jest/transform': 26.3.0
      '@jest/types': 26.3.0
      '@types/yargs': 15.0.5
      chalk: 4.1.0
      collect-v8-coverage: 1.0.1
      exit: 0.1.2
      glob: 7.1.6
      graceful-fs: 4.2.4
      jest-config: 26.4.2
      jest-haste-map: 26.3.0
      jest-message-util: 26.3.0
      jest-mock: 26.3.0
      jest-regex-util: 26.0.0
      jest-resolve: 26.4.0_jest-resolve@26.4.0
      jest-snapshot: 26.4.2
      jest-util: 26.3.0
      jest-validate: 26.4.2
      slash: 3.0.0
      strip-bom: 4.0.0
      yargs: 15.3.1
    dev: true
    engines:
      node: '>= 10.14.2'
    hasBin: true
    resolution:
      integrity: sha512-4Pe7Uk5a80FnbHwSOk7ojNCJvz3Ks2CNQWT5Z7MJo4tX0jb3V/LThKvD9tKPNVNyeMH98J/nzGlcwc00R2dSHQ==
  /jest-serializer/26.3.0:
    dependencies:
      '@types/node': 14.0.27
      graceful-fs: 4.2.4
    dev: true
    engines:
      node: '>= 10.14.2'
    resolution:
      integrity: sha512-IDRBQBLPlKa4flg77fqg0n/pH87tcRKwe8zxOVTWISxGpPHYkRZ1dXKyh04JOja7gppc60+soKVZ791mruVdow==
  /jest-snapshot/26.4.2:
    dependencies:
      '@babel/types': 7.10.2
      '@jest/types': 26.3.0
      '@types/prettier': 2.0.2
      chalk: 4.1.0
      expect: 26.4.2
      graceful-fs: 4.2.4
      jest-diff: 26.4.2
      jest-get-type: 26.3.0
      jest-haste-map: 26.3.0
      jest-matcher-utils: 26.4.2
      jest-message-util: 26.3.0
      jest-resolve: 26.4.0_jest-resolve@26.4.0
      natural-compare: 1.4.0
      pretty-format: 26.4.2
      semver: 7.3.2
    dev: true
    engines:
      node: '>= 10.14.2'
    resolution:
      integrity: sha512-N6Uub8FccKlf5SBFnL2Ri/xofbaA68Cc3MGjP/NuwgnsvWh+9hLIR/DhrxbSiKXMY9vUW5dI6EW1eHaDHqe9sg==
  /jest-util/26.3.0:
    dependencies:
      '@jest/types': 26.3.0
      '@types/node': 14.0.27
      chalk: 4.1.0
      graceful-fs: 4.2.4
      is-ci: 2.0.0
      micromatch: 4.0.2
    dev: true
    engines:
      node: '>= 10.14.2'
    resolution:
      integrity: sha512-4zpn6bwV0+AMFN0IYhH/wnzIQzRaYVrz1A8sYnRnj4UXDXbOVtWmlaZkO9mipFqZ13okIfN87aDoJWB7VH6hcw==
  /jest-validate/26.4.2:
    dependencies:
      '@jest/types': 26.3.0
      camelcase: 6.0.0
      chalk: 4.1.0
      jest-get-type: 26.3.0
      leven: 3.1.0
      pretty-format: 26.4.2
    dev: true
    engines:
      node: '>= 10.14.2'
    resolution:
      integrity: sha512-blft+xDX7XXghfhY0mrsBCYhX365n8K5wNDC4XAcNKqqjEzsRUSXP44m6PL0QJEW2crxQFLLztVnJ4j7oPlQrQ==
  /jest-watcher/26.3.0:
    dependencies:
      '@jest/test-result': 26.3.0
      '@jest/types': 26.3.0
      '@types/node': 14.0.27
      ansi-escapes: 4.3.1
      chalk: 4.1.0
      jest-util: 26.3.0
      string-length: 4.0.1
    dev: true
    engines:
      node: '>= 10.14.2'
    resolution:
      integrity: sha512-XnLdKmyCGJ3VoF6G/p5ohbJ04q/vv5aH9ENI+i6BL0uu9WWB6Z7Z2lhQQk0d2AVZcRGp1yW+/TsoToMhBFPRdQ==
  /jest-worker/26.3.0:
    dependencies:
      '@types/node': 14.0.27
      merge-stream: 2.0.0
      supports-color: 7.1.0
    dev: true
    engines:
      node: '>= 10.13.0'
    resolution:
      integrity: sha512-Vmpn2F6IASefL+DVBhPzI2J9/GJUsqzomdeN+P+dK8/jKxbh8R3BtFnx3FIta7wYlPU62cpJMJQo4kuOowcMnw==
  /jest/26.4.2:
    dependencies:
      '@jest/core': 26.4.2
      import-local: 3.0.2
      jest-cli: 26.4.2
    dev: true
    engines:
      node: '>= 10.14.2'
    hasBin: true
    resolution:
      integrity: sha512-LLCjPrUh98Ik8CzW8LLVnSCfLaiY+wbK53U7VxnFSX7Q+kWC4noVeDvGWIFw0Amfq1lq2VfGm7YHWSLBV62MJw==
  /js-levenshtein/1.1.6:
    dev: true
    engines:
      node: '>=0.10.0'
    resolution:
      integrity: sha512-X2BB11YZtrRqY4EnQcLX5Rh373zbK4alC1FW7D7MBhL2gtcC17cTnr6DmfHZeS0s2rTHjUTMMHfG7gO8SSdw+g==
  /js-tokens/4.0.0:
    resolution:
      integrity: sha512-RdJUflcE3cUzKiMqQgsCu06FPu9UdIJO0beYbPhHN4k6apgJtifcoCtT9bcxOpYBtpD2kCM6Sbzg4CausW/PKQ==
  /js-yaml/3.14.0:
    dependencies:
      argparse: 1.0.10
      esprima: 4.0.1
    dev: true
    hasBin: true
    resolution:
      integrity: sha512-/4IbIeHcD9VMHFqDR/gQ7EdZdLimOvW2DdcxFjdyyZ9NsbS+ccrXqVWDtab/lRl5AlUqmpBx8EhPaWR+OtY17A==
  /jsbi/3.1.4:
    dev: true
    resolution:
      integrity: sha512-52QRRFSsi9impURE8ZUbzAMCLjPm4THO7H2fcuIvaaeFTbSysvkodbQQXIVsNgq/ypDbq6dJiuGKL0vZ/i9hUg==
  /jsbn/0.1.1:
    dev: true
    resolution:
      integrity: sha1-peZUwuWi3rXyAdls77yoDA7y9RM=
  /jsdom/16.3.0:
    dependencies:
      abab: 2.0.3
      acorn: 7.3.1
      acorn-globals: 6.0.0
      cssom: 0.4.4
      cssstyle: 2.3.0
      data-urls: 2.0.0
      decimal.js: 10.2.0
      domexception: 2.0.1
      escodegen: 1.14.2
      html-encoding-sniffer: 2.0.1
      is-potential-custom-element-name: 1.0.0
      nwsapi: 2.2.0
      parse5: 5.1.1
      request: 2.88.2
      request-promise-native: 1.0.8_request@2.88.2
      saxes: 5.0.1
      symbol-tree: 3.2.4
      tough-cookie: 3.0.1
      w3c-hr-time: 1.0.2
      w3c-xmlserializer: 2.0.0
      webidl-conversions: 6.1.0
      whatwg-encoding: 1.0.5
      whatwg-mimetype: 2.3.0
      whatwg-url: 8.1.0
      ws: 7.3.1
      xml-name-validator: 3.0.0
    dev: true
    engines:
      node: '>=10'
    peerDependencies:
      canvas: ^2.5.0
    peerDependenciesMeta:
      canvas:
        optional: true
    resolution:
      integrity: sha512-zggeX5UuEknpdZzv15+MS1dPYG0J/TftiiNunOeNxSl3qr8Z6cIlQpN0IdJa44z9aFxZRIVqRncvEhQ7X5DtZg==
  /jsesc/2.5.2:
    dev: true
    engines:
      node: '>=4'
    hasBin: true
    resolution:
      integrity: sha512-OYu7XEzjkCQ3C5Ps3QIZsQfNpqoJyZZA99wd9aWd05NCtC5pWOkShK2mkL6HXQR6/Cy2lbNdPlZBpuQHXE63gA==
  /json-parse-even-better-errors/2.3.1:
    resolution:
      integrity: sha512-xyFwyhro/JEof6Ghe2iz2NcXoj2sloNsWr/XsERDK/oiPCfaNhl5ONfp+jQdAZRQQ0IJWNzH9zIZF7li91kh2w==
  /json-schema-traverse/0.4.1:
    dev: true
    resolution:
      integrity: sha512-xbbCH5dCYU5T8LcEhhuh7HJ88HXuW3qsI3Y0zOZFKfZEHcpWiHU/Jxzk629Brsab/mMiHQti9wMP+845RPe3Vg==
  /json-schema/0.2.3:
    dev: true
    resolution:
      integrity: sha1-tIDIkuWaLwWVTOcnvT8qTogvnhM=
  /json-stable-stringify-without-jsonify/1.0.1:
    dev: true
    resolution:
      integrity: sha1-nbe1lJatPzz+8wp1FC0tkwrXJlE=
  /json-stringify-safe/5.0.1:
    dev: true
    resolution:
      integrity: sha1-Epai1Y/UXxmg9s4B1lcB4sc1tus=
  /json5/1.0.1:
    dependencies:
      minimist: 1.2.5
    dev: true
    hasBin: true
    resolution:
      integrity: sha512-aKS4WQjPenRxiQsC93MNfjx+nbF4PAdYzmd/1JIj8HYzqfbu86beTuNgXDzPknWk0n0uARlyewZo4s++ES36Ow==
  /json5/2.1.3:
    dependencies:
      minimist: 1.2.5
    dev: true
    engines:
      node: '>=6'
    hasBin: true
    resolution:
      integrity: sha512-KXPvOm8K9IJKFM0bmdn8QXh7udDh1g/giieX0NLCaMnb4hEiVFqnop2ImTXCc5e0/oHz3LTqmHGtExn5hfMkOA==
  /jsonfile/4.0.0:
    dev: true
    optionalDependencies:
      graceful-fs: 4.2.4
    resolution:
      integrity: sha1-h3Gq4HmbZAdrdmQPygWPnBDjPss=
  /jsprim/1.4.1:
    dependencies:
      assert-plus: 1.0.0
      extsprintf: 1.3.0
      json-schema: 0.2.3
      verror: 1.10.0
    dev: true
    engines:
      '0': node >=0.6.0
    resolution:
      integrity: sha1-MT5mvB5cwG5Di8G3SZwuXFastqI=
  /jwa/1.4.1:
    dependencies:
      buffer-equal-constant-time: 1.0.1
      ecdsa-sig-formatter: 1.0.11
      safe-buffer: 5.2.1
    dev: true
    resolution:
      integrity: sha512-qiLX/xhEEFKUAJ6FiBMbes3w9ATzyk5W7Hvzpa/SLYdxNtng+gcurvrI7TbACjIXlsJyr05/S1oUhZrc63evQA==
  /jws/3.2.2:
    dependencies:
      jwa: 1.4.1
      safe-buffer: 5.2.1
    dev: true
    resolution:
      integrity: sha512-YHlZCB6lMTllWDtSPHz/ZXTsi8S00usEV6v1tjq8tOUZzw7DpSDWVXjXDre6ed1w/pd495ODpHZYSdkRTsa0HA==
  /kind-of/3.2.2:
    dependencies:
      is-buffer: 1.1.6
    dev: true
    engines:
      node: '>=0.10.0'
    resolution:
      integrity: sha1-MeohpzS6ubuw8yRm2JOupR5KPGQ=
  /kind-of/4.0.0:
    dependencies:
      is-buffer: 1.1.6
    dev: true
    engines:
      node: '>=0.10.0'
    resolution:
      integrity: sha1-IIE989cSkosgc3hpGkUGb65y3Vc=
  /kind-of/5.1.0:
    dev: true
    engines:
      node: '>=0.10.0'
    resolution:
      integrity: sha512-NGEErnH6F2vUuXDh+OlbcKW7/wOcfdRHaZ7VWtqCztfHri/++YKmP51OdWeGPuqCOba6kk2OTe5d02VmTB80Pw==
  /kind-of/6.0.3:
    dev: true
    engines:
      node: '>=0.10.0'
    resolution:
      integrity: sha512-dcS1ul+9tmeD95T+x28/ehLgd9mENa3LsvDTtzm3vyBEO7RPptvAD+t44WVXaUjTBRcrpFeFlC8WCruUR456hw==
  /kleur/3.0.3:
    engines:
      node: '>=6'
    resolution:
      integrity: sha512-eTIzlVOSUR+JxdDFepEYcBMtZ9Qqdef+rnzWdRZuMbOywu5tO2w2N7rqjoANZ5k9vywhL6Br1VRjUIgTQx4E8w==
  /klona/2.0.4:
    dev: true
    engines:
      node: '>= 8'
    resolution:
      integrity: sha512-ZRbnvdg/NxqzC7L9Uyqzf4psi1OM4Cuc+sJAkQPjO6XkQIJTNbfK2Rsmbw8fx1p2mkZdp2FZYo2+LwXYY/uwIA==
  /lazy-ass/1.6.0:
    dev: true
    engines:
      node: '> 0.8'
    resolution:
      integrity: sha1-eZllXoZGwX8In90YfRUNMyTVRRM=
  /lazystream/1.0.0:
    dependencies:
      readable-stream: 2.3.7
    engines:
      node: '>= 0.6.3'
    resolution:
      integrity: sha1-9plf4PggOS9hOWvolGJAe7dxaOQ=
  /leven/3.1.0:
    dev: true
    engines:
      node: '>=6'
    resolution:
      integrity: sha512-qsda+H8jTaUaN/x5vzW2rzc+8Rw4TAQ/4KjB46IwK5VH+IlVeeeje/EoZRpiXvIqjFgK84QffqPztGI3VBLG1A==
  /levn/0.3.0:
    dependencies:
      prelude-ls: 1.1.2
      type-check: 0.3.2
    dev: true
    engines:
      node: '>= 0.8.0'
    resolution:
      integrity: sha1-OwmSTt+fCDwEkP3UwLxEIeBHZO4=
  /levn/0.4.1:
    dependencies:
      prelude-ls: 1.2.1
      type-check: 0.4.0
    dev: true
    engines:
      node: '>= 0.8.0'
    resolution:
      integrity: sha512-+bT2uH4E5LGE7h/n3evcS/sQlJXCpIp6ym8OWJ5eV6+67Dsql/LaaT7qJBAt2rzfoa/5QBGBhxDix1dMt2kQKQ==
  /line-replace/2.0.1:
    dev: true
    hasBin: true
    resolution:
      integrity: sha512-CSr3f6gynLCA9R+RBS0IDIfv7a8OAXcuyq+CHgq0WzbQ7KSJQfF5DgtpRVxpSp1KBNXogtzbNqAeUjrmHYTPYA==
  /lines-and-columns/1.1.6:
    resolution:
      integrity: sha1-HADHQ7QzzQpOgHWPe2SldEDZ/wA=
  /lint-staged/10.4.0:
    dependencies:
      chalk: 4.1.0
      cli-truncate: 2.1.0
      commander: 6.1.0
      cosmiconfig: 7.0.0
      debug: 4.1.1
      dedent: 0.7.0
      enquirer: 2.3.6
      execa: 4.0.3
      listr2: 2.6.2_enquirer@2.3.6
      log-symbols: 4.0.0
      micromatch: 4.0.2
      normalize-path: 3.0.0
      please-upgrade-node: 3.2.0
      string-argv: 0.3.1
      stringify-object: 3.3.0
    dev: true
    hasBin: true
    resolution:
      integrity: sha512-uaiX4U5yERUSiIEQc329vhCTDDwUcSvKdRLsNomkYLRzijk3v8V9GWm2Nz0RMVB87VcuzLvtgy6OsjoH++QHIg==
  /listr2/2.6.2_enquirer@2.3.6:
    dependencies:
      chalk: 4.1.0
      cli-truncate: 2.1.0
      enquirer: 2.3.6
      figures: 3.2.0
      indent-string: 4.0.0
      log-update: 4.0.0
      p-map: 4.0.0
      rxjs: 6.6.2
      through: 2.3.8
    dev: true
    engines:
      node: '>=10.0.0'
    peerDependencies:
      enquirer: '>= 2.3.0 < 3'
    resolution:
      integrity: sha512-6x6pKEMs8DSIpA/tixiYY2m/GcbgMplMVmhQAaLFxEtNSKLeWTGjtmU57xvv6QCm2XcqzyNXL/cTSVf4IChCRA==
  /loader-utils/1.4.0:
    dependencies:
      big.js: 5.2.2
      emojis-list: 3.0.0
      json5: 1.0.1
    dev: true
    engines:
      node: '>=4.0.0'
    resolution:
      integrity: sha512-qH0WSMBtn/oHuwjy/NucEgbx5dbxxnxup9s4PVXJUDHZBQY+s0NWA9rJf53RBnQZxfch7euUui7hpoAPvALZdA==
  /locate-path/3.0.0:
    dependencies:
      p-locate: 3.0.0
      path-exists: 3.0.0
    dev: true
    engines:
      node: '>=6'
    resolution:
      integrity: sha512-7AO748wWnIhNqAuaty2ZWHkQHRSNfPVIsPIfwEOWO22AmaoVrWavlOcMR5nzTLNYvp36X220/maaRsrec1G65A==
  /locate-path/5.0.0:
    dependencies:
      p-locate: 4.1.0
    engines:
      node: '>=8'
    resolution:
      integrity: sha512-t7hw9pI+WvuwNJXwk5zVHpyhIqzg2qTlklJOf0mVxGSbe3Fp2VieZcduNYjaLDoy6p9uGpQEGWG87WpMKlNq8g==
  /lodash.deburr/4.1.0:
    dev: true
    resolution:
      integrity: sha1-3bG7s+8HRYwBd7oH3hRCLLAz/5s=
  /lodash.defaults/4.2.0:
    resolution:
      integrity: sha1-0JF4cW/+pN3p5ft7N/bwgCJ0WAw=
  /lodash.difference/4.5.0:
    resolution:
      integrity: sha1-nMtOUF1Ia5FlE0V3KIWi3yf9AXw=
  /lodash.flatten/4.4.0:
    resolution:
      integrity: sha1-8xwiIlqWMtK7+OSt2+8kCqdlph8=
  /lodash.isplainobject/4.0.6:
    resolution:
      integrity: sha1-fFJqUtibRcRcxpC4gWO+BJf1UMs=
  /lodash.memoize/4.1.2:
    dev: true
    resolution:
      integrity: sha1-vMbEmkKihA7Zl/Mj6tpezRguC/4=
  /lodash.sortby/4.7.0:
    dev: true
    resolution:
      integrity: sha1-7dFMgk4sycHgsKG0K7UhBRakJDg=
  /lodash.union/4.6.0:
    resolution:
      integrity: sha1-SLtQiECfFvGCFmZkHETdGqrjzYg=
  /lodash/4.17.15:
    resolution:
      integrity: sha512-8xOcRHvCjnocdS5cpwXQXVzmmh5e5+saE2QGoeQmbKmRS6J3VQppPOIt0MnmE+4xlZoumy0GPG0D0MVIQbNA1A==
  /lodash/4.17.19:
    dev: true
    resolution:
      integrity: sha512-JNvd8XER9GQX0v2qJgsaN/mzFCNA5BRe/j8JN9d+tWyGLSodKQHKFicdwNYzWwI3wjRnaKPsGj1XkBjx/F96DQ==
  /log-symbols/4.0.0:
    dependencies:
      chalk: 4.1.0
    dev: true
    engines:
      node: '>=10'
    resolution:
      integrity: sha512-FN8JBzLx6CzeMrB0tg6pqlGU1wCrXW+ZXGH481kfsBqer0hToTIiHdjH4Mq8xJUbvATujKCvaREGWpGUionraA==
  /log-update/4.0.0:
    dependencies:
      ansi-escapes: 4.3.1
      cli-cursor: 3.1.0
      slice-ansi: 4.0.0
      wrap-ansi: 6.2.0
    engines:
      node: '>=10'
    resolution:
      integrity: sha512-9fkkDevMefjg0mmzWFBW8YkFP91OrizzkW3diF7CpG+S2EYdy4+TVfGwz1zeF8x7hCx1ovSPTOE9Ngib74qqUg==
  /long/4.0.0:
    dev: true
    resolution:
      integrity: sha512-XsP+KhQif4bjX1kbuSiySJFNAehNxgLb6hPRGJ9QsUr8ajHkuXGdrHmFUTUUXhDwVX2R5bY4JNZEwbUiMhV+MA==
  /lru_map/0.3.3:
    dev: true
    resolution:
      integrity: sha1-tcg1G5Rky9dQM1p5ZQoOwOVhGN0=
  /make-dir/3.1.0:
    dependencies:
      semver: 6.3.0
    engines:
      node: '>=8'
    resolution:
      integrity: sha512-g3FeP20LNwhALb/6Cz6Dd4F2ngze0jz7tbzrD2wAV+o9FeNHe4rL+yK2md0J/fiSf1sa1ADhXqi5+oVwOM/eGw==
  /make-error/1.3.6:
    dev: true
    resolution:
      integrity: sha512-s8UhlNe7vPKomQhC1qFelMokr/Sc3AgNbso3n74mVPA5LTZwkB9NlXf4XPamLxJE8h0gh73rM94xvwRT2CVInw==
  /makeerror/1.0.11:
    dependencies:
      tmpl: 1.0.4
    dev: true
    resolution:
      integrity: sha1-4BpckQnyr3lmDk6LlYd5AYT1qWw=
  /map-cache/0.2.2:
    dev: true
    engines:
      node: '>=0.10.0'
    resolution:
      integrity: sha1-wyq9C9ZSXZsFFkW7TyasXcmKDb8=
  /map-obj/1.0.1:
    dev: true
    engines:
      node: '>=0.10.0'
    resolution:
      integrity: sha1-2TPOuSBdgr3PSIb2dCvcK03qFG0=
  /map-obj/4.1.0:
    dev: true
    engines:
      node: '>=8'
    resolution:
      integrity: sha512-glc9y00wgtwcDmp7GaE/0b0OnxpNJsVf3ael/An6Fe2Q51LLwN1er6sdomLRzz5h0+yMpiYLhWYF5R7HeqVd4g==
  /map-stream/0.1.0:
    dev: false
    resolution:
      integrity: sha1-5WqpTEyAVaFkBKBnS3jyFffI4ZQ=
  /map-visit/1.0.0:
    dependencies:
      object-visit: 1.0.1
    dev: true
    engines:
      node: '>=0.10.0'
    resolution:
      integrity: sha1-7Nyo8TFE5mDxtb1B8S80edmN+48=
  /mariadb/2.4.2:
    dependencies:
      '@types/geojson': 7946.0.7
      '@types/node': 13.13.15
      denque: 1.4.1
      iconv-lite: 0.5.2
      long: 4.0.0
      moment-timezone: 0.5.31
      please-upgrade-node: 3.2.0
    dev: true
    engines:
      node: '>= 10.13'
    resolution:
      integrity: sha512-ybK520CO/8Z74MNJ77dEwXjRMhxMbQdpPia+/uJakJWiZoLEmuwSHqs51qWr4FE5WcgHQfL5KCmOiHErR/LpTg==
  /media-typer/0.3.0:
    dev: true
    engines:
      node: '>= 0.6'
    resolution:
      integrity: sha1-hxDXrwqmJvj/+hzgAWhUUmMlV0g=
  /memory-fs/0.5.0:
    dependencies:
      errno: 0.1.7
      readable-stream: 2.3.7
    dev: true
    engines:
      node: '>=4.3.0 <5.0.0 || >=5.10'
    resolution:
      integrity: sha512-jA0rdU5KoQMC0e6ppoNRtpp6vjFq6+NY7r8hywnC7V+1Xj/MtHwGIbB1QaK/dunyjWteJzmkpd7ooeWg10T7GA==
  /meow/6.1.1:
    dependencies:
      '@types/minimist': 1.2.0
      camelcase-keys: 6.2.2
      decamelize-keys: 1.1.0
      hard-rejection: 2.1.0
      minimist-options: 4.1.0
      normalize-package-data: 2.5.0
      read-pkg-up: 7.0.1
      redent: 3.0.0
      trim-newlines: 3.0.0
      type-fest: 0.13.1
      yargs-parser: 18.1.3
    dev: true
    engines:
      node: '>=8'
    resolution:
      integrity: sha512-3YffViIt2QWgTy6Pale5QpopX/IvU3LPL03jOTqp6pGj3VjesdO/U8CuHMKpnQr4shCNCM5fd5XFFvIIl6JBHg==
  /merge-descriptors/1.0.1:
    dev: true
    resolution:
      integrity: sha1-sAqqVW3YtEVoFQ7J0blT8/kMu2E=
  /merge-stream/2.0.0:
    resolution:
      integrity: sha512-abv/qOcuPfk3URPfDzmZU1LKmuw8kT+0nIHvKrKgFrwifol/doWcdA4ZqsWQ8ENrFKkd67Mfpo/LovbIUsbt3w==
  /merge2/1.4.1:
    engines:
      node: '>= 8'
    resolution:
      integrity: sha512-8q7VEgMJW4J8tcfVPy8g09NcQwZdbwFEqhe/WZkoIzjn/3TGDwtOCYtXGxA3O8tPzpczCCDgv+P2P5y00ZJOOg==
  /methods/1.1.2:
    dev: true
    engines:
      node: '>= 0.6'
    resolution:
      integrity: sha1-VSmk1nZUE07cxSZmVoNbD4Ua/O4=
  /micromatch/3.1.10:
    dependencies:
      arr-diff: 4.0.0
      array-unique: 0.3.2
      braces: 2.3.2
      define-property: 2.0.2
      extend-shallow: 3.0.2
      extglob: 2.0.4
      fragment-cache: 0.2.1
      kind-of: 6.0.3
      nanomatch: 1.2.13
      object.pick: 1.3.0
      regex-not: 1.0.2
      snapdragon: 0.8.2
      to-regex: 3.0.2
    dev: true
    engines:
      node: '>=0.10.0'
    resolution:
      integrity: sha512-MWikgl9n9M3w+bpsY3He8L+w9eF9338xRl8IAO5viDizwSzziFEyUzo2xrrloB64ADbTf8uA8vRqqttDTOmccg==
  /micromatch/4.0.2:
    dependencies:
      braces: 3.0.2
      picomatch: 2.2.2
    engines:
      node: '>=8'
    resolution:
      integrity: sha512-y7FpHSbMUMoyPbYUSzO6PaZ6FyRnQOpHuKwbo1G+Knck95XVU4QAiKdGEnj5wwoS7PlOgthX/09u5iFJ+aYf5Q==
  /mime-db/1.44.0:
    dev: true
    engines:
      node: '>= 0.6'
    resolution:
      integrity: sha512-/NOTfLrsPBVeH7YtFPgsVWveuL+4SjjYxaQ1xtM1KMFj7HdxlBlxeyNLzhyJVx7r4rZGJAZ/6lkKCitSc/Nmpg==
  /mime-types/2.1.27:
    dependencies:
      mime-db: 1.44.0
    dev: true
    engines:
      node: '>= 0.6'
    resolution:
      integrity: sha512-JIhqnCasI9yD+SsmkquHBxTSEuZdQX5BuQnS2Vc7puQQQ+8yiP5AY5uWhpdv4YL4VM5c6iliiYWPgJ/nJQLp7w==
  /mime/1.6.0:
    dev: true
    engines:
      node: '>=4'
    hasBin: true
    resolution:
      integrity: sha512-x0Vn8spI+wuJ1O6S7gnbaQg8Pxh4NNHb7KSINmEWKiPE4RKOplvijn+NkmYmmRgP68mc70j2EbeTFRsrswaQeg==
  /mimic-fn/2.1.0:
    engines:
      node: '>=6'
    resolution:
      integrity: sha512-OqbOk5oEQeAZ8WXWydlu9HJjz9WVdEIvamMCcXmuqUYjTknH/sqsWvhQ3vgwKFRR1HpjvNBKQ37nbJgYzGqGcg==
  /min-indent/1.0.1:
    engines:
      node: '>=4'
    resolution:
      integrity: sha512-I9jwMn07Sy/IwOj3zVkVik2JTvgpaykDZEigL6Rx6N9LbMywwUSMtxET+7lVoDLLd3O3IXwJwvuuns8UB/HeAg==
  /minimatch/3.0.4:
    dependencies:
      brace-expansion: 1.1.11
    resolution:
      integrity: sha512-yJHVQEhyqPLUTgt9B83PXu6W3rx4MvvHvSUvToogpwoGDOUQ+yDrR0HRot+yOCdCO7u4hX3pWft6kWBBcqh0UA==
  /minimist-options/4.1.0:
    dependencies:
      arrify: 1.0.1
      is-plain-obj: 1.1.0
      kind-of: 6.0.3
    dev: true
    engines:
      node: '>= 6'
    resolution:
      integrity: sha512-Q4r8ghd80yhO/0j1O3B2BjweX3fiHg9cdOwjJd2J76Q135c+NDxGCqdYKQ1SKBuFfgWbAUzBfvYjPUEeNgqN1A==
  /minimist/0.0.8:
    dev: true
    resolution:
      integrity: sha1-hX/Kv8M5fSYluCKCYuhqp6ARsF0=
  /minimist/1.2.5:
    dev: true
    resolution:
      integrity: sha512-FM9nNUYrRBAELZQT3xeZQ7fmMOBg6nWNmJKTcgsJeaLstP/UODVpGsr5OhXhhXg6f+qtJ8uiZ+PUxkDWcgIXLw==
  /minipass/2.9.0:
    dependencies:
      safe-buffer: 5.2.1
      yallist: 3.1.1
    dev: true
    resolution:
      integrity: sha512-wxfUjg9WebH+CUDX/CdbRlh5SmfZiy/hpkxaRI16Y9W56Pa75sWgd/rvFilSgrauD9NyFymP/+JFV3KwzIsJeg==
  /minipass/3.1.3:
    dependencies:
      yallist: 4.0.0
    engines:
      node: '>=8'
    resolution:
      integrity: sha512-Mgd2GdMVzY+x3IJ+oHnVM+KG3lA5c8tnabyJKmHSaG2kAGpudxuOf8ToDkhumF7UzME7DecbQE9uOZhNm7PuJg==
  /minizlib/1.3.3:
    dependencies:
      minipass: 2.9.0
    dev: true
    resolution:
      integrity: sha512-6ZYMOEnmVsdCeTJVE0W9ZD+pVnE8h9Hma/iOwwRDsdQoePpoX56/8B6z3P9VNwppJuBKNRuFDRNRqRWexT9G9Q==
  /minizlib/2.1.0:
    dependencies:
      minipass: 3.1.3
      yallist: 4.0.0
    dev: false
    engines:
      node: '>= 8'
    resolution:
      integrity: sha512-EzTZN/fjSvifSX0SlqUERCN39o6T40AMarPbv0MrarSFtIITCBh7bi+dU8nxGFHuqs9jdIAeoYoKuQAAASsPPA==
  /minizlib/2.1.2:
    dependencies:
      minipass: 3.1.3
      yallist: 4.0.0
    dev: true
    engines:
      node: '>= 8'
    resolution:
      integrity: sha512-bAxsR8BVfj60DWXHE3u30oHzfl4G7khkSuPW+qvpd7jFRHm7dLxOjUk1EHACJ/hxLY8phGJ0YhYHZo7jil7Qdg==
  /mixin-deep/1.3.2:
    dependencies:
      for-in: 1.0.2
      is-extendable: 1.0.1
    dev: true
    engines:
      node: '>=0.10.0'
    resolution:
      integrity: sha512-WRoDn//mXBiJ1H40rqa3vH0toePwSsGb45iInWlTySa+Uu4k3tYUSxa2v1KqAiLtvlrSzaExqS1gtk96A9zvEA==
  /mkdirp/0.5.1:
    dependencies:
      minimist: 0.0.8
    deprecated: Legacy versions of mkdirp are no longer supported. Please update to mkdirp 1.x. (Note that the API surface has changed to use Promises in 1.x.)
    dev: true
    hasBin: true
    resolution:
      integrity: sha1-MAV0OOrGz3+MR2fzhkjWaX11yQM=
  /mkdirp/0.5.5:
    dependencies:
      minimist: 1.2.5
    dev: true
    hasBin: true
    resolution:
      integrity: sha512-NKmAlESf6jMGym1++R0Ra7wvhV+wFW63FaSOFPwRahvea0gMUcGUhVeAg/0BC0wiv9ih5NYPB1Wn1UEI1/L+xQ==
  /mkdirp/1.0.4:
    engines:
      node: '>=10'
    hasBin: true
    resolution:
      integrity: sha512-vVqVZQyf3WLx2Shd0qJ9xuvqgAyKPLAiqITEtqW0oIUjzo3PePDd6fW9iFz30ef7Ysp/oiWqbhszeGWW2T6Gzw==
  /mock-stdin/1.0.0:
    dev: true
    resolution:
      integrity: sha512-tukRdb9Beu27t6dN+XztSRHq9J0B/CoAOySGzHfn8UTfmqipA5yNT/sDUEyYdAV3Hpka6Wx6kOMxuObdOex60Q==
  /moment-timezone/0.5.31:
    dependencies:
      moment: 2.26.0
    dev: true
    resolution:
      integrity: sha512-+GgHNg8xRhMXfEbv81iDtrVeTcWt0kWmTEY1XQK14dICTXnWJnT0dxdlPspwqF3keKMVPXwayEsk1DI0AA/jdA==
  /moment/2.26.0:
    dev: true
    resolution:
      integrity: sha512-oIixUO+OamkUkwjhAVE18rAMfRJNsNe/Stid/gwHSOfHrOtw9EhAY2AHvdKZ/k/MggcYELFCJz/Sn2pL8b8JMw==
  /ms/2.0.0:
    dev: true
    resolution:
      integrity: sha1-VgiurfwAvmwpAd9fmGF4jeDVl8g=
  /ms/2.1.1:
    dev: true
    resolution:
      integrity: sha512-tgp+dl5cGk28utYktBsrFqA7HKgrhgPsg6Z/EfhWI4gl1Hwq8B/GmY/0oXZ6nF8hDVesS/FpnYaD/kOWhYQvyg==
  /ms/2.1.2:
    resolution:
      integrity: sha512-sGkPx+VjMtmA6MX27oA4FBFELFCZZ4S4XqeGOXCv68tT+jb3vk/RyaKWP0PTKyWtmLSM0b+adUTEvbs1PEaH2w==
  /mssql/6.2.3:
    dependencies:
      debug: 4.2.0
      tarn: 1.1.5
      tedious: 6.7.0
    dev: true
    engines:
      node: '>=6'
    hasBin: true
    resolution:
      integrity: sha512-4TW/fA9UgzmVTNgjl65r6ISr6aL5QHnlptEt1A3jIpdzkNbFPIkRbUNz90324HIdE+5pKc3VqikOImcTrhd4og==
  /multistream/2.1.1:
    dependencies:
      inherits: 2.0.4
      readable-stream: 2.3.7
    dev: true
    resolution:
      integrity: sha512-xasv76hl6nr1dEy3lPvy7Ej7K/Lx3O/FCvwge8PeVJpciPPoNCbaANcNiBug3IpdvTveZUcAV0DJzdnUDMesNQ==
  /mz/2.7.0:
    dependencies:
      any-promise: 1.3.0
      object-assign: 4.1.1
      thenify-all: 1.6.0
    dev: true
    resolution:
      integrity: sha512-z81GNO7nnYMEhrGh9LeymoE4+Yr0Wn5McHIZMK5cfQCl+NDX08sCZgUc9/6MHni9IWuFLm1Z3HTCXu2z9fN62Q==
  /nan/2.14.1:
    dev: true
    resolution:
      integrity: sha512-isWHgVjnFjh2x2yuJ/tj3JbwoHu3UC2dX5G/88Cm24yB6YopVgxvBObDY7n5xW6ExmFhJpSEQqFPvq9zaXc8Jw==
  /nanomatch/1.2.13:
    dependencies:
      arr-diff: 4.0.0
      array-unique: 0.3.2
      define-property: 2.0.2
      extend-shallow: 3.0.2
      fragment-cache: 0.2.1
      is-windows: 1.0.2
      kind-of: 6.0.3
      object.pick: 1.3.0
      regex-not: 1.0.2
      snapdragon: 0.8.2
      to-regex: 3.0.2
    dev: true
    engines:
      node: '>=0.10.0'
    resolution:
      integrity: sha512-fpoe2T0RbHwBTBUOftAfBPaDEi06ufaUai0mE6Yn1kacc3SnTErfb/h+X94VXzI64rKFHYImXSvdwGGCmwOqCA==
  /native-duplexpair/1.0.0:
    dev: true
    resolution:
      integrity: sha1-eJkHjmS/PIo9cyYBs9QP8F21j6A=
  /natural-compare/1.4.0:
    dev: true
    resolution:
      integrity: sha1-Sr6/7tdUHywnrPspvbvRXI1bpPc=
  /needle/2.5.2:
    dependencies:
      debug: 3.2.6
      iconv-lite: 0.4.24
      sax: 1.2.4
    dev: true
    engines:
      node: '>= 4.4.x'
    hasBin: true
    resolution:
      integrity: sha512-LbRIwS9BfkPvNwNHlsA41Q29kL2L/6VaOJ0qisM5lLWsTV3nP15abO5ITL6L81zqFhzjRKDAYjpcBcwM0AVvLQ==
  /negotiator/0.6.2:
    dev: true
    engines:
      node: '>= 0.6'
    resolution:
      integrity: sha512-hZXc7K2e+PgeI1eDBe/10Ard4ekbfrrqG8Ep+8Jmf4JID2bNg7NvCPOZN+kfF574pFQI7mum2AUqDidoKqcTOw==
  /new-github-issue-url/0.2.1:
    engines:
      node: '>=10'
    resolution:
      integrity: sha512-md4cGoxuT4T4d/HDOXbrUHkTKrp/vp+m3aOA7XXVYwNsUNMK49g3SQicTSeV5GIz/5QVGAeYRAOlyp9OvlgsYA==
  /nice-try/1.0.5:
    dev: true
    resolution:
      integrity: sha512-1nh45deeb5olNY7eX82BkPO7SSxR5SSYJiPTrTdFUVYwAl8CKMA5N9PjTYkHiRjisVcxcQ1HXdLhx2qxxJzLNQ==
  /node-addon-api/2.0.0:
    dev: true
    resolution:
      integrity: sha512-ASCL5U13as7HhOExbT6OlWJJUV/lLzL2voOSP1UVehpRD8FbSrSDjfScK/KwAvVTI5AS6r4VwbOMlIqtvRidnA==
  /node-fetch/2.6.0:
    engines:
      node: 4.x || >=6.0.0
    resolution:
      integrity: sha512-8dG4H5ujfvFiqDmVu9fQ5bOHUC15JMjMY/Zumv26oOvvVJjM67KF8koCWIabKQ1GJIa9r2mMZscBq/TbdOcmNA==
  /node-fetch/2.6.1:
    engines:
      node: 4.x || >=6.0.0
    resolution:
      integrity: sha512-V4aYg89jEoVRxRb2fJdAg8FHvI7cEyYdVAh94HH0UIK8oJxUfkjlDQN9RbMx+bEjP7+ggMiFRprSti032Oipxw==
  /node-gyp/3.8.0:
    dependencies:
      fstream: 1.0.12
      glob: 7.1.6
      graceful-fs: 4.2.4
      mkdirp: 0.5.5
      nopt: 3.0.6
      npmlog: 4.1.2
      osenv: 0.1.5
      request: 2.88.2
      rimraf: 2.7.1
      semver: 5.3.0
      tar: 2.2.2
      which: 1.3.1
    dev: true
    engines:
      node: '>= 0.8.0'
    hasBin: true
    optional: true
    resolution:
      integrity: sha512-3g8lYefrRRzvGeSowdJKAKyks8oUpLEd/DyPV4eMhVlhJ0aNaZqIrNUIPuEWWTAoPqyFkfGrM67MC69baqn6vA==
  /node-int64/0.4.0:
    dev: true
    resolution:
      integrity: sha1-h6kGXNs1XTGC2PlM4RGIuCXGijs=
  /node-modules-regexp/1.0.0:
    dev: true
    engines:
      node: '>=0.10.0'
    resolution:
      integrity: sha1-jZ2+KJZKSsVxLpExZCEHxx6Q7EA=
  /node-notifier/8.0.0:
    dependencies:
      growly: 1.3.0
      is-wsl: 2.2.0
      semver: 7.3.2
      shellwords: 0.1.1
      uuid: 8.3.0
      which: 2.0.2
    dev: true
    optional: true
    resolution:
      integrity: sha512-46z7DUmcjoYdaWyXouuFNNfUo6eFa94t23c53c+lG/9Cvauk4a98rAUp9672X5dxGdQmLpPzTxzu8f/OeEPaFA==
  /node-pre-gyp/0.11.0:
    dependencies:
      detect-libc: 1.0.3
      mkdirp: 0.5.5
      needle: 2.5.2
      nopt: 4.0.3
      npm-packlist: 1.4.8
      npmlog: 4.1.2
      rc: 1.2.8
      rimraf: 2.7.1
      semver: 5.7.1
      tar: 4.4.13
    dev: true
    hasBin: true
    resolution:
      integrity: sha512-TwWAOZb0j7e9eGaf9esRx3ZcLaE5tQ2lvYy1pb5IAaG1a2e2Kv5Lms1Y4hpj+ciXJRofIxxlt5haeQ/2ANeE0Q==
  /nopt/3.0.6:
    dependencies:
      abbrev: 1.1.1
    dev: true
    hasBin: true
    optional: true
    resolution:
      integrity: sha1-xkZdvwirzU2zWTF/eaxopkayj/k=
  /nopt/4.0.3:
    dependencies:
      abbrev: 1.1.1
      osenv: 0.1.5
    dev: true
    hasBin: true
    resolution:
      integrity: sha512-CvaGwVMztSMJLOeXPrez7fyfObdZqNUK1cPAEzLHrTybIua9pMdmmPR5YwtfNftIOMv3DPUhFaxsZMNTQO20Kg==
  /normalize-package-data/2.5.0:
    dependencies:
      hosted-git-info: 2.8.8
      resolve: 1.17.0
      semver: 5.7.1
      validate-npm-package-license: 3.0.4
    resolution:
      integrity: sha512-/5CMN3T0R4XTj4DcGaexo+roZSdSFW/0AOOTROrjxzCG1wrWXEsGbRKevjlIL+ZDE4sZlJr5ED4YW0yqmkK+eA==
  /normalize-path/2.1.1:
    dependencies:
      remove-trailing-separator: 1.1.0
    dev: true
    engines:
      node: '>=0.10.0'
    resolution:
      integrity: sha1-GrKLVW4Zg2Oowab35vogE3/mrtk=
  /normalize-path/3.0.0:
    engines:
      node: '>=0.10.0'
    resolution:
      integrity: sha512-6eZs5Ls3WtCisHWp9S2GUy8dqkpGi4BVSz3GaqiE6ezub0512ESztXUwUB6C6IKbQkY2Pnb/mD4WYojCRwcwLA==
  /npm-bundled/1.1.1:
    dependencies:
      npm-normalize-package-bin: 1.0.1
    dev: true
    resolution:
      integrity: sha512-gqkfgGePhTpAEgUsGEgcq1rqPXA+tv/aVBlgEzfXwA1yiUJF7xtEt3CtVwOjNYQOVknDk0F20w58Fnm3EtG0fA==
  /npm-normalize-package-bin/1.0.1:
    dev: true
    resolution:
      integrity: sha512-EPfafl6JL5/rU+ot6P3gRSCpPDW5VmIzX959Ob1+ySFUuuYHWHekXpwdUZcKP5C+DS4GEtdJluwBjnsNDl+fSA==
  /npm-packlist/1.4.8:
    dependencies:
      ignore-walk: 3.0.3
      npm-bundled: 1.1.1
      npm-normalize-package-bin: 1.0.1
    dev: true
    resolution:
      integrity: sha512-5+AZgwru5IevF5ZdnFglB5wNlHG1AOOuw28WhUq8/8emhBmLv6jX5by4WJCh7lW0uSYZYS6DXqIsyZVIXRZU9A==
  /npm-run-path/2.0.2:
    dependencies:
      path-key: 2.0.1
    dev: true
    engines:
      node: '>=4'
    resolution:
      integrity: sha1-NakjLfo11wZ7TLLd8jV7GHFTbF8=
  /npm-run-path/4.0.1:
    dependencies:
      path-key: 3.1.1
    engines:
      node: '>=8'
    resolution:
      integrity: sha512-S48WzZW777zhNIrn7gxOlISNAqi9ZC/uQFnRdbeIHhZhCA6UqpkOT8T1G7BvfdgP4Er8gF4sUbaS0i7QvIfCWw==
  /npmlog/4.1.2:
    dependencies:
      are-we-there-yet: 1.1.5
      console-control-strings: 1.1.0
      gauge: 2.7.4
      set-blocking: 2.0.0
    dev: true
    resolution:
      integrity: sha512-2uUqazuKlTaSI/dC8AzicUck7+IrEaOnN/e0jd3Xtt1KcGpwx30v50mL7oPyr/h9bL3E4aZccVwpwP+5W9Vjkg==
  /number-is-nan/1.0.1:
    dev: true
    engines:
      node: '>=0.10.0'
    resolution:
      integrity: sha1-CXtgK1NCKlIsGvuHkDGDNpQaAR0=
  /nwsapi/2.2.0:
    dev: true
    resolution:
      integrity: sha512-h2AatdwYH+JHiZpv7pt/gSX1XoRGb7L/qSIeuqA6GwYoF9w1vP1cw42TO0aI2pNyshRK5893hNSl+1//vHK7hQ==
  /oauth-sign/0.9.0:
    dev: true
    resolution:
      integrity: sha512-fexhUFFPTGV8ybAtSIGbV6gOkSv8UtRbDBnAyLQw4QPKkgNlsH2ByPGtMUqdWkos6YCRmAqViwgZrJc/mRDzZQ==
  /object-assign/4.1.1:
    dev: true
    engines:
      node: '>=0.10.0'
    resolution:
      integrity: sha1-IQmtx5ZYh8/AXLvUQsrIv7s2CGM=
  /object-copy/0.1.0:
    dependencies:
      copy-descriptor: 0.1.1
      define-property: 0.2.5
      kind-of: 3.2.2
    dev: true
    engines:
      node: '>=0.10.0'
    resolution:
      integrity: sha1-fn2Fi3gb18mRpBupde04EnVOmYw=
  /object-visit/1.0.1:
    dependencies:
      isobject: 3.0.1
    dev: true
    engines:
      node: '>=0.10.0'
    resolution:
      integrity: sha1-95xEk68MU3e1n+OdOV5BBC3QRbs=
  /object.pick/1.3.0:
    dependencies:
      isobject: 3.0.1
    dev: true
    engines:
      node: '>=0.10.0'
    resolution:
      integrity: sha1-h6EKxMFpS9Lhy/U1kaZhQftd10c=
  /on-finished/2.3.0:
    dependencies:
      ee-first: 1.1.1
    dev: true
    engines:
      node: '>= 0.8'
    resolution:
      integrity: sha1-IPEzZIGwg811M3mSoWlxqi2QaUc=
  /once/1.4.0:
    dependencies:
      wrappy: 1.0.2
    resolution:
      integrity: sha1-WDsap3WWHUsROsF9nFC6753Xa9E=
  /onetime/5.1.0:
    dependencies:
      mimic-fn: 2.1.0
    engines:
      node: '>=6'
    resolution:
      integrity: sha512-5NcSkPHhwTVFIQN+TUqXoS5+dlElHXdpAWu9I0HP20YOtIi+aZ0Ct82jdlILDxjLEAWwvm+qj1m6aEtsDVmm6Q==
  /onetime/5.1.2:
    dependencies:
      mimic-fn: 2.1.0
    dev: true
    engines:
      node: '>=6'
    resolution:
      integrity: sha512-kbpaSSGJTWdAY5KPVeMOKXSrPtr8C8C7wodJbcsd51jRnmD+GZu8Y0VoU6Dm5Z4vWr0Ig/1NKuWRKf7j5aaYSg==
  /open/7.0.4:
    dependencies:
      is-docker: 2.0.0
      is-wsl: 2.2.0
    dev: false
    engines:
      node: '>=8'
    resolution:
      integrity: sha512-brSA+/yq+b08Hsr4c8fsEW2CRzk1BmfN3SAK/5VCHQ9bdoZJ4qa/+AfR0xHjlbbZUyPkUHs1b8x1RqdyZdkVqQ==
  /open/7.2.1:
    dependencies:
      is-docker: 2.0.0
      is-wsl: 2.2.0
    dev: true
    engines:
      node: '>=8'
    resolution:
      integrity: sha512-xbYCJib4spUdmcs0g/2mK1nKo/jO2T7INClWd/beL7PFkXRWgr8B23ssDHX/USPn2M2IjDR5UdpYs6I67SnTSA==
  /opencollective-postinstall/2.0.3:
    dev: true
    hasBin: true
    resolution:
      integrity: sha512-8AV/sCtuzUeTo8gQK5qDZzARrulB3egtLzFgteqB2tcT4Mw7B8Kt7JcDHmltjz6FOAHsvTevk70gZEbhM4ZS9Q==
  /optionator/0.8.3:
    dependencies:
      deep-is: 0.1.3
      fast-levenshtein: 2.0.6
      levn: 0.3.0
      prelude-ls: 1.1.2
      type-check: 0.3.2
      word-wrap: 1.2.3
    dev: true
    engines:
      node: '>= 0.8.0'
    resolution:
      integrity: sha512-+IW9pACdk3XWmmTXG8m3upGUJst5XRGzxMRjXzAuJ1XnIFNvfhjjIuYkDvysnPQ7qzqVzLt78BCruntqRhWQbA==
  /optionator/0.9.1:
    dependencies:
      deep-is: 0.1.3
      fast-levenshtein: 2.0.6
      levn: 0.4.1
      prelude-ls: 1.2.1
      type-check: 0.4.0
      word-wrap: 1.2.3
    dev: true
    engines:
      node: '>= 0.8.0'
    resolution:
      integrity: sha512-74RlY5FCnhq4jRxVUPKDaRwrVNXMqsGsiW6AJw4XK8hmtm10wC0ypZBLw5IIp85NZMr91+qd1RvvENwg7jjRFw==
  /os-homedir/1.0.2:
    dev: true
    engines:
      node: '>=0.10.0'
    resolution:
      integrity: sha1-/7xJiDNuDoM94MFox+8VISGqf7M=
  /os-tmpdir/1.0.2:
    dev: true
    engines:
      node: '>=0.10.0'
    resolution:
      integrity: sha1-u+Z0BseaqFxc/sdm/lc0VV36EnQ=
  /osenv/0.1.5:
    dependencies:
      os-homedir: 1.0.2
      os-tmpdir: 1.0.2
    dev: true
    resolution:
      integrity: sha512-0CWcCECdMVc2Rw3U5w9ZjqX6ga6ubk1xDVKxtBQPK7wis/0F2r9T6k4ydGYhecl7YUBxBVxhL5oisPsNxAPe2g==
  /p-each-series/2.1.0:
    dev: true
    engines:
      node: '>=8'
    resolution:
      integrity: sha512-ZuRs1miPT4HrjFa+9fRfOFXxGJfORgelKV9f9nNOWw2gl6gVsRaVDOQP0+MI0G0wGKns1Yacsu0GjOFbTK0JFQ==
  /p-filter/2.1.0:
    dependencies:
      p-map: 2.1.0
    engines:
      node: '>=8'
    resolution:
      integrity: sha512-ZBxxZ5sL2HghephhpGAQdoskxplTwr7ICaehZwLIlfL6acuVgZPm8yBNuRAFBGEqtD/hmUeq9eqLg2ys9Xr/yw==
  /p-finally/1.0.0:
    engines:
      node: '>=4'
    resolution:
      integrity: sha1-P7z7FbiZpEEjs0ttzBi3JDNqLK4=
  /p-is-promise/3.0.0:
    dev: true
    engines:
      node: '>=8'
    resolution:
      integrity: sha512-Wo8VsW4IRQSKVXsJCn7TomUaVtyfjVDn3nUP7kE967BQk0CwFpdbZs0X0uk5sW9mkBa9eNM7hCMaG93WUAwxYQ==
  /p-limit/2.3.0:
    dependencies:
      p-try: 2.2.0
    engines:
      node: '>=6'
    resolution:
      integrity: sha512-//88mFWSJx8lxCzwdAABTJL2MyWB12+eIY7MDL2SqLmAkeKU9qxRvWuSyTjm3FUmpBEMuFfckAIqEaVGUDxb6w==
  /p-locate/3.0.0:
    dependencies:
      p-limit: 2.3.0
    dev: true
    engines:
      node: '>=6'
    resolution:
      integrity: sha512-x+12w/To+4GFfgJhBEpiDcLozRJGegY+Ei7/z0tSLkMmxGZNybVMSfWj9aJn8Z5Fc7dBUNJOOVgPv2H7IwulSQ==
  /p-locate/4.1.0:
    dependencies:
      p-limit: 2.3.0
    engines:
      node: '>=8'
    resolution:
      integrity: sha512-R79ZZ/0wAxKGu3oYMlz8jy/kbhsNrS7SKZ7PxEHBgJ5+F2mtFW2fK2cOtBh1cHYkQsbzFV7I+EoRKe6Yt0oK7A==
  /p-map/2.1.0:
    engines:
      node: '>=6'
    resolution:
      integrity: sha512-y3b8Kpd8OAN444hxfBbFfj1FY/RjtTd8tzYwhUqNYXx0fXx2iX4maP4Qr6qhIKbQXI02wTLAda4fYUbDagTUFw==
  /p-map/3.0.0:
    dependencies:
      aggregate-error: 3.0.1
    dev: true
    engines:
      node: '>=8'
    resolution:
      integrity: sha512-d3qXVTF/s+W+CdJ5A29wywV2n8CQQYahlgz2bFiA+4eVNJbHJodPZ+/gXwPGh0bOqA+j8S+6+ckmvLGPk1QpxQ==
  /p-map/4.0.0:
    dependencies:
      aggregate-error: 3.1.0
    engines:
      node: '>=10'
    resolution:
      integrity: sha512-/bjOqmgETBYB5BoEeGVea8dmvHb2m9GLy1E9W43yeyfP6QQCZGFNa+XRceJEuDB6zqr+gKpIAmlLebMpykw/MQ==
  /p-queue/6.4.0:
    dependencies:
      eventemitter3: 4.0.4
      p-timeout: 3.2.0
    dev: false
    engines:
      node: '>=8'
    resolution:
      integrity: sha512-X7ddxxiQ+bLR/CUt3/BVKrGcJDNxBr0pEEFKHHB6vTPWNUhgDv36GpIH18RmGM3YGPpBT+JWGjDDqsVGuF0ERw==
  /p-queue/6.6.2:
    dependencies:
      eventemitter3: 4.0.7
      p-timeout: 3.2.0
    dev: true
    engines:
      node: '>=8'
    resolution:
      integrity: sha512-RwFpb72c/BhQLEXIZ5K2e+AhgNVmIejGlTgiB9MzZ0e93GRvqZ7uSi0dvRF7/XIXDeNkra2fNHBxTyPDGySpjQ==
  /p-reduce/2.1.0:
    dev: true
    engines:
      node: '>=8'
    resolution:
      integrity: sha512-2USApvnsutq8uoxZBGbbWM0JIYLiEMJ9RlaN7fAzVNb9OZN0SHjjTTfIcb667XynS5Y1VhwDJVDa72TnPzAYWw==
  /p-retry/4.2.0:
    dependencies:
      '@types/retry': 0.12.0
      retry: 0.12.0
    engines:
      node: '>=8'
    resolution:
      integrity: sha512-jPH38/MRh263KKcq0wBNOGFJbm+U6784RilTmHjB/HM9kH9V8WlCpVUcdOmip9cjXOh6MxZ5yk1z2SjDUJfWmA==
  /p-timeout/3.2.0:
    dependencies:
      p-finally: 1.0.0
    engines:
      node: '>=8'
    resolution:
      integrity: sha512-rhIwUycgwwKcP9yTOOFK/AKsAopjjCakVqLHePO3CC6Mir1Z99xT+R63jZxAT5lFZLa2inS5h+ZS2GvR99/FBg==
  /p-try/2.2.0:
    engines:
      node: '>=6'
    resolution:
      integrity: sha512-R4nPAVTAU0B9D35/Gk3uJf/7XYbQcyohSKdvAxIRSNghFl4e71hVoGnBNQz9cWaXxO2I10KTC+3jMdvvoKw6dQ==
  /packet-reader/1.0.0:
    dev: true
    resolution:
      integrity: sha512-HAKu/fG3HpHFO0AA8WE8q2g+gBJaZ9MG7fcKk+IJPLTGAD6Psw4443l+9DGRbOIh3/aXr7Phy0TjilYivJo5XQ==
  /packwatch/2.0.0:
    dev: true
    hasBin: true
    resolution:
      integrity: sha512-44f/FnFB4/J+91jexax5moI1rse6cQqr+q38ObaraBIFBzOBYf0O6sx6ZV3jpr/l8Zi+Vt555ra+erONGpngMQ==
  /parent-module/1.0.1:
    dependencies:
      callsites: 3.1.0
    dev: true
    engines:
      node: '>=6'
    resolution:
      integrity: sha512-GQ2EWRpQV8/o+Aw8YqtfZZPfNRWZYkbidE9k5rpl/hC3vtHHBfGm2Ifi6qWV+coDGkrUKZAxE3Lot5kcsRlh+g==
  /parse-git-config/1.1.1:
    dependencies:
      extend-shallow: 2.0.1
      fs-exists-sync: 0.1.0
      git-config-path: 1.0.1
      ini: 1.3.5
    dev: false
    engines:
      node: '>=0.10.0'
    resolution:
      integrity: sha1-06mYQxcTL1c5hxK7pDjhKVkN34w=
  /parse-json/5.1.0:
    dependencies:
      '@babel/code-frame': 7.10.4
      error-ex: 1.3.2
      json-parse-even-better-errors: 2.3.1
      lines-and-columns: 1.1.6
    engines:
      node: '>=8'
    resolution:
      integrity: sha512-+mi/lmVVNKFNVyLXV31ERiy2CY5E1/F6QtJFEzoChPRwwngMNXRDQ9GJ5WdE2Z2P4AujsOi0/+2qHID68KwfIQ==
  /parse-passwd/1.0.0:
    dev: false
    engines:
      node: '>=0.10.0'
    resolution:
      integrity: sha1-bVuTSkVpk7I9N/QKOC1vFmao5cY=
  /parse5/5.1.1:
    dev: true
    resolution:
      integrity: sha512-ugq4DFI0Ptb+WWjAdOK16+u/nHfiIrcE+sh8kZMaM0WllQKLI9rOUq6c2b7cwPkXdzfQESqvoqK6ug7U/Yyzug==
  /parseurl/1.3.3:
    dev: true
    engines:
      node: '>= 0.8'
    resolution:
      integrity: sha512-CiyeOxFT/JZyN5m0z9PfXw4SCBJ6Sygz1Dpl0wqjlhDEGGBP1GnsUVEL0p63hoG1fcj3fHynXi9NYO4nWOL+qQ==
  /pascalcase/0.1.1:
    dev: true
    engines:
      node: '>=0.10.0'
    resolution:
      integrity: sha1-s2PlXoAGym/iF4TS2yK9FdeRfxQ=
  /path-exists/3.0.0:
    dev: true
    engines:
      node: '>=4'
    resolution:
      integrity: sha1-zg6+ql94yxiSXqfYENe1mwEP1RU=
  /path-exists/4.0.0:
    engines:
      node: '>=8'
    resolution:
      integrity: sha512-ak9Qy5Q7jYb2Wwcey5Fpvg2KoAc/ZIhLSLOSBmRmygPsGwkVVt0fZa0qrtMz+m6tJTAHfZQ8FnmB4MG4LWy7/w==
  /path-is-absolute/1.0.1:
    engines:
      node: '>=0.10.0'
    resolution:
      integrity: sha1-F0uSaHNVNP+8es5r9TpanhtcX18=
  /path-key/2.0.1:
    dev: true
    engines:
      node: '>=4'
    resolution:
      integrity: sha1-QRyttXTFoUDTpLGRDUDYDMn0C0A=
  /path-key/3.1.1:
    engines:
      node: '>=8'
    resolution:
      integrity: sha512-ojmeN0qd+y0jszEtoY48r0Peq5dwMEkIlCOu6Q5f41lfkswXuKtYrhgoTpLnyIcHm24Uhqx+5Tqm2InSwLhE6Q==
  /path-parse/1.0.6:
    resolution:
      integrity: sha512-GSmOT2EbHrINBf9SR7CDELwlJ8AENk3Qn7OikK4nFYAu3Ote2+JYNVvkpAEQm3/TLNEJFD/xZJjzyxg3KBWOzw==
  /path-to-regexp/0.1.7:
    dev: true
    resolution:
      integrity: sha1-32BBeABfUi8V60SQ5yR6G/qmf4w=
  /path-type/4.0.0:
    engines:
      node: '>=8'
    resolution:
      integrity: sha512-gDKb8aZMDeD/tZWs9P6+q0J9Mwkdl6xMV8TjnGP3qJVJ06bdMgkbBlLU8IdfOsIsFz2BW1rNVT3XuNEl8zPAvw==
  /pause-stream/0.0.11:
    dependencies:
      through: 2.3.8
    dev: false
    resolution:
      integrity: sha1-/lo0sMvOErWqaitAPuLnO2AvFEU=
  /performance-now/2.1.0:
    dev: true
    resolution:
      integrity: sha1-Ywn04OX6kT7BxpMHrjZLSzd8nns=
  /pg-connection-string/2.3.0:
    dev: true
    resolution:
      integrity: sha512-ukMTJXLI7/hZIwTW7hGMZJ0Lj0S2XQBCJ4Shv4y1zgQ/vqVea+FLhzywvPj0ujSuofu+yA4MYHGZPTsgjBgJ+w==
  /pg-int8/1.0.1:
    dev: true
    engines:
      node: '>=4.0.0'
    resolution:
      integrity: sha512-WCtabS6t3c8SkpDBUlb1kjOs7l66xsGdKpIPZsg4wR+B3+u9UAum2odSsF9tnvxg80h4ZxLWMy4pRjOsFIqQpw==
  /pg-pool/3.2.1_pg@8.3.3:
    dependencies:
      pg: 8.3.3_pg@8.3.3
    dev: true
    peerDependencies:
      pg: '>=8.0'
    resolution:
      integrity: sha512-BQDPWUeKenVrMMDN9opfns/kZo4lxmSWhIqo+cSAF7+lfi9ZclQbr9vfnlNaPr8wYF3UYjm5X0yPAhbcgqNOdA==
  /pg-protocol/1.2.5:
    dev: true
    resolution:
      integrity: sha512-1uYCckkuTfzz/FCefvavRywkowa6M5FohNMF5OjKrqo9PSR8gYc8poVmwwYQaBxhmQdBjhtP514eXy9/Us2xKg==
  /pg-types/2.2.0:
    dependencies:
      pg-int8: 1.0.1
      postgres-array: 2.0.0
      postgres-bytea: 1.0.0
      postgres-date: 1.0.5
      postgres-interval: 1.2.0
    dev: true
    engines:
      node: '>=4'
    resolution:
      integrity: sha512-qTAAlrEsl8s4OiEQY69wDvcMIdQN6wdz5ojQiOy6YRMuynxenON0O5oCpJI6lshc6scgAY8qvJ2On/p+CXY0GA==
  /pg/8.3.3_pg@8.3.3:
    dependencies:
      buffer-writer: 2.0.0
      packet-reader: 1.0.0
      pg-connection-string: 2.3.0
      pg-pool: 3.2.1_pg@8.3.3
      pg-protocol: 1.2.5
      pg-types: 2.2.0
      pgpass: 1.0.2
      semver: 4.3.2
    dev: true
    engines:
      node: '>= 8.0.0'
    peerDependencies:
      pg: '*'
    resolution:
      integrity: sha512-wmUyoQM/Xzmo62wgOdQAn5tl7u+IA1ZYK7qbuppi+3E+Gj4hlUxVHjInulieWrd0SfHi/ADriTb5ILJ/lsJrSg==
  /pgpass/1.0.2:
    dependencies:
      split: 1.0.1
    dev: true
    resolution:
      integrity: sha1-Knu0G2BltnkH6R2hsHwYR8h3swY=
  /picomatch/2.2.2:
    engines:
      node: '>=8.6'
    resolution:
      integrity: sha512-q0M/9eZHzmr0AulXyPwNfZjtwZ/RBZlbN3K3CErVrk50T2ASYI7Bye0EvekFY3IP1Nt2DHu0re+V2ZHIpMkuWg==
  /pidtree/0.5.0:
    dev: true
    engines:
      node: '>=0.10'
    hasBin: true
    resolution:
      integrity: sha512-9nxspIM7OpZuhBxPg73Zvyq7j1QMPMPsGKTqRc2XOaFQauDvoNz9fM1Wdkjmeo7l9GXOZiRs97sPkuayl39wjA==
  /pirates/4.0.1:
    dependencies:
      node-modules-regexp: 1.0.0
    dev: true
    engines:
      node: '>= 6'
    resolution:
      integrity: sha512-WuNqLTbMI3tmfef2TKxlQmAiLHKtFhlsCZnPIpuv2Ow0RDVO8lfy1Opf4NUzlMXLjPl+Men7AuVdX6TA+s+uGA==
  /pkg-dir/4.2.0:
    dependencies:
      find-up: 4.1.0
    engines:
      node: '>=8'
    resolution:
      integrity: sha512-HRDzbaKjC+AOWVXxAU/x54COGeIv9eb+6CkDSQoNTt4XyWoIJvuPsXizxu/Fr23EiekbtZwmh1IcIG/l/a10GQ==
  /pkg-fetch/2.6.9:
    dependencies:
      '@babel/runtime': 7.10.2
      byline: 5.0.0
      chalk: 3.0.0
      expand-template: 2.0.3
      fs-extra: 8.1.0
      minimist: 1.2.5
      progress: 2.0.3
      request: 2.88.2
      request-progress: 3.0.0
      semver: 6.3.0
      unique-temp-dir: 1.0.0
    dev: true
    hasBin: true
    resolution:
      integrity: sha512-EnVR8LRILXBvaNP+wJOSY02c3+qDDfyEyR+aqAHLhcc9PBnbxFT9UZ1+If49goPQzQPn26TzF//fc6KXZ0aXEg==
  /pkg-up/3.1.0:
    dependencies:
      find-up: 3.0.0
    dev: true
    engines:
      node: '>=8'
    resolution:
      integrity: sha512-nDywThFk1i4BQK4twPQ6TA4RT8bDY96yeuCVBWL3ePARCiEKDRSrNGbFIgUJpLp+XeIR65v8ra7WuJOFUBtkMA==
  /pkg/4.4.9:
    dependencies:
      '@babel/parser': 7.10.2
      '@babel/runtime': 7.10.2
      chalk: 3.0.0
      escodegen: 1.14.2
      fs-extra: 8.1.0
      globby: 11.0.1
      into-stream: 5.1.1
      minimist: 1.2.5
      multistream: 2.1.1
      pkg-fetch: 2.6.9
      progress: 2.0.3
      resolve: 1.17.0
      stream-meter: 1.0.4
    dev: true
    hasBin: true
    resolution:
      integrity: sha512-FK4GqHtcCY2PPPVaKViU0NyRzpo6gCS7tPKN5b7AkElqjAOCH1bsRKgohEnxThr6DWfTGByGqba2YHGR/BqbmA==
  /platform/1.3.5:
    dev: true
    resolution:
      integrity: sha512-TuvHS8AOIZNAlE77WUDiR4rySV/VMptyMfcfeoMgs4P8apaZM3JrnbzBiixKUv+XR6i+BXrQh8WAnjaSPFO65Q==
  /please-upgrade-node/3.2.0:
    dependencies:
      semver-compare: 1.0.0
    dev: true
    resolution:
      integrity: sha512-gQR3WpIgNIKwBMVLkpMUeR3e1/E1y42bqDQZfql+kDeXd8COYfM8PQA4X6y7a8u9Ua9FHmsrrmirW2vHs45hWg==
  /pluralize/8.0.0:
    dev: true
    engines:
      node: '>=4'
    resolution:
      integrity: sha512-Nc3IT5yHzflTfbjgqWcCPpo7DaKy4FnpB0l/zCAW0Tc7jxAiuqSxHasntB3D7887LSrA93kDJ9IXovxJYxyLCA==
  /posix-character-classes/0.1.1:
    dev: true
    engines:
      node: '>=0.10.0'
    resolution:
      integrity: sha1-AerA/jta9xoqbAL+q7jB/vfgDqs=
  /postgres-array/2.0.0:
    dev: true
    engines:
      node: '>=4'
    resolution:
      integrity: sha512-VpZrUqU5A69eQyW2c5CA1jtLecCsN2U/bD6VilrFDWq5+5UIEVO7nazS3TEcHf1zuPYO/sqGvUvW62g86RXZuA==
  /postgres-bytea/1.0.0:
    dev: true
    engines:
      node: '>=0.10.0'
    resolution:
      integrity: sha1-AntTPAqokOJtFy1Hz5zOzFIazTU=
  /postgres-date/1.0.5:
    dev: true
    engines:
      node: '>=0.10.0'
    resolution:
      integrity: sha512-pdau6GRPERdAYUQwkBnGKxEfPyhVZXG/JiS44iZWiNdSOWE09N2lUgN6yshuq6fVSon4Pm0VMXd1srUUkLe9iA==
  /postgres-interval/1.2.0:
    dependencies:
      xtend: 4.0.2
    dev: true
    engines:
      node: '>=0.10.0'
    resolution:
      integrity: sha512-9ZhXKM/rw350N1ovuWHbGxnGh/SNJ4cnxHiM0rxE4VN41wsg8P8zWn9hv/buK00RP4WvlOyr/RBDiptyxVbkZQ==
  /prelude-ls/1.1.2:
    dev: true
    engines:
      node: '>= 0.8.0'
    resolution:
      integrity: sha1-IZMqVJ9eUv/ZqCf1cOBL5iqX2lQ=
  /prelude-ls/1.2.1:
    dev: true
    engines:
      node: '>= 0.8.0'
    resolution:
      integrity: sha512-vkcDPrRZo1QZLbn5RLGPpg/WmIQ65qoWWhcGKf/b5eplkkarX0m9z8ppCat4mlOqUsWpyNuYgO3VRyrYHSzX5g==
  /prettier-linter-helpers/1.0.0:
    dependencies:
      fast-diff: 1.2.0
    dev: true
    engines:
      node: '>=6.0.0'
    resolution:
      integrity: sha512-GbK2cP9nraSSUF9N2XwUwqfzlAFlMNYYl+ShE/V+H8a9uNl/oUqB1w2EL54Jh0OlyRSd8RfWYJ3coVS4TROP2w==
  /prettier/2.1.2:
    dev: true
    engines:
      node: '>=10.13.0'
    hasBin: true
    resolution:
      integrity: sha512-16c7K+x4qVlJg9rEbXl7HEGmQyZlG4R9AgP+oHKRMsMsuk8s+ATStlf1NpDqyBI1HpVyfjLOeMhH2LvuNvV5Vg==
  /pretty-format/25.5.0:
    dependencies:
      '@jest/types': 25.5.0
      ansi-regex: 5.0.0
      ansi-styles: 4.2.1
      react-is: 16.13.1
    dev: true
    engines:
      node: '>= 8.3'
    resolution:
      integrity: sha512-kbo/kq2LQ/A/is0PQwsEHM7Ca6//bGPPvU6UnsdDRSKTWxT/ru/xb88v4BJf6a69H+uTytOEsTusT9ksd/1iWQ==
  /pretty-format/26.4.2:
    dependencies:
      '@jest/types': 26.3.0
      ansi-regex: 5.0.0
      ansi-styles: 4.2.1
      react-is: 16.13.1
    dev: true
    engines:
      node: '>= 10'
    resolution:
      integrity: sha512-zK6Gd8zDsEiVydOCGLkoBoZuqv8VTiHyAbKznXe/gaph/DAeZOmit9yMfgIz5adIgAMMs5XfoYSwAX3jcCO1tA==
  /prettysize/2.0.0:
    resolution:
      integrity: sha512-VVtxR7sOh0VsG8o06Ttq5TrI1aiZKmC+ClSn4eBPaNf4SHr5lzbYW+kYGX3HocBL/MfpVrRfFZ9V3vCbLaiplg==
  /process-nextick-args/2.0.1:
    resolution:
      integrity: sha512-3ouUOpQhtgrbOa17J7+uxOTpITYWaGP7/AhoR3+A+/1e9skrzelGi/dXzEYyvbxubEF6Wn2ypscTKiKJFFn1ag==
  /progress/2.0.3:
    engines:
      node: '>=0.4.0'
    resolution:
      integrity: sha512-7PiHtLll5LdnKIMw100I+8xJXR5gW2QwWYkT6iJva0bXitZKa/XMrSbdmg3r2Xnaidz9Qumd0VPaMrZlF9V9sA==
  /prompts/2.3.2:
    dependencies:
      kleur: 3.0.3
      sisteransi: 1.0.5
    engines:
      node: '>= 6'
    resolution:
      integrity: sha512-Q06uKs2CkNYVID0VqwfAl9mipo99zkBv/n2JtWY89Yxa3ZabWSrs0e2KTudKVa3peLUvYXMefDqIleLPVUBZMA==
  /proxy-addr/2.0.6:
    dependencies:
      forwarded: 0.1.2
      ipaddr.js: 1.9.1
    dev: true
    engines:
      node: '>= 0.10'
    resolution:
      integrity: sha512-dh/frvCBVmSsDYzw6n926jv974gddhkFPfiN8hPOi30Wax25QZyZEGveluCgliBnqmuM+UJmBErbAUFIoDbjOw==
  /prr/1.0.1:
    dev: true
    resolution:
      integrity: sha1-0/wRS6BplaRexok/SEzrHXj19HY=
  /ps-tree/1.2.0:
    dependencies:
      event-stream: 3.3.4
    dev: false
    engines:
      node: '>= 0.10'
    hasBin: true
    resolution:
      integrity: sha512-0VnamPPYHl4uaU/nSFeZZpR21QAWRz+sRv4iW9+v/GS/J5U5iZB5BNN6J0RMoOvdx2gWM2+ZFMIm58q24e4UYA==
  /psl/1.8.0:
    dev: true
    resolution:
      integrity: sha512-RIdOzyoavK+hA18OGGWDqUTsCLhtA7IcZ/6NCs4fFJaHBDab+pDDmDIByWFRQJq2Cd7r1OoQxBGKOaztq+hjIQ==
  /pump/3.0.0:
    dependencies:
      end-of-stream: 1.4.4
      once: 1.4.0
    resolution:
      integrity: sha512-LwZy+p3SFs1Pytd/jYct4wpv49HiYCqd9Rlc5ZVdk0V+8Yzv6jR5Blk3TRmPL1ft69TxP0IMZGJ+WPFU2BFhww==
  /punycode/2.1.1:
    dev: true
    engines:
      node: '>=6'
    resolution:
      integrity: sha512-XRsRjdf+j5ml+y/6GKHPZbrF/8p2Yga0JPtdqTIY2Xe5ohJPD9saDJJLPvp9+NSBprVvevdXZybnj2cv8OEd0A==
  /qs/6.5.2:
    dev: true
    engines:
      node: '>=0.6'
    resolution:
      integrity: sha512-N5ZAX4/LxJmF+7wN74pUD6qAh9/wnvdQcjq9TZjevvXzSUo7bfmw91saqMjzGS2xq91/odN2dW/WOl7qQHNDGA==
  /qs/6.7.0:
    dev: true
    engines:
      node: '>=0.6'
    resolution:
      integrity: sha512-VCdBRNFTX1fyE7Nb6FYoURo/SPe62QCaAyzJvUjwRaIsc+NePBEniHlvxFmmX56+HZphIGtV0XeCirBtpDrTyQ==
  /querystringify/2.2.0:
    resolution:
      integrity: sha512-FIqgj2EUvTa7R50u0rGsyTftzjYmv/a3hO345bZNrqabNqjtgiDMgmo4mkUjd+nzU5oF3dClKqFIPUKybUyqoQ==
  /quick-lru/4.0.1:
    dev: true
    engines:
      node: '>=8'
    resolution:
      integrity: sha512-ARhCpm70fzdcvNQfPoy49IaanKkTlRWF2JMzqhcJbhSFRZv7nPTvZJdcY7301IPmvW+/p0RgIWnQDLJxifsQ7g==
  /quote/0.4.0:
    dev: true
    resolution:
      integrity: sha1-EIOSF/bBNiuJGUBE0psjP9fzLwE=
  /ramda/0.26.1:
    dev: true
    resolution:
      integrity: sha512-hLWjpy7EnsDBb0p+Z3B7rPi3GDeRG5ZtiI33kJhTt+ORCd38AbAIjB/9zRIUoeTbE/AVX5ZkU7m6bznsvrf8eQ==
  /ramda/0.27.0:
    dev: true
    resolution:
      integrity: sha512-pVzZdDpWwWqEVVLshWUHjNwuVP7SfcmPraYuqocJp1yo2U1R7P+5QAfDhdItkuoGqIBnBYrtPp7rEPqDn9HlZA==
  /range-parser/1.2.1:
    dev: true
    engines:
      node: '>= 0.6'
    resolution:
      integrity: sha512-Hrgsx+orqoygnmhFbKaHE6c296J+HTAQXoxEF6gNupROmmGJRoyzfG3ccAveqCBrwr/2yxQ5BVd/GTl5agOwSg==
  /raw-body/2.4.0:
    dependencies:
      bytes: 3.1.0
      http-errors: 1.7.2
      iconv-lite: 0.4.24
      unpipe: 1.0.0
    dev: true
    engines:
      node: '>= 0.8'
    resolution:
      integrity: sha512-4Oz8DUIwdvoa5qMJelxipzi/iJIi40O5cGV1wNYp5hvZP8ZN0T+jiNkL0QepXs+EsQ9XJ8ipEDoiH70ySUJP3Q==
  /rc/1.2.8:
    dependencies:
      deep-extend: 0.6.0
      ini: 1.3.5
      minimist: 1.2.5
      strip-json-comments: 2.0.1
    dev: true
    hasBin: true
    resolution:
      integrity: sha512-y3bGgqKj3QBdxLbLkomlohkvsA8gdAiUQlSBJnBhfn+BPxg4bc62d8TcBW15wavDfgexCgccckhcZvywyQYPOw==
  /react-is/16.13.1:
    dev: true
    resolution:
      integrity: sha512-24e6ynE2H+OKt4kqsOvNd8kBpV65zoxbA4BVsEOB3ARVWQki/DHzaUoC5KuON/BiccDaCCTZBuOcfZs70kR8bQ==
  /read-pkg-up/7.0.1:
    dependencies:
      find-up: 4.1.0
      read-pkg: 5.2.0
      type-fest: 0.8.1
    engines:
      node: '>=8'
    resolution:
      integrity: sha512-zK0TB7Xd6JpCLmlLmufqykGE+/TlOePD6qKClNW7hHDKFh/J7/7gCWGR7joEQEW1bKq3a3yUZSObOoWLFQ4ohg==
  /read-pkg/5.2.0:
    dependencies:
      '@types/normalize-package-data': 2.4.0
      normalize-package-data: 2.5.0
      parse-json: 5.1.0
      type-fest: 0.6.0
    engines:
      node: '>=8'
    resolution:
      integrity: sha512-Ug69mNOpfvKDAc2Q8DRpMjjzdtrnv9HcSMX+4VsZxD1aZ6ZzrIE7rlzXBtWTyhULSMKg076AW6WR5iZpD0JiOg==
  /readable-stream/2.3.7:
    dependencies:
      core-util-is: 1.0.2
      inherits: 2.0.4
      isarray: 1.0.0
      process-nextick-args: 2.0.1
      safe-buffer: 5.1.2
      string_decoder: 1.1.1
      util-deprecate: 1.0.2
    resolution:
      integrity: sha512-Ebho8K4jIbHAxnuxi7o42OrZgF/ZTNcsZj6nRKyUmkhLFq8CHItp/fy6hQZuZmP/n3yZ9VBUbp4zz/mX8hmYPw==
  /readable-stream/3.6.0:
    dependencies:
      inherits: 2.0.4
      string_decoder: 1.3.0
      util-deprecate: 1.0.2
    engines:
      node: '>= 6'
    resolution:
      integrity: sha512-BViHy7LKeTz4oNnkcLJ+lVSL6vpiFeX6/d3oSH8zCW7UxP2onchk+vTGB143xuFjHS3deTgkKoXXymXqymiIdA==
  /redent/3.0.0:
    dependencies:
      indent-string: 4.0.0
      strip-indent: 3.0.0
    dev: true
    engines:
      node: '>=8'
    resolution:
      integrity: sha512-6tDA8g98We0zd0GvVeMT9arEOnTw9qM03L9cJXaCjrip1OO764RDBLBfrB4cwzNGDj5OA5ioymC9GkizgWJDUg==
  /redis-commands/1.5.0:
    dev: true
    resolution:
      integrity: sha512-6KxamqpZ468MeQC3bkWmCB1fp56XL64D4Kf0zJSwDZbVLLm7KFkoIcHrgRvQ+sk8dnhySs7+yBg94yIkAK7aJg==
  /redis-errors/1.2.0:
    dev: true
    engines:
      node: '>=4'
    resolution:
      integrity: sha1-62LSrbFeTq9GEMBK/hUpOEJQq60=
  /redis-lock/0.1.4:
    dev: true
    engines:
      node: '>=0.6'
    resolution:
      integrity: sha512-7/+zu86XVQfJVx1nHTzux5reglDiyUCDwmW7TSlvVezfhH2YLc/Rc8NE0ejQG+8/0lwKzm29/u/4+ogKeLosiA==
  /redis-parser/3.0.0:
    dependencies:
      redis-errors: 1.2.0
    dev: true
    engines:
      node: '>=4'
    resolution:
      integrity: sha1-tm2CjNyv5rS4pCin3vTGvKwxyLQ=
  /redis/3.0.2:
    dependencies:
      denque: 1.4.1
      redis-commands: 1.5.0
      redis-errors: 1.2.0
      redis-parser: 3.0.0
    dev: true
    engines:
      node: '>=6'
    resolution:
      integrity: sha512-PNhLCrjU6vKVuMOyFu7oSP296mwBkcE6lrAjruBYG5LgdSqtRBoVQIylrMyVZD/lkF24RSNNatzvYag6HRBHjQ==
  /regenerator-runtime/0.13.5:
    dev: true
    resolution:
      integrity: sha512-ZS5w8CpKFinUzOwW3c83oPeVXoNsrLsaCoLtJvAClH135j/R77RuymhiSErhm2lKcwSCIpmvIWSbDkIfAqKQlA==
  /regex-not/1.0.2:
    dependencies:
      extend-shallow: 3.0.2
      safe-regex: 1.1.0
    dev: true
    engines:
      node: '>=0.10.0'
    resolution:
      integrity: sha512-J6SDjUgDxQj5NusnOtdFxDwN/+HWykR8GELwctJ7mdqhcyy1xEc4SRFHUXvxTp661YaVKAjfRLZ9cCqS6tn32A==
  /regexpp/3.1.0:
    dev: true
    engines:
      node: '>=8'
    resolution:
      integrity: sha512-ZOIzd8yVsQQA7j8GCSlPGXwg5PfmA1mrq0JP4nGhh54LaKN3xdai/vHUDu74pKwV8OxseMS65u2NImosQcSD0Q==
  /remove-trailing-separator/1.1.0:
    dev: true
    resolution:
      integrity: sha1-wkvOKig62tW8P1jg1IJJuSN52O8=
  /repeat-element/1.1.3:
    dev: true
    engines:
      node: '>=0.10.0'
    resolution:
      integrity: sha512-ahGq0ZnV5m5XtZLMb+vP76kcAM5nkLqk0lpqAuojSKGgQtn4eRi4ZZGm2olo2zKFH+sMsWaqOCW1dqAnOru72g==
  /repeat-string/1.6.1:
    dev: true
    engines:
      node: '>=0.10'
    resolution:
      integrity: sha1-jcrkcOHIirwtYA//Sndihtp15jc=
  /replace-string/3.1.0:
    dev: true
    engines:
      node: '>=8'
    resolution:
      integrity: sha512-yPpxc4ZR2makceA9hy/jHNqc7QVkd4Je/N0WRHm6bs3PtivPuPynxE5ejU/mp5EhnCv8+uZL7vhz8rkluSlx+Q==
  /request-progress/3.0.0:
    dependencies:
      throttleit: 1.0.0
    dev: true
    resolution:
      integrity: sha1-TKdUCBx/7GP1BeT6qCWqBs1mnb4=
  /request-promise-core/1.1.3_request@2.88.2:
    dependencies:
      lodash: 4.17.19
      request: 2.88.2
    dev: true
    engines:
      node: '>=0.10.0'
    peerDependencies:
      request: ^2.34
    resolution:
      integrity: sha512-QIs2+ArIGQVp5ZYbWD5ZLCY29D5CfWizP8eWnm8FoGD1TX61veauETVQbrV60662V0oFBkrDOuaBI8XgtuyYAQ==
  /request-promise-native/1.0.8_request@2.88.2:
    dependencies:
      request: 2.88.2
      request-promise-core: 1.1.3_request@2.88.2
      stealthy-require: 1.1.1
      tough-cookie: 2.5.0
    deprecated: 'request-promise-native has been deprecated because it extends the now deprecated request package, see https://github.com/request/request/issues/3142'
    dev: true
    engines:
      node: '>=0.12.0'
    peerDependencies:
      request: ^2.34
    resolution:
      integrity: sha512-dapwLGqkHtwL5AEbfenuzjTYg35Jd6KPytsC2/TLkVMz8rm+tNt72MGUWT1RP/aYawMpN6HqbNGBQaRcBtjQMQ==
  /request/2.88.2:
    dependencies:
      aws-sign2: 0.7.0
      aws4: 1.10.1
      caseless: 0.12.0
      combined-stream: 1.0.8
      extend: 3.0.2
      forever-agent: 0.6.1
      form-data: 2.3.3
      har-validator: 5.1.5
      http-signature: 1.2.0
      is-typedarray: 1.0.0
      isstream: 0.1.2
      json-stringify-safe: 5.0.1
      mime-types: 2.1.27
      oauth-sign: 0.9.0
      performance-now: 2.1.0
      qs: 6.5.2
      safe-buffer: 5.2.1
      tough-cookie: 2.5.0
      tunnel-agent: 0.6.0
      uuid: 3.4.0
    deprecated: 'request has been deprecated, see https://github.com/request/request/issues/3142'
    dev: true
    engines:
      node: '>= 6'
    resolution:
      integrity: sha512-MsvtOrfG9ZcrOwAW+Qi+F6HbD0CWXEh9ou77uOb7FM2WPhwT7smM833PzanhJLsgXjN89Ir6V2PczXNnMpwKhw==
  /require-directory/2.1.1:
    dev: true
    engines:
      node: '>=0.10.0'
    resolution:
      integrity: sha1-jGStX9MNqxyXbiNE/+f3kqam30I=
  /require-main-filename/2.0.0:
    dev: true
    resolution:
      integrity: sha512-NKN5kMDylKuldxYLSUfrbo5Tuzh4hd+2E8NPPX02mZtn1VuREQToYe/ZdlJy+J3uCpfaiGF05e7B8W0iXbQHmg==
  /requires-port/1.0.0:
    resolution:
      integrity: sha1-kl0mAdOaxIXgkc8NpcbmlNw9yv8=
  /resolve-cwd/3.0.0:
    dependencies:
      resolve-from: 5.0.0
    dev: true
    engines:
      node: '>=8'
    resolution:
      integrity: sha512-OrZaX2Mb+rJCpH/6CpSqt9xFVpN++x01XnN2ie9g6P5/3xelLAkXWVADpdz1IHD/KFfEXyE6V0U01OQ3UO2rEg==
  /resolve-from/4.0.0:
    dev: true
    engines:
      node: '>=4'
    resolution:
      integrity: sha512-pb/MYmXstAkysRFx8piNI1tGFNQIFA3vkE3Gq4EuA1dF6gHp/+vgZqsCGJapvy8N3Q+4o7FwvquPJcnZ7RYy4g==
  /resolve-from/5.0.0:
    engines:
      node: '>=8'
    resolution:
      integrity: sha512-qYg9KP24dD5qka9J47d0aVky0N+b4fTU89LN9iDnjB5waksiC49rvMB0PrUJQGoTmH50XPiqOvAjDfaijGxYZw==
  /resolve-pkg/2.0.0:
    dependencies:
      resolve-from: 5.0.0
    engines:
      node: '>=8'
    resolution:
      integrity: sha512-+1lzwXehGCXSeryaISr6WujZzowloigEofRB+dj75y9RRa/obVcYgbHJd53tdYw8pvZj8GojXaaENws8Ktw/hQ==
  /resolve-url/0.2.1:
    deprecated: 'https://github.com/lydell/resolve-url#deprecated'
    dev: true
    resolution:
      integrity: sha1-LGN/53yJOv0qZj/iGqkIAGjiBSo=
  /resolve/1.17.0:
    dependencies:
      path-parse: 1.0.6
    resolution:
      integrity: sha512-ic+7JYiV8Vi2yzQGFWOkiZD5Z9z7O2Zhm9XMaTxdJExKasieFCr+yXZ/WmXsckHiKl12ar0y6XiXDx3m4RHn1w==
  /restore-cursor/3.1.0:
    dependencies:
      onetime: 5.1.0
      signal-exit: 3.0.3
    engines:
      node: '>=8'
    resolution:
      integrity: sha512-l+sSefzHpj5qimhFSE5a8nufZYAM3sBSVMAPtYkmC+4EH2anSGaEMXSD0izRQbu9nfyQ9y5JrVmp7E8oZrUjvA==
  /ret/0.1.15:
    dev: true
    engines:
      node: '>=0.12'
    resolution:
      integrity: sha512-TTlYpa+OL+vMMNG24xSlQGEJ3B/RzEfUlLct7b5G/ytav+wPrplCpVMFuwzXbkecJrb6IYo1iFb0S9v37754mg==
  /retry/0.12.0:
    engines:
      node: '>= 4'
    resolution:
      integrity: sha1-G0KmJmoh8HQh0bC1S33BZ7AcATs=
  /reusify/1.0.4:
    engines:
      iojs: '>=1.0.0'
      node: '>=0.10.0'
    resolution:
      integrity: sha512-U9nH88a3fc/ekCF1l0/UP1IosiuIjyTh7hBvXVMHYgVcfGvt897Xguj2UOLDeI5BG2m7/uwyaLVT6fbtCwTyzw==
  /rimraf/2.6.3:
    dependencies:
      glob: 7.1.6
    dev: true
    hasBin: true
    resolution:
      integrity: sha512-mwqeW5XsA2qAejG46gYdENaxXjx9onRNCfn7L0duuP4hCuTIi/QO7PDK07KJfp1d+izWPrzEJDcSqBa0OZQriA==
  /rimraf/2.7.1:
    dependencies:
      glob: 7.1.6
    dev: true
    hasBin: true
    resolution:
      integrity: sha512-uWjbaKIK3T1OSVptzX7Nl6PvQ3qAGtKEtVRjRuazjfL3Bx5eI409VZSqgND+4UNnmzLVdPj9FqFJNPqBZFve4w==
  /rimraf/3.0.2:
    dependencies:
      glob: 7.1.6
    hasBin: true
    resolution:
      integrity: sha512-JZkJMZkAGFFPP2YqXZXPbMlMBgsxzE8ILs4lMIX/2o0L9UBw9O/Y3o6wFw/i9YLapcUJWwqbi3kdxIPdC62TIA==
  /rollup-plugin-dts/1.4.13_rollup@2.28.2+typescript@4.0.3:
    dependencies:
      rollup: 2.28.2
      typescript: 4.0.3
    dev: true
    optionalDependencies:
      '@babel/code-frame': 7.10.4
    peerDependencies:
      rollup: ^2.26.8
      typescript: ^4.0.2
    resolution:
      integrity: sha512-7mxoQ6PcmCkBE5ZhrjGDL4k42XLy8BkSqpiRi1MipwiGs+7lwi4mQkp2afX+OzzLjJp/TGM8llfe8uayIUhPEw==
  /rollup/2.28.2:
    dev: true
    engines:
      node: '>=10.0.0'
    hasBin: true
    optionalDependencies:
      fsevents: 2.1.3
    resolution:
      integrity: sha512-8txbsFBFLmm9Xdt4ByTOGa9Muonmc8MfNjnGAR8U8scJlF1ZW7AgNZa7aqBXaKtlvnYP/ab++fQIq9dB9NWUbg==
  /rsvp/4.8.5:
    dev: true
    engines:
      node: 6.* || >= 7.*
    resolution:
      integrity: sha512-nfMOlASu9OnRJo1mbEk2cz0D56a1MBNrJ7orjRZQG10XDyuvwksKbuXNp6qa+kbn839HwjwhBzhFmdsaEAfauA==
  /run-parallel/1.1.9:
    resolution:
      integrity: sha512-DEqnSRTDw/Tc3FXf49zedI638Z9onwUotBMiUFKmrO2sdFKIbXamXGQ3Axd4qgphxKB4kw/qP1w5kTxnfU1B9Q==
  /rxjs/6.6.2:
    dependencies:
      tslib: 1.13.0
    dev: true
    engines:
      npm: '>=2.0.0'
    resolution:
      integrity: sha512-BHdBMVoWC2sL26w//BCu3YzKT4s2jip/WhwsGEDmeKYBhKDZeYezVUnHatYB7L85v5xs0BAQmg6BEYJEKxBabg==
  /safe-buffer/5.1.2:
    resolution:
      integrity: sha512-Gd2UZBJDkXlY7GbJxfsE8/nvKkUEU1G38c1siN6QP6a9PT9MmHB8GnpscSmMJSoF8LOIrt8ud/wPtojys4G6+g==
  /safe-buffer/5.2.1:
    resolution:
      integrity: sha512-rp3So07KcdmmKbGvgaNxQSJr7bGVSVk5S9Eq1F+ppbRo70+YeaDxkw5Dd8NPN+GD6bjnYm2VuPuCXmpuYvmCXQ==
  /safe-regex/1.1.0:
    dependencies:
      ret: 0.1.15
    dev: true
    resolution:
      integrity: sha1-QKNmnzsHfR6UPURinhV91IAjvy4=
  /safer-buffer/2.1.2:
    dev: true
    resolution:
      integrity: sha512-YZo3K82SD7Riyi0E1EQPojLz7kpepnSQI9IyPbHHg1XXXevb5dJI7tpyN2ADxGcQbHG7vcyRHk0cbwqcQriUtg==
  /sane/4.1.0:
    dependencies:
      '@cnakazawa/watch': 1.0.4
      anymatch: 2.0.0
      capture-exit: 2.0.0
      exec-sh: 0.3.4
      execa: 1.0.0
      fb-watchman: 2.0.1
      micromatch: 3.1.10
      minimist: 1.2.5
      walker: 1.0.7
    dev: true
    engines:
      node: 6.* || 8.* || >= 10.*
    hasBin: true
    resolution:
      integrity: sha512-hhbzAgTIX8O7SHfp2c8/kREfEn4qO/9q8C9beyY6+tvZ87EpoZ3i1RIEvp27YBswnNbY9mWd6paKVmKbAgLfZA==
  /sax/1.2.4:
    dev: true
    resolution:
      integrity: sha512-NqVDv9TpANUjFm0N8uM5GxL36UgKi9/atZw+x7YFnQ8ckwFGKrl4xX4yWtrey3UJm5nP1kUbnYgLopqWNSRhWw==
  /saxes/5.0.1:
    dependencies:
      xmlchars: 2.2.0
    dev: true
    engines:
      node: '>=10'
    resolution:
      integrity: sha512-5LBh1Tls8c9xgGjw3QrMwETmTMVk0oFgvrFSvWx62llR2hcEInrKNZ2GZCCuuy2lvWrdl5jhbpeqc5hRYKFOcw==
  /semver-compare/1.0.0:
    dev: true
    resolution:
      integrity: sha1-De4hahyUGrN+nvsXiPavxf9VN/w=
  /semver-regex/2.0.0:
    dev: true
    engines:
      node: '>=6'
    resolution:
      integrity: sha512-mUdIBBvdn0PLOeP3TEkMH7HHeUP3GjsXCwKarjv/kGmUFOYg1VqEemKhoQpWMu6X2I8kHeuVdGibLGkVK+/5Qw==
  /semver/4.3.2:
    dev: true
    hasBin: true
    resolution:
      integrity: sha1-x6BxWKgL7dBSNVt3DYLWZA+AO+c=
  /semver/5.3.0:
    dev: true
    hasBin: true
    optional: true
    resolution:
      integrity: sha1-myzl094C0XxgEq0yaqa00M9U+U8=
  /semver/5.7.1:
    hasBin: true
    resolution:
      integrity: sha512-sauaDf/PZdVgrLTNYHRtpXa1iRiKcaebiKQ1BJdpQlWH2lCvexQdX55snPFyK7QzpudqbCI0qXFfOasHdyNDGQ==
  /semver/6.3.0:
    hasBin: true
    resolution:
      integrity: sha512-b39TBaTSfV6yBrapU89p5fKekE2m/NwnDocOVruQFS1/veMgdzuPcnOM34M6CwxW8jH/lxEa5rBoDeUwu5HHTw==
  /semver/7.3.2:
    dev: true
    engines:
      node: '>=10'
    hasBin: true
    resolution:
      integrity: sha512-OrOb32TeeambH6UrhtShmF7CRDqhL6/5XpPNp2DuRH6+9QLw/orhp72j87v8Qa1ScDkvrrBNpZcDejAirJmfXQ==
  /send/0.17.1:
    dependencies:
      debug: 2.6.9
      depd: 1.1.2
      destroy: 1.0.4
      encodeurl: 1.0.2
      escape-html: 1.0.3
      etag: 1.8.1
      fresh: 0.5.2
      http-errors: 1.7.3
      mime: 1.6.0
      ms: 2.1.1
      on-finished: 2.3.0
      range-parser: 1.2.1
      statuses: 1.5.0
    dev: true
    engines:
      node: '>= 0.8.0'
    resolution:
      integrity: sha512-BsVKsiGcQMFwT8UxypobUKyv7irCNRHk1T0G680vk88yf6LBByGcZJOTJCrTP2xVN6yI+XjPJcNuE3V4fT9sAg==
  /serve-static/1.14.1:
    dependencies:
      encodeurl: 1.0.2
      escape-html: 1.0.3
      parseurl: 1.3.3
      send: 0.17.1
    dev: true
    engines:
      node: '>= 0.8.0'
    resolution:
      integrity: sha512-JMrvUwE54emCYWlTI+hGrGv5I8dEwmco/00EvkzIIsR7MqrHonbD9pO2MOfFnpFntl7ecpZs+3mW+XbQZu9QCg==
  /set-blocking/2.0.0:
    dev: true
    resolution:
      integrity: sha1-BF+XgtARrppoA93TgrJDkrPYkPc=
  /set-value/2.0.1:
    dependencies:
      extend-shallow: 2.0.1
      is-extendable: 0.1.1
      is-plain-object: 2.0.4
      split-string: 3.1.0
    dev: true
    engines:
      node: '>=0.10.0'
    resolution:
      integrity: sha512-JxHc1weCN68wRY0fhCoXpyK55m/XPHafOmK4UWD7m2CI14GMcFypt4w/0+NV5f/ZMby2F6S2wwA7fgynh9gWSw==
  /set-value/3.0.2:
    dependencies:
      is-plain-object: 2.0.4
    dev: true
    engines:
      node: '>=6.0'
    resolution:
      integrity: sha512-npjkVoz+ank0zjlV9F47Fdbjfj/PfXyVhZvGALWsyIYU/qrMzpi6avjKW3/7KeSU2Df3I46BrN1xOI1+6vW0hA==
  /setprototypeof/1.1.1:
    dev: true
    resolution:
      integrity: sha512-JvdAWfbXeIGaZ9cILp38HntZSFSo3mWg6xGcJJsd+d4aRMOqauag1C63dJfDw7OaMYwEbHMOxEZ1lqVRYP2OAw==
  /shebang-command/1.2.0:
    dependencies:
      shebang-regex: 1.0.0
    dev: true
    engines:
      node: '>=0.10.0'
    resolution:
      integrity: sha1-RKrGW2lbAzmJaMOfNj/uXer98eo=
  /shebang-command/2.0.0:
    dependencies:
      shebang-regex: 3.0.0
    engines:
      node: '>=8'
    resolution:
      integrity: sha512-kHxr2zZpYtdmrN1qDjrrX/Z1rR1kG8Dx+gkpK1G4eXmvXswmcE1hTWBWYUzlraYw1/yZp6YuDY77YtvbN0dmDA==
  /shebang-regex/1.0.0:
    dev: true
    engines:
      node: '>=0.10.0'
    resolution:
      integrity: sha1-2kL0l0DAtC2yypcoVxyxkMmO/qM=
  /shebang-regex/3.0.0:
    engines:
      node: '>=8'
    resolution:
      integrity: sha512-7++dFhtcx3353uBaq8DDR4NuxBetBzC7ZQOhmTQInHEd6bSrXdiEyzCvG07Z44UYdLShWUyXt5M/yhz8ekcb1A==
  /shellwords/0.1.1:
    dev: true
    optional: true
    resolution:
      integrity: sha512-vFwSUfQvqybiICwZY5+DAWIPLKsWO31Q91JSKl3UYv+K5c2QRPzn0qzec6QPu1Qc9eHYItiP3NdJqNVqetYAww==
  /signal-exit/3.0.3:
    resolution:
      integrity: sha512-VUJ49FC8U1OxwZLxIbTTrDvLnf/6TDgxZcK8wxR8zs13xpx7xbG60ndBlhNrFi2EMuFRoeDoJO7wthSLq42EjA==
  /sisteransi/1.0.5:
    resolution:
      integrity: sha512-bLGGlR1QxBcynn2d5YmDX4MGjlZvy2MRBDRNHLJ8VI6l6+9FUiyTFNJ0IveOSP0bcXgVDPRcfGqA0pjaqUpfVg==
  /slash/3.0.0:
    engines:
      node: '>=8'
    resolution:
      integrity: sha512-g9Q1haeby36OSStwb4ntCGGGaKsaVSjQ68fBxoQcutl5fS1vuY18H3wSt3jFyFtrkx+Kz0V1G85A4MyAdDMi2Q==
  /slice-ansi/2.1.0:
    dependencies:
      ansi-styles: 3.2.1
      astral-regex: 1.0.0
      is-fullwidth-code-point: 2.0.0
    dev: true
    engines:
      node: '>=6'
    resolution:
      integrity: sha512-Qu+VC3EwYLldKa1fCxuuvULvSJOKEgk9pi8dZeCVK7TqBfUNTH4sFkk4joj8afVSfAYgJoSOetjx9QWOJ5mYoQ==
  /slice-ansi/3.0.0:
    dependencies:
      ansi-styles: 4.2.1
      astral-regex: 2.0.0
      is-fullwidth-code-point: 3.0.0
    engines:
      node: '>=8'
    resolution:
      integrity: sha512-pSyv7bSTC7ig9Dcgbw9AuRNUb5k5V6oDudjZoMBSr13qpLBG7tB+zgCkARjq7xIUgdz5P1Qe8u+rSGdouOOIyQ==
  /slice-ansi/4.0.0:
    dependencies:
      ansi-styles: 4.2.1
      astral-regex: 2.0.0
      is-fullwidth-code-point: 3.0.0
    engines:
      node: '>=10'
    resolution:
      integrity: sha512-qMCMfhY040cVHT43K9BFygqYbUPFZKHOg7K73mtTWJRb8pyP3fzf4Ixd5SzdEJQ6MRUg/WBnOLxghZtKKurENQ==
  /snap-shot-compare/3.0.0:
    dependencies:
      check-more-types: 2.24.0
      debug: 4.1.1
      disparity: 3.0.0
      folktale: 2.3.2
      lazy-ass: 1.6.0
      strip-ansi: 5.2.0
      variable-diff: 1.1.0
    dev: true
    engines:
      node: '>=6'
    resolution:
      integrity: sha512-bdwNOAGuKwPU+qsn0ASxTv+QfkXU+3VmkcDOkt965tes+JQQc8d6SfoLiEiRVhCey4v+ip2IjNUSbZm5nnkI9g==
  /snap-shot-core/10.2.0:
    dependencies:
      arg: 4.1.0
      check-more-types: 2.24.0
      common-tags: 1.8.0
      debug: 4.1.1
      escape-quotes: 1.0.2
      folktale: 2.3.2
      is-ci: 2.0.0
      jsesc: 2.5.2
      lazy-ass: 1.6.0
      mkdirp: 0.5.1
      pluralize: 8.0.0
      quote: 0.4.0
      ramda: 0.26.1
    dev: true
    engines:
      node: '>=6'
    hasBin: true
    resolution:
      integrity: sha512-FsP+Wd4SCA4bLSm3vi6OVgfmGQcAQkUhwy45zDjZDm/6dZ5SDIgP40ORHg7z6MgMAK2+fj2DmhW7SXyvMU55Vw==
  /snap-shot-it/7.9.3:
    dependencies:
      '@bahmutov/data-driven': 1.0.0
      check-more-types: 2.24.0
      common-tags: 1.8.0
      debug: 4.1.1
      has-only: 1.1.1
      its-name: 1.0.0
      lazy-ass: 1.6.0
      pluralize: 8.0.0
      ramda: 0.27.0
      snap-shot-compare: 3.0.0
      snap-shot-core: 10.2.0
    dev: true
    engines:
      node: '>=6'
    resolution:
      integrity: sha512-S5e59fbbc02AGA94LFWGVl/y/+jLMLr0/aykCtPYBE5rcyV9pSa63Aoik66/L8SkZ9piqqSmBmRAYm46+QvqBA==
  /snapdragon-node/2.1.1:
    dependencies:
      define-property: 1.0.0
      isobject: 3.0.1
      snapdragon-util: 3.0.1
    dev: true
    engines:
      node: '>=0.10.0'
    resolution:
      integrity: sha512-O27l4xaMYt/RSQ5TR3vpWCAB5Kb/czIcqUFOM/C4fYcLnbZUc1PkjTAMjof2pBWaSTwOUd6qUHcFGVGj7aIwnw==
  /snapdragon-util/3.0.1:
    dependencies:
      kind-of: 3.2.2
    dev: true
    engines:
      node: '>=0.10.0'
    resolution:
      integrity: sha512-mbKkMdQKsjX4BAL4bRYTj21edOf8cN7XHdYUJEe+Zn99hVEYcMvKPct1IqNe7+AZPirn8BCDOQBHQZknqmKlZQ==
  /snapdragon/0.8.2:
    dependencies:
      base: 0.11.2
      debug: 2.6.9
      define-property: 0.2.5
      extend-shallow: 2.0.1
      map-cache: 0.2.2
      source-map: 0.5.7
      source-map-resolve: 0.5.3
      use: 3.1.1
    dev: true
    engines:
      node: '>=0.10.0'
    resolution:
      integrity: sha512-FtyOnWN/wCHTVXOMwvSv26d+ko5vWlIDD6zoUJ7LW8vh+ZBC8QdljveRP+crNrtBwioEUWy/4dMtbBjA4ioNlg==
  /source-map-resolve/0.5.3:
    dependencies:
      atob: 2.1.2
      decode-uri-component: 0.2.0
      resolve-url: 0.2.1
      source-map-url: 0.4.0
      urix: 0.1.0
    dev: true
    resolution:
      integrity: sha512-Htz+RnsXWk5+P2slx5Jh3Q66vhQj1Cllm0zvnaY98+NFx+Dv2CF/f5O/t8x+KaNdrdIAsruNzoh/KpialbqAnw==
  /source-map-support/0.5.19:
    dependencies:
      buffer-from: 1.1.1
      source-map: 0.6.1
    dev: true
    resolution:
      integrity: sha512-Wonm7zOCIJzBGQdB+thsPar0kYuCIzYvxZwlBa87yi/Mdjv7Tip2cyVbLj5o0cFPN4EVkuTwb3GDDyUx2DGnGw==
  /source-map-url/0.4.0:
    dev: true
    resolution:
      integrity: sha1-PpNdfd1zYxuXZZlW1VEo6HtQhKM=
  /source-map/0.5.7:
    dev: true
    engines:
      node: '>=0.10.0'
    resolution:
      integrity: sha1-igOdLRAh0i0eoUyA2OpGi6LvP8w=
  /source-map/0.6.1:
    dev: true
    engines:
      node: '>=0.10.0'
    resolution:
      integrity: sha512-UjgapumWlbMhkBgzT7Ykc5YXUT46F0iKu8SGXq0bcwP5dz/h0Plj6enJqjz1Zbq2l5WaqYnrVbwWOWMyF3F47g==
  /source-map/0.7.3:
    dev: true
    engines:
      node: '>= 8'
    resolution:
      integrity: sha512-CkCj6giN3S+n9qrYiBTX5gystlENnRW5jZeNLHpe6aue+SrHcG5VYwujhW9s4dY31mEGsxBDrHR6oI69fTXsaQ==
  /spdx-correct/3.1.1:
    dependencies:
      spdx-expression-parse: 3.0.1
      spdx-license-ids: 3.0.6
    resolution:
      integrity: sha512-cOYcUWwhCuHCXi49RhFRCyJEK3iPj1Ziz9DpViV3tbZOwXD49QzIN3MpOLJNxh2qwq2lJJZaKMVw9qNi4jTC0w==
  /spdx-exceptions/2.3.0:
    resolution:
      integrity: sha512-/tTrYOC7PPI1nUAgx34hUpqXuyJG+DTHJTnIULG4rDygi4xu/tfgmq1e1cIRwRzwZgo4NLySi+ricLkZkw4i5A==
  /spdx-expression-parse/3.0.1:
    dependencies:
      spdx-exceptions: 2.3.0
      spdx-license-ids: 3.0.6
    resolution:
      integrity: sha512-cbqHunsQWnJNE6KhVSMsMeH5H/L9EpymbzqTQ3uLwNCLZ1Q481oWaofqH7nO6V07xlXwY6PhQdQ2IedWx/ZK4Q==
  /spdx-license-ids/3.0.6:
    resolution:
      integrity: sha512-+orQK83kyMva3WyPf59k1+Y525csj5JejicWut55zeTWANuN17qSiSLUXWtzHeNWORSvT7GLDJ/E/XiIWoXBTw==
  /split-string/3.1.0:
    dependencies:
      extend-shallow: 3.0.2
    dev: true
    engines:
      node: '>=0.10.0'
    resolution:
      integrity: sha512-NzNVhJDYpwceVVii8/Hu6DKfD2G+NrQHlS/V/qgv763EYudVwEcMQNxd2lh+0VrUByXN/oJkl5grOhYWvQUYiw==
  /split/0.3.3:
    dependencies:
      through: 2.3.8
    dev: false
    resolution:
      integrity: sha1-zQ7qXmOiEd//frDwkcQTPi0N0o8=
  /split/1.0.1:
    dependencies:
      through: 2.3.8
    dev: true
    resolution:
      integrity: sha512-mTyOoPbrivtXnwnIxZRFYRrPNtEFKlpB2fvjSnCQUiAA6qAZzqwna5envK4uk6OIeP17CsdF3rSBGYVBsU0Tkg==
  /sprintf-js/1.0.3:
    dev: true
    resolution:
      integrity: sha1-BOaSb2YolTVPPdAVIDYzuFcpfiw=
  /sprintf-js/1.1.2:
    dev: true
    resolution:
      integrity: sha512-VE0SOVEHCk7Qc8ulkWw3ntAzXuqf7S2lvwQaDLRnUeIEaKNQJzV6BwmLKhOqT61aGhfUMrXeaBk+oDGCzvhcug==
  /sql-template-tag/3.4.0:
    dependencies:
      decorator-cache-getter: 1.0.0
    dev: true
    engines:
      node: '>=6'
    resolution:
      integrity: sha512-z0OaGSq/CKssb4crRiCT+WheCLBhW7+WineI0ylMHkfXnBJX0BPhUDrHl/slJ31xR1kMxxAOQ/2+7eWXboohPw==
  /sqlite-async/1.1.0:
    dependencies:
      sqlite3: 4.2.0
    dev: true
    resolution:
      integrity: sha512-yPCgZZPkccMcvU8J4Hrt96nSXOEv6UuBLd9KGFdUR9VVkE7voXkWrV2UWODfNbxdDyviS/a+eFWDn86mfBgyJw==
  /sqlite3/4.2.0:
    dependencies:
      nan: 2.14.1
      node-pre-gyp: 0.11.0
    dev: true
    requiresBuild: true
    resolution:
      integrity: sha512-roEOz41hxui2Q7uYnWsjMOTry6TcNUNmp8audCx18gF10P2NknwdpF+E+HKvz/F2NvPKGGBF4NGc+ZPQ+AABwg==
  /sqlite3/5.0.0:
    dependencies:
      node-addon-api: 2.0.0
      node-pre-gyp: 0.11.0
    dev: true
    optionalDependencies:
      node-gyp: 3.8.0
    peerDependenciesMeta:
      node-gyp:
        optional: true
    requiresBuild: true
    resolution:
      integrity: sha512-rjvqHFUaSGnzxDy2AHCwhHy6Zp6MNJzCPGYju4kD8yi6bze4d1/zMTg6C7JI49b7/EM7jKMTvyfN/4ylBKdwfw==
  /sshpk/1.16.1:
    dependencies:
      asn1: 0.2.4
      assert-plus: 1.0.0
      bcrypt-pbkdf: 1.0.2
      dashdash: 1.14.1
      ecc-jsbn: 0.1.2
      getpass: 0.1.7
      jsbn: 0.1.1
      safer-buffer: 2.1.2
      tweetnacl: 0.14.5
    dev: true
    engines:
      node: '>=0.10.0'
    hasBin: true
    resolution:
      integrity: sha512-HXXqVUq7+pcKeLqqZj6mHFUMvXtOJt1uoUx09pFW6011inTMxqI8BA8PM95myrIyyKwdnzjdFjLiE6KBPVtJIg==
  /stack-utils/2.0.2:
    dependencies:
      escape-string-regexp: 2.0.0
    dev: true
    engines:
      node: '>=10'
    resolution:
      integrity: sha512-0H7QK2ECz3fyZMzQ8rH0j2ykpfbnd20BFtfg/SqVC2+sCTtcw0aDTGB7dk+de4U4uUeuz6nOtJcrkFFLG1B0Rg==
  /stacktrace-parser/0.1.10:
    dependencies:
      type-fest: 0.7.1
    dev: true
    engines:
      node: '>=6'
    resolution:
      integrity: sha512-KJP1OCML99+8fhOHxwwzyWrlUuVX5GQ0ZpJTd1DFXhdkrvg1szxfHhawXUZ3g9TkXORQd4/WG68jMlQZ2p8wlg==
  /stat-mode/1.0.0:
    dev: true
    engines:
      node: '>= 6'
    resolution:
      integrity: sha512-jH9EhtKIjuXZ2cWxmXS8ZP80XyC3iasQxMDV8jzhNJpfDb7VbQLVW4Wvsxz9QZvzV+G4YoSfBUVKDOyxLzi/sg==
  /static-extend/0.1.2:
    dependencies:
      define-property: 0.2.5
      object-copy: 0.1.0
    dev: true
    engines:
      node: '>=0.10.0'
    resolution:
      integrity: sha1-YICcOcv/VTNyJv1eC1IPNB8ftcY=
  /statuses/1.5.0:
    dev: true
    engines:
      node: '>= 0.6'
    resolution:
      integrity: sha1-Fhx9rBd2Wf2YEfQ3cfqZOBR4Yow=
  /stealthy-require/1.1.1:
    dev: true
    engines:
      node: '>=0.10.0'
    resolution:
      integrity: sha1-NbCYdbT/SfJqd35QmzCQoyJr8ks=
  /stream-combiner/0.0.4:
    dependencies:
      duplexer: 0.1.1
    dev: false
    resolution:
      integrity: sha1-TV5DPBhSYd3mI8o/RMWGvPXErRQ=
  /stream-meter/1.0.4:
    dependencies:
      readable-stream: 2.3.7
    dev: true
    resolution:
      integrity: sha1-Uq+Vql6nYKJJFxZwTb/5D3Ov3R0=
  /string-argv/0.3.1:
    dev: true
    engines:
      node: '>=0.6.19'
    resolution:
      integrity: sha512-a1uQGz7IyVy9YwhqjZIZu1c8JO8dNIe20xBmSS6qu9kv++k3JGzCVmprbNN5Kn+BgzD5E7YYwg1CcjuJMRNsvg==
  /string-hash/1.1.3:
    dev: true
    resolution:
      integrity: sha1-6Kr8CsGFW0Zmkp7X3RJ1311sgRs=
  /string-length/4.0.1:
    dependencies:
      char-regex: 1.0.2
      strip-ansi: 6.0.0
    dev: true
    engines:
      node: '>=10'
    resolution:
      integrity: sha512-PKyXUd0LK0ePjSOnWn34V2uD6acUWev9uy0Ft05k0E8xRW+SKcA0F7eMr7h5xlzfn+4O3N+55rduYyet3Jk+jw==
  /string-width/1.0.2:
    dependencies:
      code-point-at: 1.1.0
      is-fullwidth-code-point: 1.0.0
      strip-ansi: 3.0.1
    dev: true
    engines:
      node: '>=0.10.0'
    resolution:
      integrity: sha1-EYvfW4zcUaKn5w0hHgfisLmxB9M=
  /string-width/3.1.0:
    dependencies:
      emoji-regex: 7.0.3
      is-fullwidth-code-point: 2.0.0
      strip-ansi: 5.2.0
    dev: true
    engines:
      node: '>=6'
    resolution:
      integrity: sha512-vafcv6KjVZKSgz06oM/H6GDBrAtz8vdhQakGjFIvNrHA6y3HCF1CInLy+QLq8dTJPQ1b+KDUqDFctkdRW44e1w==
  /string-width/4.2.0:
    dependencies:
      emoji-regex: 8.0.0
      is-fullwidth-code-point: 3.0.0
      strip-ansi: 6.0.0
    engines:
      node: '>=8'
    resolution:
      integrity: sha512-zUz5JD+tgqtuDjMhwIg5uFVV3dtqZ9yQJlZVfq4I01/K5Paj5UHj7VyrQOJvzawSVlKpObApbfD0Ed6yJc+1eg==
  /string_decoder/1.1.1:
    dependencies:
      safe-buffer: 5.1.2
    resolution:
      integrity: sha512-n/ShnvDi6FHbbVfviro+WojiFzv+s8MPMHBczVePfUpDJLwoLT0ht1l4YwBCbi8pJAveEEdnkHyPyTP/mzRfwg==
  /string_decoder/1.3.0:
    dependencies:
      safe-buffer: 5.2.1
    resolution:
      integrity: sha512-hkRX8U1WjJFd8LsDJ2yQ/wWWxaopEsABU1XfkM8A+j0+85JAGppt16cr1Whg6KIbb4okU6Mql6BOj+uup/wKeA==
  /stringify-object/3.3.0:
    dependencies:
      get-own-enumerable-property-symbols: 3.0.2
      is-obj: 1.0.1
      is-regexp: 1.0.0
    dev: true
    engines:
      node: '>=4'
    resolution:
      integrity: sha512-rHqiFh1elqCQ9WPLIC8I0Q/g/wj5J1eMkyoiD6eoQApWHP0FtlK7rqnhmabL5VUY9JQCcqwwvlOaSuutekgyrw==
  /strip-ansi/3.0.1:
    dependencies:
      ansi-regex: 2.1.1
    dev: true
    engines:
      node: '>=0.10.0'
    resolution:
      integrity: sha1-ajhfuIU9lS1f8F0Oiq+UJ43GPc8=
  /strip-ansi/5.2.0:
    dependencies:
      ansi-regex: 4.1.0
    dev: true
    engines:
      node: '>=6'
    resolution:
      integrity: sha512-DuRs1gKbBqsMKIZlrffwlug8MHkcnpjs5VPmL1PAh+mA30U0DTotfDZ0d2UUsXpPmPmMMJ6W773MaA3J+lbiWA==
  /strip-ansi/6.0.0:
    dependencies:
      ansi-regex: 5.0.0
    engines:
      node: '>=8'
    resolution:
      integrity: sha512-AuvKTrTfQNYNIctbR1K/YGTR1756GycPsg7b9bdV9Duqur4gv6aKqHXah67Z8ImS7WEz5QVcOtlfW2rZEugt6w==
  /strip-bom/4.0.0:
    dev: true
    engines:
      node: '>=8'
    resolution:
      integrity: sha512-3xurFv5tEgii33Zi8Jtp55wEIILR9eh34FAW00PZf+JnSsTmV/ioewSgQl97JHvgjoRGwPShsWm+IdrxB35d0w==
  /strip-eof/1.0.0:
    dev: true
    engines:
      node: '>=0.10.0'
    resolution:
      integrity: sha1-u0P/VZim6wXYm1n80SnJgzE2Br8=
  /strip-final-newline/2.0.0:
    engines:
      node: '>=6'
    resolution:
      integrity: sha512-BrpvfNAE3dcvq7ll3xVumzjKjZQ5tI1sEUIKr3Uoks0XUl45St3FlatVqef9prk4jRDzhW6WZg+3bk93y6pLjA==
  /strip-indent/3.0.0:
    dependencies:
      min-indent: 1.0.1
    engines:
      node: '>=8'
    resolution:
      integrity: sha512-laJTa3Jb+VQpaC6DseHhF7dXVqHTfJPCRDaEbid/drOhgitgYku/letMUqOXFoWV0zIIUbjpdH2t+tYj4bQMRQ==
  /strip-json-comments/2.0.1:
    dev: true
    engines:
      node: '>=0.10.0'
    resolution:
      integrity: sha1-PFMZQukIwml8DsNEhYwobHygpgo=
  /strip-json-comments/3.1.1:
    dev: true
    engines:
      node: '>=8'
    resolution:
      integrity: sha512-6fPc+R4ihwqP6N/aIv2f1gMH8lOVtWQHoqC4yK6oSDVVocumAsfCqjkXnqiYMhmMwS/mEHLp7Vehlt3ql6lEig==
  /supports-color/2.0.0:
    dev: true
    engines:
      node: '>=0.8.0'
    resolution:
      integrity: sha1-U10EXOa2Nj+kARcIRimZXp3zJMc=
  /supports-color/5.5.0:
    dependencies:
      has-flag: 3.0.0
    engines:
      node: '>=4'
    resolution:
      integrity: sha512-QjVjwdXIt408MIiAqCX4oUKsgU2EqAGzs2Ppkm4aQYbjm+ZEWEcW4SfFNTr4uMNZma0ey4f5lgLrkB0aX0QMow==
  /supports-color/7.1.0:
    dependencies:
      has-flag: 4.0.0
    engines:
      node: '>=8'
    resolution:
      integrity: sha512-oRSIpR8pxT1Wr2FquTNnGet79b3BWljqOuoW/h4oBhxJ/HUbX5nX6JSruTkvXDCFMwDPvsaTTbvMLKZWSy0R5g==
  /supports-color/7.2.0:
    dependencies:
      has-flag: 4.0.0
    engines:
      node: '>=8'
    resolution:
      integrity: sha512-qpCAvRl9stuOHveKsn7HncJRvv501qIacKzQlO/+Lwxc9+0q2wLyv4Dfvt80/DPn2pqOBsJdDiogXGR9+OvwRw==
  /supports-hyperlinks/2.1.0:
    dependencies:
      has-flag: 4.0.0
      supports-color: 7.1.0
    engines:
      node: '>=8'
    resolution:
      integrity: sha512-zoE5/e+dnEijk6ASB6/qrK+oYdm2do1hjoLWrqUC/8WEIW1gbxFcKuBof7sW8ArN6e+AYvsE8HBGiVRWL/F5CA==
  /symbol-tree/3.2.4:
    dev: true
    resolution:
      integrity: sha512-9QNk5KwDF+Bvz+PyObkmSYjI5ksVUYtjW7AU22r2NKcfLJcXp96hkDWU3+XndOsUb+AQ9QhfzfCT2O+CNWT5Tw==
  /table/5.4.6:
    dependencies:
      ajv: 6.12.5
      lodash: 4.17.19
      slice-ansi: 2.1.0
      string-width: 3.1.0
    dev: true
    engines:
      node: '>=6.0.0'
    resolution:
      integrity: sha512-wmEc8m4fjnob4gt5riFRtTu/6+4rSe12TpAELNSqHMfF3IqnA+CH37USM6/YR3qRZv7e56kAEAtd6nKZaxe0Ug==
  /tapable/1.1.3:
    dev: true
    engines:
      node: '>=6'
    resolution:
      integrity: sha512-4WK/bYZmj8xLr+HUCODHGF1ZFzsYffasLUgEiMBY4fgtltdO6B4WJtlSbPaDTLpYTcGVwM2qLnFTICEcNxs3kA==
  /tar-stream/2.1.3:
    dependencies:
      bl: 4.0.3
      end-of-stream: 1.4.4
      fs-constants: 1.0.0
      inherits: 2.0.4
      readable-stream: 3.6.0
    dev: false
    engines:
      node: '>=6'
    resolution:
      integrity: sha512-Z9yri56Dih8IaK8gncVPx4Wqt86NDmQTSh49XLZgjWpGZL9GK9HKParS2scqHCC4w6X9Gh2jwaU45V47XTKwVA==
  /tar-stream/2.1.4:
    dependencies:
      bl: 4.0.3
      end-of-stream: 1.4.4
      fs-constants: 1.0.0
      inherits: 2.0.4
      readable-stream: 3.6.0
    dev: true
    engines:
      node: '>=6'
    resolution:
      integrity: sha512-o3pS2zlG4gxr67GmFYBLlq+dM8gyRGUOvsrHclSkvtVtQbjV0s/+ZE8OpICbaj8clrX3tjeHngYGP7rweaBnuw==
  /tar/2.2.2:
    dependencies:
      block-stream: 0.0.9
      fstream: 1.0.12
      inherits: 2.0.4
    dev: true
    optional: true
    resolution:
      integrity: sha512-FCEhQ/4rE1zYv9rYXJw/msRqsnmlje5jHP6huWeBZ704jUTy02c5AZyWujpMR1ax6mVw9NyJMfuK2CMDWVIfgA==
  /tar/4.4.13:
    dependencies:
      chownr: 1.1.4
      fs-minipass: 1.2.7
      minipass: 2.9.0
      minizlib: 1.3.3
      mkdirp: 0.5.5
      safe-buffer: 5.2.1
      yallist: 3.1.1
    dev: true
    engines:
      node: '>=4.5'
    resolution:
      integrity: sha512-w2VwSrBoHa5BsSyH+KxEqeQBAllHhccyMFVHtGtdMpF4W7IRWfZjFiQceJPChOeTsSDVUpER2T8FA93pr0L+QA==
  /tar/6.0.2:
    dependencies:
      chownr: 2.0.0
      fs-minipass: 2.1.0
      minipass: 3.1.3
      minizlib: 2.1.0
      mkdirp: 1.0.4
      yallist: 4.0.0
    dev: false
    engines:
      node: '>= 10'
    resolution:
      integrity: sha512-Glo3jkRtPcvpDlAs/0+hozav78yoXKFr+c4wgw62NNMO3oo4AaJdCo21Uu7lcwr55h39W2XD1LMERc64wtbItg==
  /tar/6.0.5:
    dependencies:
      chownr: 2.0.0
      fs-minipass: 2.1.0
      minipass: 3.1.3
      minizlib: 2.1.2
      mkdirp: 1.0.4
      yallist: 4.0.0
    dev: true
    engines:
      node: '>= 10'
    resolution:
      integrity: sha512-0b4HOimQHj9nXNEAA7zWwMM91Zhhba3pspja6sQbgTpynOJf+bkjBnfybNYzbpLbnwXnbyB4LOREvlyXLkCHSg==
  /tarn/1.1.5:
    dev: true
    engines:
      node: '>=4.0.0'
    resolution:
      integrity: sha512-PMtJ3HCLAZeedWjJPgGnCvcphbCOMbtZpjKgLq3qM5Qq9aQud+XHrL0WlrlgnTyS8U+jrjGbEXprFcQrxPy52g==
  /tedious/6.7.0:
    dependencies:
      '@azure/ms-rest-nodeauth': 2.0.2
      '@types/node': 12.12.62
      '@types/readable-stream': 2.3.9
      bl: 3.0.1
      depd: 2.0.0
      iconv-lite: 0.5.2
      jsbi: 3.1.4
      native-duplexpair: 1.0.0
      punycode: 2.1.1
      readable-stream: 3.6.0
      sprintf-js: 1.1.2
    dev: true
    engines:
      node: '>= 6'
    resolution:
      integrity: sha512-8qr7+sB0h4SZVQBRWUgHmYuOEflAOl2eihvxk0fVNvpvGJV4V5UC/YmSvebyfgyfwWcPO22/AnSbYVZZqf9wuQ==
  /temp-dir/1.0.0:
    engines:
      node: '>=4'
    resolution:
      integrity: sha1-CnwOom06Oa+n4OvqnB/AvE2qAR0=
  /temp-dir/2.0.0:
    engines:
      node: '>=8'
    resolution:
      integrity: sha512-aoBAniQmmwtcKp/7BzsH8Cxzv8OL736p7v1ihGb5e9DJ9kTwGWHrQrVB5+lfVDzfGrdRzXch+ig7LHaY1JTOrg==
  /temp-write/4.0.0:
    dependencies:
      graceful-fs: 4.2.4
      is-stream: 2.0.0
      make-dir: 3.1.0
      temp-dir: 1.0.0
      uuid: 3.4.0
    engines:
      node: '>=8'
    resolution:
      integrity: sha512-HIeWmj77uOOHb0QX7siN3OtwV3CTntquin6TNVg6SHOqCP3hYKmox90eeFOGaY1MqJ9WYDDjkyZrW6qS5AWpbw==
  /temp/0.4.0:
    dev: true
    engines:
      '0': node >=0.4.0
    resolution:
      integrity: sha1-ZxrWPVe+D+nXKUZks/xABjZnimA=
  /tempy/0.7.1:
    dependencies:
      del: 6.0.0
      is-stream: 2.0.0
      temp-dir: 2.0.0
      type-fest: 0.16.0
      unique-string: 2.0.0
    dev: true
    engines:
      node: '>=10'
    resolution:
      integrity: sha512-vXPxwOyaNVi9nyczO16mxmHGpl6ASC5/TVhRRHpqeYHvKQm58EaWNvZXxAhR0lYYnBOQFjXjhzeLsaXdjxLjRg==
  /tempy/1.0.0:
    dependencies:
      del: 6.0.0
      is-stream: 2.0.0
      temp-dir: 2.0.0
      type-fest: 0.16.0
      unique-string: 2.0.0
    engines:
      node: '>=10'
    resolution:
      integrity: sha512-eLXG5B1G0mRPHmgH2WydPl5v4jH35qEn3y/rA/aahKhIa91Pn119SsU7n7v/433gtT9ONzC8ISvNHIh2JSTm0w==
  /terminal-link/2.1.1:
    dependencies:
      ansi-escapes: 4.3.1
      supports-hyperlinks: 2.1.0
    engines:
      node: '>=8'
    resolution:
      integrity: sha512-un0FmiRUQNr5PJqy9kP7c40F5BOfpGlYTrxonDChEZB7pzZxRNp/bt+ymiy9/npwXya9KH99nJ/GXFIiUkYGFQ==
  /test-exclude/6.0.0:
    dependencies:
      '@istanbuljs/schema': 0.1.2
      glob: 7.1.6
      minimatch: 3.0.4
    dev: true
    engines:
      node: '>=8'
    resolution:
      integrity: sha512-cAGWPIyOHU6zlmg88jwm7VRyXnMN7iV68OGAbYDk/Mh/xC/pzVPlQtY6ngoIH/5/tciuhGfvESU8GrHrcxD56w==
  /text-table/0.2.0:
    dev: true
    resolution:
      integrity: sha1-f17oI66AUgfACvLfSoTsP8+lcLQ=
  /thenify-all/1.6.0:
    dependencies:
      thenify: 3.3.0
    dev: true
    engines:
      node: '>=0.8'
    resolution:
      integrity: sha1-GhkY1ALY/D+Y+/I02wvMjMEOlyY=
  /thenify/3.3.0:
    dependencies:
      any-promise: 1.3.0
    dev: true
    resolution:
      integrity: sha1-5p44obq+lpsBCCB5eLn2K4hgSDk=
  /throat/5.0.0:
    dev: true
    resolution:
      integrity: sha512-fcwX4mndzpLQKBS1DVYhGAcYaYt7vsHNIvQV+WXMvnow5cgjPphq5CaayLaGsjRdSCKZFNGt7/GYAuXaNOiYCA==
  /throttleit/1.0.0:
    dev: true
    resolution:
      integrity: sha1-nnhYNtr0Z0MUWlmEtiaNgoUorGw=
  /through/2.3.8:
    resolution:
      integrity: sha1-DdTJ/6q8NXlgsbckEV1+Doai4fU=
  /tmp/0.2.1:
    dependencies:
      rimraf: 3.0.2
    engines:
      node: '>=8.17.0'
    resolution:
      integrity: sha512-76SUhtfqR2Ijn+xllcI5P1oyannHNHByD80W1q447gU3mp9G9PSpGdWmjUOHRDPiHYacIk66W7ubDTuPF3BEtQ==
  /tmpl/1.0.4:
    dev: true
    resolution:
      integrity: sha1-I2QN17QtAEM5ERQIIOXPRA5SHdE=
  /to-fast-properties/2.0.0:
    dev: true
    engines:
      node: '>=4'
    resolution:
      integrity: sha1-3F5pjL0HkmW8c+A3doGk5Og/YW4=
  /to-object-path/0.3.0:
    dependencies:
      kind-of: 3.2.2
    dev: true
    engines:
      node: '>=0.10.0'
    resolution:
      integrity: sha1-KXWIt7Dn4KwI4E5nL4XB9JmeF68=
  /to-regex-range/2.1.1:
    dependencies:
      is-number: 3.0.0
      repeat-string: 1.6.1
    dev: true
    engines:
      node: '>=0.10.0'
    resolution:
      integrity: sha1-fIDBe53+vlmeJzZ+DU3VWQFB2zg=
  /to-regex-range/5.0.1:
    dependencies:
      is-number: 7.0.0
    engines:
      node: '>=8.0'
    resolution:
      integrity: sha512-65P7iz6X5yEr1cwcgvQxbbIw7Uk3gOy5dIdtZ4rDveLqhrdJP+Li/Hx6tyK0NEb+2GCyneCMJiGqrADCSNk8sQ==
  /to-regex/3.0.2:
    dependencies:
      define-property: 2.0.2
      extend-shallow: 3.0.2
      regex-not: 1.0.2
      safe-regex: 1.1.0
    dev: true
    engines:
      node: '>=0.10.0'
    resolution:
      integrity: sha512-FWtleNAtZ/Ki2qtqej2CXTOayOH9bHDQF+Q48VpWyDXjbYxA4Yz8iDB31zXOBUlOHHKidDbqGVrTUvQMPmBGBw==
  /toidentifier/1.0.0:
    dev: true
    engines:
      node: '>=0.6'
    resolution:
      integrity: sha512-yaOH/Pk/VEhBWWTlhI+qXxDFXlejDGcQipMlyxda9nthulaxLZUNcUqFxokp0vcYnvteJln5FNQDRrxj3YcbVw==
  /tough-cookie/2.5.0:
    dependencies:
      psl: 1.8.0
      punycode: 2.1.1
    dev: true
    engines:
      node: '>=0.8'
    resolution:
      integrity: sha512-nlLsUzgm1kfLXSXfRZMc1KLAugd4hqJHDTvc2hDIwS3mZAfMEuMbc03SujMF+GEcpaX/qboeycw6iO8JwVv2+g==
  /tough-cookie/3.0.1:
    dependencies:
      ip-regex: 2.1.0
      psl: 1.8.0
      punycode: 2.1.1
    dev: true
    engines:
      node: '>=6'
    resolution:
      integrity: sha512-yQyJ0u4pZsv9D4clxO69OEjLWYw+jbgspjTue4lTQZLfV0c5l1VmK2y1JK8E9ahdpltPOaAThPcp5nKPUgSnsg==
  /tr46/2.0.2:
    dependencies:
      punycode: 2.1.1
    dev: true
    engines:
      node: '>=8'
    resolution:
      integrity: sha512-3n1qG+/5kg+jrbTzwAykB5yRYtQCTqOGKq5U5PE3b0a1/mzo6snDhjGS0zJVJunO0NrT3Dg1MLy5TjWP/UJppg==
  /trim-newlines/3.0.0:
    dev: true
    engines:
      node: '>=8'
    resolution:
      integrity: sha512-C4+gOpvmxaSMKuEf9Qc134F1ZuOHVXKRbtEflf4NTtuuJDEIJ9p5PXsalL8SkeRw+qit1Mo+yuvMPAKwWg/1hA==
  /ts-jest/26.4.0_jest@26.4.2+typescript@4.0.3:
    dependencies:
      '@types/jest': 26.0.14
      bs-logger: 0.2.6
      buffer-from: 1.1.1
      fast-json-stable-stringify: 2.1.0
      jest: 26.4.2
      jest-util: 26.3.0
      json5: 2.1.3
      lodash.memoize: 4.1.2
      make-error: 1.3.6
      mkdirp: 1.0.4
      semver: 7.3.2
      typescript: 4.0.3
      yargs-parser: 20.2.0
    dev: true
    engines:
      node: '>= 10'
    hasBin: true
    peerDependencies:
      jest: '>=26 <27'
      typescript: '>=3.8 <5.0'
    resolution:
      integrity: sha512-ofBzoCqf6Nv/PoWb/ByV3VNKy2KJSikamOBxvR3E6eVdIw10GwAXoyvMWXXjZJK2s6S27ZE8fI+JBTnGaovl6Q==
  /ts-loader/8.0.4_typescript@4.0.3:
    dependencies:
      chalk: 2.4.2
      enhanced-resolve: 4.2.0
      loader-utils: 1.4.0
      micromatch: 4.0.2
      semver: 6.3.0
      typescript: 4.0.3
    dev: true
    engines:
      node: '>=10.0.0'
    peerDependencies:
      typescript: '*'
    resolution:
      integrity: sha512-5u8KF1SW8eCUb/Ff7At81e3wznPmT/27fvaGRO9CziVy+6NlPVRvrzSox4OwU0/e6OflOUB32Err4VquysCSAQ==
  /ts-node/9.0.0_typescript@4.0.3:
    dependencies:
      arg: 4.1.3
      diff: 4.0.2
      make-error: 1.3.6
      source-map-support: 0.5.19
      typescript: 4.0.3
      yn: 3.1.1
    dev: true
    engines:
      node: '>=10.0.0'
    hasBin: true
    peerDependencies:
      typescript: '>=2.7'
    resolution:
      integrity: sha512-/TqB4SnererCDR/vb4S/QvSZvzQMJN8daAslg7MeaiHvD8rDZsSfXmNeNumyZZzMned72Xoq/isQljYSt8Ynfg==
  /tslib/1.13.0:
    dev: true
    resolution:
      integrity: sha512-i/6DQjL8Xf3be4K/E6Wgpekn5Qasl1usyw++dAA35Ue5orEn65VIxOA+YvNNl9HV3qv70T7CNwjODHZrLwvd1Q==
  /tslib/1.14.1:
    dev: true
    resolution:
      integrity: sha512-Xni35NKzjgMrwevysHTCArtLDpPvye8zV/0E4EyYn43P7/7qvQwPh9BGkHewbMulVntbigmcT7rdX3BNo9wRJg==
  /tsutils/3.17.1_typescript@4.0.3:
    dependencies:
      tslib: 1.13.0
      typescript: 4.0.3
    dev: true
    engines:
      node: '>= 6'
    peerDependencies:
      typescript: '>=2.8.0 || >= 3.2.0-dev || >= 3.3.0-dev || >= 3.4.0-dev || >= 3.5.0-dev || >= 3.6.0-dev || >= 3.6.0-beta || >= 3.7.0-dev || >= 3.7.0-beta'
    resolution:
      integrity: sha512-kzeQ5B8H3w60nFY2g8cJIuH7JDpsALXySGtwGJ0p2LSjLgay3NdIpqq5SoOBe46bKDW2iq25irHCr8wjomUS2g==
  /tunnel-agent/0.6.0:
    dependencies:
      safe-buffer: 5.2.1
    dev: true
    resolution:
      integrity: sha1-J6XeoGs2sEoKmWZ3SykIaPD8QP0=
  /tunnel/0.0.6:
    dev: true
    engines:
      node: '>=0.6.11 <=0.7.0 || >=0.7.3'
    resolution:
      integrity: sha512-1h/Lnq9yajKY2PEbBadPXj3VxsDDu844OnaAo52UVmIzIvwwtBPIuNvkjuzBlTWpfJyUbG3ez0KSBibQkj4ojg==
  /tweetnacl/0.14.5:
    dev: true
    resolution:
      integrity: sha1-WuaBd/GS1EViadEIr6k/+HQ/T2Q=
  /type-check/0.3.2:
    dependencies:
      prelude-ls: 1.1.2
    dev: true
    engines:
      node: '>= 0.8.0'
    resolution:
      integrity: sha1-WITKtRLPHTVeP7eE8wgEsrUg23I=
  /type-check/0.4.0:
    dependencies:
      prelude-ls: 1.2.1
    dev: true
    engines:
      node: '>= 0.8.0'
    resolution:
      integrity: sha512-XleUoc9uwGXqjWwXaUTZAmzMcFZ5858QA2vvx1Ur5xIcixXIP+8LnFDgRplU30us6teqdlskFfu+ae4K79Ooew==
  /type-detect/4.0.8:
    dev: true
    engines:
      node: '>=4'
    resolution:
      integrity: sha512-0fr/mIH1dlO+x7TlcMy+bIDqKPsw/70tVyeHW787goQjhmqaZe10uwLujubK9q9Lg6Fiho1KUKDYz0Z7k7g5/g==
  /type-fest/0.11.0:
    engines:
      node: '>=8'
    resolution:
      integrity: sha512-OdjXJxnCN1AvyLSzeKIgXTXxV+99ZuXl3Hpo9XpJAv9MBcHrrJOQ5kV7ypXOuQie+AmWG25hLbiKdwYTifzcfQ==
  /type-fest/0.13.1:
    dev: true
    engines:
      node: '>=10'
    resolution:
      integrity: sha512-34R7HTnG0XIJcBSn5XhDd7nNFPRcXYRZrBB2O2jdKqYODldSzBAqzsWoZYYvduky73toYS/ESqxPvkDf/F0XMg==
  /type-fest/0.16.0:
    engines:
      node: '>=10'
    resolution:
      integrity: sha512-eaBzG6MxNzEn9kiwvtre90cXaNLkmadMWa1zQMs3XORCXNbsH/OewwbxC5ia9dCxIxnTAsSxXJaa/p5y8DlvJg==
  /type-fest/0.6.0:
    engines:
      node: '>=8'
    resolution:
      integrity: sha512-q+MB8nYR1KDLrgr4G5yemftpMC7/QLqVndBmEEdqzmNj5dcFOO4Oo8qlwZE3ULT3+Zim1F8Kq4cBnikNhlCMlg==
  /type-fest/0.7.1:
    dev: true
    engines:
      node: '>=8'
    resolution:
      integrity: sha512-Ne2YiiGN8bmrmJJEuTWTLJR32nh/JdL1+PSicowtNb0WFpn59GK8/lfD61bVtzguz7b3PBt74nxpv/Pw5po5Rg==
  /type-fest/0.8.1:
    engines:
      node: '>=8'
    resolution:
      integrity: sha512-4dbzIzqvjtgiM5rw1k5rEHtBANKmdudhGyBEajN01fEyhaAIhsoKNy6y7+IN93IfpFtwY9iqi7kD+xwKhQsNJA==
  /type-is/1.6.18:
    dependencies:
      media-typer: 0.3.0
      mime-types: 2.1.27
    dev: true
    engines:
      node: '>= 0.6'
    resolution:
      integrity: sha512-TkRKr9sUTxEH8MdfuCSP7VizJyzRNMjj2J2do2Jr3Kym598JVdEksuzPQCnlFPW4ky9Q+iA+ma9BGm06XQBy8g==
  /typedarray-to-buffer/3.1.5:
    dependencies:
      is-typedarray: 1.0.0
    dev: true
    resolution:
      integrity: sha512-zdu8XMNEDepKKR+XYOXAVPtWui0ly0NtohUscw+UmaHiAWT8hrV1rr//H6V+0DvJ3OQ19S979M0laLfX8rm82Q==
  /typescript/4.0.3:
    dev: true
    engines:
      node: '>=4.2.0'
    hasBin: true
    resolution:
      integrity: sha512-tEu6DGxGgRJPb/mVPIZ48e69xCn2yRmCgYmDugAVwmJ6o+0u1RI18eO7E7WBTLYLaEVVOhwQmcdhQHweux/WPg==
  /uid2/0.0.3:
    dev: true
    resolution:
      integrity: sha1-SDEm4Rd03y9xuLY53NeZw3YWK4I=
  /underscore/1.11.0:
    dev: true
    resolution:
      integrity: sha512-xY96SsN3NA461qIRKZ/+qox37YXPtSBswMGfiNptr+wrt6ds4HaMw23TP612fEyGekRE6LNRiLYr/aqbHXNedw==
  /undici/2.0.5:
    dev: true
    resolution:
      integrity: sha512-KluDT7X78oGS+/3bxwGE06e/4x4wbuK7TNmTMLPJNmEOkzrLGBMwAnWMxm3PukR9BnB7k20IzOpGjl90AltwFQ==
  /undici/2.0.7:
    dev: false
    resolution:
      integrity: sha512-3YoSJEva11i4iW+nUfo+r5EP+piSO667SU57hfNeW3kPG5ACl7IgHzhT+bT23j0v1lgs+vIHfxQfTGK32HEPIQ==
  /union-value/1.0.1:
    dependencies:
      arr-union: 3.1.0
      get-value: 2.0.6
      is-extendable: 0.1.1
      set-value: 2.0.1
    dev: true
    engines:
      node: '>=0.10.0'
    resolution:
      integrity: sha512-tJfXmxMeWYnczCVs7XAEvIV7ieppALdyepWMkHkwciRpZraG/xwT+s2JN8+pr1+8jCRf80FFzvr+MpQeeoF4Xg==
  /unique-string/2.0.0:
    dependencies:
      crypto-random-string: 2.0.0
    engines:
      node: '>=8'
    resolution:
      integrity: sha512-uNaeirEPvpZWSgzwsPGtU2zVSTrn/8L5q/IexZmH0eH6SA73CmAA5U4GwORTxQAZs95TAXLNqeLoPPNO5gZfWg==
  /unique-temp-dir/1.0.0:
    dependencies:
      mkdirp: 0.5.5
      os-tmpdir: 1.0.2
      uid2: 0.0.3
    dev: true
    engines:
      node: '>=0.10.0'
    resolution:
      integrity: sha1-bc6VsmgcoAPuv7MEpBX5y6vMU4U=
  /universalify/0.1.2:
    dev: true
    engines:
      node: '>= 4.0.0'
    resolution:
      integrity: sha512-rBJeI5CXAlmy1pV+617WB9J63U6XcazHHF2f2dbJix4XzpUF0RS3Zbj0FGIOCAva5P/d/GBOYaACQ1w+0azUkg==
  /unpipe/1.0.0:
    dev: true
    engines:
      node: '>= 0.8'
    resolution:
      integrity: sha1-sr9O6FFKrmFltIF4KdIbLvSZBOw=
  /unset-value/1.0.0:
    dependencies:
      has-value: 0.3.1
      isobject: 3.0.1
    dev: true
    engines:
      node: '>=0.10.0'
    resolution:
      integrity: sha1-g3aHP30jNRef+x5vw6jtDfyKtVk=
  /uri-js/4.4.0:
    dependencies:
      punycode: 2.1.1
    dev: true
    resolution:
      integrity: sha512-B0yRTzYdUCCn9n+F4+Gh4yIDtMQcaJsmYBDsTSG8g/OejKBodLQ2IHfN3bM7jUsRXndopT7OIXWdYqc1fjmV6g==
  /urix/0.1.0:
    deprecated: 'Please see https://github.com/lydell/urix#deprecated'
    dev: true
    resolution:
      integrity: sha1-2pN/emLiH+wf0Y1Js1wpNQZ6bHI=
  /url-parse/1.4.7:
    dependencies:
      querystringify: 2.2.0
      requires-port: 1.0.0
    resolution:
      integrity: sha512-d3uaVyzDB9tQoSXFvuSUNFibTd9zxd2bkVrDRvF5TmvWWQwqE4lgYJ5m+x1DbecWkw+LK4RNl2CU1hHuOKPVlg==
  /use/3.1.1:
    dev: true
    engines:
      node: '>=0.10.0'
    resolution:
      integrity: sha512-cwESVXlO3url9YWlFW/TA9cshCEhtu7IKJ/p5soJ/gGpj7vbvFrAY/eIioQ6Dw23KjZhYgiIo8HOs1nQ2vr/oQ==
  /util-deprecate/1.0.2:
    resolution:
      integrity: sha1-RQ1Nyfpw3nMnYvvS1KKJgUGaDM8=
  /utils-merge/1.0.1:
    dev: true
    engines:
      node: '>= 0.4.0'
    resolution:
      integrity: sha1-n5VxD1CiZ5R7LMwSR0HBAoQn5xM=
  /uuid/3.4.0:
    hasBin: true
    resolution:
      integrity: sha512-HjSDRw6gZE5JMggctHBcjVak08+KEVhSIiDzFnT9S9aegmp85S/bReBVTb4QTFaRNptJ9kuYaNhnbNEOkbKb/A==
  /uuid/8.1.0:
    dev: true
    hasBin: true
    resolution:
      integrity: sha512-CI18flHDznR0lq54xBycOVmphdCYnQLKn8abKn7PXUiKUGdEd+/l9LWNJmugXel4hXq7S+RMNl34ecyC9TntWg==
  /uuid/8.3.0:
    hasBin: true
    resolution:
      integrity: sha512-fX6Z5o4m6XsXBdli9g7DtWgAx+osMsRRZFKma1mIUsLCz6vRvv+pz5VNbyu9UEDzpMWulZfvpgb/cmDXVulYFQ==
  /v8-compile-cache/2.1.1:
    dev: true
    resolution:
      integrity: sha512-8OQ9CL+VWyt3JStj7HX7/ciTL2V3Rl1Wf5OL+SNTm0yK1KvtReVulksyeRnCANHHuUxHlQig+JJDlUhBt1NQDQ==
  /v8-to-istanbul/5.0.1:
    dependencies:
      '@types/istanbul-lib-coverage': 2.0.3
      convert-source-map: 1.7.0
      source-map: 0.7.3
    dev: true
    engines:
      node: '>=10.10.0'
    resolution:
      integrity: sha512-mbDNjuDajqYe3TXFk5qxcQy8L1msXNE37WTlLoqqpBfRsimbNcrlhQlDPntmECEcUvdC+AQ8CyMMf6EUx1r74Q==
  /validate-npm-package-license/3.0.4:
    dependencies:
      spdx-correct: 3.1.1
      spdx-expression-parse: 3.0.1
    resolution:
      integrity: sha512-DpKm2Ui/xN7/HQKCtpZxoRWBhZ9Z0kqtygG8XCgNQ8ZlDnxuQmWhj566j8fN4Cu3/JmbhsDo7fcAJq4s9h27Ew==
  /variable-diff/1.1.0:
    dependencies:
      chalk: 1.1.3
      object-assign: 4.1.1
    dev: true
    resolution:
      integrity: sha1-0r1cZtt2wTh52W5qMG7cmJ35eNo=
  /vary/1.1.2:
    dev: true
    engines:
      node: '>= 0.8'
    resolution:
      integrity: sha1-IpnwLG3tMNSllhsLn3RSShj2NPw=
  /verror/1.10.0:
    dependencies:
      assert-plus: 1.0.0
      core-util-is: 1.0.2
      extsprintf: 1.3.0
    dev: true
    engines:
      '0': node >=0.6.0
    resolution:
      integrity: sha1-OhBcoXBTr1XW4nDB+CiGguGNpAA=
  /w3c-hr-time/1.0.2:
    dependencies:
      browser-process-hrtime: 1.0.0
    dev: true
    resolution:
      integrity: sha512-z8P5DvDNjKDoFIHK7q8r8lackT6l+jo/Ye3HOle7l9nICP9lf1Ci25fy9vHd0JOWewkIFzXIEig3TdKT7JQ5fQ==
  /w3c-xmlserializer/2.0.0:
    dependencies:
      xml-name-validator: 3.0.0
    dev: true
    engines:
      node: '>=10'
    resolution:
      integrity: sha512-4tzD0mF8iSiMiNs30BiLO3EpfGLZUT2MSX/G+o7ZywDzliWQ3OPtTZ0PTC3B3ca1UAf4cJMHB+2Bf56EriJuRA==
  /walker/1.0.7:
    dependencies:
      makeerror: 1.0.11
    dev: true
    resolution:
      integrity: sha1-L3+bj9ENZ3JisYqITijRlhjgKPs=
  /webidl-conversions/5.0.0:
    dev: true
    engines:
      node: '>=8'
    resolution:
      integrity: sha512-VlZwKPCkYKxQgeSbH5EyngOmRp7Ww7I9rQLERETtf5ofd9pGeswWiOtogpEO850jziPRarreGxn5QIiTqpb2wA==
  /webidl-conversions/6.1.0:
    dev: true
    engines:
      node: '>=10.4'
    resolution:
      integrity: sha512-qBIvFLGiBpLjfwmYAaHPXsn+ho5xZnGvyGvsarywGNc8VyQJUMHJ8OBKGGrPER0okBeMDaan4mNBlgBROxuI8w==
  /whatwg-encoding/1.0.5:
    dependencies:
      iconv-lite: 0.4.24
    dev: true
    resolution:
      integrity: sha512-b5lim54JOPN9HtzvK9HFXvBma/rnfFeqsic0hSpjtDbVxR3dJKLc+KB4V6GgiGOvl7CY/KNh8rxSo9DKQrnUEw==
  /whatwg-mimetype/2.3.0:
    dev: true
    resolution:
      integrity: sha512-M4yMwr6mAnQz76TbJm914+gPpB/nCwvZbJU28cUD6dR004SAxDLOOSUaB1JDRqLtaOV/vi0IC5lEAGFgrjGv/g==
  /whatwg-url/8.1.0:
    dependencies:
      lodash.sortby: 4.7.0
      tr46: 2.0.2
      webidl-conversions: 5.0.0
    dev: true
    engines:
      node: '>=10'
    resolution:
      integrity: sha512-vEIkwNi9Hqt4TV9RdnaBPNt+E2Sgmo3gePebCRgZ1R7g6d23+53zCTnuB0amKI4AXq6VM8jj2DUAa0S1vjJxkw==
  /which-module/2.0.0:
    dev: true
    resolution:
      integrity: sha1-2e8H3Od7mQK4o6j6SzHD4/fm6Ho=
  /which-pm-runs/1.0.0:
    dev: true
    resolution:
      integrity: sha1-Zws6+8VS4LVd9rd4DKdGFfI60cs=
  /which/1.3.1:
    dependencies:
      isexe: 2.0.0
    dev: true
    hasBin: true
    resolution:
      integrity: sha512-HxJdYWq1MTIQbJ3nw0cqssHoTNU267KlrDuGZ1WYlxDStUtKUhOaJmh112/TZmHxxUfuJqPXSOm7tDyas0OSIQ==
  /which/2.0.2:
    dependencies:
      isexe: 2.0.0
    engines:
      node: '>= 8'
    hasBin: true
    resolution:
      integrity: sha512-BLI3Tl1TW3Pvl70l3yq3Y64i+awpwXqsGBYWkkqMtnbXgrMD+yj7rhW0kuEDxzJaYXGjEW5ogapKNMEKNMjibA==
  /wide-align/1.1.3:
    dependencies:
      string-width: 1.0.2
    dev: true
    resolution:
      integrity: sha512-QGkOQc8XL6Bt5PwnsExKBPuMKBxnGxWWW3fU55Xt4feHozMUhdUMaBCk290qpm/wG5u/RSKzwdAC4i51YigihA==
  /word-wrap/1.2.3:
    dev: true
    engines:
      node: '>=0.10.0'
    resolution:
      integrity: sha512-Hz/mrNwitNRh/HUAtM/VT/5VH+ygD6DV7mYKZAtHOrbs8U7lvPS6xf7EJKMF0uW1KJCl0H701g3ZGus+muE5vQ==
  /wrap-ansi/6.2.0:
    dependencies:
      ansi-styles: 4.2.1
      string-width: 4.2.0
      strip-ansi: 6.0.0
    engines:
      node: '>=8'
    resolution:
      integrity: sha512-r6lPcBGxZXlIcymEu7InxDMhdW0KDxpLgoFLcguasxCaJ/SOIZwINatK9KY/tf+ZrlywOKU0UDj3ATXUBfxJXA==
  /wrappy/1.0.2:
    resolution:
      integrity: sha1-tSQ9jz7BqjXxNkYFvA0QNuMKtp8=
  /write-file-atomic/3.0.3:
    dependencies:
      imurmurhash: 0.1.4
      is-typedarray: 1.0.0
      signal-exit: 3.0.3
      typedarray-to-buffer: 3.1.5
    dev: true
    resolution:
      integrity: sha512-AvHcyZ5JnSfq3ioSyjrBkH9yW4m7Ayk8/9My/DD9onKeu/94fwrMocemO2QAJFAlnnDN+ZDS+ZjAR5ua1/PV/Q==
  /write/1.0.3:
    dependencies:
      mkdirp: 0.5.5
    dev: true
    engines:
      node: '>=4'
    resolution:
      integrity: sha512-/lg70HAjtkUgWPVZhZcm+T4hkL8Zbtp1nFNOn3lRrxnlv50SRBv7cR7RqR+GMsd3hUXy9hWBo4CHTbFTcOYwig==
  /ws/7.3.1:
    dev: true
    engines:
      node: '>=8.3.0'
    peerDependencies:
      bufferutil: ^4.0.1
      utf-8-validate: ^5.0.2
    peerDependenciesMeta:
      bufferutil:
        optional: true
      utf-8-validate:
        optional: true
    resolution:
      integrity: sha512-D3RuNkynyHmEJIpD2qrgVkc9DQ23OrN/moAwZX4L8DfvszsJxpjQuUq3LMx6HoYji9fbIOBY18XWBsAux1ZZUA==
  /xml-name-validator/3.0.0:
    dev: true
    resolution:
      integrity: sha512-A5CUptxDsvxKJEU3yO6DuWBSJz/qizqzJKOMIfUJHETbBw/sFaDxgd6fxm1ewUaM0jZ444Fc5vC5ROYurg/4Pw==
  /xml2js/0.4.23:
    dependencies:
      sax: 1.2.4
      xmlbuilder: 11.0.1
    dev: true
    engines:
      node: '>=4.0.0'
    resolution:
      integrity: sha512-ySPiMjM0+pLDftHgXY4By0uswI3SPKLDw/i3UXbnO8M/p28zqexCUoPmQFrYD+/1BzhGJSs2i1ERWKJAtiLrug==
  /xmlbuilder/11.0.1:
    dev: true
    engines:
      node: '>=4.0'
    resolution:
      integrity: sha512-fDlsI/kFEx7gLvbecc0/ohLG50fugQp8ryHzMTuW9vSa1GJ0XYWKnhsUx7oie3G98+r56aTQIUB4kht42R3JvA==
  /xmlchars/2.2.0:
    dev: true
    resolution:
      integrity: sha512-JZnDKK8B0RCDw84FNdDAIpZK+JuJw+s7Lz8nksI7SIuU3UXJJslUthsi+uWBUYOwPFwW7W7PRLRfUKpxjtjFCw==
  /xmldom/0.3.0:
    dev: true
    engines:
      node: '>=10.0.0'
    resolution:
      integrity: sha512-z9s6k3wxE+aZHgXYxSTpGDo7BYOUfJsIRyoZiX6HTjwpwfS2wpQBQKa2fD+ShLyPkqDYo5ud7KitmLZ2Cd6r0g==
  /xpath.js/1.1.0:
    dev: true
    engines:
      node: '>=0.4.0'
    resolution:
      integrity: sha512-jg+qkfS4K8E7965sqaUl8mRngXiKb3WZGfONgE18pr03FUQiuSV6G+Ej4tS55B+rIQSFEIw3phdVAQ4pPqNWfQ==
  /xtend/4.0.2:
    dev: true
    engines:
      node: '>=0.4'
    resolution:
      integrity: sha512-LKYU1iAXJXUgAXn9URjiu+MWhyUXHsvfp7mcuYm9dSUKK0/CjtrUwFAxD82/mCWbtLsGjFIad0wIsod4zrTAEQ==
  /y18n/4.0.0:
    dev: true
    resolution:
      integrity: sha512-r9S/ZyXu/Xu9q1tYlpsLIsa3EeLXXk0VwlxqTcFRfg9EhMW+17kbt9G0NrgCmhGb5vT2hyhJZLfDGx+7+5Uj/w==
  /yallist/3.1.1:
    dev: true
    resolution:
      integrity: sha512-a4UGQaWPH59mOXUYnAG2ewncQS4i4F43Tv3JoAM+s2VDAmS9NsK8GpDMLrCHPksFT7h3K6TOoUNn2pb7RoXx4g==
  /yallist/4.0.0:
    resolution:
      integrity: sha512-3wdGidZyq5PB084XLES5TpOSRA3wjXAlIWMhum2kRcv/41Sn2emQ0dycQW4uZXLejwKvg6EsvbdlVL+FYEct7A==
  /yaml/1.10.0:
    dev: true
    engines:
      node: '>= 6'
    resolution:
      integrity: sha512-yr2icI4glYaNG+KWONODapy2/jDdMSDnrONSjblABjD9B4Z5LgiircSt8m8sRZFNi08kG9Sm0uSHtEmP3zaEGg==
  /yargs-parser/18.1.3:
    dependencies:
      camelcase: 5.3.1
      decamelize: 1.2.0
    dev: true
    engines:
      node: '>=6'
    resolution:
      integrity: sha512-o50j0JeToy/4K6OZcaQmW6lyXXKhq7csREXcDwk2omFPJEwUNOVtJKvmDr9EI1fAJZUyZcRF7kxGBWmRXudrCQ==
  /yargs-parser/20.2.0:
    dev: true
    engines:
      node: '>=10'
    resolution:
      integrity: sha512-2agPoRFPoIcFzOIp6656gcvsg2ohtscpw2OINr/q46+Sq41xz2OYLqx5HRHabmFU1OARIPAYH5uteICE7mn/5A==
  /yargs/15.3.1:
    dependencies:
      cliui: 6.0.0
      decamelize: 1.2.0
      find-up: 4.1.0
      get-caller-file: 2.0.5
      require-directory: 2.1.1
      require-main-filename: 2.0.0
      set-blocking: 2.0.0
      string-width: 4.2.0
      which-module: 2.0.0
      y18n: 4.0.0
      yargs-parser: 18.1.3
    dev: true
    engines:
      node: '>=8'
    resolution:
      integrity: sha512-92O1HWEjw27sBfgmXiixJWT5hRBp2eobqXicLtPBIDBhYB+1HpwZlXmbW2luivBJHBzki+7VyCLRtAkScbTBQA==
  /yn/3.1.1:
    dev: true
    engines:
      node: '>=6'
    resolution:
      integrity: sha512-Ux4ygGWsu2c7isFWe8Yu1YluJmqVhxqK2cLXNQA5AcC3QfbGNpM7fu0Y8b/z16pXLnFxZYvWhd3fhBY9DLmC6Q==
  /zip-stream/3.0.1:
    dependencies:
      archiver-utils: 2.1.0
      compress-commons: 3.0.0
      readable-stream: 3.6.0
    engines:
      node: '>= 8'
    resolution:
      integrity: sha512-r+JdDipt93ttDjsOVPU5zaq5bAyY+3H19bDrThkvuVxC0xMQzU1PJcS6D+KrP3u96gH9XLomcHPb+2skoDjulQ==<|MERGE_RESOLUTION|>--- conflicted
+++ resolved
@@ -672,11 +672,7 @@
       eslint-plugin-prettier: 3.1.4
       execa: ^4.0.0
       figures: ^3.2.0
-<<<<<<< HEAD
-      fs-jetpack: ^3.2.0
-=======
       fs-jetpack: 3.2.0
->>>>>>> f4f8482a
       git-user-email: ^0.2.2
       git-user-name: ^2.0.0
       globby: ^11.0.0
