importers:
  .:
    devDependencies:
      '@sindresorhus/slugify': 1.1.0
      '@types/debug': 4.1.5
      '@types/graphviz': 0.0.32
      '@types/node': 12.19.8
      '@types/redis': 2.8.28
      arg: 5.0.0
      batching-toposort: 1.2.0
      chalk: 4.1.0
      debug: 4.3.1
      execa: 4.1.0
      globby: 11.0.1
      graphviz: 0.0.9
      node-fetch: 2.6.1
      p-map: 4.0.0
      p-reduce: 2.1.0
      redis: 3.0.2
      redis-lock: 0.1.4
      semver: 7.3.4
      ts-node: 9.1.0_typescript@4.1.2
      typescript: 4.1.2
    specifiers:
      '@sindresorhus/slugify': 1.1.0
      '@types/debug': 4.1.5
      '@types/graphviz': 0.0.32
      '@types/node': 12.19.8
      '@types/redis': 2.8.28
      arg: 5.0.0
      batching-toposort: 1.2.0
      chalk: 4.1.0
      debug: 4.3.1
      execa: 4.1.0
      globby: 11.0.1
      graphviz: 0.0.9
      node-fetch: 2.6.1
      p-map: 4.0.0
      p-reduce: 2.1.0
      redis: 3.0.2
      redis-lock: 0.1.4
      semver: 7.3.4
      ts-node: 9.1.0
      typescript: 4.1.2
  packages/cli:
    dependencies:
      '@prisma/bar': 0.0.1
<<<<<<< HEAD
      '@prisma/engines': 2.13.0-28.133cd6db7c9ac653c0a5b371c3a669bb41f150bd
=======
      '@prisma/engines': 2.13.0-27.dfc9594ba25725d1eb319314b9cb6a229aa43573
>>>>>>> c9c2375d
    devDependencies:
      '@prisma/client': 'link:../client'
      '@prisma/debug': 'link:../debug'
      '@prisma/fetch-engine': 2.12.1
      '@prisma/generator-helper': 'link:../generator-helper'
      '@prisma/get-platform': 'link:../get-platform'
      '@prisma/migrate': 'link:../migrate'
      '@prisma/sdk': 'link:../sdk'
      '@prisma/studio': 0.327.0
      '@prisma/studio-server': 0.327.0
      '@prisma/tests': 'link:../tests'
      '@sindresorhus/slugify': 1.1.0
      '@timsuchanek/copy': 1.4.5
      '@types/debug': 4.1.5
      '@types/jest': 26.0.16
      '@types/verror': 1.10.4
      '@types/ws': 7.4.0
      '@typescript-eslint/eslint-plugin': 4.9.0_e74d2a7d9c6f761fcb488002f3c93903
      '@typescript-eslint/parser': 4.9.0_eslint@7.15.0+typescript@4.1.2
      checkpoint-client: 1.1.17
      dotenv: 8.2.0
      esbuild: 0.8.20
      escape-string-regexp: 4.0.0
      eslint: 7.15.0
      eslint-config-prettier: 7.0.0_eslint@7.15.0
      eslint-plugin-eslint-comments: 3.2.0_eslint@7.15.0
      eslint-plugin-jest: 24.1.3_eslint@7.15.0+typescript@4.1.2
      eslint-plugin-prettier: 3.2.0_eslint@7.15.0+prettier@2.2.1
      execa: 4.1.0
      fast-deep-equal: 3.1.3
      fs-jetpack: 4.1.0
      get-port: 5.1.1
      global-dirs: 2.0.1
      indent-string: 4.0.0
      is-installed-globally: 0.3.2
      jest: 26.6.3
      line-replace: 2.0.1
      lint-staged: 10.5.3
      log-update: 4.0.0
      make-dir: 3.1.0
      open: 7.3.0
      pg: 8.5.1
      pkg: 4.4.9
      pkg-up: 3.1.0
      prettier: 2.2.1
      replace-string: 3.1.0
      resolve-pkg: 2.0.0
      rimraf: 3.0.2
      snap-shot-it: 7.9.3
      strip-ansi: 6.0.0
      strip-indent: 3.0.0
      tempy: 1.0.0
      terminal-link: 2.1.1
      ts-jest: 26.4.4_jest@26.6.3+typescript@4.1.2
      typescript: 4.1.2
      verror: 1.10.0
      ws: 7.4.1
    specifiers:
      '@prisma/bar': ^0.0.1
      '@prisma/client': 'workspace:*'
      '@prisma/debug': 'workspace:*'
<<<<<<< HEAD
      '@prisma/engines': 2.13.0-28.133cd6db7c9ac653c0a5b371c3a669bb41f150bd
=======
      '@prisma/engines': 2.13.0-27.dfc9594ba25725d1eb319314b9cb6a229aa43573
      '@prisma/fetch-engine': ^2.12.1
>>>>>>> c9c2375d
      '@prisma/generator-helper': 'workspace:*'
      '@prisma/get-platform': 'workspace:*'
      '@prisma/migrate': 'workspace:*'
      '@prisma/sdk': 'workspace:*'
      '@prisma/studio': 0.327.0
      '@prisma/studio-server': 0.327.0
      '@prisma/tests': 'workspace:^0.0.0'
      '@sindresorhus/slugify': 1.1.0
      '@timsuchanek/copy': 1.4.5
      '@types/debug': 4.1.5
      '@types/jest': 26.0.16
      '@types/verror': 1.10.4
      '@types/ws': 7.4.0
      '@typescript-eslint/eslint-plugin': 4.9.0
      '@typescript-eslint/parser': 4.9.0
      checkpoint-client: 1.1.17
      dotenv: 8.2.0
      esbuild: 0.8.20
      escape-string-regexp: 4.0.0
      eslint: 7.15.0
      eslint-config-prettier: 7.0.0
      eslint-plugin-eslint-comments: 3.2.0
      eslint-plugin-jest: 24.1.3
      eslint-plugin-prettier: 3.2.0
      execa: 4.1.0
      fast-deep-equal: 3.1.3
      fs-jetpack: 4.1.0
      get-port: 5.1.1
      global-dirs: 2.0.1
      indent-string: 4.0.0
      is-installed-globally: 0.3.2
      jest: 26.6.3
      line-replace: 2.0.1
      lint-staged: 10.5.3
      log-update: 4.0.0
      make-dir: 3.1.0
      open: 7.3.0
      pg: 8.5.1
      pkg: 4.4.9
      pkg-up: 3.1.0
      prettier: 2.2.1
      replace-string: 3.1.0
      resolve-pkg: 2.0.0
      rimraf: 3.0.2
      snap-shot-it: 7.9.3
      strip-ansi: 6.0.0
      strip-indent: 3.0.0
      tempy: 1.0.0
      terminal-link: 2.1.1
      ts-jest: 26.4.4
      typescript: 4.1.2
      verror: 1.10.0
      ws: 7.4.1
  packages/client:
    dependencies:
<<<<<<< HEAD
      '@prisma/engines-version': 2.13.0-28.133cd6db7c9ac653c0a5b371c3a669bb41f150bd
    devDependencies:
      '@prisma/debug': 'link:../debug'
      '@prisma/engine-core': 'link:../engine-core'
      '@prisma/engines': 2.13.0-28.133cd6db7c9ac653c0a5b371c3a669bb41f150bd
=======
      '@prisma/engines-version': 2.13.0-27.dfc9594ba25725d1eb319314b9cb6a229aa43573
    devDependencies:
      '@prisma/debug': 'link:../debug'
      '@prisma/engine-core': 'link:../engine-core'
      '@prisma/engines': 2.13.0-27.dfc9594ba25725d1eb319314b9cb6a229aa43573
>>>>>>> c9c2375d
      '@prisma/fetch-engine': 'link:../fetch-engine'
      '@prisma/generator-helper': 'link:../generator-helper'
      '@prisma/get-platform': 'link:../get-platform'
      '@prisma/migrate': 'link:../migrate'
      '@prisma/sdk': 'link:../sdk'
      '@timsuchanek/copy': 1.4.5
      '@types/debug': 4.1.5
      '@types/fs-extra': 9.0.4
      '@types/jest': 26.0.16
      '@types/js-levenshtein': 1.1.0
      '@types/node': 12.19.8
      '@types/node-fetch': 2.5.7
      '@types/pg': 7.14.7
      '@typescript-eslint/eslint-plugin': 4.9.0_e74d2a7d9c6f761fcb488002f3c93903
      '@typescript-eslint/parser': 4.9.0_eslint@7.15.0+typescript@4.1.2
      arg: 5.0.0
      benchmark: 2.1.4
      chalk: 4.1.0
      decimal.js: 10.2.1
      dotenv: 8.2.0
      esbuild: 0.8.20
      escape-string-regexp: 4.0.0
      eslint: 7.15.0
      eslint-config-prettier: 7.0.0_eslint@7.15.0
      eslint-plugin-eslint-comments: 3.2.0_eslint@7.15.0
      eslint-plugin-jest: 24.1.3_eslint@7.15.0+typescript@4.1.2
      eslint-plugin-prettier: 3.2.0_eslint@7.15.0+prettier@2.2.1
      execa: 4.1.0
      flat-map-polyfill: 0.3.8
      fs-monkey: 1.0.1
      get-own-enumerable-property-symbols: 3.0.2
      get-port: 5.1.1
      indent-string: 4.0.0
      is-obj: 2.0.0
      is-regexp: 2.1.0
      jest: 26.6.3_ts-node@9.1.0
      jest-diff: 26.6.2
      js-levenshtein: 1.1.6
      klona: 2.0.4
      lint-staged: 10.5.3
      make-dir: 3.1.0
      mariadb: 2.5.2
      mssql: 6.2.3
      node-fetch: 2.6.1
      packwatch: 2.0.0
      pg: 8.5.1
      pidtree: 0.5.0
      pkg-up: 3.1.0
      pluralize: 8.0.0
      prettier: 2.2.1
      replace-string: 3.1.0
      rimraf: 3.0.2
      rollup: 2.34.2
      rollup-plugin-dts: 1.4.14_rollup@2.34.2+typescript@4.1.2
      set-value: 3.0.2
      source-map-support: 0.5.19
      sql-template-tag: 4.0.0
      stacktrace-parser: 0.1.10
      stat-mode: 1.0.0
      strip-ansi: 6.0.0
      strip-indent: 3.0.0
      ts-jest: 26.4.4_jest@26.6.3+typescript@4.1.2
      ts-loader: 8.0.11_typescript@4.1.2
      ts-node: 9.1.0_typescript@4.1.2
      typescript: 4.1.2
    specifiers:
      '@prisma/debug': 'workspace:*'
      '@prisma/engine-core': 'workspace:*'
<<<<<<< HEAD
      '@prisma/engines': 2.13.0-28.133cd6db7c9ac653c0a5b371c3a669bb41f150bd
      '@prisma/engines-version': 2.13.0-28.133cd6db7c9ac653c0a5b371c3a669bb41f150bd
=======
      '@prisma/engines': 2.13.0-27.dfc9594ba25725d1eb319314b9cb6a229aa43573
      '@prisma/engines-version': 2.13.0-27.dfc9594ba25725d1eb319314b9cb6a229aa43573
>>>>>>> c9c2375d
      '@prisma/fetch-engine': 'workspace:*'
      '@prisma/generator-helper': 'workspace:*'
      '@prisma/get-platform': 'workspace:*'
      '@prisma/migrate': 'workspace:*'
      '@prisma/sdk': 'workspace:*'
      '@timsuchanek/copy': 1.4.5
      '@types/debug': 4.1.5
      '@types/fs-extra': 9.0.4
      '@types/jest': 26.0.16
      '@types/js-levenshtein': 1.1.0
      '@types/node': 12.19.8
      '@types/node-fetch': 2.5.7
      '@types/pg': 7.14.7
      '@typescript-eslint/eslint-plugin': 4.9.0
      '@typescript-eslint/parser': 4.9.0
      arg: 5.0.0
      benchmark: 2.1.4
      chalk: 4.1.0
      decimal.js: 10.2.1
      dotenv: 8.2.0
      esbuild: 0.8.20
      escape-string-regexp: 4.0.0
      eslint: 7.15.0
      eslint-config-prettier: 7.0.0
      eslint-plugin-eslint-comments: 3.2.0
      eslint-plugin-jest: 24.1.3
      eslint-plugin-prettier: 3.2.0
      execa: 4.1.0
      flat-map-polyfill: 0.3.8
      fs-monkey: 1.0.1
      get-own-enumerable-property-symbols: 3.0.2
      get-port: 5.1.1
      indent-string: 4.0.0
      is-obj: 2.0.0
      is-regexp: 2.1.0
      jest: 26.6.3
      jest-diff: 26.6.2
      js-levenshtein: 1.1.6
      klona: 2.0.4
      lint-staged: 10.5.3
      make-dir: 3.1.0
      mariadb: 2.5.2
      mssql: 6.2.3
      node-fetch: 2.6.1
      packwatch: 2.0.0
      pg: 8.5.1
      pidtree: 0.5.0
      pkg-up: 3.1.0
      pluralize: 8.0.0
      prettier: 2.2.1
      replace-string: 3.1.0
      rimraf: 3.0.2
      rollup: 2.34.2
      rollup-plugin-dts: 1.4.14
      set-value: 3.0.2
      source-map-support: 0.5.19
      sql-template-tag: 4.0.0
      stacktrace-parser: 0.1.10
      stat-mode: 1.0.0
      strip-ansi: 6.0.0
      strip-indent: 3.0.0
      ts-jest: 26.4.4
      ts-loader: 8.0.11
      ts-node: 9.1.0
      typescript: 4.1.2
  packages/debug:
    dependencies:
      debug: 4.3.1
    devDependencies:
      '@types/jest': 26.0.16
      '@types/node': 12.19.8
      '@typescript-eslint/eslint-plugin': 4.9.0_e74d2a7d9c6f761fcb488002f3c93903
      '@typescript-eslint/parser': 4.9.0_eslint@7.15.0+typescript@4.1.2
      eslint: 7.15.0
      eslint-config-prettier: 7.0.0_eslint@7.15.0
      eslint-plugin-eslint-comments: 3.2.0_eslint@7.15.0
      eslint-plugin-jest: 24.1.3_eslint@7.15.0+typescript@4.1.2
      eslint-plugin-prettier: 3.2.0_eslint@7.15.0+prettier@2.2.1
      husky: 4.3.5
      jest: 26.6.3
      lint-staged: 10.5.3
      prettier: 2.2.1
      strip-ansi: 6.0.0
      ts-jest: 26.4.4_jest@26.6.3+typescript@4.1.2
      typescript: 4.1.2
    specifiers:
      '@types/jest': 26.0.16
      '@types/node': 12.19.8
      '@typescript-eslint/eslint-plugin': 4.9.0
      '@typescript-eslint/parser': 4.9.0
      debug: ^4.1.1
      eslint: 7.15.0
      eslint-config-prettier: 7.0.0
      eslint-plugin-eslint-comments: 3.2.0
      eslint-plugin-jest: 24.1.3
      eslint-plugin-prettier: 3.2.0
      husky: 4.3.5
      jest: 26.6.3
      lint-staged: 10.5.3
      prettier: 2.2.1
      strip-ansi: 6.0.0
      ts-jest: 26.4.4
      typescript: 4.1.2
  packages/engine-core:
    dependencies:
      '@prisma/debug': 'link:../debug'
<<<<<<< HEAD
      '@prisma/engines': 2.13.0-28.133cd6db7c9ac653c0a5b371c3a669bb41f150bd
=======
      '@prisma/engines': 2.13.0-27.dfc9594ba25725d1eb319314b9cb6a229aa43573
>>>>>>> c9c2375d
      '@prisma/generator-helper': 'link:../generator-helper'
      '@prisma/get-platform': 'link:../get-platform'
      chalk: 4.1.0
      cross-fetch: 3.0.6
      execa: 4.1.0
      get-stream: 6.0.0
      indent-string: 4.0.0
      new-github-issue-url: 0.2.1
      p-retry: 4.2.0
      terminal-link: 2.1.1
      undici: 2.2.0
    devDependencies:
      '@types/jest': 26.0.16
      '@types/node': 12.19.8
      '@typescript-eslint/eslint-plugin': 4.9.0_e74d2a7d9c6f761fcb488002f3c93903
      '@typescript-eslint/parser': 4.9.0_eslint@7.15.0+typescript@4.1.2
      abort-controller: 3.0.0
      del-cli: 3.0.1
      eslint: 7.15.0
      eslint-config-prettier: 7.0.0_eslint@7.15.0
      eslint-plugin-eslint-comments: 3.2.0_eslint@7.15.0
      eslint-plugin-jest: 24.1.3_eslint@7.15.0+typescript@4.1.2
      eslint-plugin-prettier: 3.2.0_eslint@7.15.0+prettier@2.2.1
      jest: 26.6.3
      lint-staged: 10.5.3
      prettier: 2.2.1
      strip-ansi: 6.0.0
      ts-jest: 26.4.4_jest@26.6.3+typescript@4.1.2
      typescript: 4.1.2
    specifiers:
      '@prisma/debug': 'workspace:*'
<<<<<<< HEAD
      '@prisma/engines': 2.13.0-28.133cd6db7c9ac653c0a5b371c3a669bb41f150bd
=======
      '@prisma/engines': 2.13.0-27.dfc9594ba25725d1eb319314b9cb6a229aa43573
>>>>>>> c9c2375d
      '@prisma/generator-helper': 'workspace:*'
      '@prisma/get-platform': 'workspace:*'
      '@types/jest': 26.0.16
      '@types/node': 12.19.8
      '@typescript-eslint/eslint-plugin': 4.9.0
      '@typescript-eslint/parser': 4.9.0
      abort-controller: 3.0.0
      chalk: ^4.0.0
      cross-fetch: ^3.0.4
      del-cli: 3.0.1
      eslint: 7.15.0
      eslint-config-prettier: 7.0.0
      eslint-plugin-eslint-comments: 3.2.0
      eslint-plugin-jest: 24.1.3
      eslint-plugin-prettier: 3.2.0
      execa: ^4.0.2
      get-stream: ^6.0.0
      indent-string: ^4.0.0
      jest: 26.6.3
      lint-staged: 10.5.3
      new-github-issue-url: ^0.2.1
      p-retry: ^4.2.0
      prettier: 2.2.1
      strip-ansi: 6.0.0
      terminal-link: ^2.1.1
      ts-jest: 26.4.4
      typescript: 4.1.2
      undici: 2.2.0
  packages/fetch-engine:
    dependencies:
      '@prisma/debug': 'link:../debug'
      '@prisma/get-platform': 'link:../get-platform'
      chalk: 4.1.0
      execa: 4.1.0
      find-cache-dir: 3.3.1
      hasha: 5.2.2
      http-proxy-agent: 4.0.1
      https-proxy-agent: 5.0.0
      make-dir: 3.1.0
      node-fetch: 2.6.1
      p-filter: 2.1.0
      p-map: 4.0.0
      p-queue: 6.6.2
      p-retry: 4.2.0
      progress: 2.0.3
      rimraf: 3.0.2
      temp-dir: 2.0.0
      tempy: 1.0.0
    devDependencies:
<<<<<<< HEAD
      '@prisma/engines-version': 2.13.0-28.133cd6db7c9ac653c0a5b371c3a669bb41f150bd
=======
      '@prisma/engines-version': 2.13.0-27.dfc9594ba25725d1eb319314b9cb6a229aa43573
>>>>>>> c9c2375d
      '@types/fs-extra': 9.0.4
      '@types/jest': 26.0.16
      '@types/node': 12.19.8
      '@types/node-fetch': 2.5.7
      '@types/progress': 2.0.3
      '@typescript-eslint/eslint-plugin': 4.9.0_e74d2a7d9c6f761fcb488002f3c93903
      '@typescript-eslint/parser': 4.9.0_eslint@7.15.0+typescript@4.1.2
      del: 6.0.0
      eslint: 7.15.0
      eslint-config-prettier: 7.0.0_eslint@7.15.0
      eslint-plugin-eslint-comments: 3.2.0_eslint@7.15.0
      eslint-plugin-jest: 24.1.3_eslint@7.15.0+typescript@4.1.2
      eslint-plugin-prettier: 3.2.0_eslint@7.15.0+prettier@2.2.1
      jest: 26.6.3
      lint-staged: 10.5.3
      prettier: 2.2.1
      strip-ansi: 6.0.0
      ts-jest: 26.4.4_jest@26.6.3+typescript@4.1.2
      typescript: 4.1.2
    specifiers:
      '@prisma/debug': 'workspace:*'
<<<<<<< HEAD
      '@prisma/engines-version': 2.13.0-28.133cd6db7c9ac653c0a5b371c3a669bb41f150bd
=======
      '@prisma/engines-version': 2.13.0-27.dfc9594ba25725d1eb319314b9cb6a229aa43573
>>>>>>> c9c2375d
      '@prisma/get-platform': 'workspace:*'
      '@types/fs-extra': 9.0.4
      '@types/jest': 26.0.16
      '@types/node': 12.19.8
      '@types/node-fetch': 2.5.7
      '@types/progress': 2.0.3
      '@typescript-eslint/eslint-plugin': 4.9.0
      '@typescript-eslint/parser': 4.9.0
      chalk: ^4.0.0
      del: 6.0.0
      eslint: 7.15.0
      eslint-config-prettier: 7.0.0
      eslint-plugin-eslint-comments: 3.2.0
      eslint-plugin-jest: 24.1.3
      eslint-plugin-prettier: 3.2.0
      execa: ^4.0.0
      find-cache-dir: ^3.3.1
      hasha: ^5.2.0
      http-proxy-agent: ^4.0.1
      https-proxy-agent: ^5.0.0
      jest: 26.6.3
      lint-staged: 10.5.3
      make-dir: ^3.0.2
      node-fetch: ^2.6.0
      p-filter: ^2.1.0
      p-map: ^4.0.0
      p-queue: ^6.4.0
      p-retry: ^4.2.0
      prettier: 2.2.1
      progress: ^2.0.3
      rimraf: ^3.0.2
      strip-ansi: 6.0.0
      temp-dir: ^2.0.0
      tempy: ^1.0.0
      ts-jest: 26.4.4
      typescript: 4.1.2
  packages/generator-helper:
    dependencies:
      '@prisma/debug': 'link:../debug'
      '@types/cross-spawn': 6.0.2
      chalk: 4.1.0
      cross-spawn: 7.0.3
    devDependencies:
      '@types/jest': 26.0.16
      '@types/node': 12.19.8
      '@typescript-eslint/eslint-plugin': 4.9.0_e74d2a7d9c6f761fcb488002f3c93903
      '@typescript-eslint/parser': 4.9.0_eslint@7.15.0+typescript@4.1.2
      eslint: 7.15.0
      eslint-config-prettier: 7.0.0_eslint@7.15.0
      eslint-plugin-eslint-comments: 3.2.0_eslint@7.15.0
      eslint-plugin-jest: 24.1.3_eslint@7.15.0+typescript@4.1.2
      eslint-plugin-prettier: 3.2.0_eslint@7.15.0+prettier@2.2.1
      husky: 4.3.5
      jest: 26.6.3_ts-node@9.1.0
      lint-staged: 10.5.3
      prettier: 2.2.1
      ts-jest: 26.4.4_jest@26.6.3+typescript@4.1.2
      ts-node: 9.1.0_typescript@4.1.2
      typescript: 4.1.2
    specifiers:
      '@prisma/debug': 'workspace:*'
      '@types/cross-spawn': ^6.0.1
      '@types/jest': 26.0.16
      '@types/node': 12.19.8
      '@typescript-eslint/eslint-plugin': 4.9.0
      '@typescript-eslint/parser': 4.9.0
      chalk: ^4.0.0
      cross-spawn: ^7.0.2
      eslint: 7.15.0
      eslint-config-prettier: 7.0.0
      eslint-plugin-eslint-comments: 3.2.0
      eslint-plugin-jest: 24.1.3
      eslint-plugin-prettier: 3.2.0
      husky: 4.3.5
      jest: 26.6.3
      lint-staged: 10.5.3
      prettier: 2.2.1
      ts-jest: 26.4.4
      ts-node: 9.1.0
      typescript: 4.1.2
  packages/get-platform:
    dependencies:
      '@prisma/debug': 'link:../debug'
    devDependencies:
      '@types/jest': 26.0.16
      '@types/node': 12.19.8
      '@typescript-eslint/eslint-plugin': 4.9.0_e74d2a7d9c6f761fcb488002f3c93903
      '@typescript-eslint/parser': 4.9.0_eslint@7.15.0+typescript@4.1.2
      eslint: 7.15.0
      eslint-config-prettier: 7.0.0_eslint@7.15.0
      eslint-plugin-eslint-comments: 3.2.0_eslint@7.15.0
      eslint-plugin-jest: 24.1.3_eslint@7.15.0+typescript@4.1.2
      eslint-plugin-prettier: 3.2.0_eslint@7.15.0+prettier@2.2.1
      husky: 4.3.5
      jest: 26.6.3
      lint-staged: 10.5.3
      prettier: 2.2.1
      ts-jest: 26.4.4_jest@26.6.3+typescript@4.1.2
      typescript: 4.1.2
    specifiers:
      '@prisma/debug': 'workspace:*'
      '@types/jest': 26.0.16
      '@types/node': 12.19.8
      '@typescript-eslint/eslint-plugin': 4.9.0
      '@typescript-eslint/parser': 4.9.0
      eslint: 7.15.0
      eslint-config-prettier: 7.0.0
      eslint-plugin-eslint-comments: 3.2.0
      eslint-plugin-jest: 24.1.3
      eslint-plugin-prettier: 3.2.0
      husky: 4.3.5
      jest: 26.6.3
      lint-staged: 10.5.3
      prettier: 2.2.1
      ts-jest: 26.4.4
      typescript: 4.1.2
  packages/migrate:
    dependencies:
      '@prisma/debug': 'link:../debug'
      '@prisma/fetch-engine': 'link:../fetch-engine'
      '@prisma/get-platform': 'link:../get-platform'
      '@sindresorhus/slugify': 1.1.0
      ansi-escapes: 4.3.1
      cli-cursor: 3.1.0
      dashify: 2.0.0
      diff: 4.0.2
      execa: 4.1.0
      figures: 3.2.0
      git-user-email: 0.2.2
      git-user-name: 2.0.0
      globby: 11.0.1
      http-proxy-agent: 4.0.1
      https-proxy-agent: 5.0.0
      indent-string: 4.0.0
      log-update: 4.0.0
      new-github-issue-url: 0.2.1
      open: 7.3.0
      p-map: 4.0.0
      prompts: 2.4.0
      ps-tree: 1.2.0
      rimraf: 3.0.2
      string-width: 4.2.0
      strip-ansi: 6.0.0
      strip-indent: 3.0.0
    devDependencies:
<<<<<<< HEAD
      '@prisma/engines-version': 2.13.0-28.133cd6db7c9ac653c0a5b371c3a669bb41f150bd
=======
      '@prisma/engines-version': 2.13.0-27.dfc9594ba25725d1eb319314b9cb6a229aa43573
>>>>>>> c9c2375d
      '@prisma/generator-helper': 'link:../generator-helper'
      '@prisma/sdk': 'link:../sdk'
      '@types/charm': 1.0.2
      '@types/debug': 4.1.5
      '@types/diff': 4.0.2
      '@types/fs-extra': 9.0.4
      '@types/jest': 26.0.16
      '@types/node': 12.19.8
      '@types/pg': 7.14.7
      '@types/prompts': 2.0.9
      '@types/sqlite3': 3.1.6
      '@typescript-eslint/eslint-plugin': 4.9.0_e74d2a7d9c6f761fcb488002f3c93903
      '@typescript-eslint/parser': 4.9.0_eslint@7.15.0+typescript@4.1.2
      chalk: 4.1.0
      del: 6.0.0
      eslint: 7.15.0
      eslint-config-prettier: 7.0.0_eslint@7.15.0
      eslint-plugin-eslint-comments: 3.2.0_eslint@7.15.0
      eslint-plugin-jest: 24.1.3_eslint@7.15.0+typescript@4.1.2
      eslint-plugin-prettier: 3.2.0_eslint@7.15.0+prettier@2.2.1
      fs-jetpack: 4.1.0
      jest: 26.6.3
      lint-staged: 10.5.3
      make-dir: 3.1.0
      mariadb: 2.5.2
      mock-stdin: 1.0.0
      pg: 8.5.1
      prettier: 2.2.1
      sqlite-async: 1.1.1
      sqlite3: 5.0.0
      tempy: 1.0.0
      ts-jest: 26.4.4_jest@26.6.3+typescript@4.1.2
      typescript: 4.1.2
    specifiers:
      '@prisma/debug': 'workspace:*'
<<<<<<< HEAD
      '@prisma/engines-version': 2.13.0-28.133cd6db7c9ac653c0a5b371c3a669bb41f150bd
=======
      '@prisma/engines-version': 2.13.0-27.dfc9594ba25725d1eb319314b9cb6a229aa43573
>>>>>>> c9c2375d
      '@prisma/fetch-engine': 'workspace:*'
      '@prisma/generator-helper': 'workspace:*'
      '@prisma/get-platform': 'workspace:*'
      '@prisma/sdk': 'workspace:*'
      '@sindresorhus/slugify': ^1.1.0
      '@types/charm': 1.0.2
      '@types/debug': 4.1.5
      '@types/diff': 4.0.2
      '@types/fs-extra': 9.0.4
      '@types/jest': 26.0.16
      '@types/node': 12.19.8
      '@types/pg': 7.14.7
      '@types/prompts': 2.0.9
      '@types/sqlite3': 3.1.6
      '@typescript-eslint/eslint-plugin': 4.9.0
      '@typescript-eslint/parser': 4.9.0
      ansi-escapes: ^4.3.1
      chalk: 4.1.0
      cli-cursor: 3.1.0
      dashify: 2.0.0
      del: 6.0.0
      diff: 4.0.2
      eslint: 7.15.0
      eslint-config-prettier: 7.0.0
      eslint-plugin-eslint-comments: 3.2.0
      eslint-plugin-jest: 24.1.3
      eslint-plugin-prettier: 3.2.0
      execa: ^4.0.0
      figures: ^3.2.0
      fs-jetpack: 4.1.0
      git-user-email: ^0.2.2
      git-user-name: ^2.0.0
      globby: ^11.0.0
      http-proxy-agent: ^4.0.1
      https-proxy-agent: ^5.0.0
      indent-string: ^4.0.0
      jest: 26.6.3
      lint-staged: 10.5.3
      log-update: ^4.0.0
      make-dir: 3.1.0
      mariadb: 2.5.2
      mock-stdin: 1.0.0
      new-github-issue-url: ^0.2.1
      open: ^7.0.3
      p-map: ^4.0.0
      pg: 8.5.1
      prettier: 2.2.1
      prompts: ^2.3.2
      ps-tree: 1.2.0
      rimraf: ^3.0.2
      sqlite-async: 1.1.1
      sqlite3: 5.0.0
      string-width: ^4.2.0
      strip-ansi: ^6.0.0
      strip-indent: ^3.0.0
      tempy: 1.0.0
      ts-jest: 26.4.4
      typescript: 4.1.2
  packages/sdk:
    dependencies:
      '@prisma/debug': 'link:../debug'
      '@prisma/engine-core': 'link:../engine-core'
<<<<<<< HEAD
      '@prisma/engines': 2.13.0-28.133cd6db7c9ac653c0a5b371c3a669bb41f150bd
=======
      '@prisma/engines': 2.13.0-27.dfc9594ba25725d1eb319314b9cb6a229aa43573
>>>>>>> c9c2375d
      '@prisma/fetch-engine': 'link:../fetch-engine'
      '@prisma/generator-helper': 'link:../generator-helper'
      '@prisma/get-platform': 'link:../get-platform'
      '@timsuchanek/copy': 1.4.5
      archiver: 4.0.2
      arg: 5.0.0
      chalk: 4.1.0
      checkpoint-client: 1.1.17
      cli-truncate: 2.1.0
      dotenv: 8.2.0
      execa: 4.1.0
      find-up: 5.0.0
      global-dirs: 2.0.1
      globby: 11.0.1
      has-yarn: 2.1.0
      is-ci: 2.0.0
      make-dir: 3.1.0
      node-fetch: 2.6.1
      p-map: 4.0.0
      read-pkg-up: 7.0.1
      resolve-pkg: 2.0.0
      rimraf: 3.0.2
      string-width: 4.2.0
      strip-ansi: 6.0.0
      strip-indent: 3.0.0
      tar: 6.0.5
      temp-dir: 2.0.0
      temp-write: 4.0.0
      tempy: 1.0.0
      terminal-link: 2.1.1
      tmp: 0.2.1
      url-parse: 1.4.7
    devDependencies:
      '@types/jest': 26.0.16
      '@types/node': 12.19.8
      '@types/tar': 4.0.4
      '@typescript-eslint/eslint-plugin': 4.9.0_e74d2a7d9c6f761fcb488002f3c93903
      '@typescript-eslint/parser': 4.9.0_eslint@7.15.0+typescript@4.1.2
      eslint: 7.15.0
      eslint-config-prettier: 7.0.0_eslint@7.15.0
      eslint-plugin-eslint-comments: 3.2.0_eslint@7.15.0
      eslint-plugin-jest: 24.1.3_eslint@7.15.0+typescript@4.1.2
      eslint-plugin-prettier: 3.2.0_eslint@7.15.0+prettier@2.2.1
      husky: 4.3.5
      jest: 26.6.3_ts-node@9.1.0
      lint-staged: 10.5.3
      prettier: 2.2.1
      ts-jest: 26.4.4_jest@26.6.3+typescript@4.1.2
      ts-node: 9.1.0_typescript@4.1.2
      typescript: 4.1.2
    specifiers:
      '@prisma/debug': 'workspace:*'
      '@prisma/engine-core': 'workspace:*'
<<<<<<< HEAD
      '@prisma/engines': 2.13.0-28.133cd6db7c9ac653c0a5b371c3a669bb41f150bd
=======
      '@prisma/engines': 2.13.0-27.dfc9594ba25725d1eb319314b9cb6a229aa43573
>>>>>>> c9c2375d
      '@prisma/fetch-engine': 'workspace:*'
      '@prisma/generator-helper': 'workspace:*'
      '@prisma/get-platform': 'workspace:*'
      '@timsuchanek/copy': ^1.4.5
      '@types/jest': 26.0.16
      '@types/node': 12.19.8
      '@types/tar': 4.0.4
      '@typescript-eslint/eslint-plugin': 4.9.0
      '@typescript-eslint/parser': 4.9.0
      archiver: ^4.0.0
      arg: ^5.0.0
      chalk: 4.1.0
      checkpoint-client: 1.1.17
      cli-truncate: ^2.1.0
      dotenv: ^8.2.0
      eslint: 7.15.0
      eslint-config-prettier: 7.0.0
      eslint-plugin-eslint-comments: 3.2.0
      eslint-plugin-jest: 24.1.3
      eslint-plugin-prettier: 3.2.0
      execa: ^4.0.0
      find-up: 5.0.0
      global-dirs: ^2.0.1
      globby: ^11.0.0
      has-yarn: ^2.1.0
      husky: 4.3.5
      is-ci: ^2.0.0
      jest: 26.6.3
      lint-staged: 10.5.3
      make-dir: ^3.0.2
      node-fetch: 2.6.1
      p-map: ^4.0.0
      prettier: 2.2.1
      read-pkg-up: ^7.0.1
      resolve-pkg: ^2.0.0
      rimraf: ^3.0.2
      string-width: ^4.2.0
      strip-ansi: 6.0.0
      strip-indent: 3.0.0
      tar: ^6.0.1
      temp-dir: ^2.0.0
      temp-write: ^4.0.0
      tempy: ^1.0.0
      terminal-link: ^2.1.1
      tmp: 0.2.1
      ts-jest: 26.4.4
      ts-node: 9.1.0
      typescript: 4.1.2
      url-parse: ^1.4.7
  packages/tests:
    dependencies:
      debug: 4.3.1
    devDependencies:
      '@prisma/client': 'link:../client'
      '@prisma/get-platform': 'link:../get-platform'
      '@prisma/migrate': 'link:../migrate'
      '@prisma/sdk': 'link:../sdk'
      '@sindresorhus/slugify': 1.1.0
      '@types/jest': 26.0.14
      '@types/mssql': 6.0.6
      '@types/node': 12.19.3
      '@types/pg': 7.14.7
      '@types/sqlite3': 3.1.6
      '@typescript-eslint/eslint-plugin': 4.9.0_2705378cb19c5349e92bb1dbd042259c
      '@typescript-eslint/parser': 4.9.0_eslint@7.15.0+typescript@4.0.3
      escape-string-regexp: 4.0.0
      eslint: 7.15.0
      eslint-config-prettier: 6.15.0_eslint@7.15.0
      eslint-plugin-eslint-comments: 3.2.0_eslint@7.15.0
      eslint-plugin-jest: 24.1.3_eslint@7.15.0+typescript@4.0.3
      eslint-plugin-prettier: 3.2.0_eslint@7.15.0+prettier@2.1.2
      fs-jetpack: 4.1.0
      jest: 26.4.2
      lint-staged: 10.5.3
      make-dir: 3.1.0
      mariadb: 2.5.2
      mssql: 6.2.3
      pg: 8.5.1
      pkg-up: 3.1.0
      prettier: 2.1.2
      replace-string: 3.1.0
      sqlite-async: 1.1.1
      sqlite3: 5.0.0
      string-hash: 1.1.3
      strip-ansi: 6.0.0
      tempy: 1.0.0
      ts-jest: 26.4.0_jest@26.4.2+typescript@4.0.3
      typescript: 4.0.3
      verror: 1.10.0
    specifiers:
      '@prisma/client': 'workspace:*'
      '@prisma/get-platform': 'workspace:*'
      '@prisma/migrate': 'workspace:*'
      '@prisma/sdk': 'workspace:*'
      '@sindresorhus/slugify': ^1.1.0
      '@types/jest': 26.0.14
      '@types/mssql': ^6.0.5
      '@types/node': 12.19.3
      '@types/pg': ^7.14.5
      '@types/sqlite3': ^3.1.6
      '@typescript-eslint/eslint-plugin': ^4.8.2
      '@typescript-eslint/parser': ^4.8.2
      debug: ^4.1.1
      escape-string-regexp: ^4.0.0
      eslint: ^7.14.0
      eslint-config-prettier: ^6.15.0
      eslint-plugin-eslint-comments: ^3.2.0
      eslint-plugin-jest: ^24.1.3
      eslint-plugin-prettier: ^3.1.4
      fs-jetpack: ^4.0.0
      jest: 26.4.2
      lint-staged: ^10.5.2
      make-dir: ^3.1.0
      mariadb: ^2.5.0
      mssql: ^6.2.3
      pg: ^8.4.1
      pkg-up: ^3.1.0
      prettier: 2.1.2
      replace-string: ^3.1.0
      sqlite-async: ^1.1.1
      sqlite3: 5.0.0
      string-hash: ^1.1.3
      strip-ansi: 6.0.0
      tempy: ^1.0.0
      ts-jest: 26.4.0
      typescript: 4.0.3
      verror: ^1.10.0
lockfileVersion: 5.2
packages:
  /@azure/ms-rest-azure-env/1.1.2:
    dev: true
    resolution:
      integrity: sha512-l7z0DPCi2Hp88w12JhDTtx5d0Y3+vhfE7JKJb9O7sEz71Cwp053N8piTtTnnk/tUor9oZHgEKi/p3tQQmLPjvA==
  /@azure/ms-rest-js/1.9.0:
    dependencies:
      '@types/tunnel': 0.0.0
      axios: 0.19.2
      form-data: 2.5.1
      tough-cookie: 2.5.0
      tslib: 1.14.1
      tunnel: 0.0.6
      uuid: 3.4.0
      xml2js: 0.4.23
    dev: true
    resolution:
      integrity: sha512-cB4Z2Mg7eBmet1rfbf0QSO1XbhfknRW7B+mX3IHJq0KGHaGJvCPoVTgdsJdCkazEMK1jtANFNEDDzSQacxyzbA==
  /@azure/ms-rest-nodeauth/2.0.2:
    dependencies:
      '@azure/ms-rest-azure-env': 1.1.2
      '@azure/ms-rest-js': 1.9.0
      adal-node: 0.1.28
    dev: true
    resolution:
      integrity: sha512-KmNNICOxt3EwViAJI3iu2VH8t8BQg5J2rSAyO4IUYLF9ZwlyYsP419pdvl4NBUhluAP2cgN7dfD2V6E6NOMZlQ==
  /@babel/code-frame/7.10.4:
    dependencies:
      '@babel/highlight': 7.10.4
    resolution:
      integrity: sha512-vG6SvB6oYEhvgisZNFRmRCUkLz11c7rp+tbNTynGqc6mS1d5ATd/sGyV6W0KZZnXRKMTzZDRgQT3Ou9jhpAfUg==
  /@babel/core/7.12.9:
    dependencies:
      '@babel/code-frame': 7.10.4
      '@babel/generator': 7.12.5
      '@babel/helper-module-transforms': 7.12.1
      '@babel/helpers': 7.12.5
      '@babel/parser': 7.12.7
      '@babel/template': 7.12.7
      '@babel/traverse': 7.12.9
      '@babel/types': 7.12.7
      convert-source-map: 1.7.0
      debug: 4.3.1
      gensync: 1.0.0-beta.2
      json5: 2.1.3
      lodash: 4.17.20
      resolve: 1.19.0
      semver: 5.7.1
      source-map: 0.5.7
    dev: true
    engines:
      node: '>=6.9.0'
    resolution:
      integrity: sha512-gTXYh3M5wb7FRXQy+FErKFAv90BnlOuNn1QkCK2lREoPAjrQCO49+HVSrFoe5uakFAF5eenS75KbO2vQiLrTMQ==
  /@babel/generator/7.12.5:
    dependencies:
      '@babel/types': 7.12.7
      jsesc: 2.5.2
      source-map: 0.5.7
    dev: true
    resolution:
      integrity: sha512-m16TQQJ8hPt7E+OS/XVQg/7U184MLXtvuGbCdA7na61vha+ImkyyNM/9DDA0unYCVZn3ZOhng+qz48/KBOT96A==
  /@babel/helper-function-name/7.10.4:
    dependencies:
      '@babel/helper-get-function-arity': 7.10.4
      '@babel/template': 7.12.7
      '@babel/types': 7.12.7
    dev: true
    resolution:
      integrity: sha512-YdaSyz1n8gY44EmN7x44zBn9zQ1Ry2Y+3GTA+3vH6Mizke1Vw0aWDM66FOYEPw8//qKkmqOckrGgTYa+6sceqQ==
  /@babel/helper-get-function-arity/7.10.4:
    dependencies:
      '@babel/types': 7.12.7
    dev: true
    resolution:
      integrity: sha512-EkN3YDB+SRDgiIUnNgcmiD361ti+AVbL3f3Henf6dqqUyr5dMsorno0lJWJuLhDhkI5sYEpgj6y9kB8AOU1I2A==
  /@babel/helper-member-expression-to-functions/7.12.7:
    dependencies:
      '@babel/types': 7.12.7
    dev: true
    resolution:
      integrity: sha512-DCsuPyeWxeHgh1Dus7APn7iza42i/qXqiFPWyBDdOFtvS581JQePsc1F/nD+fHrcswhLlRc2UpYS1NwERxZhHw==
  /@babel/helper-module-imports/7.12.5:
    dependencies:
      '@babel/types': 7.12.7
    dev: true
    resolution:
      integrity: sha512-SR713Ogqg6++uexFRORf/+nPXMmWIn80TALu0uaFb+iQIUoR7bOC7zBWyzBs5b3tBBJXuyD0cRu1F15GyzjOWA==
  /@babel/helper-module-transforms/7.12.1:
    dependencies:
      '@babel/helper-module-imports': 7.12.5
      '@babel/helper-replace-supers': 7.12.5
      '@babel/helper-simple-access': 7.12.1
      '@babel/helper-split-export-declaration': 7.11.0
      '@babel/helper-validator-identifier': 7.10.4
      '@babel/template': 7.12.7
      '@babel/traverse': 7.12.9
      '@babel/types': 7.12.7
      lodash: 4.17.20
    dev: true
    resolution:
      integrity: sha512-QQzehgFAZ2bbISiCpmVGfiGux8YVFXQ0abBic2Envhej22DVXV9nCFaS5hIQbkyo1AdGb+gNME2TSh3hYJVV/w==
  /@babel/helper-optimise-call-expression/7.12.7:
    dependencies:
      '@babel/types': 7.12.7
    dev: true
    resolution:
      integrity: sha512-I5xc9oSJ2h59OwyUqjv95HRyzxj53DAubUERgQMrpcCEYQyToeHA+NEcUEsVWB4j53RDeskeBJ0SgRAYHDBckw==
  /@babel/helper-plugin-utils/7.10.4:
    dev: true
    resolution:
      integrity: sha512-O4KCvQA6lLiMU9l2eawBPMf1xPP8xPfB3iEQw150hOVTqj/rfXz0ThTb4HEzqQfs2Bmo5Ay8BzxfzVtBrr9dVg==
  /@babel/helper-replace-supers/7.12.5:
    dependencies:
      '@babel/helper-member-expression-to-functions': 7.12.7
      '@babel/helper-optimise-call-expression': 7.12.7
      '@babel/traverse': 7.12.9
      '@babel/types': 7.12.7
    dev: true
    resolution:
      integrity: sha512-5YILoed0ZyIpF4gKcpZitEnXEJ9UoDRki1Ey6xz46rxOzfNMAhVIJMoune1hmPVxh40LRv1+oafz7UsWX+vyWA==
  /@babel/helper-simple-access/7.12.1:
    dependencies:
      '@babel/types': 7.12.7
    dev: true
    resolution:
      integrity: sha512-OxBp7pMrjVewSSC8fXDFrHrBcJATOOFssZwv16F3/6Xtc138GHybBfPbm9kfiqQHKhYQrlamWILwlDCeyMFEaA==
  /@babel/helper-split-export-declaration/7.11.0:
    dependencies:
      '@babel/types': 7.12.7
    dev: true
    resolution:
      integrity: sha512-74Vejvp6mHkGE+m+k5vHY93FX2cAtrw1zXrZXRlG4l410Nm9PxfEiVTn1PjDPV5SnmieiueY4AFg2xqhNFuuZg==
  /@babel/helper-validator-identifier/7.10.4:
    resolution:
      integrity: sha512-3U9y+43hz7ZM+rzG24Qe2mufW5KhvFg/NhnNph+i9mgCtdTCtMJuI1TMkrIUiK7Ix4PYlRF9I5dhqaLYA/ADXw==
  /@babel/helpers/7.12.5:
    dependencies:
      '@babel/template': 7.12.7
      '@babel/traverse': 7.12.9
      '@babel/types': 7.12.7
    dev: true
    resolution:
      integrity: sha512-lgKGMQlKqA8meJqKsW6rUnc4MdUk35Ln0ATDqdM1a/UpARODdI4j5Y5lVfUScnSNkJcdCRAaWkspykNoFg9sJA==
  /@babel/highlight/7.10.4:
    dependencies:
      '@babel/helper-validator-identifier': 7.10.4
      chalk: 2.4.2
      js-tokens: 4.0.0
    resolution:
      integrity: sha512-i6rgnR/YgPEQzZZnbTHHuZdlE8qyoBNalD6F+q4vAFlcMEcqmkoG+mPqJYJCo63qPf74+Y1UZsl3l6f7/RIkmA==
  /@babel/parser/7.12.7:
    dev: true
    engines:
      node: '>=6.0.0'
    hasBin: true
    resolution:
      integrity: sha512-oWR02Ubp4xTLCAqPRiNIuMVgNO5Aif/xpXtabhzW2HWUD47XJsAB4Zd/Rg30+XeQA3juXigV7hlquOTmwqLiwg==
  /@babel/plugin-syntax-async-generators/7.8.4_@babel+core@7.12.9:
    dependencies:
      '@babel/core': 7.12.9
      '@babel/helper-plugin-utils': 7.10.4
    dev: true
    peerDependencies:
      '@babel/core': ^7.0.0-0
    resolution:
      integrity: sha512-tycmZxkGfZaxhMRbXlPXuVFpdWlXpir2W4AMhSJgRKzk/eDlIXOhb2LHWoLpDF7TEHylV5zNhykX6KAgHJmTNw==
  /@babel/plugin-syntax-bigint/7.8.3_@babel+core@7.12.9:
    dependencies:
      '@babel/core': 7.12.9
      '@babel/helper-plugin-utils': 7.10.4
    dev: true
    peerDependencies:
      '@babel/core': ^7.0.0-0
    resolution:
      integrity: sha512-wnTnFlG+YxQm3vDxpGE57Pj0srRU4sHE/mDkt1qv2YJJSeUAec2ma4WLUnUPeKjyrfntVwe/N6dCXpU+zL3Npg==
  /@babel/plugin-syntax-class-properties/7.12.1_@babel+core@7.12.9:
    dependencies:
      '@babel/core': 7.12.9
      '@babel/helper-plugin-utils': 7.10.4
    dev: true
    peerDependencies:
      '@babel/core': ^7.0.0-0
    resolution:
      integrity: sha512-U40A76x5gTwmESz+qiqssqmeEsKvcSyvtgktrm0uzcARAmM9I1jR221f6Oq+GmHrcD+LvZDag1UTOTe2fL3TeA==
  /@babel/plugin-syntax-import-meta/7.10.4_@babel+core@7.12.9:
    dependencies:
      '@babel/core': 7.12.9
      '@babel/helper-plugin-utils': 7.10.4
    dev: true
    peerDependencies:
      '@babel/core': ^7.0.0-0
    resolution:
      integrity: sha512-Yqfm+XDx0+Prh3VSeEQCPU81yC+JWZ2pDPFSS4ZdpfZhp4MkFMaDC1UqseovEKwSUpnIL7+vK+Clp7bfh0iD7g==
  /@babel/plugin-syntax-json-strings/7.8.3_@babel+core@7.12.9:
    dependencies:
      '@babel/core': 7.12.9
      '@babel/helper-plugin-utils': 7.10.4
    dev: true
    peerDependencies:
      '@babel/core': ^7.0.0-0
    resolution:
      integrity: sha512-lY6kdGpWHvjoe2vk4WrAapEuBR69EMxZl+RoGRhrFGNYVK8mOPAW8VfbT/ZgrFbXlDNiiaxQnAtgVCZ6jv30EA==
  /@babel/plugin-syntax-logical-assignment-operators/7.10.4_@babel+core@7.12.9:
    dependencies:
      '@babel/core': 7.12.9
      '@babel/helper-plugin-utils': 7.10.4
    dev: true
    peerDependencies:
      '@babel/core': ^7.0.0-0
    resolution:
      integrity: sha512-d8waShlpFDinQ5MtvGU9xDAOzKH47+FFoney2baFIoMr952hKOLp1HR7VszoZvOsV/4+RRszNY7D17ba0te0ig==
  /@babel/plugin-syntax-nullish-coalescing-operator/7.8.3_@babel+core@7.12.9:
    dependencies:
      '@babel/core': 7.12.9
      '@babel/helper-plugin-utils': 7.10.4
    dev: true
    peerDependencies:
      '@babel/core': ^7.0.0-0
    resolution:
      integrity: sha512-aSff4zPII1u2QD7y+F8oDsz19ew4IGEJg9SVW+bqwpwtfFleiQDMdzA/R+UlWDzfnHFCxxleFT0PMIrR36XLNQ==
  /@babel/plugin-syntax-numeric-separator/7.10.4_@babel+core@7.12.9:
    dependencies:
      '@babel/core': 7.12.9
      '@babel/helper-plugin-utils': 7.10.4
    dev: true
    peerDependencies:
      '@babel/core': ^7.0.0-0
    resolution:
      integrity: sha512-9H6YdfkcK/uOnY/K7/aA2xpzaAgkQn37yzWUMRK7OaPOqOpGS1+n0H5hxT9AUw9EsSjPW8SVyMJwYRtWs3X3ug==
  /@babel/plugin-syntax-object-rest-spread/7.8.3_@babel+core@7.12.9:
    dependencies:
      '@babel/core': 7.12.9
      '@babel/helper-plugin-utils': 7.10.4
    dev: true
    peerDependencies:
      '@babel/core': ^7.0.0-0
    resolution:
      integrity: sha512-XoqMijGZb9y3y2XskN+P1wUGiVwWZ5JmoDRwx5+3GmEplNyVM2s2Dg8ILFQm8rWM48orGy5YpI5Bl8U1y7ydlA==
  /@babel/plugin-syntax-optional-catch-binding/7.8.3_@babel+core@7.12.9:
    dependencies:
      '@babel/core': 7.12.9
      '@babel/helper-plugin-utils': 7.10.4
    dev: true
    peerDependencies:
      '@babel/core': ^7.0.0-0
    resolution:
      integrity: sha512-6VPD0Pc1lpTqw0aKoeRTMiB+kWhAoT24PA+ksWSBrFtl5SIRVpZlwN3NNPQjehA2E/91FV3RjLWoVTglWcSV3Q==
  /@babel/plugin-syntax-optional-chaining/7.8.3_@babel+core@7.12.9:
    dependencies:
      '@babel/core': 7.12.9
      '@babel/helper-plugin-utils': 7.10.4
    dev: true
    peerDependencies:
      '@babel/core': ^7.0.0-0
    resolution:
      integrity: sha512-KoK9ErH1MBlCPxV0VANkXW2/dw4vlbGDrFgz8bmUsBGYkFRcbRwMh6cIJubdPrkxRwuGdtCk0v/wPTKbQgBjkg==
  /@babel/plugin-syntax-top-level-await/7.12.1_@babel+core@7.12.9:
    dependencies:
      '@babel/core': 7.12.9
      '@babel/helper-plugin-utils': 7.10.4
    dev: true
    peerDependencies:
      '@babel/core': ^7.0.0-0
    resolution:
      integrity: sha512-i7ooMZFS+a/Om0crxZodrTzNEPJHZrlMVGMTEpFAj6rYY/bKCddB0Dk/YxfPuYXOopuhKk/e1jV6h+WUU9XN3A==
  /@babel/runtime/7.12.5:
    dependencies:
      regenerator-runtime: 0.13.7
    dev: true
    resolution:
      integrity: sha512-plcc+hbExy3McchJCEQG3knOsuh3HH+Prx1P6cLIkET/0dLuQDEnrT+s27Axgc9bqfsmNUNHfscgMUdBpC9xfg==
  /@babel/template/7.12.7:
    dependencies:
      '@babel/code-frame': 7.10.4
      '@babel/parser': 7.12.7
      '@babel/types': 7.12.7
    dev: true
    resolution:
      integrity: sha512-GkDzmHS6GV7ZeXfJZ0tLRBhZcMcY0/Lnb+eEbXDBfCAcZCjrZKe6p3J4we/D24O9Y8enxWAg1cWwof59yLh2ow==
  /@babel/traverse/7.12.9:
    dependencies:
      '@babel/code-frame': 7.10.4
      '@babel/generator': 7.12.5
      '@babel/helper-function-name': 7.10.4
      '@babel/helper-split-export-declaration': 7.11.0
      '@babel/parser': 7.12.7
      '@babel/types': 7.12.7
      debug: 4.3.1
      globals: 11.12.0
      lodash: 4.17.20
    dev: true
    resolution:
      integrity: sha512-iX9ajqnLdoU1s1nHt36JDI9KG4k+vmI8WgjK5d+aDTwQbL2fUnzedNedssA645Ede3PM2ma1n8Q4h2ohwXgMXw==
  /@babel/types/7.12.7:
    dependencies:
      '@babel/helper-validator-identifier': 7.10.4
      lodash: 4.17.20
      to-fast-properties: 2.0.0
    dev: true
    resolution:
      integrity: sha512-MNyI92qZq6jrQkXvtIiykvl4WtoRrVV9MPn+ZfsoEENjiWcBQ3ZSHrkxnJWgWtLX3XXqX5hrSQ+X69wkmesXuQ==
  /@bahmutov/data-driven/1.0.0:
    dependencies:
      check-more-types: 2.24.0
      lazy-ass: 1.6.0
    dev: true
    engines:
      node: '>=6'
    resolution:
      integrity: sha512-YqW3hPS0RXriqjcCrLOTJj+LWe3c8JpwlL83k1ka1Q8U05ZjAKbGQZYeTzUd0NFEnnfPtsUiKGpFEBJG6kFuvg==
  /@bcoe/v8-coverage/0.2.3:
    dev: true
    resolution:
      integrity: sha512-0hYQ8SB4Db5zvZB4axdMHGwEaQjkZzFjQiN9LVYvIFB2nSUHW9tYpxWriPrWDASIxiaXax83REcLxuSdnGPZtw==
  /@cnakazawa/watch/1.0.4:
    dependencies:
      exec-sh: 0.3.4
      minimist: 1.2.5
    dev: true
    engines:
      node: '>=0.1.95'
    hasBin: true
    resolution:
      integrity: sha512-v9kIhKwjeZThiWrLmj0y17CWoyddASLj9O2yvbZkbvw/N3rWOYy9zkV66ursAoVr0mV15bL8g0c4QZUE6cdDoQ==
  /@eslint/eslintrc/0.2.2:
    dependencies:
      ajv: 6.12.6
      debug: 4.3.1
      espree: 7.3.1
      globals: 12.4.0
      ignore: 4.0.6
      import-fresh: 3.2.2
      js-yaml: 3.14.0
      lodash: 4.17.20
      minimatch: 3.0.4
      strip-json-comments: 3.1.1
    dev: true
    engines:
      node: ^10.12.0 || >=12.0.0
    resolution:
      integrity: sha512-EfB5OHNYp1F4px/LI/FEnGylop7nOqkQ1LRzCM0KccA2U8tvV8w01KBv37LbO7nW4H+YhKyo2LcJhRwjjV17QQ==
  /@istanbuljs/load-nyc-config/1.1.0:
    dependencies:
      camelcase: 5.3.1
      find-up: 4.1.0
      get-package-type: 0.1.0
      js-yaml: 3.14.0
      resolve-from: 5.0.0
    dev: true
    engines:
      node: '>=8'
    resolution:
      integrity: sha512-VjeHSlIzpv/NyD3N0YuHfXOPDIixcA1q2ZV98wsMqcYlPmv2n3Yb2lYP9XMElnaFVXg5A7YLTeLu6V84uQDjmQ==
  /@istanbuljs/schema/0.1.2:
    dev: true
    engines:
      node: '>=8'
    resolution:
      integrity: sha512-tsAQNx32a8CoFhjhijUIhI4kccIAgmGhy8LZMZgGfmXcpMbPRUqn5LWmgRttILi6yeGmBJd2xsPkFMs0PzgPCw==
  /@jest/console/26.6.2:
    dependencies:
      '@jest/types': 26.6.2
      '@types/node': 14.14.10
      chalk: 4.1.0
      jest-message-util: 26.6.2
      jest-util: 26.6.2
      slash: 3.0.0
    dev: true
    engines:
      node: '>= 10.14.2'
    resolution:
      integrity: sha512-IY1R2i2aLsLr7Id3S6p2BA82GNWryt4oSvEXLAKc+L2zdi89dSkE8xC1C+0kpATG4JhBJREnQOH7/zmccM2B0g==
  /@jest/core/26.6.3:
    dependencies:
      '@jest/console': 26.6.2
      '@jest/reporters': 26.6.2
      '@jest/test-result': 26.6.2
      '@jest/transform': 26.6.2
      '@jest/types': 26.6.2
      '@types/node': 14.14.10
      ansi-escapes: 4.3.1
      chalk: 4.1.0
      exit: 0.1.2
      graceful-fs: 4.2.4
      jest-changed-files: 26.6.2
      jest-config: 26.6.3
      jest-haste-map: 26.6.2
      jest-message-util: 26.6.2
      jest-regex-util: 26.0.0
      jest-resolve: 26.6.2
      jest-resolve-dependencies: 26.6.3
      jest-runner: 26.6.3
      jest-runtime: 26.6.3
      jest-snapshot: 26.6.2
      jest-util: 26.6.2
      jest-validate: 26.6.2
      jest-watcher: 26.6.2
      micromatch: 4.0.2
      p-each-series: 2.2.0
      rimraf: 3.0.2
      slash: 3.0.0
      strip-ansi: 6.0.0
    dev: true
    engines:
      node: '>= 10.14.2'
    resolution:
      integrity: sha512-xvV1kKbhfUqFVuZ8Cyo+JPpipAHHAV3kcDBftiduK8EICXmTFddryy3P7NfZt8Pv37rA9nEJBKCCkglCPt/Xjw==
  /@jest/core/26.6.3_ts-node@9.1.0:
    dependencies:
      '@jest/console': 26.6.2
      '@jest/reporters': 26.6.2
      '@jest/test-result': 26.6.2
      '@jest/transform': 26.6.2
      '@jest/types': 26.6.2
      '@types/node': 14.14.10
      ansi-escapes: 4.3.1
      chalk: 4.1.0
      exit: 0.1.2
      graceful-fs: 4.2.4
      jest-changed-files: 26.6.2
      jest-config: 26.6.3_ts-node@9.1.0
      jest-haste-map: 26.6.2
      jest-message-util: 26.6.2
      jest-regex-util: 26.0.0
      jest-resolve: 26.6.2
      jest-resolve-dependencies: 26.6.3
      jest-runner: 26.6.3_ts-node@9.1.0
      jest-runtime: 26.6.3_ts-node@9.1.0
      jest-snapshot: 26.6.2
      jest-util: 26.6.2
      jest-validate: 26.6.2
      jest-watcher: 26.6.2
      micromatch: 4.0.2
      p-each-series: 2.2.0
      rimraf: 3.0.2
      slash: 3.0.0
      strip-ansi: 6.0.0
    dev: true
    engines:
      node: '>= 10.14.2'
    peerDependencies:
      ts-node: '*'
    resolution:
      integrity: sha512-xvV1kKbhfUqFVuZ8Cyo+JPpipAHHAV3kcDBftiduK8EICXmTFddryy3P7NfZt8Pv37rA9nEJBKCCkglCPt/Xjw==
  /@jest/environment/26.6.2:
    dependencies:
      '@jest/fake-timers': 26.6.2
      '@jest/types': 26.6.2
      '@types/node': 14.14.10
      jest-mock: 26.6.2
    dev: true
    engines:
      node: '>= 10.14.2'
    resolution:
      integrity: sha512-nFy+fHl28zUrRsCeMB61VDThV1pVTtlEokBRgqPrcT1JNq4yRNIyTHfyht6PqtUvY9IsuLGTrbG8kPXjSZIZwA==
  /@jest/fake-timers/26.6.2:
    dependencies:
      '@jest/types': 26.6.2
      '@sinonjs/fake-timers': 6.0.1
      '@types/node': 14.14.10
      jest-message-util: 26.6.2
      jest-mock: 26.6.2
      jest-util: 26.6.2
    dev: true
    engines:
      node: '>= 10.14.2'
    resolution:
      integrity: sha512-14Uleatt7jdzefLPYM3KLcnUl1ZNikaKq34enpb5XG9i81JpppDb5muZvonvKyrl7ftEHkKS5L5/eB/kxJ+bvA==
  /@jest/globals/26.6.2:
    dependencies:
      '@jest/environment': 26.6.2
      '@jest/types': 26.6.2
      expect: 26.6.2
    dev: true
    engines:
      node: '>= 10.14.2'
    resolution:
      integrity: sha512-85Ltnm7HlB/KesBUuALwQ68YTU72w9H2xW9FjZ1eL1U3lhtefjjl5c2MiUbpXt/i6LaPRvoOFJ22yCBSfQ0JIA==
  /@jest/reporters/26.6.2:
    dependencies:
      '@bcoe/v8-coverage': 0.2.3
      '@jest/console': 26.6.2
      '@jest/test-result': 26.6.2
      '@jest/transform': 26.6.2
      '@jest/types': 26.6.2
      chalk: 4.1.0
      collect-v8-coverage: 1.0.1
      exit: 0.1.2
      glob: 7.1.6
      graceful-fs: 4.2.4
      istanbul-lib-coverage: 3.0.0
      istanbul-lib-instrument: 4.0.3
      istanbul-lib-report: 3.0.0
      istanbul-lib-source-maps: 4.0.0
      istanbul-reports: 3.0.2
      jest-haste-map: 26.6.2
      jest-resolve: 26.6.2
      jest-util: 26.6.2
      jest-worker: 26.6.2
      slash: 3.0.0
      source-map: 0.6.1
      string-length: 4.0.1
      terminal-link: 2.1.1
      v8-to-istanbul: 7.0.0
    dev: true
    engines:
      node: '>= 10.14.2'
    optionalDependencies:
      node-notifier: 8.0.0
    resolution:
      integrity: sha512-h2bW53APG4HvkOnVMo8q3QXa6pcaNt1HkwVsOPMBV6LD/q9oSpxNSYZQYkAnjdMjrJ86UuYeLo+aEZClV6opnw==
  /@jest/source-map/26.6.2:
    dependencies:
      callsites: 3.1.0
      graceful-fs: 4.2.4
      source-map: 0.6.1
    dev: true
    engines:
      node: '>= 10.14.2'
    resolution:
      integrity: sha512-YwYcCwAnNmOVsZ8mr3GfnzdXDAl4LaenZP5z+G0c8bzC9/dugL8zRmxZzdoTl4IaS3CryS1uWnROLPFmb6lVvA==
  /@jest/test-result/26.6.2:
    dependencies:
      '@jest/console': 26.6.2
      '@jest/types': 26.6.2
      '@types/istanbul-lib-coverage': 2.0.3
      collect-v8-coverage: 1.0.1
    dev: true
    engines:
      node: '>= 10.14.2'
    resolution:
      integrity: sha512-5O7H5c/7YlojphYNrK02LlDIV2GNPYisKwHm2QTKjNZeEzezCbwYs9swJySv2UfPMyZ0VdsmMv7jIlD/IKYQpQ==
  /@jest/test-sequencer/26.6.3:
    dependencies:
      '@jest/test-result': 26.6.2
      graceful-fs: 4.2.4
      jest-haste-map: 26.6.2
      jest-runner: 26.6.3
      jest-runtime: 26.6.3
    dev: true
    engines:
      node: '>= 10.14.2'
    resolution:
      integrity: sha512-YHlVIjP5nfEyjlrSr8t/YdNfU/1XEt7c5b4OxcXCjyRhjzLYu/rO69/WHPuYcbCWkz8kAeZVZp2N2+IOLLEPGw==
  /@jest/test-sequencer/26.6.3_ts-node@9.1.0:
    dependencies:
      '@jest/test-result': 26.6.2
      graceful-fs: 4.2.4
      jest-haste-map: 26.6.2
      jest-runner: 26.6.3_ts-node@9.1.0
      jest-runtime: 26.6.3_ts-node@9.1.0
    dev: true
    engines:
      node: '>= 10.14.2'
    peerDependencies:
      ts-node: '*'
    resolution:
      integrity: sha512-YHlVIjP5nfEyjlrSr8t/YdNfU/1XEt7c5b4OxcXCjyRhjzLYu/rO69/WHPuYcbCWkz8kAeZVZp2N2+IOLLEPGw==
  /@jest/transform/26.6.2:
    dependencies:
      '@babel/core': 7.12.9
      '@jest/types': 26.6.2
      babel-plugin-istanbul: 6.0.0
      chalk: 4.1.0
      convert-source-map: 1.7.0
      fast-json-stable-stringify: 2.1.0
      graceful-fs: 4.2.4
      jest-haste-map: 26.6.2
      jest-regex-util: 26.0.0
      jest-util: 26.6.2
      micromatch: 4.0.2
      pirates: 4.0.1
      slash: 3.0.0
      source-map: 0.6.1
      write-file-atomic: 3.0.3
    dev: true
    engines:
      node: '>= 10.14.2'
    resolution:
      integrity: sha512-E9JjhUgNzvuQ+vVAL21vlyfy12gP0GhazGgJC4h6qUt1jSdUXGWJ1wfu/X7Sd8etSgxV4ovT1pb9v5D6QW4XgA==
  /@jest/types/25.5.0:
    dependencies:
      '@types/istanbul-lib-coverage': 2.0.3
      '@types/istanbul-reports': 1.1.2
      '@types/yargs': 15.0.11
      chalk: 3.0.0
    dev: true
    engines:
      node: '>= 8.3'
    resolution:
      integrity: sha512-OXD0RgQ86Tu3MazKo8bnrkDRaDXXMGUqd+kTtLtK1Zb7CRzQcaSRPPPV37SvYTdevXEBVxe0HXylEjs8ibkmCw==
  /@jest/types/26.6.2:
    dependencies:
      '@types/istanbul-lib-coverage': 2.0.3
      '@types/istanbul-reports': 3.0.0
      '@types/node': 14.14.10
      '@types/yargs': 15.0.11
      chalk: 4.1.0
    dev: true
    engines:
      node: '>= 10.14.2'
    resolution:
      integrity: sha512-fC6QCp7Sc5sX6g8Tvbmj4XUTbyrik0akgRy03yjXbQaBWWNWGE7SGtJk98m0N8nzegD/7SggrUlivxo5ax4KWQ==
  /@nodelib/fs.scandir/2.1.3:
    dependencies:
      '@nodelib/fs.stat': 2.0.3
      run-parallel: 1.1.10
    engines:
      node: '>= 8'
    resolution:
      integrity: sha512-eGmwYQn3gxo4r7jdQnkrrN6bY478C3P+a/y72IJukF8LjB6ZHeB3c+Ehacj3sYeSmUXGlnA67/PmbM9CVwL7Dw==
  /@nodelib/fs.stat/2.0.3:
    engines:
      node: '>= 8'
    resolution:
      integrity: sha512-bQBFruR2TAwoevBEd/NWMoAAtNGzTRgdrqnYCc7dhzfoNvqPzLyqlEQnzZ3kVnNrSp25iyxE00/3h2fqGAGArA==
  /@nodelib/fs.walk/1.2.4:
    dependencies:
      '@nodelib/fs.scandir': 2.1.3
      fastq: 1.9.0
    engines:
      node: '>= 8'
    resolution:
      integrity: sha512-1V9XOY4rDW0rehzbrcqAmHnz8e7SKvX27gh8Gt2WgB0+pdzdiLV83p72kZPU+jvMbS1qU5mauP2iOvO8rhmurQ==
  /@prisma/bar/0.0.1:
    dev: false
    resolution:
      integrity: sha512-FVLhwVkbfhXlBhroWfIXMLi+3Jh9IEzYp+9z+MUUiw3ZsbcoAil7CN9/QIjHc4/TcCRyRfuSmT7qCnn4O+TjJw==
  /@prisma/ci-info/2.1.2:
    dev: true
    resolution:
      integrity: sha512-RhAHY+wp6Nqu89Tp3zfUVkpGfqk4TfngeOWaMGgmhP7mB2ASDtOl8dkwxHmI8eN4edo+luyjPmbJBC4kST321A==
<<<<<<< HEAD
  /@prisma/debug/2.13.0-dev.84:
=======
  /@prisma/debug/2.12.1:
>>>>>>> c9c2375d
    dependencies:
      debug: 4.3.1
    dev: true
    resolution:
<<<<<<< HEAD
      integrity: sha512-E7W+bScLyqeCyupzePfen5VWJxrJ+V6lS3WaYhfic/DlsjVV/6mNyE1+mmt8IV8Hfc6ZdUNsGzXojwxntJtsIw==
  /@prisma/engine-core/2.13.0-dev.84:
    dependencies:
      '@prisma/debug': 2.13.0-dev.84
      '@prisma/engines': 2.13.0-27.dfc9594ba25725d1eb319314b9cb6a229aa43573
      '@prisma/generator-helper': 2.13.0-dev.84
      '@prisma/get-platform': 2.13.0-dev.84
=======
      integrity: sha512-ke4ZOvWZffATjG7Z2Ksxhig6RU7El1YXZOquds3847Rq1/kTq0mp3NFPZuxnv1xq8XDpuKe5Op4tYnzsKibWyw==
  /@prisma/debug/2.13.0-dev.81:
    dependencies:
      debug: 4.3.1
    dev: true
    resolution:
      integrity: sha512-bG+2KimpDkwbQzseoK5IZYl2bHEWZDh+xZpF20b5rW+Bev0FAWEKwQ5Vf2BmJZkea+9/VN+fdVzkU2ZtV+kE0w==
  /@prisma/engine-core/2.13.0-dev.81:
    dependencies:
      '@prisma/debug': 2.13.0-dev.81
      '@prisma/engines': 2.13.0-27.dfc9594ba25725d1eb319314b9cb6a229aa43573
      '@prisma/generator-helper': 2.13.0-dev.81
      '@prisma/get-platform': 2.13.0-dev.81
>>>>>>> c9c2375d
      chalk: 4.1.0
      cross-fetch: 3.0.6
      execa: 4.1.0
      get-stream: 6.0.0
      indent-string: 4.0.0
      new-github-issue-url: 0.2.1
      p-retry: 4.2.0
      terminal-link: 2.1.1
      undici: 2.2.0
    dev: true
    resolution:
<<<<<<< HEAD
      integrity: sha512-KaS+TLxBIlvT4rRPXDRCmN2mrLejhvKwNtEDzFLIwjZrSkMF7/fyQhsG6dbeGTYRVNSsnB2x/OFBQmOaG8FIwA==
  /@prisma/engines-version/2.13.0-28.133cd6db7c9ac653c0a5b371c3a669bb41f150bd:
    resolution:
      integrity: sha512-gL549mg54ZbGDEhj47gRbz9FFfHaAv00SE4dAxHxvgjspCdYIbQkrzGbU9VrTFUM/qIMMic6qlOrnOE/Xhn2MQ==
  /@prisma/engines/2.13.0-27.dfc9594ba25725d1eb319314b9cb6a229aa43573:
    dev: true
    requiresBuild: true
    resolution:
      integrity: sha512-MHTvO0uzeDYI2ZUZaavSX3kbe63/bW6Rl95kXPe/uyXxKntSra+VURs0x+xHpX/4iYhGWKDsIBpe4p4o4l4W8g==
  /@prisma/engines/2.13.0-28.133cd6db7c9ac653c0a5b371c3a669bb41f150bd:
    requiresBuild: true
    resolution:
      integrity: sha512-JwoynAj3A/OBn+elGtbtWfb0lTOrdfly3WDGdR6iz66LCX4S/bY8T4wR3EigSZkjgRGbgV9io/vxaCrDN3Ucyg==
  /@prisma/fetch-engine/2.13.0-dev.84:
    dependencies:
      '@prisma/debug': 2.13.0-dev.84
      '@prisma/get-platform': 2.13.0-dev.84
=======
      integrity: sha512-GrtRAGX03C+QExdnbjpdUhLfn47gjq+VnenbdZMDMlopkd9ntkuKw8Ecu+H7+S+q42dXTrwTjGcZIEKoqFZiwg==
  /@prisma/engines-version/2.13.0-27.dfc9594ba25725d1eb319314b9cb6a229aa43573:
    resolution:
      integrity: sha512-Vjgix6PvES7nYzsjUOskuUreMNz22YBfg9EP3Ux/safcxnS+dnmz3WNK8nCtOj78OOGeQfe8h2s1VYdObfkjGA==
  /@prisma/engines/2.13.0-27.dfc9594ba25725d1eb319314b9cb6a229aa43573:
    requiresBuild: true
    resolution:
      integrity: sha512-MHTvO0uzeDYI2ZUZaavSX3kbe63/bW6Rl95kXPe/uyXxKntSra+VURs0x+xHpX/4iYhGWKDsIBpe4p4o4l4W8g==
  /@prisma/fetch-engine/2.12.1:
    dependencies:
      '@prisma/debug': 2.12.1
      '@prisma/get-platform': 2.12.1
>>>>>>> c9c2375d
      chalk: 4.1.0
      execa: 4.1.0
      find-cache-dir: 3.3.1
      hasha: 5.2.2
      http-proxy-agent: 4.0.1
      https-proxy-agent: 5.0.0
      make-dir: 3.1.0
      node-fetch: 2.6.1
      p-filter: 2.1.0
      p-map: 4.0.0
      p-queue: 6.6.2
      p-retry: 4.2.0
      progress: 2.0.3
      rimraf: 3.0.2
      temp-dir: 2.0.0
      tempy: 1.0.0
    dev: true
    resolution:
<<<<<<< HEAD
      integrity: sha512-1/IEZVpKsOV0fIIxX5ojnu98dm0gcnS3ujbKTho2ffgbil4Kko0bBk9R35xRS1w7uZtp3Hy/LMoHghJZB2KmzA==
  /@prisma/generator-helper/2.13.0-dev.84:
    dependencies:
      '@prisma/debug': 2.13.0-dev.84
=======
      integrity: sha512-huJS0uvkSUsnEU6CUrUfpgU9Z7PR3UlzJ9wbypk4hWtiMhfuoq2yU0ca2NxEpAhgHpSlERiLsZjBA8SlWw9WpQ==
  /@prisma/fetch-engine/2.13.0-dev.81:
    dependencies:
      '@prisma/debug': 2.13.0-dev.81
      '@prisma/get-platform': 2.13.0-dev.81
      chalk: 4.1.0
      execa: 4.1.0
      find-cache-dir: 3.3.1
      hasha: 5.2.2
      http-proxy-agent: 4.0.1
      https-proxy-agent: 5.0.0
      make-dir: 3.1.0
      node-fetch: 2.6.1
      p-filter: 2.1.0
      p-map: 4.0.0
      p-queue: 6.6.2
      p-retry: 4.2.0
      progress: 2.0.3
      rimraf: 3.0.2
      temp-dir: 2.0.0
      tempy: 1.0.0
    dev: true
    resolution:
      integrity: sha512-MhzwOqFjZlpJ03YI4ipp71sFerBJR4ZaeipQR2irB+CmeN8ezSzwvZv+e8ea62nAok3ZtvwsQ2TPRo/khmCGtA==
  /@prisma/generator-helper/2.13.0-dev.81:
    dependencies:
      '@prisma/debug': 2.13.0-dev.81
>>>>>>> c9c2375d
      '@types/cross-spawn': 6.0.2
      chalk: 4.1.0
      cross-spawn: 7.0.3
    dev: true
    resolution:
<<<<<<< HEAD
      integrity: sha512-ok3Opa7241k1jwkUpxwLD6hkqSNBt3e3x6gMjZJ4uFA/W39n67RYhMxgKk20O+oSL9ybff7RQgCNmv1PIxP4yg==
  /@prisma/get-platform/2.13.0-dev.84:
    dependencies:
      '@prisma/debug': 2.13.0-dev.84
    dev: true
    resolution:
      integrity: sha512-GWqHgqqISezIQRwnaKS248ulHdLGuExzdgDRFUWliybxTLN1RvBLkl4HbtXGYchHUdJa758C6C8Rspr2uDXAtw==
  /@prisma/sdk/2.13.0-dev.84:
    dependencies:
      '@prisma/debug': 2.13.0-dev.84
      '@prisma/engine-core': 2.13.0-dev.84
      '@prisma/engines': 2.13.0-27.dfc9594ba25725d1eb319314b9cb6a229aa43573
      '@prisma/fetch-engine': 2.13.0-dev.84
      '@prisma/generator-helper': 2.13.0-dev.84
      '@prisma/get-platform': 2.13.0-dev.84
=======
      integrity: sha512-GpnToKtI7FsZhgaSQ3RfLRRn1R6XfIATU9SP5DwjbhiGv2AjTtXOUMSl9wAPJx7/4uM3S5I7n/vRVgPRf+GVGw==
  /@prisma/get-platform/2.12.1:
    dependencies:
      '@prisma/debug': 2.12.1
    dev: true
    resolution:
      integrity: sha512-bYTKvTgdbYXtNEZnaAUOdr0twiYNrtadDCGAc1YBwSCQ+P0cNmkrtn+EUwt0ZijCtKYZ1uLC6UAM0y7uxf1s6w==
  /@prisma/get-platform/2.13.0-dev.81:
    dependencies:
      '@prisma/debug': 2.13.0-dev.81
    dev: true
    resolution:
      integrity: sha512-oXs4At/QP4ae1CxYZ605G+mCi+8z3m6ZDpYBC/Ud8zkveH3uxQ8+/wSi9VS1adzeDkFzoxX7/e5T/P7A1bk6VQ==
  /@prisma/sdk/2.13.0-dev.81:
    dependencies:
      '@prisma/debug': 2.13.0-dev.81
      '@prisma/engine-core': 2.13.0-dev.81
      '@prisma/engines': 2.13.0-27.dfc9594ba25725d1eb319314b9cb6a229aa43573
      '@prisma/fetch-engine': 2.13.0-dev.81
      '@prisma/generator-helper': 2.13.0-dev.81
      '@prisma/get-platform': 2.13.0-dev.81
>>>>>>> c9c2375d
      '@timsuchanek/copy': 1.4.5
      archiver: 4.0.2
      arg: 5.0.0
      chalk: 4.1.0
      checkpoint-client: 1.1.17
      cli-truncate: 2.1.0
      dotenv: 8.2.0
      execa: 4.1.0
      find-up: 5.0.0
      global-dirs: 2.0.1
      globby: 11.0.1
      has-yarn: 2.1.0
      is-ci: 2.0.0
      make-dir: 3.1.0
      node-fetch: 2.6.1
      p-map: 4.0.0
      read-pkg-up: 7.0.1
      resolve-pkg: 2.0.0
      rimraf: 3.0.2
      string-width: 4.2.0
      strip-ansi: 6.0.0
      strip-indent: 3.0.0
      tar: 6.0.5
      temp-dir: 2.0.0
      temp-write: 4.0.0
      tempy: 1.0.0
      terminal-link: 2.1.1
      tmp: 0.2.1
      url-parse: 1.4.7
    dev: true
    resolution:
<<<<<<< HEAD
      integrity: sha512-LmA2BNbxbQPO1nkU0uHMElkKOh0YHvEHlf940PQBV4Q75CtkJQr59nRq6SrD2rmrpz/sfV+k1Kgcak76l8DaKw==
  /@prisma/studio-pcw/0.327.0_@prisma+sdk@2.13.0-dev.84:
    dependencies:
      '@prisma/sdk': 2.13.0-dev.84
=======
      integrity: sha512-V71cbl+1Pq/ha5wPVFnAFkC4ON306jwGIOFXJcnqI56wwZgIP+Msr45GD0RkSsgp9hrtzDNWNqIknnE7WgIPAA==
  /@prisma/studio-pcw/0.327.0_@prisma+sdk@2.13.0-dev.81:
    dependencies:
      '@prisma/sdk': 2.13.0-dev.81
>>>>>>> c9c2375d
      '@prisma/studio-types': 0.327.0
      rimraf: 3.0.2
    dev: true
    peerDependencies:
      '@prisma/sdk': dev
    resolution:
      integrity: sha512-5LrW9/IrzoShQ6afgSUrCYtCuQLT98iuJpxVPlAvv7uM2mYgveVMTQT3EwuWh33htCL+ubg2sBpqcq3Fh7UoFQ==
  /@prisma/studio-server/0.327.0:
    dependencies:
<<<<<<< HEAD
      '@prisma/sdk': 2.13.0-dev.84
      '@prisma/studio': 0.327.0
      '@prisma/studio-pcw': 0.327.0_@prisma+sdk@2.13.0-dev.84
=======
      '@prisma/sdk': 2.13.0-dev.81
      '@prisma/studio': 0.327.0
      '@prisma/studio-pcw': 0.327.0_@prisma+sdk@2.13.0-dev.81
>>>>>>> c9c2375d
      '@prisma/studio-types': 0.327.0
      '@sentry/node': 5.15.5
      checkpoint-client: 1.1.11
      express: 4.17.1
      ws: 7.3.1
    dev: true
    resolution:
      integrity: sha512-r8MIdSewv5vqkXpBvJO5PrWEoYafvFpeJ/juzc+TaB8C8VRhQWW5S0aE0v0aWcTAJrCyVpOSuJfJ+aP91UBnqA==
  /@prisma/studio-types/0.327.0:
    dev: true
    resolution:
      integrity: sha512-gv7iEOARTnXM/FLBvCZK4xDlsXI/QYcGoW5k8nVzxtqXnQJteV/oyQg3cC80K/XRJk/LXA5z3joKO0wCei82Eg==
  /@prisma/studio/0.327.0:
    dev: true
    resolution:
      integrity: sha512-JiH2nJE6Af4L6HkEZ/fnpeO1/IrxjBe9OCjnTGMqN9kGYNwnRBulUx6iDecSwkqS8AaQTyddckpkDknWwHMElA==
  /@sentry/apm/5.15.5:
    dependencies:
      '@sentry/browser': 5.15.5
      '@sentry/hub': 5.15.5
      '@sentry/minimal': 5.15.5
      '@sentry/types': 5.15.5
      '@sentry/utils': 5.15.5
      tslib: 1.14.1
    deprecated: 'Please migrate to @sentry/tracing; see: https://www.npmjs.com/package/@sentry/apm'
    dev: true
    engines:
      node: '>=6'
    resolution:
      integrity: sha512-2PyifsiQdvFEQhbL7tQnCKGLOO1JtZeqso3bc6ARJBvKxM77mtyMo/D0C2Uzt9sXCYiALhQ1rbB1aY8iYyglpg==
  /@sentry/browser/5.15.5:
    dependencies:
      '@sentry/core': 5.15.5
      '@sentry/types': 5.15.5
      '@sentry/utils': 5.15.5
      tslib: 1.14.1
    dev: true
    engines:
      node: '>=6'
    resolution:
      integrity: sha512-rqDvjk/EvogfdbZ4TiEpxM/lwpPKmq23z9YKEO4q81+1SwJNua53H60dOk9HpRU8nOJ1g84TMKT2Ov8H7sqDWA==
  /@sentry/core/5.15.5:
    dependencies:
      '@sentry/hub': 5.15.5
      '@sentry/minimal': 5.15.5
      '@sentry/types': 5.15.5
      '@sentry/utils': 5.15.5
      tslib: 1.14.1
    dev: true
    engines:
      node: '>=6'
    resolution:
      integrity: sha512-enxBLv5eibBMqcWyr+vApqeix8uqkfn0iGsD3piKvoMXCgKsrfMwlb/qo9Ox0lKr71qIlZVt+9/A2vZohdgnlg==
  /@sentry/hub/5.15.5:
    dependencies:
      '@sentry/types': 5.15.5
      '@sentry/utils': 5.15.5
      tslib: 1.14.1
    dev: true
    engines:
      node: '>=6'
    resolution:
      integrity: sha512-zX9o49PcNIVMA4BZHe//GkbQ4Jx+nVofqU/Il32/IbwKhcpPlhGX3c1sOVQo4uag3cqd/JuQsk+DML9TKkN0Lw==
  /@sentry/minimal/5.15.5:
    dependencies:
      '@sentry/hub': 5.15.5
      '@sentry/types': 5.15.5
      tslib: 1.14.1
    dev: true
    engines:
      node: '>=6'
    resolution:
      integrity: sha512-zQkkJ1l9AjmU/Us5IrOTzu7bic4sTPKCatptXvLSTfyKW7N6K9MPIIFeSpZf9o1yM2sRYdK7GV08wS2eCT3JYw==
  /@sentry/node/5.15.5:
    dependencies:
      '@sentry/apm': 5.15.5
      '@sentry/core': 5.15.5
      '@sentry/hub': 5.15.5
      '@sentry/types': 5.15.5
      '@sentry/utils': 5.15.5
      cookie: 0.3.1
      https-proxy-agent: 4.0.0
      lru_map: 0.3.3
      tslib: 1.14.1
    dev: true
    engines:
      node: '>=6'
    resolution:
      integrity: sha512-BK0iTOiiIM0UnydLeT/uUBY1o1Sp85aqwaQRMfZbjMCsgXERLNGvzzV68FDH1cyC1nR6dREK3Gs8bxS4S54aLQ==
  /@sentry/types/5.15.5:
    dev: true
    engines:
      node: '>=6'
    resolution:
      integrity: sha512-F9A5W7ucgQLJUG4LXw1ZIy4iLevrYZzbeZ7GJ09aMlmXH9PqGThm1t5LSZlVpZvUfQ2rYA8NU6BdKJSt7B5LPw==
  /@sentry/utils/5.15.5:
    dependencies:
      '@sentry/types': 5.15.5
      tslib: 1.14.1
    dev: true
    engines:
      node: '>=6'
    resolution:
      integrity: sha512-Nl9gl/MGnzSkuKeo3QaefoD/OJrFLB8HmwQ7HUbTXb6E7yyEzNKAQMHXGkwNAjbdYyYbd42iABP6Y5F/h39NtA==
  /@sindresorhus/slugify/1.1.0:
    dependencies:
      '@sindresorhus/transliterate': 0.1.1
      escape-string-regexp: 4.0.0
    engines:
      node: '>=10'
    resolution:
      integrity: sha512-ujZRbmmizX26yS/HnB3P9QNlNa4+UvHh+rIse3RbOXLp8yl6n1TxB4t7NHggtVgS8QmmOtzXo48kCxZGACpkPw==
  /@sindresorhus/transliterate/0.1.1:
    dependencies:
      escape-string-regexp: 2.0.0
      lodash.deburr: 4.1.0
    engines:
      node: '>=10'
    resolution:
      integrity: sha512-QSdIQ5keUFAZ3KLbfbsntW39ox0Ym8183RqTwBq/ZEFoN3NQAtGV+qWaNdzKpIDHgj9J2CQ2iNDRVU11Zyr7MQ==
  /@sinonjs/commons/1.8.1:
    dependencies:
      type-detect: 4.0.8
    dev: true
    resolution:
      integrity: sha512-892K+kWUUi3cl+LlqEWIDrhvLgdL79tECi8JZUyq6IviKy/DNhuzCRlbHUjxK89f4ypPMMaFnFuR9Ie6DoIMsw==
  /@sinonjs/fake-timers/6.0.1:
    dependencies:
      '@sinonjs/commons': 1.8.1
    dev: true
    resolution:
      integrity: sha512-MZPUxrmFubI36XS1DI3qmI0YdN1gks62JtFZvxR67ljjSNCeK6U08Zx4msEWOXuofgqUt6zPHSi1H9fbjR/NRA==
  /@timsuchanek/copy/1.4.5:
    dependencies:
      '@timsuchanek/sleep-promise': 8.0.1
      commander: 2.20.3
      mkdirp: 1.0.4
      prettysize: 2.0.0
    hasBin: true
    resolution:
      integrity: sha512-N4+2/DvfwzQqHYL/scq07fv8yXbZc6RyUxKJoE8Clm14JpLOf9yNI4VB4D6RsV3h9zgzZ4loJUydHKM7pp3blw==
  /@timsuchanek/sleep-promise/8.0.1:
    resolution:
      integrity: sha512-cxHYbrXfnCWsklydIHSw5GCMHUPqpJ/enxWSyVHNOgNe61sit/+aOXTTI+VOdWkvVaJsI2vsB9N4+YDNITawOQ==
  /@tootallnate/once/1.1.2:
    engines:
      node: '>= 6'
    resolution:
      integrity: sha512-RbzJvlNzmRq5c3O09UipeuXno4tA1FE6ikOjxZK0tuxVv3412l64l5t1W5pj4+rJq9vpkm/kwiR07aZXnsKPxw==
  /@types/babel__core/7.1.12:
    dependencies:
      '@babel/parser': 7.12.7
      '@babel/types': 7.12.7
      '@types/babel__generator': 7.6.2
      '@types/babel__template': 7.4.0
      '@types/babel__traverse': 7.0.16
    dev: true
    resolution:
      integrity: sha512-wMTHiiTiBAAPebqaPiPDLFA4LYPKr6Ph0Xq/6rq1Ur3v66HXyG+clfR9CNETkD7MQS8ZHvpQOtA53DLws5WAEQ==
  /@types/babel__generator/7.6.2:
    dependencies:
      '@babel/types': 7.12.7
    dev: true
    resolution:
      integrity: sha512-MdSJnBjl+bdwkLskZ3NGFp9YcXGx5ggLpQQPqtgakVhsWK0hTtNYhjpZLlWQTviGTvF8at+Bvli3jV7faPdgeQ==
  /@types/babel__template/7.4.0:
    dependencies:
      '@babel/parser': 7.12.7
      '@babel/types': 7.12.7
    dev: true
    resolution:
      integrity: sha512-NTPErx4/FiPCGScH7foPyr+/1Dkzkni+rHiYHHoTjvwou7AQzJkNeD60A9CXRy+ZEN2B1bggmkTMCDb+Mv5k+A==
  /@types/babel__traverse/7.0.16:
    dependencies:
      '@babel/types': 7.12.7
    dev: true
    resolution:
      integrity: sha512-S63Dt4CZOkuTmpLGGWtT/mQdVORJOpx6SZWGVaP56dda/0Nx5nEe82K7/LAm8zYr6SfMq+1N2OreIOrHAx656w==
  /@types/charm/1.0.2:
    dependencies:
      '@types/node': 12.19.8
    dev: true
    resolution:
      integrity: sha512-8nrGGRpu/OZKpDxpuloLlZ6g9t4+DZW057RgpWrzOHiqt/1kbPvSiMDJa5G8Z635By9fMXEoGvWZ5bO/A6dv/w==
  /@types/cross-spawn/6.0.2:
    dependencies:
      '@types/node': 14.14.10
    resolution:
      integrity: sha512-KuwNhp3eza+Rhu8IFI5HUXRP0LIhqH5cAjubUvGXXthh4YYBuP2ntwEX+Cz8GJoZUHlKo247wPWOfA9LYEq4cw==
  /@types/debug/4.1.5:
    dev: true
    resolution:
      integrity: sha512-Q1y515GcOdTHgagaVFhHnIFQ38ygs/kmxdNpvpou+raI9UO3YZcHDngBSYKQklcKlvA7iuQlmIKbzvmxcOE9CQ==
  /@types/diff/4.0.2:
    dev: true
    resolution:
      integrity: sha512-mIenTfsIe586/yzsyfql69KRnA75S8SVXQbTLpDejRrjH0QSJcpu3AUOi/Vjnt9IOsXKxPhJfGpQUNMueIU1fQ==
  /@types/fs-extra/9.0.4:
    dependencies:
      '@types/node': 12.19.8
    dev: true
    resolution:
      integrity: sha512-50GO5ez44lxK5MDH90DYHFFfqxH7+fTqEEnvguQRzJ/tY9qFrMSHLiYHite+F3SNmf7+LHC1eMXojuD+E3Qcyg==
  /@types/geojson/7946.0.7:
    dev: true
    resolution:
      integrity: sha512-wE2v81i4C4Ol09RtsWFAqg3BUitWbHSpSlIo+bNdsCJijO9sjme+zm+73ZMCa/qMC8UEERxzGbvmr1cffo2SiQ==
  /@types/glob/7.1.3:
    dependencies:
      '@types/minimatch': 3.0.3
      '@types/node': 14.14.10
    dev: true
    resolution:
      integrity: sha512-SEYeGAIQIQX8NN6LDKprLjbrd5dARM5EXsd8GI/A5l0apYI1fGMWgPHSe4ZKL4eozlAyI+doUE9XbYS4xCkQ1w==
  /@types/graceful-fs/4.1.4:
    dependencies:
      '@types/node': 14.14.10
    dev: true
    resolution:
      integrity: sha512-mWA/4zFQhfvOA8zWkXobwJvBD7vzcxgrOQ0J5CH1votGqdq9m7+FwtGaqyCZqC3NyyBkc9z4m+iry4LlqcMWJg==
  /@types/graphviz/0.0.32:
    dev: true
    resolution:
      integrity: sha512-w0jhDSGBtRv+bnTDo7CjbFLPecLiNG+gUhewfMJtr6c4njY623XM6XkND1Jg7cUMAIUNVRlhSqJ/lcC7JOa0qQ==
  /@types/istanbul-lib-coverage/2.0.3:
    dev: true
    resolution:
      integrity: sha512-sz7iLqvVUg1gIedBOvlkxPlc8/uVzyS5OwGz1cKjXzkl3FpL3al0crU8YGU1WoHkxn0Wxbw5tyi6hvzJKNzFsw==
  /@types/istanbul-lib-report/3.0.0:
    dependencies:
      '@types/istanbul-lib-coverage': 2.0.3
    dev: true
    resolution:
      integrity: sha512-plGgXAPfVKFoYfa9NpYDAkseG+g6Jr294RqeqcqDixSbU34MZVJRi/P+7Y8GDpzkEwLaGZZOpKIEmeVZNtKsrg==
  /@types/istanbul-reports/1.1.2:
    dependencies:
      '@types/istanbul-lib-coverage': 2.0.3
      '@types/istanbul-lib-report': 3.0.0
    dev: true
    resolution:
      integrity: sha512-P/W9yOX/3oPZSpaYOCQzGqgCQRXn0FFO/V8bWrCQs+wLmvVVxk6CRBXALEvNs9OHIatlnlFokfhuDo2ug01ciw==
  /@types/istanbul-reports/3.0.0:
    dependencies:
      '@types/istanbul-lib-report': 3.0.0
    dev: true
    resolution:
      integrity: sha512-nwKNbvnwJ2/mndE9ItP/zc2TCzw6uuodnF4EHYWD+gCQDVBuRQL5UzbZD0/ezy1iKsFU2ZQiDqg4M9dN4+wZgA==
  /@types/jest/26.0.14:
    dependencies:
      jest-diff: 25.5.0
      pretty-format: 25.5.0
    dev: true
    resolution:
      integrity: sha512-Hz5q8Vu0D288x3iWXePSn53W7hAjP0H7EQ6QvDO9c7t46mR0lNOLlfuwQ+JkVxuhygHzlzPX+0jKdA3ZgSh+Vg==
  /@types/jest/26.0.16:
    dependencies:
      jest-diff: 26.6.2
      pretty-format: 26.6.2
    dev: true
    resolution:
      integrity: sha512-Gp12+7tmKCgv9JjtltxUXokohCAEZfpJaEW5tn871SGRp8I+bRWBonQO7vW5NHwnAHe5dd50+Q4zyKuN35i09g==
  /@types/js-levenshtein/1.1.0:
    dev: true
    resolution:
      integrity: sha512-14t0v1ICYRtRVcHASzes0v/O+TIeASb8aD55cWF1PidtInhFWSXcmhzhHqGjUWf9SUq1w70cvd1cWKUULubAfQ==
  /@types/json-schema/7.0.6:
    dev: true
    resolution:
      integrity: sha512-3c+yGKvVP5Y9TYBEibGNR+kLtijnj7mYrXRg+WpFb2X9xm04g/DXYkfg4hmzJQosc9snFNUPkbYIhu+KAm6jJw==
  /@types/minimatch/3.0.3:
    dev: true
    resolution:
      integrity: sha512-tHq6qdbT9U1IRSGf14CL0pUlULksvY9OZ+5eEgl1N7t+OA3tGvNpxJCzuKQlsNgCVwbAs670L1vcVQi8j9HjnA==
  /@types/minimist/1.2.1:
    dev: true
    resolution:
      integrity: sha512-fZQQafSREFyuZcdWFAExYjBiCL7AUCdgsk80iO0q4yihYYdcIiH28CcuPTGFgLOCC8RlW49GSQxdHwZP+I7CNg==
  /@types/minipass/2.2.0:
    dependencies:
      '@types/node': 14.14.10
    dev: true
    resolution:
      integrity: sha512-wuzZksN4w4kyfoOv/dlpov4NOunwutLA/q7uc00xU02ZyUY+aoM5PWIXEKBMnm0NHd4a+N71BMjq+x7+2Af1fg==
  /@types/mssql/6.0.6:
    dependencies:
      '@types/node': 14.14.10
      '@types/tedious': 4.0.2
    dev: true
    resolution:
      integrity: sha512-utFf70MtfODcg/R9XSAyPvIbN8zEeieebdC5/levbArrk1bu7Dc9HF9zh9k23lFpjNvNX44AzrsEm6PrKOnErg==
  /@types/node-fetch/2.5.7:
    dependencies:
      '@types/node': 12.19.8
      form-data: 3.0.0
    dev: true
    resolution:
      integrity: sha512-o2WVNf5UhWRkxlf6eq+jMZDu7kjgpgJfl4xVNlvryc95O/6F2ld8ztKX+qu+Rjyet93WAWm5LjeX9H5FGkODvw==
  /@types/node/12.19.3:
    dev: true
    resolution:
      integrity: sha512-8Jduo8wvvwDzEVJCOvS/G6sgilOLvvhn1eMmK3TW8/T217O7u1jdrK6ImKLv80tVryaPSVeKu6sjDEiFjd4/eg==
  /@types/node/12.19.7:
    dev: true
    resolution:
      integrity: sha512-zvjOU1g4CpPilbTDUATnZCUb/6lARMRAqzT7ILwl1P3YvU2leEcZ2+fw9+Jrw/paXB1CgQyXTrN4hWDtqT9O2A==
  /@types/node/12.19.8:
    dev: true
    resolution:
      integrity: sha512-D4k2kNi0URNBxIRCb1khTnkWNHv8KSL1owPmS/K5e5t8B2GzMReY7AsJIY1BnP5KdlgC4rj9jk2IkDMasIE7xg==
  /@types/node/14.14.10:
    resolution:
      integrity: sha512-J32dgx2hw8vXrSbu4ZlVhn1Nm3GbeCFNw2FWL8S5QKucHGY0cyNwjdQdO+KMBZ4wpmC7KhLCiNsdk1RFRIYUQQ==
  /@types/node/8.10.66:
    dev: true
    resolution:
      integrity: sha512-tktOkFUA4kXx2hhhrB8bIFb5TbwzS4uOhKEmwiD+NoiL0qtP2OQ9mFldbgD4dV1djrlBYP6eBuQZiWjuHUpqFw==
  /@types/normalize-package-data/2.4.0:
    resolution:
      integrity: sha512-f5j5b/Gf71L+dbqxIpQ4Z2WlmI/mPJ0fOkGGmFgtb6sAu97EPczzbS3/tJKxmcYDj55OX6ssqwDAWOHIYDRDGA==
  /@types/parse-json/4.0.0:
    dev: true
    resolution:
      integrity: sha512-//oorEZjL6sbPcKUaCdIGlIUeH26mgzimjBB77G6XRgnDl/L5wOnpyBGRe/Mmf5CVW3PwEBE1NjiMZ/ssFh4wA==
  /@types/pg-types/1.11.5:
    dev: true
    resolution:
      integrity: sha512-L8ogeT6vDzT1vxlW3KITTCt+BVXXVkLXfZ/XNm6UqbcJgxf+KPO7yjWx7dQQE8RW07KopL10x2gNMs41+IkMGQ==
  /@types/pg/7.14.7:
    dependencies:
      '@types/node': 12.19.8
      '@types/pg-types': 1.11.5
    dev: true
    resolution:
      integrity: sha512-ZnMOUidTP6Lwsb0bxHL6PVIL1lVC2CYNQWlA79kQ6nn0rK1/ynvkyN1wsR9pVZaP4WcCNioKT/2aU5UuLIQy2w==
  /@types/prettier/2.1.5:
    dev: true
    resolution:
      integrity: sha512-UEyp8LwZ4Dg30kVU2Q3amHHyTn1jEdhCIE59ANed76GaT1Vp76DD3ZWSAxgCrw6wJ0TqeoBpqmfUHiUDPs//HQ==
  /@types/progress/2.0.3:
    dependencies:
      '@types/node': 12.19.8
    dev: true
    resolution:
      integrity: sha512-bPOsfCZ4tsTlKiBjBhKnM8jpY5nmIll166IPD58D92hR7G7kZDfx5iB9wGF4NfZrdKolebjeAr3GouYkSGoJ/A==
  /@types/prompts/2.0.9:
    dependencies:
      '@types/node': 12.19.8
    dev: true
    resolution:
      integrity: sha512-TORZP+FSjTYMWwKadftmqEn6bziN5RnfygehByGsjxoK5ydnClddtv6GikGWPvCm24oI+YBwck5WDxIIyNxUrA==
  /@types/readable-stream/2.3.9:
    dependencies:
      '@types/node': 14.14.10
      safe-buffer: 5.2.1
    dev: true
    resolution:
      integrity: sha512-sqsgQqFT7HmQz/V5jH1O0fvQQnXAJO46Gg9LRO/JPfjmVmGUlcx831TZZO3Y3HtWhIkzf3kTsNT0Z0kzIhIvZw==
  /@types/redis/2.8.28:
    dependencies:
      '@types/node': 12.19.7
    dev: true
    resolution:
      integrity: sha512-8l2gr2OQ969ypa7hFOeKqtFoY70XkHxISV0pAwmQ2nm6CSPb1brmTmqJCGGrekCo+pAZyWlNXr+Kvo6L/1wijA==
  /@types/retry/0.12.0:
    resolution:
      integrity: sha512-wWKOClTTiizcZhXnPY4wikVAwmdYHp8q6DmC+EJUzAMsycb7HB32Kh9RN4+0gExjmPmZSAQjgURXIGATPegAvA==
  /@types/sqlite3/3.1.6:
    dependencies:
      '@types/node': 12.19.8
    dev: true
    resolution:
      integrity: sha512-OBsK0KIGUICExQ/ZvnPY4cKx5Kz4NcrVyGTIvOL5y4ajXu7r++RfBajfpGfGDmDVCKcoCDX1dO84/oeyeITnxA==
  /@types/stack-utils/2.0.0:
    dev: true
    resolution:
      integrity: sha512-RJJrrySY7A8havqpGObOB4W92QXKJo63/jFLLgpvOtsGUqbQZ9Sbgl35KMm1DjC6j7AvmmU2bIno+3IyEaemaw==
  /@types/tar/4.0.4:
    dependencies:
      '@types/minipass': 2.2.0
      '@types/node': 12.19.8
    dev: true
    resolution:
      integrity: sha512-0Xv+xcmkTsOZdIF4yCnd7RkOOyfyqPaqJ7RZFKnwdxfDbkN3eAAE9sHl8zJFqBz4VhxolW9EErbjR1oyH7jK2A==
  /@types/tedious/4.0.2:
    dependencies:
      '@types/node': 14.14.10
    dev: true
    resolution:
      integrity: sha512-VqGhXfiIEYmvc6y36PTlk29M65O07rUWIt5E9bzcWwQwCke9m+ZLsviR2x27x04UWogop0ENdfyJJM+QC5cdyQ==
  /@types/tunnel/0.0.0:
    dependencies:
      '@types/node': 14.14.10
    dev: true
    resolution:
      integrity: sha512-FGDp0iBRiBdPjOgjJmn1NH0KDLN+Z8fRmo+9J7XGBhubq1DPrGrbmG4UTlGzrpbCpesMqD0sWkzi27EYkOMHyg==
  /@types/verror/1.10.4:
    dev: true
    resolution:
      integrity: sha512-OjJdqx6QlbyZw9LShPwRW+Kmiegeg3eWNI41MQQKaG3vjdU2L9SRElntM51HmHBY1cu7izxQJ1lMYioQh3XMBg==
  /@types/ws/7.4.0:
    dependencies:
      '@types/node': 14.14.10
    dev: true
    resolution:
      integrity: sha512-Y29uQ3Uy+58bZrFLhX36hcI3Np37nqWE7ky5tjiDoy1GDZnIwVxS0CgF+s+1bXMzjKBFy+fqaRfb708iNzdinw==
  /@types/yargs-parser/15.0.0:
    dev: true
    resolution:
      integrity: sha512-FA/BWv8t8ZWJ+gEOnLLd8ygxH/2UFbAvgEonyfN6yWGLKc7zVjbpl2Y4CTjid9h2RfgPP6SEt6uHwEOply00yw==
  /@types/yargs/15.0.11:
    dependencies:
      '@types/yargs-parser': 15.0.0
    dev: true
    resolution:
      integrity: sha512-jfcNBxHFYJ4nPIacsi3woz1+kvUO6s1CyeEhtnDHBjHUMNj5UlW2GynmnSgiJJEdNg9yW5C8lfoNRZrHGv5EqA==
  /@typescript-eslint/eslint-plugin/4.9.0_2705378cb19c5349e92bb1dbd042259c:
    dependencies:
      '@typescript-eslint/experimental-utils': 4.9.0_eslint@7.15.0+typescript@4.0.3
      '@typescript-eslint/parser': 4.9.0_eslint@7.15.0+typescript@4.0.3
      '@typescript-eslint/scope-manager': 4.9.0
      debug: 4.3.1
      eslint: 7.15.0
      functional-red-black-tree: 1.0.1
      regexpp: 3.1.0
      semver: 7.3.4
      tsutils: 3.17.1_typescript@4.0.3
      typescript: 4.0.3
    dev: true
    engines:
      node: ^10.12.0 || >=12.0.0
    peerDependencies:
      '@typescript-eslint/parser': ^4.0.0
      eslint: ^5.0.0 || ^6.0.0 || ^7.0.0
      typescript: '*'
    peerDependenciesMeta:
      typescript:
        optional: true
    resolution:
      integrity: sha512-WrVzGMzzCrgrpnQMQm4Tnf+dk+wdl/YbgIgd5hKGa2P+lnJ2MON+nQnbwgbxtN9QDLi8HO+JAq0/krMnjQK6Cw==
  /@typescript-eslint/eslint-plugin/4.9.0_e74d2a7d9c6f761fcb488002f3c93903:
    dependencies:
      '@typescript-eslint/experimental-utils': 4.9.0_eslint@7.15.0+typescript@4.1.2
      '@typescript-eslint/parser': 4.9.0_eslint@7.15.0+typescript@4.1.2
      '@typescript-eslint/scope-manager': 4.9.0
      debug: 4.3.1
      eslint: 7.15.0
      functional-red-black-tree: 1.0.1
      regexpp: 3.1.0
      semver: 7.3.4
      tsutils: 3.17.1_typescript@4.1.2
      typescript: 4.1.2
    dev: true
    engines:
      node: ^10.12.0 || >=12.0.0
    peerDependencies:
      '@typescript-eslint/parser': ^4.0.0
      eslint: ^5.0.0 || ^6.0.0 || ^7.0.0
      typescript: '*'
    peerDependenciesMeta:
      typescript:
        optional: true
    resolution:
      integrity: sha512-WrVzGMzzCrgrpnQMQm4Tnf+dk+wdl/YbgIgd5hKGa2P+lnJ2MON+nQnbwgbxtN9QDLi8HO+JAq0/krMnjQK6Cw==
  /@typescript-eslint/experimental-utils/4.9.0_eslint@7.15.0+typescript@4.0.3:
    dependencies:
      '@types/json-schema': 7.0.6
      '@typescript-eslint/scope-manager': 4.9.0
      '@typescript-eslint/types': 4.9.0
      '@typescript-eslint/typescript-estree': 4.9.0_typescript@4.0.3
      eslint: 7.15.0
      eslint-scope: 5.1.1
      eslint-utils: 2.1.0
    dev: true
    engines:
      node: ^10.12.0 || >=12.0.0
    peerDependencies:
      eslint: '*'
      typescript: '*'
    resolution:
      integrity: sha512-0p8GnDWB3R2oGhmRXlEnCvYOtaBCijtA5uBfH5GxQKsukdSQyI4opC4NGTUb88CagsoNQ4rb/hId2JuMbzWKFQ==
  /@typescript-eslint/experimental-utils/4.9.0_eslint@7.15.0+typescript@4.1.2:
    dependencies:
      '@types/json-schema': 7.0.6
      '@typescript-eslint/scope-manager': 4.9.0
      '@typescript-eslint/types': 4.9.0
      '@typescript-eslint/typescript-estree': 4.9.0_typescript@4.1.2
      eslint: 7.15.0
      eslint-scope: 5.1.1
      eslint-utils: 2.1.0
    dev: true
    engines:
      node: ^10.12.0 || >=12.0.0
    peerDependencies:
      eslint: '*'
      typescript: '*'
    resolution:
      integrity: sha512-0p8GnDWB3R2oGhmRXlEnCvYOtaBCijtA5uBfH5GxQKsukdSQyI4opC4NGTUb88CagsoNQ4rb/hId2JuMbzWKFQ==
  /@typescript-eslint/parser/4.9.0_eslint@7.15.0+typescript@4.0.3:
    dependencies:
      '@typescript-eslint/scope-manager': 4.9.0
      '@typescript-eslint/types': 4.9.0
      '@typescript-eslint/typescript-estree': 4.9.0_typescript@4.0.3
      debug: 4.3.1
      eslint: 7.15.0
      typescript: 4.0.3
    dev: true
    engines:
      node: ^10.12.0 || >=12.0.0
    peerDependencies:
      eslint: ^5.0.0 || ^6.0.0 || ^7.0.0
      typescript: '*'
    peerDependenciesMeta:
      typescript:
        optional: true
    resolution:
      integrity: sha512-QRSDAV8tGZoQye/ogp28ypb8qpsZPV6FOLD+tbN4ohKUWHD2n/u0Q2tIBnCsGwQCiD94RdtLkcqpdK4vKcLCCw==
  /@typescript-eslint/parser/4.9.0_eslint@7.15.0+typescript@4.1.2:
    dependencies:
      '@typescript-eslint/scope-manager': 4.9.0
      '@typescript-eslint/types': 4.9.0
      '@typescript-eslint/typescript-estree': 4.9.0_typescript@4.1.2
      debug: 4.3.1
      eslint: 7.15.0
      typescript: 4.1.2
    dev: true
    engines:
      node: ^10.12.0 || >=12.0.0
    peerDependencies:
      eslint: ^5.0.0 || ^6.0.0 || ^7.0.0
      typescript: '*'
    peerDependenciesMeta:
      typescript:
        optional: true
    resolution:
      integrity: sha512-QRSDAV8tGZoQye/ogp28ypb8qpsZPV6FOLD+tbN4ohKUWHD2n/u0Q2tIBnCsGwQCiD94RdtLkcqpdK4vKcLCCw==
  /@typescript-eslint/scope-manager/4.9.0:
    dependencies:
      '@typescript-eslint/types': 4.9.0
      '@typescript-eslint/visitor-keys': 4.9.0
    dev: true
    engines:
      node: ^8.10.0 || ^10.13.0 || >=11.10.1
    resolution:
      integrity: sha512-q/81jtmcDtMRE+nfFt5pWqO0R41k46gpVLnuefqVOXl4QV1GdQoBWfk5REcipoJNQH9+F5l+dwa9Li5fbALjzg==
  /@typescript-eslint/types/4.9.0:
    dev: true
    engines:
      node: ^8.10.0 || ^10.13.0 || >=11.10.1
    resolution:
      integrity: sha512-luzLKmowfiM/IoJL/rus1K9iZpSJK6GlOS/1ezKplb7MkORt2dDcfi8g9B0bsF6JoRGhqn0D3Va55b+vredFHA==
  /@typescript-eslint/typescript-estree/4.9.0_typescript@4.0.3:
    dependencies:
      '@typescript-eslint/types': 4.9.0
      '@typescript-eslint/visitor-keys': 4.9.0
      debug: 4.3.1
      globby: 11.0.1
      is-glob: 4.0.1
      lodash: 4.17.20
      semver: 7.3.4
      tsutils: 3.17.1_typescript@4.0.3
      typescript: 4.0.3
    dev: true
    engines:
      node: ^10.12.0 || >=12.0.0
    peerDependencies:
      typescript: '*'
    peerDependenciesMeta:
      typescript:
        optional: true
    resolution:
      integrity: sha512-rmDR++PGrIyQzAtt3pPcmKWLr7MA+u/Cmq9b/rON3//t5WofNR4m/Ybft2vOLj0WtUzjn018ekHjTsnIyBsQug==
  /@typescript-eslint/typescript-estree/4.9.0_typescript@4.1.2:
    dependencies:
      '@typescript-eslint/types': 4.9.0
      '@typescript-eslint/visitor-keys': 4.9.0
      debug: 4.3.1
      globby: 11.0.1
      is-glob: 4.0.1
      lodash: 4.17.20
      semver: 7.3.4
      tsutils: 3.17.1_typescript@4.1.2
      typescript: 4.1.2
    dev: true
    engines:
      node: ^10.12.0 || >=12.0.0
    peerDependencies:
      typescript: '*'
    peerDependenciesMeta:
      typescript:
        optional: true
    resolution:
      integrity: sha512-rmDR++PGrIyQzAtt3pPcmKWLr7MA+u/Cmq9b/rON3//t5WofNR4m/Ybft2vOLj0WtUzjn018ekHjTsnIyBsQug==
  /@typescript-eslint/visitor-keys/4.9.0:
    dependencies:
      '@typescript-eslint/types': 4.9.0
      eslint-visitor-keys: 2.0.0
    dev: true
    engines:
      node: ^8.10.0 || ^10.13.0 || >=11.10.1
    resolution:
      integrity: sha512-sV45zfdRqQo1A97pOSx3fsjR+3blmwtdCt8LDrXgCX36v4Vmz4KHrhpV6Fo2cRdXmyumxx11AHw0pNJqCNpDyg==
  /abab/2.0.5:
    dev: true
    resolution:
      integrity: sha512-9IK9EadsbHo6jLWIpxpR6pL0sazTXV6+SQv25ZB+F7Bj9mJNaOc4nCRabwd5M/JwmUa8idz6Eci6eKfJryPs6Q==
  /abbrev/1.1.1:
    dev: true
    resolution:
      integrity: sha512-nne9/IiQ/hzIhY6pdDnbBtz7DjPTKrY00P/zvPSm5pOFkl6xuGrGnXn/VtTNNfNtAfZ9/1RtehkszU9qcTii0Q==
  /abort-controller/3.0.0:
    dependencies:
      event-target-shim: 5.0.1
    dev: true
    engines:
      node: '>=6.5'
    resolution:
      integrity: sha512-h8lQ8tacZYnR3vNQTgibj+tODHI5/+l06Au2Pcriv/Gmet0eaj4TwWH41sO9wnHDiQsEj19q0drzdWdeAHtweg==
  /accepts/1.3.7:
    dependencies:
      mime-types: 2.1.27
      negotiator: 0.6.2
    dev: true
    engines:
      node: '>= 0.6'
    resolution:
      integrity: sha512-Il80Qs2WjYlJIBNzNkK6KYqlVMTbZLXgHx2oT0pU/fjRHyEp+PEfEPY0R3WCwAGVOtauxh1hOxNgIf5bv7dQpA==
  /acorn-globals/6.0.0:
    dependencies:
      acorn: 7.4.1
      acorn-walk: 7.2.0
    dev: true
    resolution:
      integrity: sha512-ZQl7LOWaF5ePqqcX4hLuv/bLXYQNfNWw2c0/yX/TsPRKamzHcTGQnlCjHT3TsmkOUVEPS3crCxiPfdzE/Trlhg==
  /acorn-jsx/5.3.1_acorn@7.4.1:
    dependencies:
      acorn: 7.4.1
    dev: true
    peerDependencies:
      acorn: ^6.0.0 || ^7.0.0 || ^8.0.0
    resolution:
      integrity: sha512-K0Ptm/47OKfQRpNQ2J/oIN/3QYiK6FwW+eJbILhsdxh2WTLdl+30o8aGdTbm5JbffpFFAg/g+zi1E+jvJha5ng==
  /acorn-walk/7.2.0:
    dev: true
    engines:
      node: '>=0.4.0'
    resolution:
      integrity: sha512-OPdCF6GsMIP+Az+aWfAAOEt2/+iVDKE7oy6lJ098aoe59oAmK76qV6Gw60SbZ8jHuG2wH058GF4pLFbYamYrVA==
  /acorn/7.4.1:
    dev: true
    engines:
      node: '>=0.4.0'
    hasBin: true
    resolution:
      integrity: sha512-nQyp0o1/mNdbTO1PO6kHkwSrmgZ0MT/jCCpNiwbUjGoRN4dlBhqJtoQuCnEOKzgTVwg0ZWiCoQy6SxMebQVh8A==
  /adal-node/0.1.28:
    dependencies:
      '@types/node': 8.10.66
      async: 3.2.0
      date-utils: 1.2.21
      jws: 3.2.2
      request: 2.88.2
      underscore: 1.12.0
      uuid: 3.4.0
      xmldom: 0.4.0
      xpath.js: 1.1.0
    dev: true
    engines:
      node: '>= 0.6.15'
    resolution:
      integrity: sha1-RoxLs+u9lrEnBmn0ucuk4AZepIU=
  /agent-base/5.1.1:
    dev: true
    engines:
      node: '>= 6.0.0'
    resolution:
      integrity: sha512-TMeqbNl2fMW0nMjTEPOwe3J/PRFP4vqeoNuQMG0HlMrtm5QxKqdvAkZ1pRBQ/ulIyDD5Yq0nJ7YbdD8ey0TO3g==
  /agent-base/6.0.2:
    dependencies:
      debug: 4.3.1
    engines:
      node: '>= 6.0.0'
    resolution:
      integrity: sha512-RZNwNclF7+MS/8bDg70amg32dyeZGZxiDuQmZxKLAlQjr3jGyLx+4Kkk58UO7D2QdgFIQCovuSuZESne6RG6XQ==
  /aggregate-error/3.1.0:
    dependencies:
      clean-stack: 2.2.0
      indent-string: 4.0.0
    engines:
      node: '>=8'
    resolution:
      integrity: sha512-4I7Td01quW/RpocfNayFdFVk1qSuoh0E7JrbRJ16nH01HhKFQ88INq9Sd+nd72zqRySlr9BmDA8xlEJ6vJMrYA==
  /ajv/6.12.6:
    dependencies:
      fast-deep-equal: 3.1.3
      fast-json-stable-stringify: 2.1.0
      json-schema-traverse: 0.4.1
      uri-js: 4.4.0
    dev: true
    resolution:
      integrity: sha512-j3fVLgvTo527anyYyJOGTYJbG+vnnQYvE0m5mmkc1TK+nxAppkCLMIL0aZ4dblVCNoGShhm+kzE4ZUykBoMg4g==
  /ansi-colors/4.1.1:
    dev: true
    engines:
      node: '>=6'
    resolution:
      integrity: sha512-JoX0apGbHaUJBNl6yF+p6JAFYZ666/hhCGKN5t9QFjbJQKUU/g8MNbFDbvfrgKXvI1QpZplPOnwIo99lX/AAmA==
  /ansi-escapes/4.3.1:
    dependencies:
      type-fest: 0.11.0
    engines:
      node: '>=8'
    resolution:
      integrity: sha512-JWF7ocqNrp8u9oqpgV+wH5ftbt+cfvv+PTjOvKLT3AdYly/LmORARfEVT1iyjwN+4MqE5UmVKoAdIBqeoCHgLA==
  /ansi-regex/2.1.1:
    dev: true
    engines:
      node: '>=0.10.0'
    resolution:
      integrity: sha1-w7M6te42DYbg5ijwRorn7yfWVN8=
  /ansi-regex/4.1.0:
    dev: true
    engines:
      node: '>=6'
    resolution:
      integrity: sha512-1apePfXM1UOSqw0o9IiFAovVz9M5S1Dg+4TrDwfMewQ6p/rmMueb7tWZjQ1rx4Loy1ArBggoqGpfqqdI4rondg==
  /ansi-regex/5.0.0:
    engines:
      node: '>=8'
    resolution:
      integrity: sha512-bY6fj56OUQ0hU1KjFNDQuJFezqKdrAyFdIevADiqrWHwSlbmBNMHp5ak2f40Pm8JTFyM2mqxkG6ngkHO11f/lg==
  /ansi-styles/2.2.1:
    dev: true
    engines:
      node: '>=0.10.0'
    resolution:
      integrity: sha1-tDLdM1i2NM914eRmQ2gkBTPB3b4=
  /ansi-styles/3.2.1:
    dependencies:
      color-convert: 1.9.3
    engines:
      node: '>=4'
    resolution:
      integrity: sha512-VT0ZI6kZRdTh8YyJw3SMbYm/u+NqfsAxEpWO0Pf9sq8/e94WxxOpPKx9FR1FlyCtOVDNOQ+8ntlqFxiRc+r5qA==
  /ansi-styles/4.3.0:
    dependencies:
      color-convert: 2.0.1
    engines:
      node: '>=8'
    resolution:
      integrity: sha512-zbB9rCJAT1rbjiVDb2hqKFHNYLxgtk8NURxZ3IZwD3F6NtxbXZQCnnSi1Lkx+IDohdPlFp222wVALIheZJQSEg==
  /anymatch/2.0.0:
    dependencies:
      micromatch: 3.1.10
      normalize-path: 2.1.1
    dev: true
    resolution:
      integrity: sha512-5teOsQWABXHHBFP9y3skS5P3d/WfWXpv3FUpy+LorMrNYaT9pI4oLMQX7jzQ2KklNpGpWHzdCXTDT2Y3XGlZBw==
  /anymatch/3.1.1:
    dependencies:
      normalize-path: 3.0.0
      picomatch: 2.2.2
    dev: true
    engines:
      node: '>= 8'
    resolution:
      integrity: sha512-mM8522psRCqzV+6LhomX5wgp25YVibjh8Wj23I5RPkPppSVSjyKD2A2mBJmWGa+KN7f2D6LNh9jkBCeyLktzjg==
  /aproba/1.2.0:
    dev: true
    resolution:
      integrity: sha512-Y9J6ZjXtoYh8RnXVCMOU/ttDmk1aBjunq9vO0ta5x85WDQiQfUF9sIPBITdbiiIVcBo03Hi3jMxigBtsddlXRw==
  /archiver-utils/2.1.0:
    dependencies:
      glob: 7.1.6
      graceful-fs: 4.2.4
      lazystream: 1.0.0
      lodash.defaults: 4.2.0
      lodash.difference: 4.5.0
      lodash.flatten: 4.4.0
      lodash.isplainobject: 4.0.6
      lodash.union: 4.6.0
      normalize-path: 3.0.0
      readable-stream: 2.3.7
    engines:
      node: '>= 6'
    resolution:
      integrity: sha512-bEL/yUb/fNNiNTuUz979Z0Yg5L+LzLxGJz8x79lYmR54fmTIb6ob/hNQgkQnIUDWIFjZVQwl9Xs356I6BAMHfw==
  /archiver/4.0.2:
    dependencies:
      archiver-utils: 2.1.0
      async: 3.2.0
      buffer-crc32: 0.2.13
      glob: 7.1.6
      readable-stream: 3.6.0
      tar-stream: 2.1.4
      zip-stream: 3.0.1
    engines:
      node: '>= 8'
    resolution:
      integrity: sha512-B9IZjlGwaxF33UN4oPbfBkyA4V1SxNLeIhR1qY8sRXSsbdUkEHrrOvwlYFPx+8uQeCe9M+FG6KgO+imDmQ79CQ==
  /are-we-there-yet/1.1.5:
    dependencies:
      delegates: 1.0.0
      readable-stream: 2.3.7
    dev: true
    resolution:
      integrity: sha512-5hYdAkZlcG8tOLujVDTgCT+uPX0VnpAH28gWsLfzpXYm7wP6mp5Q/gYyR7YQ0cKVJcXJnl3j2kpBan13PtQf6w==
  /arg/4.1.0:
    dev: true
    resolution:
      integrity: sha512-ZWc51jO3qegGkVh8Hwpv636EkbesNV5ZNQPCtRa+0qytRYPEs9IYT9qITY9buezqUH5uqyzlWLcufrzU2rffdg==
  /arg/4.1.3:
    dev: true
    resolution:
      integrity: sha512-58S9QDqG0Xx27YwPSt9fJxivjYl432YCwfDMfZ+71RAqUrZef7LrKQZ3LHLOwCS4FLNBplP533Zx895SeOCHvA==
  /arg/5.0.0:
    resolution:
      integrity: sha512-4P8Zm2H+BRS+c/xX1LrHw0qKpEhdlZjLCgWy+d78T9vqa2Z2SiD2wMrYuWIAFy5IZUD7nnNXroRttz+0RzlrzQ==
  /argparse/1.0.10:
    dependencies:
      sprintf-js: 1.0.3
    dev: true
    resolution:
      integrity: sha512-o5Roy6tNG4SL/FOkCAN6RzjiakZS25RLYFrcMttJqbdd8BWrnA+fGz57iN5Pb06pvBGvl5gQ0B48dJlslXvoTg==
  /arr-diff/4.0.0:
    dev: true
    engines:
      node: '>=0.10.0'
    resolution:
      integrity: sha1-1kYQdP6/7HHn4VI1dhoyml3HxSA=
  /arr-flatten/1.1.0:
    dev: true
    engines:
      node: '>=0.10.0'
    resolution:
      integrity: sha512-L3hKV5R/p5o81R7O02IGnwpDmkp6E982XhtbuwSe3O4qOtMMMtodicASA1Cny2U+aCXcNpml+m4dPsvsJ3jatg==
  /arr-union/3.1.0:
    dev: true
    engines:
      node: '>=0.10.0'
    resolution:
      integrity: sha1-45sJrqne+Gao8gbiiK9jkZuuOcQ=
  /array-flatten/1.1.1:
    dev: true
    resolution:
      integrity: sha1-ml9pkFGx5wczKPKgCJaLZOopVdI=
  /array-union/2.1.0:
    engines:
      node: '>=8'
    resolution:
      integrity: sha512-HGyxoOTYUyCM6stUe6EJgnd4EoewAI7zMdfqO+kGjnlZmBDz/cR5pf8r/cR4Wq60sL/p0IkcjUEEPwS3GFrIyw==
  /array-unique/0.3.2:
    dev: true
    engines:
      node: '>=0.10.0'
    resolution:
      integrity: sha1-qJS3XUvE9s1nnvMkSp/Y9Gri1Cg=
  /arrify/1.0.1:
    dev: true
    engines:
      node: '>=0.10.0'
    resolution:
      integrity: sha1-iYUI2iIm84DfkEcoRWhJwVAaSw0=
  /asn1/0.2.4:
    dependencies:
      safer-buffer: 2.1.2
    dev: true
    resolution:
      integrity: sha512-jxwzQpLQjSmWXgwaCZE9Nz+glAG01yF1QnWgbhGwHI5A6FRIEY6IVqtHhIepHqI7/kyEyQEagBC5mBEFlIYvdg==
  /assert-plus/1.0.0:
    dev: true
    engines:
      node: '>=0.8'
    resolution:
      integrity: sha1-8S4PPF13sLHN2RRpQuTpbB5N1SU=
  /assign-symbols/1.0.0:
    dev: true
    engines:
      node: '>=0.10.0'
    resolution:
      integrity: sha1-WWZ/QfrdTyDMvCu5a41Pf3jsA2c=
  /astral-regex/1.0.0:
    dev: true
    engines:
      node: '>=4'
    resolution:
      integrity: sha512-+Ryf6g3BKoRc7jfp7ad8tM4TtMiaWvbF/1/sQcZPkkS7ag3D5nMBCe2UfOTONtAkaG0tO0ij3C5Lwmf1EiyjHg==
  /astral-regex/2.0.0:
    engines:
      node: '>=8'
    resolution:
      integrity: sha512-Z7tMw1ytTXt5jqMcOP+OQteU1VuNK9Y02uuJtKQ1Sv69jXQKKg5cibLwGJow8yzZP+eAc18EmLGPal0bp36rvQ==
  /async/3.2.0:
    resolution:
      integrity: sha512-TR2mEZFVOj2pLStYxLht7TyfuRzaydfpxr3k9RpHIzMgw7A64dzsdqCxH1WJyQdoe8T10nDXd9wnEigmiuHIZw==
  /asynckit/0.4.0:
    dev: true
    resolution:
      integrity: sha1-x57Zf380y48robyXkLzDZkdLS3k=
  /atob/2.1.2:
    dev: true
    engines:
      node: '>= 4.5.0'
    hasBin: true
    resolution:
      integrity: sha512-Wm6ukoaOGJi/73p/cl2GvLjTI5JM1k/O14isD73YML8StrH/7/lRFgmg8nICZgD3bZZvjwCGxtMOD3wWNAu8cg==
  /aws-sign2/0.7.0:
    dev: true
    resolution:
      integrity: sha1-tG6JCTSpWR8tL2+G1+ap8bP+dqg=
  /aws4/1.11.0:
    dev: true
    resolution:
      integrity: sha512-xh1Rl34h6Fi1DC2WWKfxUTVqRsNnr6LsKz2+hfwDxQJWmrx8+c7ylaqBMcHfl1U1r2dsifOvKX3LQuLNZ+XSvA==
  /axios/0.19.2:
    dependencies:
      follow-redirects: 1.5.10
    dev: true
    resolution:
      integrity: sha512-fjgm5MvRHLhx+osE2xoekY70AhARk3a6hkN+3Io1jc00jtquGvxYlKlsFUhmUET0V5te6CcZI7lcv2Ym61mjHA==
  /babel-jest/26.6.3_@babel+core@7.12.9:
    dependencies:
      '@babel/core': 7.12.9
      '@jest/transform': 26.6.2
      '@jest/types': 26.6.2
      '@types/babel__core': 7.1.12
      babel-plugin-istanbul: 6.0.0
      babel-preset-jest: 26.6.2_@babel+core@7.12.9
      chalk: 4.1.0
      graceful-fs: 4.2.4
      slash: 3.0.0
    dev: true
    engines:
      node: '>= 10.14.2'
    peerDependencies:
      '@babel/core': ^7.0.0
    resolution:
      integrity: sha512-pl4Q+GAVOHwvjrck6jKjvmGhnO3jHX/xuB9d27f+EJZ/6k+6nMuPjorrYp7s++bKKdANwzElBWnLWaObvTnaZA==
  /babel-plugin-istanbul/6.0.0:
    dependencies:
      '@babel/helper-plugin-utils': 7.10.4
      '@istanbuljs/load-nyc-config': 1.1.0
      '@istanbuljs/schema': 0.1.2
      istanbul-lib-instrument: 4.0.3
      test-exclude: 6.0.0
    dev: true
    engines:
      node: '>=8'
    resolution:
      integrity: sha512-AF55rZXpe7trmEylbaE1Gv54wn6rwU03aptvRoVIGP8YykoSxqdVLV1TfwflBCE/QtHmqtP8SWlTENqbK8GCSQ==
  /babel-plugin-jest-hoist/26.6.2:
    dependencies:
      '@babel/template': 7.12.7
      '@babel/types': 7.12.7
      '@types/babel__core': 7.1.12
      '@types/babel__traverse': 7.0.16
    dev: true
    engines:
      node: '>= 10.14.2'
    resolution:
      integrity: sha512-PO9t0697lNTmcEHH69mdtYiOIkkOlj9fySqfO3K1eCcdISevLAE0xY59VLLUj0SoiPiTX/JU2CYFpILydUa5Lw==
  /babel-preset-current-node-syntax/1.0.0_@babel+core@7.12.9:
    dependencies:
      '@babel/core': 7.12.9
      '@babel/plugin-syntax-async-generators': 7.8.4_@babel+core@7.12.9
      '@babel/plugin-syntax-bigint': 7.8.3_@babel+core@7.12.9
      '@babel/plugin-syntax-class-properties': 7.12.1_@babel+core@7.12.9
      '@babel/plugin-syntax-import-meta': 7.10.4_@babel+core@7.12.9
      '@babel/plugin-syntax-json-strings': 7.8.3_@babel+core@7.12.9
      '@babel/plugin-syntax-logical-assignment-operators': 7.10.4_@babel+core@7.12.9
      '@babel/plugin-syntax-nullish-coalescing-operator': 7.8.3_@babel+core@7.12.9
      '@babel/plugin-syntax-numeric-separator': 7.10.4_@babel+core@7.12.9
      '@babel/plugin-syntax-object-rest-spread': 7.8.3_@babel+core@7.12.9
      '@babel/plugin-syntax-optional-catch-binding': 7.8.3_@babel+core@7.12.9
      '@babel/plugin-syntax-optional-chaining': 7.8.3_@babel+core@7.12.9
      '@babel/plugin-syntax-top-level-await': 7.12.1_@babel+core@7.12.9
    dev: true
    peerDependencies:
      '@babel/core': ^7.0.0
    resolution:
      integrity: sha512-mGkvkpocWJes1CmMKtgGUwCeeq0pOhALyymozzDWYomHTbDLwueDYG6p4TK1YOeYHCzBzYPsWkgTto10JubI1Q==
  /babel-preset-jest/26.6.2_@babel+core@7.12.9:
    dependencies:
      '@babel/core': 7.12.9
      babel-plugin-jest-hoist: 26.6.2
      babel-preset-current-node-syntax: 1.0.0_@babel+core@7.12.9
    dev: true
    engines:
      node: '>= 10.14.2'
    peerDependencies:
      '@babel/core': ^7.0.0
    resolution:
      integrity: sha512-YvdtlVm9t3k777c5NPQIv6cxFFFapys25HiUmuSgHwIZhfifweR5c5Sf5nwE3MAbfu327CYSvps8Yx6ANLyleQ==
  /balanced-match/1.0.0:
    resolution:
      integrity: sha1-ibTRmasr7kneFk6gK4nORi1xt2c=
  /base/0.11.2:
    dependencies:
      cache-base: 1.0.1
      class-utils: 0.3.6
      component-emitter: 1.3.0
      define-property: 1.0.0
      isobject: 3.0.1
      mixin-deep: 1.3.2
      pascalcase: 0.1.1
    dev: true
    engines:
      node: '>=0.10.0'
    resolution:
      integrity: sha512-5T6P4xPgpp0YDFvSWwEZ4NoE3aM4QBQXDzmVbraCkFj8zHM+mba8SyqB5DbZWyR7mYHo6Y7BdQo3MoA4m0TeQg==
  /base64-js/1.5.1:
    resolution:
      integrity: sha512-AKpaYlHn8t4SVbOHCy+b5+KKgvR4vrsD8vbvrbiQJps7fKDTkjkDry6ji0rUJjC0kzbNePLwzxq8iypo41qeWA==
  /batching-toposort/1.2.0:
    dev: true
    engines:
      node: '>=8.0.0'
    resolution:
      integrity: sha512-HDf0OOv00dqYGm+M5tJ121RTzX0sK9fxzBMKXYsuQrY0pKSOJjc5qa0DUtzvCGkgIVf1YON2G1e/MHEdHXVaRQ==
  /bcrypt-pbkdf/1.0.2:
    dependencies:
      tweetnacl: 0.14.5
    dev: true
    resolution:
      integrity: sha1-pDAdOJtqQ/m2f/PKEaP2Y342Dp4=
  /benchmark/2.1.4:
    dependencies:
      lodash: 4.17.20
      platform: 1.3.6
    dev: true
    resolution:
      integrity: sha1-CfPeMckWQl1JjMLuVloOvzwqVik=
  /big.js/5.2.2:
    dev: true
    resolution:
      integrity: sha512-vyL2OymJxmarO8gxMr0mhChsO9QGwhynfuu4+MHTAW6czfq9humCB7rKpUjDd9YUiDPU4mzpyupFSvOClAwbmQ==
  /bl/3.0.1:
    dependencies:
      readable-stream: 3.6.0
    dev: true
    resolution:
      integrity: sha512-jrCW5ZhfQ/Vt07WX1Ngs+yn9BDqPL/gw28S7s9H6QK/gupnizNzJAss5akW20ISgOrbLTlXOOCTJeNUQqruAWQ==
  /bl/4.0.3:
    dependencies:
      buffer: 5.7.1
      inherits: 2.0.4
      readable-stream: 3.6.0
    resolution:
      integrity: sha512-fs4G6/Hu4/EE+F75J8DuN/0IpQqNjAdC7aEQv7Qt8MHGUH7Ckv2MwTEEeN9QehD0pfIDkMI1bkHYkKy7xHyKIg==
  /block-stream/0.0.9:
    dependencies:
      inherits: 2.0.4
    dev: true
    engines:
      node: 0.4 || >=0.5.8
    optional: true
    resolution:
      integrity: sha1-E+v+d4oDIFz+A3UUgeu0szAMEmo=
  /body-parser/1.19.0:
    dependencies:
      bytes: 3.1.0
      content-type: 1.0.4
      debug: 2.6.9
      depd: 1.1.2
      http-errors: 1.7.2
      iconv-lite: 0.4.24
      on-finished: 2.3.0
      qs: 6.7.0
      raw-body: 2.4.0
      type-is: 1.6.18
    dev: true
    engines:
      node: '>= 0.8'
    resolution:
      integrity: sha512-dhEPs72UPbDnAQJ9ZKMNTP6ptJaionhP5cBb541nXPlW60Jepo9RV/a4fX4XWW9CuFNK22krhrj1+rgzifNCsw==
  /brace-expansion/1.1.11:
    dependencies:
      balanced-match: 1.0.0
      concat-map: 0.0.1
    resolution:
      integrity: sha512-iCuPHDFgrHX7H2vEI/5xpz07zSHB00TpugqhmYtVmMO6518mCuRMoOYFldEBl0g187ufozdaHgWKcYFb61qGiA==
  /braces/2.3.2:
    dependencies:
      arr-flatten: 1.1.0
      array-unique: 0.3.2
      extend-shallow: 2.0.1
      fill-range: 4.0.0
      isobject: 3.0.1
      repeat-element: 1.1.3
      snapdragon: 0.8.2
      snapdragon-node: 2.1.1
      split-string: 3.1.0
      to-regex: 3.0.2
    dev: true
    engines:
      node: '>=0.10.0'
    resolution:
      integrity: sha512-aNdbnj9P8PjdXU4ybaWLK2IF3jc/EoDYbC7AazW6to3TRsfXxscC9UXOB5iDiEQrkyIbWp2SLQda4+QAa7nc3w==
  /braces/3.0.2:
    dependencies:
      fill-range: 7.0.1
    engines:
      node: '>=8'
    resolution:
      integrity: sha512-b8um+L1RzM3WDSzvhm6gIz1yfTbBt6YTlcEKAvsmqCZZFw46z626lVj9j1yEPW33H5H+lBQpZMP1k8l+78Ha0A==
  /browser-process-hrtime/1.0.0:
    dev: true
    resolution:
      integrity: sha512-9o5UecI3GhkpM6DrXr69PblIuWxPKk9Y0jHBRhdocZ2y7YECBFCsHm79Pr3OyR2AvjhDkabFJaDJMYRazHgsow==
  /bs-logger/0.2.6:
    dependencies:
      fast-json-stable-stringify: 2.1.0
    dev: true
    engines:
      node: '>= 6'
    resolution:
      integrity: sha512-pd8DCoxmbgc7hyPKOvxtqNcjYoOsABPQdcCUjGp3d42VR2CX1ORhk2A87oqqu5R1kk+76nsxZupkmyd+MVtCog==
  /bser/2.1.1:
    dependencies:
      node-int64: 0.4.0
    dev: true
    resolution:
      integrity: sha512-gQxTNE/GAfIIrmHLUE3oJyp5FO6HRBfhjnw4/wMmA63ZGDJnWBmgY/lyQBpnDUkGmAhbSe39tx2d/iTOAfglwQ==
  /buffer-crc32/0.2.13:
    resolution:
      integrity: sha1-DTM+PwDqxQqhRUq9MO+MKl2ackI=
  /buffer-equal-constant-time/1.0.1:
    dev: true
    resolution:
      integrity: sha1-+OcRMvf/5uAaXJaXpMbz5I1cyBk=
  /buffer-from/1.1.1:
    dev: true
    resolution:
      integrity: sha512-MQcXEUbCKtEo7bhqEs6560Hyd4XaovZlO/k9V3hjVUF/zwW7KBVdSK4gIt/bzwS9MbR5qob+F5jusZsb0YQK2A==
  /buffer-writer/2.0.0:
    dev: true
    engines:
      node: '>=4'
    resolution:
      integrity: sha512-a7ZpuTZU1TRtnwyCNW3I5dc0wWNC3VR9S++Ewyk2HHZdrO3CQJqSpd+95Us590V6AL7JqUAH2IwZ/398PmNFgw==
  /buffer/5.7.1:
    dependencies:
      base64-js: 1.5.1
      ieee754: 1.2.1
    resolution:
      integrity: sha512-EHcyIPBQ4BSGlvjB16k5KgAJ27CIsHY/2JBmCRReo48y9rQ3MaUzWX3KVlBa4U7MyX02HdVj0K7C3WaB3ju7FQ==
  /byline/5.0.0:
    dev: true
    engines:
      node: '>=0.10.0'
    resolution:
      integrity: sha1-dBxSFkaOrcRXsDQQEYrXfejB3bE=
  /bytes/3.1.0:
    dev: true
    engines:
      node: '>= 0.8'
    resolution:
      integrity: sha512-zauLjrfCG+xvoyaqLoV8bLVXXNGC4JqlxFCutSDWA6fJrTo2ZuvLYTqZ7aHBLZSMOopbzwv8f+wZcVzfVTI2Dg==
  /cache-base/1.0.1:
    dependencies:
      collection-visit: 1.0.0
      component-emitter: 1.3.0
      get-value: 2.0.6
      has-value: 1.0.0
      isobject: 3.0.1
      set-value: 2.0.1
      to-object-path: 0.3.0
      union-value: 1.0.1
      unset-value: 1.0.0
    dev: true
    engines:
      node: '>=0.10.0'
    resolution:
      integrity: sha512-AKcdTnFSWATd5/GCPRxr2ChwIJ85CeyrEyjRHlKxQ56d4XJMGym0uAiKn0xbLOGOl3+yRpOTi484dVCEc5AUzQ==
  /callsites/3.1.0:
    dev: true
    engines:
      node: '>=6'
    resolution:
      integrity: sha512-P8BjAsXvZS+VIDUI11hHCQEv74YT67YUi5JJFNWIqL235sBmjX4+qx9Muvls5ivyNENctx46xQLQ3aTuE7ssaQ==
  /camelcase-keys/6.2.2:
    dependencies:
      camelcase: 5.3.1
      map-obj: 4.1.0
      quick-lru: 4.0.1
    dev: true
    engines:
      node: '>=8'
    resolution:
      integrity: sha512-YrwaA0vEKazPBkn0ipTiMpSajYDSe+KjQfrjhcBMxJt/znbvlHd8Pw/Vamaz5EB4Wfhs3SUR3Z9mwRu/P3s3Yg==
  /camelcase/5.3.1:
    dev: true
    engines:
      node: '>=6'
    resolution:
      integrity: sha512-L28STB170nwWS63UjtlEOE3dldQApaJXZkOI1uMFfzf3rRuPegHaHesyee+YxQ+W6SvRDQV6UrdOdRiR153wJg==
  /camelcase/6.2.0:
    dev: true
    engines:
      node: '>=10'
    resolution:
      integrity: sha512-c7wVvbw3f37nuobQNtgsgG9POC9qMbNuMQmTCqZv23b6MIz0fcYpBiOlv9gEN/hdLdnZTDQhg6e9Dq5M1vKvfg==
  /capture-exit/2.0.0:
    dependencies:
      rsvp: 4.8.5
    dev: true
    engines:
      node: 6.* || 8.* || >= 10.*
    resolution:
      integrity: sha512-PiT/hQmTonHhl/HFGN+Lx3JJUznrVYJ3+AQsnthneZbvW7x+f08Tk7yLJTLEOUvBTbduLeeBkxEaYXUOUrRq6g==
  /caseless/0.12.0:
    dev: true
    resolution:
      integrity: sha1-G2gcIf+EAzyCZUMJBolCDRhxUdw=
  /chalk/1.1.3:
    dependencies:
      ansi-styles: 2.2.1
      escape-string-regexp: 1.0.5
      has-ansi: 2.0.0
      strip-ansi: 3.0.1
      supports-color: 2.0.0
    dev: true
    engines:
      node: '>=0.10.0'
    resolution:
      integrity: sha1-qBFcVeSnAv5NFQq9OHKCKn4J/Jg=
  /chalk/2.4.2:
    dependencies:
      ansi-styles: 3.2.1
      escape-string-regexp: 1.0.5
      supports-color: 5.5.0
    engines:
      node: '>=4'
    resolution:
      integrity: sha512-Mti+f9lpJNcwF4tWV8/OrTTtF1gZi+f8FqlyAdouralcFWFQWF2+NgCHShjkCb+IFBLq9buZwE1xckQU4peSuQ==
  /chalk/3.0.0:
    dependencies:
      ansi-styles: 4.3.0
      supports-color: 7.2.0
    dev: true
    engines:
      node: '>=8'
    resolution:
      integrity: sha512-4D3B6Wf41KOYRFdszmDqMCGq5VV/uMAB273JILmO+3jAlh8X4qDtdtgCR3fxtbLEMzSx22QdhnDcJvu2u1fVwg==
  /chalk/4.1.0:
    dependencies:
      ansi-styles: 4.3.0
      supports-color: 7.2.0
    engines:
      node: '>=10'
    resolution:
      integrity: sha512-qwx12AxXe2Q5xQ43Ac//I6v5aXTipYrSESdOgzrN+9XjgEpyjpKuvSGaN4qE93f7TQTlerQQ8S+EQ0EyDoVL1A==
  /char-regex/1.0.2:
    dev: true
    engines:
      node: '>=10'
    resolution:
      integrity: sha512-kWWXztvZ5SBQV+eRgKFeh8q5sLuZY2+8WUIzlxWVTg+oGwY14qylx1KbKzHd8P6ZYkAg0xyIDU9JMHhyJMZ1jw==
  /check-more-types/2.24.0:
    dev: true
    engines:
      node: '>= 0.8.0'
    resolution:
      integrity: sha1-FCD/sQ/URNz8ebQ4kbv//TKoRgA=
  /checkpoint-client/1.1.11:
    dependencies:
      '@prisma/ci-info': 2.1.2
      cross-spawn: 7.0.3
      env-paths: 2.2.0
      fast-write-atomic: 0.2.1
      make-dir: 3.1.0
      ms: 2.1.2
      node-fetch: 2.6.0
      uuid: 8.1.0
    dev: true
    resolution:
      integrity: sha512-p+eDmbuKlP6oHgknetUoqWTHnQsWfSbDlaMlKgwNh8RiEdLQVZ5z1rcU4+0iBynZe2z8sJHHSdWo9VQTmGWRLw==
  /checkpoint-client/1.1.17:
    dependencies:
      ci-info: 2.0.0
      cross-spawn: 7.0.3
      env-paths: 2.2.0
      fast-write-atomic: 0.2.1
      make-dir: 3.1.0
      ms: 2.1.2
      node-fetch: 2.6.1
      uuid: 8.3.0
    resolution:
      integrity: sha512-j5qx5/i5Cw07XRsY0sc8OmU+WGKr1LluQ1wkdjBA+aXTvFlH8pfe0jJaPpciMZG3QDo27LuDdMlImRcuQUvmdQ==
  /chownr/1.1.4:
    dev: true
    resolution:
      integrity: sha512-jJ0bqzaylmJtVnNgzTeSOs8DPavpbYgEr/b0YL8/2GO3xJEhInFmhKMUnEJQjZumK7KXGFhUy89PrsJWlakBVg==
  /chownr/2.0.0:
    engines:
      node: '>=10'
    resolution:
      integrity: sha512-bIomtDF5KGpdogkLd9VspvFzk9KfpyyGlS8YFVZl7TGPBHL5snIOnxeshwVgPteQ9b4Eydl+pVbIyE1DcvCWgQ==
  /ci-info/2.0.0:
    resolution:
      integrity: sha512-5tK7EtrZ0N+OLFMthtqOj4fI2Jeb88C4CAZPu25LDVUgXJ0A3Js4PMGqrn0JU1W0Mh1/Z8wZzYPxqUrXeBboCQ==
  /cjs-module-lexer/0.6.0:
    dev: true
    resolution:
      integrity: sha512-uc2Vix1frTfnuzxxu1Hp4ktSvM3QaI4oXl4ZUqL1wjTu/BGki9TrCWoqLTg/drR1KwAEarXuRFCG2Svr1GxPFw==
  /class-utils/0.3.6:
    dependencies:
      arr-union: 3.1.0
      define-property: 0.2.5
      isobject: 3.0.1
      static-extend: 0.1.2
    dev: true
    engines:
      node: '>=0.10.0'
    resolution:
      integrity: sha512-qOhPa/Fj7s6TY8H8esGu5QNpMMQxz79h+urzrNYN6mn+9BnxlDGf5QZ+XeCDsxSjPqsSR56XOZOJmpeurnLMeg==
  /clean-stack/2.2.0:
    engines:
      node: '>=6'
    resolution:
      integrity: sha512-4diC9HaTE+KRAMWhDhrGOECgWZxoevMc5TlkObMqNSsVU62PYzXZ/SMTjzyGAFF1YusgxGcSWTEXBhp0CPwQ1A==
  /cli-cursor/3.1.0:
    dependencies:
      restore-cursor: 3.1.0
    engines:
      node: '>=8'
    resolution:
      integrity: sha512-I/zHAwsKf9FqGoXM4WWRACob9+SNukZTd94DWF57E4toouRulbCxcUh6RKUEOQlYTHJnzkPMySvPNaaSLNfLZw==
  /cli-truncate/2.1.0:
    dependencies:
      slice-ansi: 3.0.0
      string-width: 4.2.0
    engines:
      node: '>=8'
    resolution:
      integrity: sha512-n8fOixwDD6b/ObinzTrp1ZKFzbgvKZvuz/TvejnLn1aQfC6r52XEx85FmuC+3HI+JM7coBRXUvNqEU2PHVrHpg==
  /cliui/6.0.0:
    dependencies:
      string-width: 4.2.0
      strip-ansi: 6.0.0
      wrap-ansi: 6.2.0
    dev: true
    resolution:
      integrity: sha512-t6wbgtoCXvAzst7QgXxJYqPt0usEfbgQdftEPbLL/cvv6HPE5VgvqCuAIDR0NgU52ds6rFwqrgakNLrHEjCbrQ==
  /co/4.6.0:
    dev: true
    engines:
      iojs: '>= 1.0.0'
      node: '>= 0.12.0'
    resolution:
      integrity: sha1-bqa989hTrlTMuOR7+gvz+QMfsYQ=
  /code-point-at/1.1.0:
    dev: true
    engines:
      node: '>=0.10.0'
    resolution:
      integrity: sha1-DQcLTQQ6W+ozovGkDi7bPZpMz3c=
  /collect-v8-coverage/1.0.1:
    dev: true
    resolution:
      integrity: sha512-iBPtljfCNcTKNAto0KEtDfZ3qzjJvqE3aTGZsbhjSBlorqpXJlaWWtPO35D+ZImoC3KWejX64o+yPGxhWSTzfg==
  /collection-visit/1.0.0:
    dependencies:
      map-visit: 1.0.0
      object-visit: 1.0.1
    dev: true
    engines:
      node: '>=0.10.0'
    resolution:
      integrity: sha1-S8A3PBZLwykbTTaMgpzxqApZ3KA=
  /color-convert/1.9.3:
    dependencies:
      color-name: 1.1.3
    resolution:
      integrity: sha512-QfAUtd+vFdAtFQcC8CCyYt1fYWxSqAiK2cSD6zDB8N3cpsEBAvRxp9zOGg6G/SHHJYAT88/az/IuDGALsNVbGg==
  /color-convert/2.0.1:
    dependencies:
      color-name: 1.1.4
    engines:
      node: '>=7.0.0'
    resolution:
      integrity: sha512-RRECPsj7iu/xb5oKYcsFHSppFNnsj/52OVTRKb4zP5onXwVF3zVmmToNcOfGC+CRDpfK/U584fMg38ZHCaElKQ==
  /color-name/1.1.3:
    resolution:
      integrity: sha1-p9BVi9icQveV3UIyj3QIMcpTvCU=
  /color-name/1.1.4:
    resolution:
      integrity: sha512-dOy+3AuW3a2wNbZHIuMZpTcgjGuLU/uBL/ubcZF9OXbDo8ff4O8yVp5Bf0efS8uEoYo5q4Fx7dY9OgQGXgAsQA==
  /combined-stream/1.0.8:
    dependencies:
      delayed-stream: 1.0.0
    dev: true
    engines:
      node: '>= 0.8'
    resolution:
      integrity: sha512-FQN4MRfuJeHf7cBbBMJFXhKSDq+2kAArBlmRBvcvFE5BB1HZKXtSFASDhdlz9zOYwxh8lDdnvmMOe/+5cdoEdg==
  /commander/2.20.3:
    resolution:
      integrity: sha512-GpVkmM8vF2vQUkj2LvZmD35JxeJOLCwJ9cUkugyk2nuhbv3+mJvpLYYt+0+USMxE+oj+ey/lJEnhZw75x/OMcQ==
  /commander/6.2.0:
    dev: true
    engines:
      node: '>= 6'
    resolution:
      integrity: sha512-zP4jEKbe8SHzKJYQmq8Y9gYjtO/POJLgIdKgV7B9qNmABVFVc+ctqSX6iXh4mCpJfRBOabiZ2YKPg8ciDw6C+Q==
  /common-tags/1.8.0:
    dev: true
    engines:
      node: '>=4.0.0'
    resolution:
      integrity: sha512-6P6g0uetGpW/sdyUy/iQQCbFF0kWVMSIVSyYz7Zgjcgh8mgw8PQzDNZeyZ5DQ2gM7LBoZPHmnjz8rUthkBG5tw==
  /commondir/1.0.1:
    resolution:
      integrity: sha1-3dgA2gxmEnOTzKWVDqloo6rxJTs=
  /compare-versions/3.6.0:
    dev: true
    resolution:
      integrity: sha512-W6Af2Iw1z4CB7q4uU4hv646dW9GQuBM+YpC0UvUCWSD8w90SJjp+ujJuXaEMtAXBtSqGfMPuFOVn4/+FlaqfBA==
  /component-emitter/1.3.0:
    dev: true
    resolution:
      integrity: sha512-Rd3se6QB+sO1TwqZjscQrurpEPIfO0/yYnSin6Q/rD3mOutHvUrCAhJub3r90uNb+SESBuE0QYoB90YdfatsRg==
  /compress-commons/3.0.0:
    dependencies:
      buffer-crc32: 0.2.13
      crc32-stream: 3.0.1
      normalize-path: 3.0.0
      readable-stream: 2.3.7
    engines:
      node: '>= 8'
    resolution:
      integrity: sha512-FyDqr8TKX5/X0qo+aVfaZ+PVmNJHJeckFBlq8jZGSJOgnynhfifoyl24qaqdUdDIBe0EVTHByN6NAkqYvE/2Xg==
  /concat-map/0.0.1:
    resolution:
      integrity: sha1-2Klr13/Wjfd5OnMDajug1UBdR3s=
  /console-control-strings/1.1.0:
    dev: true
    resolution:
      integrity: sha1-PXz0Rk22RG6mRL9LOVB/mFEAjo4=
  /content-disposition/0.5.3:
    dependencies:
      safe-buffer: 5.1.2
    dev: true
    engines:
      node: '>= 0.6'
    resolution:
      integrity: sha512-ExO0774ikEObIAEV9kDo50o+79VCUdEB6n6lzKgGwupcVeRlhrj3qGAfwq8G6uBJjkqLrhT0qEYFcWng8z1z0g==
  /content-type/1.0.4:
    dev: true
    engines:
      node: '>= 0.6'
    resolution:
      integrity: sha512-hIP3EEPs8tB9AT1L+NUqtwOAps4mk2Zob89MWXMHjHWg9milF/j4osnnQLXBCBFBk/tvIG/tUc9mOUJiPBhPXA==
  /convert-source-map/1.7.0:
    dependencies:
      safe-buffer: 5.1.2
    dev: true
    resolution:
      integrity: sha512-4FJkXzKXEDB1snCFZlLP4gpC3JILicCpGbzG9f9G7tGqGCzETQ2hWPrcinA9oU4wtf2biUaEH5065UnMeR33oA==
  /cookie-signature/1.0.6:
    dev: true
    resolution:
      integrity: sha1-4wOogrNCzD7oylE6eZmXNNqzriw=
  /cookie/0.3.1:
    dev: true
    engines:
      node: '>= 0.6'
    resolution:
      integrity: sha1-5+Ch+e9DtMi6klxcWpboBtFoc7s=
  /cookie/0.4.0:
    dev: true
    engines:
      node: '>= 0.6'
    resolution:
      integrity: sha512-+Hp8fLp57wnUSt0tY0tHEXh4voZRDnoIrZPqlo3DPiI4y9lwg/jqx+1Om94/W6ZaPDOUbnjOt/99w66zk+l1Xg==
  /copy-descriptor/0.1.1:
    dev: true
    engines:
      node: '>=0.10.0'
    resolution:
      integrity: sha1-Z29us8OZl8LuGsOpJP1hJHSPV40=
  /core-util-is/1.0.2:
    resolution:
      integrity: sha1-tf1UIgqivFq1eqtxQMlAdUUDwac=
  /cosmiconfig/7.0.0:
    dependencies:
      '@types/parse-json': 4.0.0
      import-fresh: 3.2.2
      parse-json: 5.1.0
      path-type: 4.0.0
      yaml: 1.10.0
    dev: true
    engines:
      node: '>=10'
    resolution:
      integrity: sha512-pondGvTuVYDk++upghXJabWzL6Kxu6f26ljFw64Swq9v6sQPUL3EUlVDV56diOjpCayKihL6hVe8exIACU4XcA==
  /crc/3.8.0:
    dependencies:
      buffer: 5.7.1
    resolution:
      integrity: sha512-iX3mfgcTMIq3ZKLIsVFAbv7+Mc10kxabAGQb8HvjA1o3T1PIYprbakQ65d3I+2HGHt6nSKkM9PYjgoJO2KcFBQ==
  /crc32-stream/3.0.1:
    dependencies:
      crc: 3.8.0
      readable-stream: 3.6.0
    engines:
      node: '>= 6.9.0'
    resolution:
      integrity: sha512-mctvpXlbzsvK+6z8kJwSJ5crm7yBwrQMTybJzMw1O4lLGJqjlDCXY2Zw7KheiA6XBEcBmfLx1D88mjRGVJtY9w==
  /create-require/1.1.1:
    dev: true
    resolution:
      integrity: sha512-dcKFX3jn0MpIaXjisoRvexIJVEKzaq7z2rZKxf+MSr9TkdmHmsU4m2lcLojrj/FHl8mk5VxMmYA+ftRkP/3oKQ==
  /cross-fetch/3.0.6:
    dependencies:
      node-fetch: 2.6.1
    resolution:
      integrity: sha512-KBPUbqgFjzWlVcURG+Svp9TlhA5uliYtiNx/0r8nv0pdypeQCRJ9IaSIc3q/x3q8t3F75cHuwxVql1HFGHCNJQ==
  /cross-spawn/6.0.5:
    dependencies:
      nice-try: 1.0.5
      path-key: 2.0.1
      semver: 5.7.1
      shebang-command: 1.2.0
      which: 1.3.1
    dev: true
    engines:
      node: '>=4.8'
    resolution:
      integrity: sha512-eTVLrBSt7fjbDygz805pMnstIs2VTBNkRm0qxZd+M7A5XDdxVRWO5MxGBXZhjY4cqLYLdtrGqRf8mBPmzwSpWQ==
  /cross-spawn/7.0.3:
    dependencies:
      path-key: 3.1.1
      shebang-command: 2.0.0
      which: 2.0.2
    engines:
      node: '>= 8'
    resolution:
      integrity: sha512-iRDPJKUPVEND7dHPO8rkbOnPpyDygcDFtWjpeWNCgy8WP2rXcxXL8TskReQl6OrB2G7+UJrags1q15Fudc7G6w==
  /crypto-random-string/2.0.0:
    engines:
      node: '>=8'
    resolution:
      integrity: sha512-v1plID3y9r/lPhviJ1wrXpLeyUIGAZ2SHNYTEapm7/8A9nLPoyvVp3RK/EPFqn5kEznyWgYZNsRtYYIWbuG8KA==
  /cssom/0.3.8:
    dev: true
    resolution:
      integrity: sha512-b0tGHbfegbhPJpxpiBPU2sCkigAqtM9O121le6bbOlgyV+NyGyCmVfJ6QW9eRjz8CpNfWEOYBIMIGRYkLwsIYg==
  /cssom/0.4.4:
    dev: true
    resolution:
      integrity: sha512-p3pvU7r1MyyqbTk+WbNJIgJjG2VmTIaB10rI93LzVPrmDJKkzKYMtxxyAvQXR/NS6otuzveI7+7BBq3SjBS2mw==
  /cssstyle/2.3.0:
    dependencies:
      cssom: 0.3.8
    dev: true
    engines:
      node: '>=8'
    resolution:
      integrity: sha512-AZL67abkUzIuvcHqk7c09cezpGNcxUxU4Ioi/05xHk4DQeTkWmGYftIE6ctU6AEt+Gn4n1lDStOtj7FKycP71A==
  /dashdash/1.14.1:
    dependencies:
      assert-plus: 1.0.0
    dev: true
    engines:
      node: '>=0.10'
    resolution:
      integrity: sha1-hTz6D3y+L+1d4gMmuN1YEDX24vA=
  /dashify/2.0.0:
    dev: false
    engines:
      node: '>=4'
    resolution:
      integrity: sha512-hpA5C/YrPjucXypHPPc0oJ1l9Hf6wWbiOL7Ik42cxnsUOhWiCB/fylKbKqqJalW9FgkNQCw16YO8uW9Hs0Iy1A==
  /data-urls/2.0.0:
    dependencies:
      abab: 2.0.5
      whatwg-mimetype: 2.3.0
      whatwg-url: 8.4.0
    dev: true
    engines:
      node: '>=10'
    resolution:
      integrity: sha512-X5eWTSXO/BJmpdIKCRuKUgSCgAN0OwliVK3yPKbwIWU1Tdw5BRajxlzMidvh+gwko9AfQ9zIj52pzF91Q3YAvQ==
  /date-utils/1.2.21:
    dev: true
    engines:
      node: '>0.4.0'
    resolution:
      integrity: sha1-YfsWzcEnSzyayq/+n8ad+HIKK2Q=
  /debug/2.6.9:
    dependencies:
      ms: 2.0.0
    dev: true
    resolution:
      integrity: sha512-bC7ElrdJaJnPbAP+1EotYvqZsb3ecl5wi6Bfi6BJTUcNowp6cvspg0jXznRTKDjm/E7AdgFBVeAPVMNcKGsHMA==
  /debug/3.1.0:
    dependencies:
      ms: 2.0.0
    dev: true
    resolution:
      integrity: sha512-OX8XqP7/1a9cqkxYw2yXss15f26NKWBpDXQd0/uK/KPqdQhxbPa994hnzjcE2VqQpDslf55723cKPUOGSmMY3g==
  /debug/3.2.7:
    dependencies:
      ms: 2.1.2
    dev: true
    resolution:
      integrity: sha512-CFjzYYAi4ThfiQvizrFQevTTXHtnCqWfe7x1AhgEscTz6ZbLbfoLRLPugTQyBth6f8ZERVUSyWHFD/7Wu4t1XQ==
  /debug/4.1.1:
    dependencies:
      ms: 2.1.2
    deprecated: 'Debug versions >=3.2.0 <3.2.7 || >=4 <4.3.1 have a low-severity ReDos regression when used in a Node.js environment. It is recommended you upgrade to 3.2.7 or 4.3.1. (https://github.com/visionmedia/debug/issues/797)'
    dev: true
    resolution:
      integrity: sha512-pYAIzeRo8J6KPEaJ0VWOh5Pzkbw/RetuzehGM7QRRX5he4fPHx2rdKMB256ehJCkX+XRQm16eZLqLNS8RSZXZw==
  /debug/4.3.1:
    dependencies:
      ms: 2.1.2
    engines:
      node: '>=6.0'
    peerDependencies:
      supports-color: '*'
    peerDependenciesMeta:
      supports-color:
        optional: true
    resolution:
      integrity: sha512-doEwdvm4PCeK4K3RQN2ZC2BYUBaxwLARCqZmMjtF8a51J2Rb0xpVloFRnCODwqjpwnAoao4pelN8l3RJdv3gRQ==
  /decamelize-keys/1.1.0:
    dependencies:
      decamelize: 1.2.0
      map-obj: 1.0.1
    dev: true
    engines:
      node: '>=0.10.0'
    resolution:
      integrity: sha1-0XGoeTMlKAfrPLYdwcFEXQeN8tk=
  /decamelize/1.2.0:
    dev: true
    engines:
      node: '>=0.10.0'
    resolution:
      integrity: sha1-9lNNFRSCabIDUue+4m9QH5oZEpA=
  /decimal.js/10.2.1:
    dev: true
    resolution:
      integrity: sha512-KaL7+6Fw6i5A2XSnsbhm/6B+NuEA7TZ4vqxnd5tXz9sbKtrN9Srj8ab4vKVdK8YAqZO9P1kg45Y6YLoduPf+kw==
  /decode-uri-component/0.2.0:
    dev: true
    engines:
      node: '>=0.10'
    resolution:
      integrity: sha1-6zkTMzRYd1y4TNGh+uBiEGu4dUU=
  /dedent/0.7.0:
    dev: true
    resolution:
      integrity: sha1-JJXduvbrh0q7Dhvp3yLS5aVEMmw=
  /deep-extend/0.6.0:
    dev: true
    engines:
      node: '>=4.0.0'
    resolution:
      integrity: sha512-LOHxIOaPYdHlJRtCQfDIVZtfw/ufM8+rVj649RIHzcm/vGwQRXFt6OPqIFWsm2XEMrNIEtWR64sY1LEKD2vAOA==
  /deep-is/0.1.3:
    dev: true
    resolution:
      integrity: sha1-s2nW+128E+7PUk+RsHD+7cNXzzQ=
  /deepmerge/4.2.2:
    dev: true
    engines:
      node: '>=0.10.0'
    resolution:
      integrity: sha512-FJ3UgI4gIl+PHZm53knsuSFpE+nESMr7M4v9QcgB7S63Kj/6WqMiFQJpBBYz1Pt+66bZpP3Q7Lye0Oo9MPKEdg==
  /define-property/0.2.5:
    dependencies:
      is-descriptor: 0.1.6
    dev: true
    engines:
      node: '>=0.10.0'
    resolution:
      integrity: sha1-w1se+RjsPJkPmlvFe+BKrOxcgRY=
  /define-property/1.0.0:
    dependencies:
      is-descriptor: 1.0.2
    dev: true
    engines:
      node: '>=0.10.0'
    resolution:
      integrity: sha1-dp66rz9KY6rTr56NMEybvnm/sOY=
  /define-property/2.0.2:
    dependencies:
      is-descriptor: 1.0.2
      isobject: 3.0.1
    dev: true
    engines:
      node: '>=0.10.0'
    resolution:
      integrity: sha512-jwK2UV4cnPpbcG7+VRARKTZPUWowwXA8bzH5NP6ud0oeAxyYPuGZUAC7hMugpCdz4BeSZl2Dl9k66CHJ/46ZYQ==
  /del-cli/3.0.1:
    dependencies:
      del: 5.1.0
      meow: 6.1.1
    dev: true
    engines:
      node: '>=8'
    hasBin: true
    resolution:
      integrity: sha512-BLHItGr82rUbHhjMu41d+vw9Md49i81jmZSV00HdTq4t+RTHywmEht/23mNFpUl2YeLYJZJyGz4rdlMAyOxNeg==
  /del/5.1.0:
    dependencies:
      globby: 10.0.2
      graceful-fs: 4.2.4
      is-glob: 4.0.1
      is-path-cwd: 2.2.0
      is-path-inside: 3.0.2
      p-map: 3.0.0
      rimraf: 3.0.2
      slash: 3.0.0
    dev: true
    engines:
      node: '>=8'
    resolution:
      integrity: sha512-wH9xOVHnczo9jN2IW68BabcecVPxacIA3g/7z6vhSU/4stOKQzeCRK0yD0A24WiAAUJmmVpWqrERcTxnLo3AnA==
  /del/6.0.0:
    dependencies:
      globby: 11.0.1
      graceful-fs: 4.2.4
      is-glob: 4.0.1
      is-path-cwd: 2.2.0
      is-path-inside: 3.0.2
      p-map: 4.0.0
      rimraf: 3.0.2
      slash: 3.0.0
    engines:
      node: '>=10'
    resolution:
      integrity: sha512-1shh9DQ23L16oXSZKB2JxpL7iMy2E0S9d517ptA1P8iw0alkPtQcrKH7ru31rYtKwF499HkTu+DRzq3TCKDFRQ==
  /delayed-stream/1.0.0:
    dev: true
    engines:
      node: '>=0.4.0'
    resolution:
      integrity: sha1-3zrhmayt+31ECqrgsp4icrJOxhk=
  /delegates/1.0.0:
    dev: true
    resolution:
      integrity: sha1-hMbhWbgZBP3KWaDvRM2HDTElD5o=
  /denque/1.4.1:
    dev: true
    engines:
      node: '>=0.10'
    resolution:
      integrity: sha512-OfzPuSZKGcgr96rf1oODnfjqBFmr1DVoc/TrItj3Ohe0Ah1C5WX5Baquw/9U9KovnQ88EqmJbD66rKYUQYN1tQ==
  /depd/1.1.2:
    dev: true
    engines:
      node: '>= 0.6'
    resolution:
      integrity: sha1-m81S4UwJd2PnSbJ0xDRu0uVgtak=
  /depd/2.0.0:
    dev: true
    engines:
      node: '>= 0.8'
    resolution:
      integrity: sha512-g7nH6P6dyDioJogAAGprGpCtVImJhpPk/roCzdb3fIh61/s/nPsfR6onyMwkCAR/OlC3yBC0lESvUoQEAssIrw==
  /destroy/1.0.4:
    dev: true
    resolution:
      integrity: sha1-l4hXRCxEdJ5CBmE+N5RiBYJqvYA=
  /detect-libc/1.0.3:
    dev: true
    engines:
      node: '>=0.10'
    hasBin: true
    resolution:
      integrity: sha1-+hN8S9aY7fVc1c0CrFWfkaTEups=
  /detect-newline/3.1.0:
    dev: true
    engines:
      node: '>=8'
    resolution:
      integrity: sha512-TLz+x/vEXm/Y7P7wn1EJFNLxYpUD4TgMosxY6fAVJUnJMbupHBOncxyWUG9OpTaH9EBD7uFI5LfEgmMOc54DsA==
  /diff-sequences/25.2.6:
    dev: true
    engines:
      node: '>= 8.3'
    resolution:
      integrity: sha512-Hq8o7+6GaZeoFjtpgvRBUknSXNeJiCx7V9Fr94ZMljNiCr9n9L8H8aJqgWOQiDDGdyn29fRNcDdRVJ5fdyihfg==
  /diff-sequences/26.6.2:
    dev: true
    engines:
      node: '>= 10.14.2'
    resolution:
      integrity: sha512-Mv/TDa3nZ9sbc5soK+OoA74BsS3mL37yixCvUAQkiuA4Wz6YtwP/K47n2rv2ovzHZvoiQeA5FTQOschKkEwB0Q==
  /diff/4.0.2:
    engines:
      node: '>=0.3.1'
    resolution:
      integrity: sha512-58lmxKSA4BNyLz+HHMUzlOEpg09FV+ev6ZMe3vJihgdxzgcwZ8VoEEPmALCZG9LmqfVoNMMKpttIYTVG6uDY7A==
  /dir-glob/3.0.1:
    dependencies:
      path-type: 4.0.0
    engines:
      node: '>=8'
    resolution:
      integrity: sha512-WkrWp9GR4KXfKGYzOLmTuGVi1UWFfws377n9cc55/tb6DuqyF6pcQ5AbiHEshaDpY9v6oaSr2XCDidGmMwdzIA==
  /disparity/3.0.0:
    dependencies:
      ansi-styles: 4.3.0
      diff: 4.0.2
    dev: true
    engines:
      node: '>=8'
    hasBin: true
    resolution:
      integrity: sha512-n94Rzbv2ambRaFzrnBf34IEiyOdIci7maRpMkoQWB6xFYGA7Nbs0Z5YQzMfTeyQeelv23nayqOcssBoc6rKrgw==
  /doctrine/3.0.0:
    dependencies:
      esutils: 2.0.3
    dev: true
    engines:
      node: '>=6.0.0'
    resolution:
      integrity: sha512-yS+Q5i3hBf7GBkd4KG8a7eBNNWNGLTaEwwYWUijIYM7zrlYDM0BFXHjjPWlWZ1Rg7UaddZeIDmi9jF3HmqiQ2w==
  /domexception/2.0.1:
    dependencies:
      webidl-conversions: 5.0.0
    dev: true
    engines:
      node: '>=8'
    resolution:
      integrity: sha512-yxJ2mFy/sibVQlu5qHjOkf9J3K6zgmCxgJ94u2EdvDOV09H+32LtRswEcUsmUWN72pVLOEnTSRaIVVzVQgS0dg==
  /dotenv/8.2.0:
    engines:
      node: '>=8'
    resolution:
      integrity: sha512-8sJ78ElpbDJBHNeBzUbUVLsqKdccaa/BXF1uPTw3GrvQTBgrQrtObr2mUrE38vzYd8cEv+m/JBfDLioYcfXoaw==
  /duplexer/0.1.2:
    dev: false
    resolution:
      integrity: sha512-jtD6YG370ZCIi/9GTaJKQxWTZD045+4R4hTk/x1UyoqadyJ9x9CgSi1RlVDQF8U2sxLLSnFkCaMihqljHIWgMg==
  /ecc-jsbn/0.1.2:
    dependencies:
      jsbn: 0.1.1
      safer-buffer: 2.1.2
    dev: true
    resolution:
      integrity: sha1-OoOpBOVDUyh4dMVkt1SThoSamMk=
  /ecdsa-sig-formatter/1.0.11:
    dependencies:
      safe-buffer: 5.2.1
    dev: true
    resolution:
      integrity: sha512-nagl3RYrbNv6kQkeJIpt6NJZy8twLB/2vtz6yN9Z4vRKHN4/QZJIEbqohALSgwKdnksuY3k5Addp5lg8sVoVcQ==
  /ee-first/1.1.1:
    dev: true
    resolution:
      integrity: sha1-WQxhFWsK4vTwJVcyoViyZrxWsh0=
  /emittery/0.7.2:
    dev: true
    engines:
      node: '>=10'
    resolution:
      integrity: sha512-A8OG5SR/ij3SsJdWDJdkkSYUjQdCUx6APQXem0SaEePBSRg4eymGYwBkKo1Y6DU+af/Jn2dBQqDBvjnr9Vi8nQ==
  /emoji-regex/7.0.3:
    dev: true
    resolution:
      integrity: sha512-CwBLREIQ7LvYFB0WyRvwhq5N5qPhc6PMjD6bYggFlI5YyDgl+0vxq5VHbMOFqLg7hfWzmu8T5Z1QofhmTIhItA==
  /emoji-regex/8.0.0:
    resolution:
      integrity: sha512-MSjYzcWNOA0ewAHpz0MxpYFvwg6yjy1NG3xteoqz644VCo/RPgnr1/GGt+ic3iJTzQ8Eu3TdM14SawnVUmGE6A==
  /emojis-list/3.0.0:
    dev: true
    engines:
      node: '>= 4'
    resolution:
      integrity: sha512-/kyM18EfinwXZbno9FyUGeFh87KC8HRQBQGildHZbEuRyWFOmv1U10o9BBp8XVZDVNNuQKyIGIu5ZYAAXJ0V2Q==
  /encodeurl/1.0.2:
    dev: true
    engines:
      node: '>= 0.8'
    resolution:
      integrity: sha1-rT/0yG7C0CkyL1oCw6mmBslbP1k=
  /end-of-stream/1.4.4:
    dependencies:
      once: 1.4.0
    resolution:
      integrity: sha512-+uw1inIHVPQoaVuHzRyXd21icM+cnt4CzD5rW+NC1wjOUSTOs+Te7FOv7AhN7vS9x/oIyhLP5PR1H+phQAHu5Q==
  /enhanced-resolve/4.3.0:
    dependencies:
      graceful-fs: 4.2.4
      memory-fs: 0.5.0
      tapable: 1.1.3
    dev: true
    engines:
      node: '>=6.9.0'
    resolution:
      integrity: sha512-3e87LvavsdxyoCfGusJnrZ5G8SLPOFeHSNpZI/ATL9a5leXo2k0w6MKnbqhdBad9qTobSfB20Ld7UmgoNbAZkQ==
  /enquirer/2.3.6:
    dependencies:
      ansi-colors: 4.1.1
    dev: true
    engines:
      node: '>=8.6'
    resolution:
      integrity: sha512-yjNnPr315/FjS4zIsUxYguYUPP2e1NK4d7E7ZOLiyYCcbFBiTMyID+2wvm2w6+pZ/odMA7cRkjhsPbltwBOrLg==
  /env-paths/2.2.0:
    engines:
      node: '>=6'
    resolution:
      integrity: sha512-6u0VYSCo/OW6IoD5WCLLy9JUGARbamfSavcNXry/eu8aHVFei6CD3Sw+VGX5alea1i9pgPHW0mbu6Xj0uBh7gA==
  /errno/0.1.7:
    dependencies:
      prr: 1.0.1
    dev: true
    hasBin: true
    resolution:
      integrity: sha512-MfrRBDWzIWifgq6tJj60gkAwtLNb6sQPlcFrSOflcP1aFmmruKQ2wRnze/8V6kgyz7H3FF8Npzv78mZ7XLLflg==
  /error-ex/1.3.2:
    dependencies:
      is-arrayish: 0.2.1
    resolution:
      integrity: sha512-7dFHNmqeFSEt2ZBsCriorKnn3Z2pj+fd9kmI6QoWw4//DL+icEBfc0U7qJCisqrTsKTjw4fNFy2pW9OqStD84g==
  /esbuild/0.8.20:
    dev: true
    hasBin: true
    requiresBuild: true
    resolution:
      integrity: sha512-xXNLXa2SraaAoeTybOMAvOf6KW/DthI3ATXMG+W3yMav1iFpEGvo4XS22AzCPE3rTXbK/7TykxpwI8mD6lYUOg==
  /escape-html/1.0.3:
    dev: true
    resolution:
      integrity: sha1-Aljq5NPQwJdN4cFpGI7wBR0dGYg=
  /escape-quotes/1.0.2:
    dependencies:
      escape-string-regexp: 1.0.5
    dev: true
    resolution:
      integrity: sha1-tIltSmz4LdWzP0m3E0CMY4D2zZc=
  /escape-string-regexp/1.0.5:
    engines:
      node: '>=0.8.0'
    resolution:
      integrity: sha1-G2HAViGQqN/2rjuyzwIAyhMLhtQ=
  /escape-string-regexp/2.0.0:
    engines:
      node: '>=8'
    resolution:
      integrity: sha512-UpzcLCXolUWcNu5HtVMHYdXJjArjsF9C0aNnquZYY4uW/Vu0miy5YoWvbV345HauVvcAUnpRuhMMcqTcGOY2+w==
  /escape-string-regexp/4.0.0:
    engines:
      node: '>=10'
    resolution:
      integrity: sha512-TtpcNJ3XAzx3Gq8sWRzJaVajRs0uVxA2YAkdb1jm2YkPz4G6egUFAyA3n5vtEIZefPk5Wa4UXbKuS5fKkJWdgA==
  /escodegen/1.14.3:
    dependencies:
      esprima: 4.0.1
      estraverse: 4.3.0
      esutils: 2.0.3
      optionator: 0.8.3
    dev: true
    engines:
      node: '>=4.0'
    hasBin: true
    optionalDependencies:
      source-map: 0.6.1
    resolution:
      integrity: sha512-qFcX0XJkdg+PB3xjZZG/wKSuT1PnQWx57+TVSjIMmILd2yC/6ByYElPwJnslDsuWuSAp4AwJGumarAAmJch5Kw==
  /eslint-config-prettier/6.15.0_eslint@7.15.0:
    dependencies:
      eslint: 7.15.0
      get-stdin: 6.0.0
    dev: true
    hasBin: true
    peerDependencies:
      eslint: '>=3.14.1'
    resolution:
      integrity: sha512-a1+kOYLR8wMGustcgAjdydMsQ2A/2ipRPwRKUmfYaSxc9ZPcrku080Ctl6zrZzZNs/U82MjSv+qKREkoq3bJaw==
  /eslint-config-prettier/7.0.0_eslint@7.15.0:
    dependencies:
      eslint: 7.15.0
    dev: true
    hasBin: true
    peerDependencies:
      eslint: '>=7.0.0'
    resolution:
      integrity: sha512-8Y8lGLVPPZdaNA7JXqnvETVC7IiVRgAP6afQu9gOQRn90YY3otMNh+x7Vr2vMePQntF+5erdSUBqSzCmU/AxaQ==
  /eslint-plugin-eslint-comments/3.2.0_eslint@7.15.0:
    dependencies:
      escape-string-regexp: 1.0.5
      eslint: 7.15.0
      ignore: 5.1.8
    dev: true
    engines:
      node: '>=6.5.0'
    peerDependencies:
      eslint: '>=4.19.1'
    resolution:
      integrity: sha512-0jkOl0hfojIHHmEHgmNdqv4fmh7300NdpA9FFpF7zaoLvB/QeXOGNLIo86oAveJFrfB1p05kC8hpEMHM8DwWVQ==
  /eslint-plugin-jest/24.1.3_eslint@7.15.0+typescript@4.0.3:
    dependencies:
      '@typescript-eslint/experimental-utils': 4.9.0_eslint@7.15.0+typescript@4.0.3
      eslint: 7.15.0
    dev: true
    engines:
      node: '>=10'
    peerDependencies:
      eslint: '>=5'
      typescript: '*'
    resolution:
      integrity: sha512-dNGGjzuEzCE3d5EPZQ/QGtmlMotqnYWD/QpCZ1UuZlrMAdhG5rldh0N0haCvhGnUkSeuORS5VNROwF9Hrgn3Lg==
  /eslint-plugin-jest/24.1.3_eslint@7.15.0+typescript@4.1.2:
    dependencies:
      '@typescript-eslint/experimental-utils': 4.9.0_eslint@7.15.0+typescript@4.1.2
      eslint: 7.15.0
    dev: true
    engines:
      node: '>=10'
    peerDependencies:
      eslint: '>=5'
      typescript: '*'
    resolution:
      integrity: sha512-dNGGjzuEzCE3d5EPZQ/QGtmlMotqnYWD/QpCZ1UuZlrMAdhG5rldh0N0haCvhGnUkSeuORS5VNROwF9Hrgn3Lg==
  /eslint-plugin-prettier/3.2.0_eslint@7.15.0+prettier@2.1.2:
    dependencies:
      eslint: 7.15.0
      prettier: 2.1.2
      prettier-linter-helpers: 1.0.0
    dev: true
    engines:
      node: '>=6.0.0'
    peerDependencies:
      eslint: '>=5.0.0'
      prettier: '>=1.13.0'
    resolution:
      integrity: sha512-kOUSJnFjAUFKwVxuzy6sA5yyMx6+o9ino4gCdShzBNx4eyFRudWRYKCFolKjoM40PEiuU6Cn7wBLfq3WsGg7qg==
  /eslint-plugin-prettier/3.2.0_eslint@7.15.0+prettier@2.2.1:
    dependencies:
      eslint: 7.15.0
      prettier: 2.2.1
      prettier-linter-helpers: 1.0.0
    dev: true
    engines:
      node: '>=6.0.0'
    peerDependencies:
      eslint: '>=5.0.0'
      prettier: '>=1.13.0'
    resolution:
      integrity: sha512-kOUSJnFjAUFKwVxuzy6sA5yyMx6+o9ino4gCdShzBNx4eyFRudWRYKCFolKjoM40PEiuU6Cn7wBLfq3WsGg7qg==
  /eslint-scope/5.1.1:
    dependencies:
      esrecurse: 4.3.0
      estraverse: 4.3.0
    dev: true
    engines:
      node: '>=8.0.0'
    resolution:
      integrity: sha512-2NxwbF/hZ0KpepYN0cNbo+FN6XoK7GaHlQhgx/hIZl6Va0bF45RQOOwhLIy8lQDbuCiadSLCBnH2CFYquit5bw==
  /eslint-utils/2.1.0:
    dependencies:
      eslint-visitor-keys: 1.3.0
    dev: true
    engines:
      node: '>=6'
    resolution:
      integrity: sha512-w94dQYoauyvlDc43XnGB8lU3Zt713vNChgt4EWwhXAP2XkBvndfxF0AgIqKOOasjPIPzj9JqgwkwbCYD0/V3Zg==
  /eslint-visitor-keys/1.3.0:
    dev: true
    engines:
      node: '>=4'
    resolution:
      integrity: sha512-6J72N8UNa462wa/KFODt/PJ3IU60SDpC3QXC1Hjc1BXXpfL2C9R5+AU7jhe0F6GREqVMh4Juu+NY7xn+6dipUQ==
  /eslint-visitor-keys/2.0.0:
    dev: true
    engines:
      node: '>=10'
    resolution:
      integrity: sha512-QudtT6av5WXels9WjIM7qz1XD1cWGvX4gGXvp/zBn9nXG02D0utdU3Em2m/QjTnrsk6bBjmCygl3rmj118msQQ==
  /eslint/7.15.0:
    dependencies:
      '@babel/code-frame': 7.10.4
      '@eslint/eslintrc': 0.2.2
      ajv: 6.12.6
      chalk: 4.1.0
      cross-spawn: 7.0.3
      debug: 4.3.1
      doctrine: 3.0.0
      enquirer: 2.3.6
      eslint-scope: 5.1.1
      eslint-utils: 2.1.0
      eslint-visitor-keys: 2.0.0
      espree: 7.3.1
      esquery: 1.3.1
      esutils: 2.0.3
      file-entry-cache: 6.0.0
      functional-red-black-tree: 1.0.1
      glob-parent: 5.1.1
      globals: 12.4.0
      ignore: 4.0.6
      import-fresh: 3.2.2
      imurmurhash: 0.1.4
      is-glob: 4.0.1
      js-yaml: 3.14.0
      json-stable-stringify-without-jsonify: 1.0.1
      levn: 0.4.1
      lodash: 4.17.20
      minimatch: 3.0.4
      natural-compare: 1.4.0
      optionator: 0.9.1
      progress: 2.0.3
      regexpp: 3.1.0
      semver: 7.3.4
      strip-ansi: 6.0.0
      strip-json-comments: 3.1.1
      table: 5.4.6
      text-table: 0.2.0
      v8-compile-cache: 2.2.0
    dev: true
    engines:
      node: ^10.12.0 || >=12.0.0
    hasBin: true
    resolution:
      integrity: sha512-Vr64xFDT8w30wFll643e7cGrIkPEU50yIiI36OdSIDoSGguIeaLzBo0vpGvzo9RECUqq7htURfwEtKqwytkqzA==
  /espree/7.3.1:
    dependencies:
      acorn: 7.4.1
      acorn-jsx: 5.3.1_acorn@7.4.1
      eslint-visitor-keys: 1.3.0
    dev: true
    engines:
      node: ^10.12.0 || >=12.0.0
    resolution:
      integrity: sha512-v3JCNCE64umkFpmkFGqzVKsOT0tN1Zr+ueqLZfpV1Ob8e+CEgPWa+OxCoGH3tnhimMKIaBm4m/vaRpJ/krRz2g==
  /esprima/4.0.1:
    dev: true
    engines:
      node: '>=4'
    hasBin: true
    resolution:
      integrity: sha512-eGuFFw7Upda+g4p+QHvnW0RyTX/SVeJBDM/gCtMARO0cLuT2HcEKnTPvhjV6aGeqrCB/sbNop0Kszm0jsaWU4A==
  /esquery/1.3.1:
    dependencies:
      estraverse: 5.2.0
    dev: true
    engines:
      node: '>=0.10'
    resolution:
      integrity: sha512-olpvt9QG0vniUBZspVRN6lwB7hOZoTRtT+jzR+tS4ffYx2mzbw+z0XCOk44aaLYKApNX5nMm+E+P6o25ip/DHQ==
  /esrecurse/4.3.0:
    dependencies:
      estraverse: 5.2.0
    dev: true
    engines:
      node: '>=4.0'
    resolution:
      integrity: sha512-KmfKL3b6G+RXvP8N1vr3Tq1kL/oCFgn2NYXEtqP8/L3pKapUA4G8cFVaoF3SU323CD4XypR/ffioHmkti6/Tag==
  /estraverse/4.3.0:
    dev: true
    engines:
      node: '>=4.0'
    resolution:
      integrity: sha512-39nnKffWz8xN1BU/2c79n9nB9HDzo0niYUqx6xyqUnyoAnQyyWpOTdZEeiCch8BBu515t4wp9ZmgVfVhn9EBpw==
  /estraverse/5.2.0:
    dev: true
    engines:
      node: '>=4.0'
    resolution:
      integrity: sha512-BxbNGGNm0RyRYvUdHpIwv9IWzeM9XClbOxwoATuFdOE7ZE6wHL+HQ5T8hoPM+zHvmKzzsEqhgy0GrQ5X13afiQ==
  /esutils/2.0.3:
    dev: true
    engines:
      node: '>=0.10.0'
    resolution:
      integrity: sha512-kVscqXk4OCp68SZ0dkgEKVi6/8ij300KBWTJq32P/dYeWTSwK41WyTxalN1eRmA5Z9UU/LX9D7FWSmV9SAYx6g==
  /etag/1.8.1:
    dev: true
    engines:
      node: '>= 0.6'
    resolution:
      integrity: sha1-Qa4u62XvpiJorr/qg6x9eSmbCIc=
  /event-stream/3.3.4:
    dependencies:
      duplexer: 0.1.2
      from: 0.1.7
      map-stream: 0.1.0
      pause-stream: 0.0.11
      split: 0.3.3
      stream-combiner: 0.0.4
      through: 2.3.8
    dev: false
    resolution:
      integrity: sha1-SrTJoPWlTbkzi0w02Gv86PSzVXE=
  /event-target-shim/5.0.1:
    dev: true
    engines:
      node: '>=6'
    resolution:
      integrity: sha512-i/2XbnSz/uxRCU6+NdVJgKWDTM427+MqYbkQzD321DuCQJUqOuJKIA0IM2+W2xtYHdKOmZ4dR6fExsd4SXL+WQ==
  /eventemitter3/4.0.7:
    resolution:
      integrity: sha512-8guHBZCwKnFhYdHr2ysuRWErTwhoN2X8XELRlrRwpmfeY2jjuUN4taQMsULKUVo1K4DvZl+0pgfyoysHxvmvEw==
  /exec-sh/0.3.4:
    dev: true
    resolution:
      integrity: sha512-sEFIkc61v75sWeOe72qyrqg2Qg0OuLESziUDk/O/z2qgS15y2gWVFrI6f2Qn/qw/0/NCfCEsmNA4zOjkwEZT1A==
  /execa/1.0.0:
    dependencies:
      cross-spawn: 6.0.5
      get-stream: 4.1.0
      is-stream: 1.1.0
      npm-run-path: 2.0.2
      p-finally: 1.0.0
      signal-exit: 3.0.3
      strip-eof: 1.0.0
    dev: true
    engines:
      node: '>=6'
    resolution:
      integrity: sha512-adbxcyWV46qiHyvSp50TKt05tB4tK3HcmF7/nxfAdhnox83seTDbwnaqKO4sXRy7roHAIFqJP/Rw/AuEbX61LA==
  /execa/4.1.0:
    dependencies:
      cross-spawn: 7.0.3
      get-stream: 5.2.0
      human-signals: 1.1.1
      is-stream: 2.0.0
      merge-stream: 2.0.0
      npm-run-path: 4.0.1
      onetime: 5.1.2
      signal-exit: 3.0.3
      strip-final-newline: 2.0.0
    engines:
      node: '>=10'
    resolution:
      integrity: sha512-j5W0//W7f8UxAn8hXVnwG8tLwdiUy4FJLcSupCg6maBYZDpyBvTApK7KyuI4bKj8KOh1r2YH+6ucuYtJv1bTZA==
  /exit/0.1.2:
    dev: true
    engines:
      node: '>= 0.8.0'
    resolution:
      integrity: sha1-BjJjj42HfMghB9MKD/8aF8uhzQw=
  /expand-brackets/2.1.4:
    dependencies:
      debug: 2.6.9
      define-property: 0.2.5
      extend-shallow: 2.0.1
      posix-character-classes: 0.1.1
      regex-not: 1.0.2
      snapdragon: 0.8.2
      to-regex: 3.0.2
    dev: true
    engines:
      node: '>=0.10.0'
    resolution:
      integrity: sha1-t3c14xXOMPa27/D4OwQVGiJEliI=
  /expand-template/2.0.3:
    dev: true
    engines:
      node: '>=6'
    resolution:
      integrity: sha512-XYfuKMvj4O35f/pOXLObndIRvyQ+/+6AhODh+OKWj9S9498pHHn/IMszH+gt0fBCRWMNfk1ZSp5x3AifmnI2vg==
  /expect/26.6.2:
    dependencies:
      '@jest/types': 26.6.2
      ansi-styles: 4.3.0
      jest-get-type: 26.3.0
      jest-matcher-utils: 26.6.2
      jest-message-util: 26.6.2
      jest-regex-util: 26.0.0
    dev: true
    engines:
      node: '>= 10.14.2'
    resolution:
      integrity: sha512-9/hlOBkQl2l/PLHJx6JjoDF6xPKcJEsUlWKb23rKE7KzeDqUZKXKNMW27KIue5JMdBV9HgmoJPcc8HtO85t9IA==
  /express/4.17.1:
    dependencies:
      accepts: 1.3.7
      array-flatten: 1.1.1
      body-parser: 1.19.0
      content-disposition: 0.5.3
      content-type: 1.0.4
      cookie: 0.4.0
      cookie-signature: 1.0.6
      debug: 2.6.9
      depd: 1.1.2
      encodeurl: 1.0.2
      escape-html: 1.0.3
      etag: 1.8.1
      finalhandler: 1.1.2
      fresh: 0.5.2
      merge-descriptors: 1.0.1
      methods: 1.1.2
      on-finished: 2.3.0
      parseurl: 1.3.3
      path-to-regexp: 0.1.7
      proxy-addr: 2.0.6
      qs: 6.7.0
      range-parser: 1.2.1
      safe-buffer: 5.1.2
      send: 0.17.1
      serve-static: 1.14.1
      setprototypeof: 1.1.1
      statuses: 1.5.0
      type-is: 1.6.18
      utils-merge: 1.0.1
      vary: 1.1.2
    dev: true
    engines:
      node: '>= 0.10.0'
    resolution:
      integrity: sha512-mHJ9O79RqluphRrcw2X/GTh3k9tVv8YcoyY4Kkh4WDMUYKRZUq0h1o0w2rrrxBqM7VoeUVqgb27xlEMXTnYt4g==
  /extend-shallow/2.0.1:
    dependencies:
      is-extendable: 0.1.1
    engines:
      node: '>=0.10.0'
    resolution:
      integrity: sha1-Ua99YUrZqfYQ6huvu5idaxxWiQ8=
  /extend-shallow/3.0.2:
    dependencies:
      assign-symbols: 1.0.0
      is-extendable: 1.0.1
    dev: true
    engines:
      node: '>=0.10.0'
    resolution:
      integrity: sha1-Jqcarwc7OfshJxcnRhMcJwQCjbg=
  /extend/3.0.2:
    dev: true
    resolution:
      integrity: sha512-fjquC59cD7CyW6urNXK0FBufkZcoiGG80wTuPujX590cB5Ttln20E2UB4S/WARVqhXffZl2LNgS+gQdPIIim/g==
  /extglob/2.0.4:
    dependencies:
      array-unique: 0.3.2
      define-property: 1.0.0
      expand-brackets: 2.1.4
      extend-shallow: 2.0.1
      fragment-cache: 0.2.1
      regex-not: 1.0.2
      snapdragon: 0.8.2
      to-regex: 3.0.2
    dev: true
    engines:
      node: '>=0.10.0'
    resolution:
      integrity: sha512-Nmb6QXkELsuBr24CJSkilo6UHHgbekK5UiZgfE6UHD3Eb27YC6oD+bhcT+tJ6cl8dmsgdQxnWlcry8ksBIBLpw==
  /extsprintf/1.3.0:
    dev: true
    engines:
      '0': node >=0.6.0
    resolution:
      integrity: sha1-lpGEQOMEGnpBT4xS48V06zw+HgU=
  /extsprintf/1.4.0:
    dev: true
    engines:
      '0': node >=0.6.0
    resolution:
      integrity: sha1-4mifjzVvrWLMplo6kcXfX5VRaS8=
  /fast-deep-equal/3.1.3:
    dev: true
    resolution:
      integrity: sha512-f3qQ9oQy9j2AhBe/H9VC91wLmKBCCU/gDOnKNAYG5hswO7BLKj09Hc5HYNz9cGI++xlpDCIgDaitVs03ATR84Q==
  /fast-diff/1.2.0:
    dev: true
    resolution:
      integrity: sha512-xJuoT5+L99XlZ8twedaRf6Ax2TgQVxvgZOYoPKqZufmJib0tL2tegPBOZb1pVNgIhlqDlA0eO0c3wBvQcmzx4w==
  /fast-glob/3.2.4:
    dependencies:
      '@nodelib/fs.stat': 2.0.3
      '@nodelib/fs.walk': 1.2.4
      glob-parent: 5.1.1
      merge2: 1.4.1
      micromatch: 4.0.2
      picomatch: 2.2.2
    engines:
      node: '>=8'
    resolution:
      integrity: sha512-kr/Oo6PX51265qeuCYsyGypiO5uJFgBS0jksyG7FUeCyQzNwYnzrNIMR1NXfkZXsMYXYLRAHgISHBz8gQcxKHQ==
  /fast-json-stable-stringify/2.1.0:
    dev: true
    resolution:
      integrity: sha512-lhd/wF+Lk98HZoTCtlVraHtfh5XYijIjalXck7saUtuanSDyLMxnHhSXEDJqHxD7msR8D0uCmqlkwjCV8xvwHw==
  /fast-levenshtein/2.0.6:
    dev: true
    resolution:
      integrity: sha1-PYpcZog6FqMMqGQ+hR8Zuqd5eRc=
  /fast-write-atomic/0.2.1:
    resolution:
      integrity: sha512-WvJe06IfNYlr+6cO3uQkdKdy3Cb1LlCJSF8zRs2eT8yuhdbSlR9nIt+TgQ92RUxiRrQm+/S7RARnMfCs5iuAjw==
  /fastq/1.9.0:
    dependencies:
      reusify: 1.0.4
    resolution:
      integrity: sha512-i7FVWL8HhVY+CTkwFxkN2mk3h+787ixS5S63eb78diVRc1MCssarHq3W5cj0av7YDSwmaV928RNag+U1etRQ7w==
  /fb-watchman/2.0.1:
    dependencies:
      bser: 2.1.1
    dev: true
    resolution:
      integrity: sha512-DkPJKQeY6kKwmuMretBhr7G6Vodr7bFwDYTXIkfG1gjvNpaxBTQV3PbXg6bR1c1UP4jPOX0jHUbbHANL9vRjVg==
  /figures/3.2.0:
    dependencies:
      escape-string-regexp: 1.0.5
    engines:
      node: '>=8'
    resolution:
      integrity: sha512-yaduQFRKLXYOGgEn6AZau90j3ggSOyiqXU0F9JZfeXYhNa+Jk4X+s45A2zg5jns87GAFa34BBm2kXw4XpNcbdg==
  /file-entry-cache/6.0.0:
    dependencies:
      flat-cache: 3.0.4
    dev: true
    engines:
      node: ^10.12.0 || >=12.0.0
    resolution:
      integrity: sha512-fqoO76jZ3ZnYrXLDRxBR1YvOvc0k844kcOg40bgsPrE25LAb/PDqTY+ho64Xh2c8ZXgIKldchCFHczG2UVRcWA==
  /fill-range/4.0.0:
    dependencies:
      extend-shallow: 2.0.1
      is-number: 3.0.0
      repeat-string: 1.6.1
      to-regex-range: 2.1.1
    dev: true
    engines:
      node: '>=0.10.0'
    resolution:
      integrity: sha1-1USBHUKPmOsGpj3EAtJAPDKMOPc=
  /fill-range/7.0.1:
    dependencies:
      to-regex-range: 5.0.1
    engines:
      node: '>=8'
    resolution:
      integrity: sha512-qOo9F+dMUmC2Lcb4BbVvnKJxTPjCm+RRpe4gDuGrzkL7mEVl/djYSu2OdQ2Pa302N4oqkSg9ir6jaLWJ2USVpQ==
  /finalhandler/1.1.2:
    dependencies:
      debug: 2.6.9
      encodeurl: 1.0.2
      escape-html: 1.0.3
      on-finished: 2.3.0
      parseurl: 1.3.3
      statuses: 1.5.0
      unpipe: 1.0.0
    dev: true
    engines:
      node: '>= 0.8'
    resolution:
      integrity: sha512-aAWcW57uxVNrQZqFXjITpW3sIUQmHGG3qSb9mUah9MgMC4NeWhNOlNjXEYq3HjRAvL6arUviZGGJsBg6z0zsWA==
  /find-cache-dir/3.3.1:
    dependencies:
      commondir: 1.0.1
      make-dir: 3.1.0
      pkg-dir: 4.2.0
    engines:
      node: '>=8'
    resolution:
      integrity: sha512-t2GDMt3oGC/v+BMwzmllWDuJF/xcDtE5j/fCGbqDD7OLuJkj0cfh1YSA5VKPvwMeLFLNDBkwOKZ2X85jGLVftQ==
  /find-up/3.0.0:
    dependencies:
      locate-path: 3.0.0
    dev: true
    engines:
      node: '>=6'
    resolution:
      integrity: sha512-1yD6RmLI1XBfxugvORwlck6f75tYL+iR0jqwsOrOxMZyGYqUuDhJ0l4AXdO1iX/FTs9cBAMEk1gWSEx1kSbylg==
  /find-up/4.1.0:
    dependencies:
      locate-path: 5.0.0
      path-exists: 4.0.0
    engines:
      node: '>=8'
    resolution:
      integrity: sha512-PpOwAdQ/YlXQ2vj8a3h8IipDuYRi3wceVQQGYWxNINccq40Anw7BlsEXCMbt1Zt+OLA6Fq9suIpIWD0OsnISlw==
  /find-up/5.0.0:
    dependencies:
      locate-path: 6.0.0
      path-exists: 4.0.0
    engines:
      node: '>=10'
    resolution:
      integrity: sha512-78/PXT1wlLLDgTzDs7sjq9hzz0vXD+zn+7wypEe4fXQxCmdmqfGsEPQxmiCSQI3ajFV91bVSsvNtrJRiW6nGng==
  /find-versions/3.2.0:
    dependencies:
      semver-regex: 2.0.0
    dev: true
    engines:
      node: '>=6'
    resolution:
      integrity: sha512-P8WRou2S+oe222TOCHitLy8zj+SIsVJh52VP4lvXkaFVnOFFdoWv1H1Jjvel1aI6NCFOAaeAVm8qrI0odiLcww==
  /flat-cache/3.0.4:
    dependencies:
      flatted: 3.1.0
      rimraf: 3.0.2
    dev: true
    engines:
      node: ^10.12.0 || >=12.0.0
    resolution:
      integrity: sha512-dm9s5Pw7Jc0GvMYbshN6zchCA9RgQlzzEZX3vylR9IqFfS8XciblUXOKfW6SiuJ0e13eDYZoZV5wdrev7P3Nwg==
  /flat-map-polyfill/0.3.8:
    dev: true
    resolution:
      integrity: sha512-ZfmD5MnU7GglUEhiky9C7yEPaNq1/wh36RDohe+Xr3nJVdccwHbdTkFIYvetcdsoAckUKT51fuf44g7Ni5Doyg==
  /flatted/3.1.0:
    dev: true
    resolution:
      integrity: sha512-tW+UkmtNg/jv9CSofAKvgVcO7c2URjhTdW1ZTkcAritblu8tajiYy7YisnIflEwtKssCtOxpnBRoCB7iap0/TA==
  /folktale/2.3.2:
    dev: true
    resolution:
      integrity: sha512-+8GbtQBwEqutP0v3uajDDoN64K2ehmHd0cjlghhxh0WpcfPzAIjPA03e1VvHlxL02FVGR0A6lwXsNQKn3H1RNQ==
  /follow-redirects/1.5.10:
    dependencies:
      debug: 3.1.0
    dev: true
    engines:
      node: '>=4.0'
    resolution:
      integrity: sha512-0V5l4Cizzvqt5D44aTXbFZz+FtyXV1vrDN6qrelxtfYQKW0KO0W2T/hkE8xvGa/540LkZlkaUjO4ailYTFtHVQ==
  /for-in/1.0.2:
    dev: true
    engines:
      node: '>=0.10.0'
    resolution:
      integrity: sha1-gQaNKVqBQuwKxybG4iAMMPttXoA=
  /forever-agent/0.6.1:
    dev: true
    resolution:
      integrity: sha1-+8cfDEGt6zf5bFd60e1C2P2sypE=
  /form-data/2.3.3:
    dependencies:
      asynckit: 0.4.0
      combined-stream: 1.0.8
      mime-types: 2.1.27
    dev: true
    engines:
      node: '>= 0.12'
    resolution:
      integrity: sha512-1lLKB2Mu3aGP1Q/2eCOx0fNbRMe7XdwktwOruhfqqd0rIJWwN4Dh+E3hrPSlDCXnSR7UtZ1N38rVXm+6+MEhJQ==
  /form-data/2.5.1:
    dependencies:
      asynckit: 0.4.0
      combined-stream: 1.0.8
      mime-types: 2.1.27
    dev: true
    engines:
      node: '>= 0.12'
    resolution:
      integrity: sha512-m21N3WOmEEURgk6B9GLOE4RuWOFf28Lhh9qGYeNlGq4VDXUlJy2th2slBNU8Gp8EzloYZOibZJ7t5ecIrFSjVA==
  /form-data/3.0.0:
    dependencies:
      asynckit: 0.4.0
      combined-stream: 1.0.8
      mime-types: 2.1.27
    dev: true
    engines:
      node: '>= 6'
    resolution:
      integrity: sha512-CKMFDglpbMi6PyN+brwB9Q/GOw0eAnsrEZDgcsH5Krhz5Od/haKHAX0NmQfha2zPPz0JpWzA7GJHGSnvCRLWsg==
  /forwarded/0.1.2:
    dev: true
    engines:
      node: '>= 0.6'
    resolution:
      integrity: sha1-mMI9qxF1ZXuMBXPozszZGw/xjIQ=
  /fragment-cache/0.2.1:
    dependencies:
      map-cache: 0.2.2
    dev: true
    engines:
      node: '>=0.10.0'
    resolution:
      integrity: sha1-QpD60n8T6Jvn8zeZxrxaCr//DRk=
  /fresh/0.5.2:
    dev: true
    engines:
      node: '>= 0.6'
    resolution:
      integrity: sha1-PYyt2Q2XZWn6g1qx+OSyOhBWBac=
  /from/0.1.7:
    dev: false
    resolution:
      integrity: sha1-g8YK/Fi5xWmXAH7Rp2izqzA6RP4=
  /from2/2.3.0:
    dependencies:
      inherits: 2.0.4
      readable-stream: 2.3.7
    dev: true
    resolution:
      integrity: sha1-i/tVAr3kpNNs/e6gB/zKIdfjgq8=
  /fs-constants/1.0.0:
    resolution:
      integrity: sha512-y6OAwoSIf7FyjMIv94u+b5rdheZEjzR63GTyZJm5qh4Bi+2YgwLCcI/fPFZkL5PSixOt6ZNKm+w+Hfp/Bciwow==
  /fs-exists-sync/0.1.0:
    dev: false
    engines:
      node: '>=0.10.0'
    resolution:
      integrity: sha1-mC1ok6+RjnLQjeyehnP/K1qNat0=
  /fs-extra/8.1.0:
    dependencies:
      graceful-fs: 4.2.4
      jsonfile: 4.0.0
      universalify: 0.1.2
    dev: true
    engines:
      node: '>=6 <7 || >=8'
    resolution:
      integrity: sha512-yhlQgA6mnOJUKOsRUFsgJdQCvkKhcz8tlZG5HBQfReYZy46OwLcY+Zia0mtdHsOo9y/hP+CxMN0TU9QxoOtG4g==
  /fs-jetpack/4.1.0:
    dependencies:
      minimatch: 3.0.4
      rimraf: 2.7.1
    dev: true
    resolution:
      integrity: sha512-h4nHLIcCaxnXfUWhwP+mLnar03R2DBlqicNvKJG44TJob8RV6GB8EKNwJgSaBeDAfqWhqq01y+Ao96vRwpXlPw==
  /fs-minipass/1.2.7:
    dependencies:
      minipass: 2.9.0
    dev: true
    resolution:
      integrity: sha512-GWSSJGFy4e9GUeCcbIkED+bgAoFyj7XF1mV8rma3QW4NIqX9Kyx79N/PF61H5udOV3aY1IaMLs6pGbH71nlCTA==
  /fs-minipass/2.1.0:
    dependencies:
      minipass: 3.1.3
    engines:
      node: '>= 8'
    resolution:
      integrity: sha512-V/JgOLFCS+R6Vcq0slCuaeWEdNC3ouDlJMNIsacH2VtALiu9mV4LPrHc5cDl8k5aw6J8jwgWWpiTo5RYhmIzvg==
  /fs-monkey/1.0.1:
    dev: true
    resolution:
      integrity: sha512-fcSa+wyTqZa46iWweI7/ZiUfegOZl0SG8+dltIwFXo7+zYU9J9kpS3NB6pZcSlJdhvIwp81Adx2XhZorncxiaA==
  /fs.realpath/1.0.0:
    resolution:
      integrity: sha1-FQStJSMVjKpA20onh8sBQRmU6k8=
  /fsevents/2.1.3:
    dev: true
    engines:
      node: ^8.16.0 || ^10.6.0 || >=11.0.0
    optional: true
    os:
      - darwin
    resolution:
      integrity: sha512-Auw9a4AxqWpa9GUfj370BMPzzyncfBABW8Mab7BGWBYDj4Isgq+cDKtx0i6u9jcX9pQDnswsaaOTgTmA5pEjuQ==
  /fsevents/2.2.1:
    dev: true
    engines:
      node: ^8.16.0 || ^10.6.0 || >=11.0.0
    optional: true
    os:
      - darwin
    resolution:
      integrity: sha512-bTLYHSeC0UH/EFXS9KqWnXuOl/wHK5Z/d+ghd5AsFMYN7wIGkUCOJyzy88+wJKkZPGON8u4Z9f6U4FdgURE9qA==
  /fstream/1.0.12:
    dependencies:
      graceful-fs: 4.2.4
      inherits: 2.0.4
      mkdirp: 0.5.5
      rimraf: 2.7.1
    dev: true
    engines:
      node: '>=0.6'
    optional: true
    resolution:
      integrity: sha512-WvJ193OHa0GHPEL+AycEJgxvBEwyfRkN1vhjca23OaPVMCaLCXTd5qAu82AjTcgP1UJmytkOKb63Ypde7raDIg==
  /function-bind/1.1.1:
    resolution:
      integrity: sha512-yIovAzMX49sF8Yl58fSCWJ5svSLuaibPxXQJFLmBObTuCr0Mf1KiPopGM9NiFjiYBCbfaa2Fh6breQ6ANVTI0A==
  /functional-red-black-tree/1.0.1:
    dev: true
    resolution:
      integrity: sha1-GwqzvVU7Kg1jmdKcDj6gslIHgyc=
  /gauge/2.7.4:
    dependencies:
      aproba: 1.2.0
      console-control-strings: 1.1.0
      has-unicode: 2.0.1
      object-assign: 4.1.1
      signal-exit: 3.0.3
      string-width: 1.0.2
      strip-ansi: 3.0.1
      wide-align: 1.1.3
    dev: true
    resolution:
      integrity: sha1-LANAXHU4w51+s3sxcCLjJfsBi/c=
  /gensync/1.0.0-beta.2:
    dev: true
    engines:
      node: '>=6.9.0'
    resolution:
      integrity: sha512-3hN7NaskYvMDLQY55gnW3NQ+mesEAepTqlg+VEbj7zzqEMBVNhzcGYYeqFo/TlYz6eQiFcp1HcsCZO+nGgS8zg==
  /get-caller-file/2.0.5:
    dev: true
    engines:
      node: 6.* || 8.* || >= 10.*
    resolution:
      integrity: sha512-DyFP3BM/3YHTQOCUL/w0OZHR0lpKeGrxotcHWcqNEdnltqFwXVfhEBQ94eIo34AfQpo0rGki4cyIiftY06h2Fg==
  /get-own-enumerable-property-symbols/3.0.2:
    dev: true
    resolution:
      integrity: sha512-I0UBV/XOz1XkIJHEUDMZAbzCThU/H8DxmSfmdGcKPnVhu2VfFqr34jr9777IyaTYvxjedWhqVIilEDsCdP5G6g==
  /get-package-type/0.1.0:
    dev: true
    engines:
      node: '>=8.0.0'
    resolution:
      integrity: sha512-pjzuKtY64GYfWizNAJ0fr9VqttZkNiK2iS430LtIHzjBEr6bX8Am2zm4sW4Ro5wjWW5cAlRL1qAMTcXbjNAO2Q==
  /get-port/5.1.1:
    dev: true
    engines:
      node: '>=8'
    resolution:
      integrity: sha512-g/Q1aTSDOxFpchXC4i8ZWvxA1lnPqx/JHqcpIw0/LX9T8x/GBbi6YnlN5nhaKIFkT8oFsscUKgDJYxfwfS6QsQ==
  /get-stdin/6.0.0:
    dev: true
    engines:
      node: '>=4'
    resolution:
      integrity: sha512-jp4tHawyV7+fkkSKyvjuLZswblUtz+SQKzSWnBbii16BuZksJlU1wuBYXY75r+duh/llF1ur6oNwi+2ZzjKZ7g==
  /get-stream/4.1.0:
    dependencies:
      pump: 3.0.0
    dev: true
    engines:
      node: '>=6'
    resolution:
      integrity: sha512-GMat4EJ5161kIy2HevLlr4luNjBgvmj413KaQA7jt4V8B4RDsfpHk7WQ9GVqfYyyx8OS/L66Kox+rJRNklLK7w==
  /get-stream/5.2.0:
    dependencies:
      pump: 3.0.0
    engines:
      node: '>=8'
    resolution:
      integrity: sha512-nBF+F1rAZVCu/p7rjzgA+Yb4lfYXrpl7a6VmJrU8wF9I1CKvP/QwPNZHnOlwbTkY6dvtFIzFMSyQXbLoTQPRpA==
  /get-stream/6.0.0:
    engines:
      node: '>=10'
    resolution:
      integrity: sha512-A1B3Bh1UmL0bidM/YX2NsCOTnGJePL9rO/M+Mw3m9f2gUpfokS0hi5Eah0WSUEWZdZhIZtMjkIYS7mDfOqNHbg==
  /get-value/2.0.6:
    dev: true
    engines:
      node: '>=0.10.0'
    resolution:
      integrity: sha1-3BXKHGcjh8p2vTesCjlbogQqLCg=
  /getpass/0.1.7:
    dependencies:
      assert-plus: 1.0.0
    dev: true
    resolution:
      integrity: sha1-Xv+OPmhNVprkyysSgmBOi6YhSfo=
  /git-config-path/1.0.1:
    dependencies:
      extend-shallow: 2.0.1
      fs-exists-sync: 0.1.0
      homedir-polyfill: 1.0.3
    dev: false
    engines:
      node: '>=0.10.0'
    resolution:
      integrity: sha1-bTP37WPbDQ4RgTFQO6s6ykfVRmQ=
  /git-user-email/0.2.2:
    dependencies:
      extend-shallow: 2.0.1
      git-config-path: 1.0.1
      parse-git-config: 1.1.1
    dev: false
    engines:
      node: '>=0.8'
    resolution:
      integrity: sha1-R9Qse4nMypQtZQ6/JVX4eognd1Q=
  /git-user-name/2.0.0:
    dependencies:
      extend-shallow: 2.0.1
      git-config-path: 1.0.1
      parse-git-config: 1.1.1
    dev: false
    engines:
      node: '>=0.8'
    resolution:
      integrity: sha512-1DC8rUNm2I5V9v4eIpK6PSjKCp9bI0t6Wl05WSk+xEMS8GhR8GWzxM3aGZfPrfuqEfWxSbui5/pQJryJFXqCzQ==
  /glob-parent/5.1.1:
    dependencies:
      is-glob: 4.0.1
    engines:
      node: '>= 6'
    resolution:
      integrity: sha512-FnI+VGOpnlGHWZxthPGR+QhR78fuiK0sNLkHQv+bL9fQi57lNNdquIbna/WrfROrolq8GK5Ek6BiMwqL/voRYQ==
  /glob/7.1.6:
    dependencies:
      fs.realpath: 1.0.0
      inflight: 1.0.6
      inherits: 2.0.4
      minimatch: 3.0.4
      once: 1.4.0
      path-is-absolute: 1.0.1
    resolution:
      integrity: sha512-LwaxwyZ72Lk7vZINtNNrywX0ZuLyStrdDtabefZKAY5ZGJhVtgdznluResxNmPitE0SAO+O26sWTHeKSI2wMBA==
  /global-dirs/2.0.1:
    dependencies:
      ini: 1.3.5
    engines:
      node: '>=8'
    resolution:
      integrity: sha512-5HqUqdhkEovj2Of/ms3IeS/EekcO54ytHRLV4PEY2rhRwrHXLQjeVEES0Lhka0xwNDtGYn58wyC4s5+MHsOO6A==
  /globals/11.12.0:
    dev: true
    engines:
      node: '>=4'
    resolution:
      integrity: sha512-WOBp/EEGUiIsJSp7wcv/y6MO+lV9UoncWqxuFfm8eBwzWNgyfBd6Gz+IeKQ9jCmyhoH99g15M3T+QaVHFjizVA==
  /globals/12.4.0:
    dependencies:
      type-fest: 0.8.1
    dev: true
    engines:
      node: '>=8'
    resolution:
      integrity: sha512-BWICuzzDvDoH54NHKCseDanAhE3CeDorgDL5MT6LMXXj2WCnd9UC2szdk4AWLfjdgNBCXLUanXYcpBBKOSWGwg==
  /globby/10.0.2:
    dependencies:
      '@types/glob': 7.1.3
      array-union: 2.1.0
      dir-glob: 3.0.1
      fast-glob: 3.2.4
      glob: 7.1.6
      ignore: 5.1.8
      merge2: 1.4.1
      slash: 3.0.0
    dev: true
    engines:
      node: '>=8'
    resolution:
      integrity: sha512-7dUi7RvCoT/xast/o/dLN53oqND4yk0nsHkhRgn9w65C4PofCLOoJ39iSOg+qVDdWQPIEj+eszMHQ+aLVwwQSg==
  /globby/11.0.1:
    dependencies:
      array-union: 2.1.0
      dir-glob: 3.0.1
      fast-glob: 3.2.4
      ignore: 5.1.8
      merge2: 1.4.1
      slash: 3.0.0
    engines:
      node: '>=10'
    resolution:
      integrity: sha512-iH9RmgwCmUJHi2z5o2l3eTtGBtXek1OYlHrbcxOYugyHLmAsZrPj43OtHThd62Buh/Vv6VyCBD2bdyWcGNQqoQ==
  /graceful-fs/4.2.4:
    resolution:
      integrity: sha512-WjKPNJF79dtJAVniUlGGWHYGz2jWxT6VhN/4m1NdkbZ2nOsEF+cI1Edgql5zCRhs/VsQYRvrXctxktVXZUkixw==
  /graphviz/0.0.9:
    dependencies:
      temp: 0.4.0
    dev: true
    engines:
      node: '>=0.6.8'
    resolution:
      integrity: sha512-SmoY2pOtcikmMCqCSy2NO1YsRfu9OO0wpTlOYW++giGjfX1a6gax/m1Fo8IdUd0/3H15cTOfR1SMKwohj4LKsg==
  /growly/1.3.0:
    dev: true
    optional: true
    resolution:
      integrity: sha1-8QdIy+dq+WS3yWyTxrzCivEgwIE=
  /har-schema/2.0.0:
    dev: true
    engines:
      node: '>=4'
    resolution:
      integrity: sha1-qUwiJOvKwEeCoNkDVSHyRzW37JI=
  /har-validator/5.1.5:
    dependencies:
      ajv: 6.12.6
      har-schema: 2.0.0
    deprecated: this library is no longer supported
    dev: true
    engines:
      node: '>=6'
    resolution:
      integrity: sha512-nmT2T0lljbxdQZfspsno9hgrG3Uir6Ks5afism62poxqBM6sDnMEuPmzTq8XN0OEwqKLLdh1jQI3qyE66Nzb3w==
  /hard-rejection/2.1.0:
    dev: true
    engines:
      node: '>=6'
    resolution:
      integrity: sha512-VIZB+ibDhx7ObhAe7OVtoEbuP4h/MuOTHJ+J8h/eBXotJYl0fBgR72xDFCKgIh22OJZIOVNxBMWuhAr10r8HdA==
  /has-ansi/2.0.0:
    dependencies:
      ansi-regex: 2.1.1
    dev: true
    engines:
      node: '>=0.10.0'
    resolution:
      integrity: sha1-NPUEnOHs3ysGSa8+8k5F7TVBbZE=
  /has-flag/3.0.0:
    engines:
      node: '>=4'
    resolution:
      integrity: sha1-tdRU3CGZriJWmfNGfloH87lVuv0=
  /has-flag/4.0.0:
    engines:
      node: '>=8'
    resolution:
      integrity: sha512-EykJT/Q1KjTWctppgIAgfSO0tKVuZUjhgMr17kqTumMl6Afv3EISleU7qZUzoXDFTAHTDC4NOoG/ZxU3EvlMPQ==
  /has-only/1.1.1:
    dev: true
    engines:
      node: '>=6'
    resolution:
      integrity: sha512-3GuFy9rDw0xvovCHb4SOKiRImbZ+a8boFBUyGNRPVd2mRyQOzYdau5G9nodUXC1ZKYN59hrHFkW1lgBQscYfTg==
  /has-unicode/2.0.1:
    dev: true
    resolution:
      integrity: sha1-4Ob+aijPUROIVeCG0Wkedx3iqLk=
  /has-value/0.3.1:
    dependencies:
      get-value: 2.0.6
      has-values: 0.1.4
      isobject: 2.1.0
    dev: true
    engines:
      node: '>=0.10.0'
    resolution:
      integrity: sha1-ex9YutpiyoJ+wKIHgCVlSEWZXh8=
  /has-value/1.0.0:
    dependencies:
      get-value: 2.0.6
      has-values: 1.0.0
      isobject: 3.0.1
    dev: true
    engines:
      node: '>=0.10.0'
    resolution:
      integrity: sha1-GLKB2lhbHFxR3vJMkw7SmgvmsXc=
  /has-values/0.1.4:
    dev: true
    engines:
      node: '>=0.10.0'
    resolution:
      integrity: sha1-bWHeldkd/Km5oCCJrThL/49it3E=
  /has-values/1.0.0:
    dependencies:
      is-number: 3.0.0
      kind-of: 4.0.0
    dev: true
    engines:
      node: '>=0.10.0'
    resolution:
      integrity: sha1-lbC2P+whRmGab+V/51Yo1aOe/k8=
  /has-yarn/2.1.0:
    engines:
      node: '>=8'
    resolution:
      integrity: sha512-UqBRqi4ju7T+TqGNdqAO0PaSVGsDGJUBQvk9eUWNGRY1CFGDzYhLWoM7JQEemnlvVcv/YEmc2wNW8BC24EnUsw==
  /has/1.0.3:
    dependencies:
      function-bind: 1.1.1
    engines:
      node: '>= 0.4.0'
    resolution:
      integrity: sha512-f2dvO0VU6Oej7RkWJGrehjbzMAjFp5/VKPp5tTpWIV4JHHZK1/BxbFRtf/siA2SWTe09caDmVtYYzWEIbBS4zw==
  /hasha/5.2.2:
    dependencies:
      is-stream: 2.0.0
      type-fest: 0.8.1
    engines:
      node: '>=8'
    resolution:
      integrity: sha512-Hrp5vIK/xr5SkeN2onO32H0MgNZ0f17HRNH39WfL0SYUNOTZ5Lz1TJ8Pajo/87dYGEFlLMm7mIc/k/s6Bvz9HQ==
  /homedir-polyfill/1.0.3:
    dependencies:
      parse-passwd: 1.0.0
    dev: false
    engines:
      node: '>=0.10.0'
    resolution:
      integrity: sha512-eSmmWE5bZTK2Nou4g0AI3zZ9rswp7GRKoKXS1BLUkvPviOqs4YTN1djQIqrXy9k5gEtdLPy86JjRwsNM9tnDcA==
  /hosted-git-info/2.8.8:
    resolution:
      integrity: sha512-f/wzC2QaWBs7t9IYqB4T3sR1xviIViXJRJTWBlx2Gf3g0Xi5vI7Yy4koXQ1c9OYDGHN9sBy1DQ2AB8fqZBWhUg==
  /html-encoding-sniffer/2.0.1:
    dependencies:
      whatwg-encoding: 1.0.5
    dev: true
    engines:
      node: '>=10'
    resolution:
      integrity: sha512-D5JbOMBIR/TVZkubHT+OyT2705QvogUW4IBn6nHd756OwieSF9aDYFj4dv6HHEVGYbHaLETa3WggZYWWMyy3ZQ==
  /html-escaper/2.0.2:
    dev: true
    resolution:
      integrity: sha512-H2iMtd0I4Mt5eYiapRdIDjp+XzelXQ0tFE4JS7YFwFevXXMmOp9myNrUvCg0D6ws8iqkRPBfKHgbwig1SmlLfg==
  /http-errors/1.7.2:
    dependencies:
      depd: 1.1.2
      inherits: 2.0.3
      setprototypeof: 1.1.1
      statuses: 1.5.0
      toidentifier: 1.0.0
    dev: true
    engines:
      node: '>= 0.6'
    resolution:
      integrity: sha512-uUQBt3H/cSIVfch6i1EuPNy/YsRSOUBXTVfZ+yR7Zjez3qjBz6i9+i4zjNaoqcoFVI4lQJ5plg63TvGfRSDCRg==
  /http-errors/1.7.3:
    dependencies:
      depd: 1.1.2
      inherits: 2.0.4
      setprototypeof: 1.1.1
      statuses: 1.5.0
      toidentifier: 1.0.0
    dev: true
    engines:
      node: '>= 0.6'
    resolution:
      integrity: sha512-ZTTX0MWrsQ2ZAhA1cejAwDLycFsd7I7nVtnkT3Ol0aqodaKW+0CTZDQ1uBv5whptCnc8e8HeRRJxRs0kmm/Qfw==
  /http-proxy-agent/4.0.1:
    dependencies:
      '@tootallnate/once': 1.1.2
      agent-base: 6.0.2
      debug: 4.3.1
    engines:
      node: '>= 6'
    resolution:
      integrity: sha512-k0zdNgqWTGA6aeIRVpvfVob4fL52dTfaehylg0Y4UvSySvOq/Y+BOyPrgpUrA7HylqvU8vIZGsRuXmspskV0Tg==
  /http-signature/1.2.0:
    dependencies:
      assert-plus: 1.0.0
      jsprim: 1.4.1
      sshpk: 1.16.1
    dev: true
    engines:
      node: '>=0.8'
      npm: '>=1.3.7'
    resolution:
      integrity: sha1-muzZJRFHcvPZW2WmCruPfBj7rOE=
  /https-proxy-agent/4.0.0:
    dependencies:
      agent-base: 5.1.1
      debug: 4.3.1
    dev: true
    engines:
      node: '>= 6.0.0'
    resolution:
      integrity: sha512-zoDhWrkR3of1l9QAL8/scJZyLu8j/gBkcwcaQOZh7Gyh/+uJQzGVETdgT30akuwkpL8HTRfssqI3BZuV18teDg==
  /https-proxy-agent/5.0.0:
    dependencies:
      agent-base: 6.0.2
      debug: 4.3.1
    engines:
      node: '>= 6'
    resolution:
      integrity: sha512-EkYm5BcKUGiduxzSt3Eppko+PiNWNEpa4ySk9vTC6wDsQJW9rHSa+UhGNJoRYp7bz6Ht1eaRIa6QaJqO5rCFbA==
  /human-signals/1.1.1:
    engines:
      node: '>=8.12.0'
    resolution:
      integrity: sha512-SEQu7vl8KjNL2eoGBLF3+wAjpsNfA9XMlXAYj/3EdaNfAlxKthD1xjEQfGOUhllCGGJVNY34bRr6lPINhNjyZw==
  /husky/4.3.5:
    dependencies:
      chalk: 4.1.0
      ci-info: 2.0.0
      compare-versions: 3.6.0
      cosmiconfig: 7.0.0
      find-versions: 3.2.0
      opencollective-postinstall: 2.0.3
      pkg-dir: 4.2.0
      please-upgrade-node: 3.2.0
      slash: 3.0.0
      which-pm-runs: 1.0.0
    dev: true
    engines:
      node: '>=10'
    hasBin: true
    requiresBuild: true
    resolution:
      integrity: sha512-E5S/1HMoDDaqsH8kDF5zeKEQbYqe3wL9zJDyqyYqc8I4vHBtAoxkDBGXox0lZ9RI+k5GyB728vZdmnM4bYap+g==
  /iconv-lite/0.4.24:
    dependencies:
      safer-buffer: 2.1.2
    dev: true
    engines:
      node: '>=0.10.0'
    resolution:
      integrity: sha512-v3MXnZAcvnywkTUEZomIActle7RXXeedOR31wwl7VlyoXO4Qi9arvSenNQWne1TcRwhCL1HwLI21bEqdpj8/rA==
  /iconv-lite/0.5.2:
    dependencies:
      safer-buffer: 2.1.2
    dev: true
    engines:
      node: '>=0.10.0'
    resolution:
      integrity: sha512-kERHXvpSaB4aU3eANwidg79K8FlrN77m8G9V+0vOR3HYaRifrlwMEpT7ZBJqLSEIHnEgJTHcWK82wwLwwKwtag==
  /iconv-lite/0.6.2:
    dependencies:
      safer-buffer: 2.1.2
    dev: true
    engines:
      node: '>=0.10.0'
    resolution:
      integrity: sha512-2y91h5OpQlolefMPmUlivelittSWy0rP+oYVpn6A7GwVHNE8AWzoYOBNmlwks3LobaJxgHCYZAnyNo2GgpNRNQ==
  /ieee754/1.2.1:
    resolution:
      integrity: sha512-dcyqhDvX1C46lXZcVqCpK+FtMRQVdIMN6/Df5js2zouUsqG7I6sFxitIC+7KYK29KdXOLHdu9zL4sFnoVQnqaA==
  /ignore-walk/3.0.3:
    dependencies:
      minimatch: 3.0.4
    dev: true
    resolution:
      integrity: sha512-m7o6xuOaT1aqheYHKf8W6J5pYH85ZI9w077erOzLje3JsB1gkafkAhHHY19dqjulgIZHFm32Cp5uNZgcQqdJKw==
  /ignore/4.0.6:
    dev: true
    engines:
      node: '>= 4'
    resolution:
      integrity: sha512-cyFDKrqc/YdcWFniJhzI42+AzS+gNwmUzOSFcRCQYwySuBBBy/KjuxWLZ/FHEH6Moq1NizMOBWyTcv8O4OZIMg==
  /ignore/5.1.8:
    engines:
      node: '>= 4'
    resolution:
      integrity: sha512-BMpfD7PpiETpBl/A6S498BaIJ6Y/ABT93ETbby2fP00v4EbvPBXWEoaR1UBPKs3iR53pJY7EtZk5KACI57i1Uw==
  /import-fresh/3.2.2:
    dependencies:
      parent-module: 1.0.1
      resolve-from: 4.0.0
    dev: true
    engines:
      node: '>=6'
    resolution:
      integrity: sha512-cTPNrlvJT6twpYy+YmKUKrTSjWFs3bjYjAhCwm+z4EOCubZxAuO+hHpRN64TqjEaYSHs7tJAE0w1CKMGmsG/lw==
  /import-local/3.0.2:
    dependencies:
      pkg-dir: 4.2.0
      resolve-cwd: 3.0.0
    dev: true
    engines:
      node: '>=8'
    hasBin: true
    resolution:
      integrity: sha512-vjL3+w0oulAVZ0hBHnxa/Nm5TAurf9YLQJDhqRZyqb+VKGOB6LU8t9H1Nr5CIo16vh9XfJTOoHwU0B71S557gA==
  /imurmurhash/0.1.4:
    dev: true
    engines:
      node: '>=0.8.19'
    resolution:
      integrity: sha1-khi5srkoojixPcT7a21XbyMUU+o=
  /indent-string/4.0.0:
    engines:
      node: '>=8'
    resolution:
      integrity: sha512-EdDDZu4A2OyIK7Lr/2zG+w5jmbuk1DVBnEwREQvBzspBJkCEbRa8GxU1lghYcaGJCnRWibjDXlq779X1/y5xwg==
  /inflight/1.0.6:
    dependencies:
      once: 1.4.0
      wrappy: 1.0.2
    resolution:
      integrity: sha1-Sb1jMdfQLQwJvJEKEHW6gWW1bfk=
  /inherits/2.0.3:
    dev: true
    resolution:
      integrity: sha1-Yzwsg+PaQqUC9SRmAiSA9CCCYd4=
  /inherits/2.0.4:
    resolution:
      integrity: sha512-k/vGaX4/Yla3WzyMCvTQOXYeIHvqOKtnqBduzTHpzpQZzAskKMhZ2K+EnBiSM9zGSoIFeMpXKxa4dYeZIQqewQ==
  /ini/1.3.5:
    resolution:
      integrity: sha512-RZY5huIKCMRWDUqZlEi72f/lmXKMvuszcMBduliQ3nnWbx9X/ZBQO7DijMEYS9EhHBb2qacRUMtC7svLwe0lcw==
  /into-stream/5.1.1:
    dependencies:
      from2: 2.3.0
      p-is-promise: 3.0.0
    dev: true
    engines:
      node: '>=8'
    resolution:
      integrity: sha512-krrAJ7McQxGGmvaYbB7Q1mcA+cRwg9Ij2RfWIeVesNBgVDZmzY/Fa4IpZUT3bmdRzMzdf/mzltCG2Dq99IZGBA==
  /ip-regex/2.1.0:
    dev: true
    engines:
      node: '>=4'
    resolution:
      integrity: sha1-+ni/XS5pE8kRzp+BnuUUa7bYROk=
  /ipaddr.js/1.9.1:
    dev: true
    engines:
      node: '>= 0.10'
    resolution:
      integrity: sha512-0KI/607xoxSToH7GjN1FfSbLoU0+btTicjsQSWQlh/hZykN8KpmMf7uYwPW3R+akZ6R/w18ZlXSHBYXiYUPO3g==
  /is-accessor-descriptor/0.1.6:
    dependencies:
      kind-of: 3.2.2
    dev: true
    engines:
      node: '>=0.10.0'
    resolution:
      integrity: sha1-qeEss66Nh2cn7u84Q/igiXtcmNY=
  /is-accessor-descriptor/1.0.0:
    dependencies:
      kind-of: 6.0.3
    dev: true
    engines:
      node: '>=0.10.0'
    resolution:
      integrity: sha512-m5hnHTkcVsPfqx3AKlyttIPb7J+XykHvJP2B9bZDjlhLIoEq4XoK64Vg7boZlVWYK6LUY94dYPEE7Lh0ZkZKcQ==
  /is-arrayish/0.2.1:
    resolution:
      integrity: sha1-d8mYQFJ6qOyxqLppe4BkWnqSap0=
  /is-buffer/1.1.6:
    dev: true
    resolution:
      integrity: sha512-NcdALwpXkTm5Zvvbk7owOUSvVvBKDgKP5/ewfXEznmQFfs4ZRmanOeKBTjRVjka3QFoN6XJ+9F3USqfHqTaU5w==
  /is-ci/2.0.0:
    dependencies:
      ci-info: 2.0.0
    hasBin: true
    resolution:
      integrity: sha512-YfJT7rkpQB0updsdHLGWrvhBJfcfzNNawYDNIyQXJz0IViGf75O8EBPKSdvw2rF+LGCsX4FZ8tcr3b19LcZq4w==
  /is-core-module/2.2.0:
    dependencies:
      has: 1.0.3
    resolution:
      integrity: sha512-XRAfAdyyY5F5cOXn7hYQDqh2Xmii+DEfIcQGxK/uNwMHhIkPWO0g8msXcbzLe+MpGoR951MlqM/2iIlU4vKDdQ==
  /is-data-descriptor/0.1.4:
    dependencies:
      kind-of: 3.2.2
    dev: true
    engines:
      node: '>=0.10.0'
    resolution:
      integrity: sha1-C17mSDiOLIYCgueT8YVv7D8wG1Y=
  /is-data-descriptor/1.0.0:
    dependencies:
      kind-of: 6.0.3
    dev: true
    engines:
      node: '>=0.10.0'
    resolution:
      integrity: sha512-jbRXy1FmtAoCjQkVmIVYwuuqDFUbaOeDjmed1tOGPrsMhtJA4rD9tkgA0F1qJ3gRFRXcHYVkdeaP50Q5rE/jLQ==
  /is-descriptor/0.1.6:
    dependencies:
      is-accessor-descriptor: 0.1.6
      is-data-descriptor: 0.1.4
      kind-of: 5.1.0
    dev: true
    engines:
      node: '>=0.10.0'
    resolution:
      integrity: sha512-avDYr0SB3DwO9zsMov0gKCESFYqCnE4hq/4z3TdUlukEy5t9C0YRq7HLrsN52NAcqXKaepeCD0n+B0arnVG3Hg==
  /is-descriptor/1.0.2:
    dependencies:
      is-accessor-descriptor: 1.0.0
      is-data-descriptor: 1.0.0
      kind-of: 6.0.3
    dev: true
    engines:
      node: '>=0.10.0'
    resolution:
      integrity: sha512-2eis5WqQGV7peooDyLmNEPUrps9+SXX5c9pL3xEB+4e9HnGuDa7mB7kHxHw4CbqS9k1T2hOH3miL8n8WtiYVtg==
  /is-docker/2.1.1:
    engines:
      node: '>=8'
    hasBin: true
    resolution:
      integrity: sha512-ZOoqiXfEwtGknTiuDEy8pN2CfE3TxMHprvNer1mXiqwkOT77Rw3YVrUQ52EqAOU3QAWDQ+bQdx7HJzrv7LS2Hw==
  /is-extendable/0.1.1:
    engines:
      node: '>=0.10.0'
    resolution:
      integrity: sha1-YrEQ4omkcUGOPsNqYX1HLjAd/Ik=
  /is-extendable/1.0.1:
    dependencies:
      is-plain-object: 2.0.4
    dev: true
    engines:
      node: '>=0.10.0'
    resolution:
      integrity: sha512-arnXMxT1hhoKo9k1LZdmlNyJdDDfy2v0fXjFlmok4+i8ul/6WlbVge9bhM74OpNPQPMGUToDtz+KXa1PneJxOA==
  /is-extglob/2.1.1:
    engines:
      node: '>=0.10.0'
    resolution:
      integrity: sha1-qIwCU1eR8C7TfHahueqXc8gz+MI=
  /is-fullwidth-code-point/1.0.0:
    dependencies:
      number-is-nan: 1.0.1
    dev: true
    engines:
      node: '>=0.10.0'
    resolution:
      integrity: sha1-754xOG8DGn8NZDr4L95QxFfvAMs=
  /is-fullwidth-code-point/2.0.0:
    dev: true
    engines:
      node: '>=4'
    resolution:
      integrity: sha1-o7MKXE8ZkYMWeqq5O+764937ZU8=
  /is-fullwidth-code-point/3.0.0:
    engines:
      node: '>=8'
    resolution:
      integrity: sha512-zymm5+u+sCsSWyD9qNaejV3DFvhCKclKdizYaJUuHA83RLjb7nSuGnddCHGv0hk+KY7BMAlsWeK4Ueg6EV6XQg==
  /is-generator-fn/2.1.0:
    dev: true
    engines:
      node: '>=6'
    resolution:
      integrity: sha512-cTIB4yPYL/Grw0EaSzASzg6bBy9gqCofvWN8okThAYIxKJZC+udlRAmGbM0XLeniEJSs8uEgHPGuHSe1XsOLSQ==
  /is-glob/4.0.1:
    dependencies:
      is-extglob: 2.1.1
    engines:
      node: '>=0.10.0'
    resolution:
      integrity: sha512-5G0tKtBTFImOqDnLB2hG6Bp2qcKEFduo4tZu9MT/H6NQv/ghhy30o55ufafxJ/LdH79LLs2Kfrn85TLKyA7BUg==
  /is-installed-globally/0.3.2:
    dependencies:
      global-dirs: 2.0.1
      is-path-inside: 3.0.2
    dev: true
    engines:
      node: '>=8'
    resolution:
      integrity: sha512-wZ8x1js7Ia0kecP/CHM/3ABkAmujX7WPvQk6uu3Fly/Mk44pySulQpnHG46OMjHGXApINnV4QhY3SWnECO2z5g==
  /is-number/3.0.0:
    dependencies:
      kind-of: 3.2.2
    dev: true
    engines:
      node: '>=0.10.0'
    resolution:
      integrity: sha1-JP1iAaR4LPUFYcgQJ2r8fRLXEZU=
  /is-number/7.0.0:
    engines:
      node: '>=0.12.0'
    resolution:
      integrity: sha512-41Cifkg6e8TylSpdtTpeLVMqvSBEVzTttHvERD741+pnZ8ANv0004MRL43QKPDlK9cGvNp6NZWZUBlbGXYxxng==
  /is-obj/1.0.1:
    dev: true
    engines:
      node: '>=0.10.0'
    resolution:
      integrity: sha1-PkcprB9f3gJc19g6iW2rn09n2w8=
  /is-obj/2.0.0:
    dev: true
    engines:
      node: '>=8'
    resolution:
      integrity: sha512-drqDG3cbczxxEJRoOXcOjtdp1J/lyp1mNn0xaznRs8+muBhgQcrnbspox5X5fOw0HnMnbfDzvnEMEtqDEJEo8w==
  /is-path-cwd/2.2.0:
    engines:
      node: '>=6'
    resolution:
      integrity: sha512-w942bTcih8fdJPJmQHFzkS76NEP8Kzzvmw92cXsazb8intwLqPibPPdXf4ANdKV3rYMuuQYGIWtvz9JilB3NFQ==
  /is-path-inside/3.0.2:
    engines:
      node: '>=8'
    resolution:
      integrity: sha512-/2UGPSgmtqwo1ktx8NDHjuPwZWmHhO+gj0f93EkhLB5RgW9RZevWYYlIkS6zePc6U2WpOdQYIwHe9YC4DWEBVg==
  /is-plain-obj/1.1.0:
    dev: true
    engines:
      node: '>=0.10.0'
    resolution:
      integrity: sha1-caUMhCnfync8kqOQpKA7OfzVHT4=
  /is-plain-object/2.0.4:
    dependencies:
      isobject: 3.0.1
    dev: true
    engines:
      node: '>=0.10.0'
    resolution:
      integrity: sha512-h5PpgXkWitc38BBMYawTYMWJHFZJVnBquFE57xFpjB8pJFiF6gZ+bU+WyI/yqXiFR5mdLsgYNaPe8uao6Uv9Og==
  /is-potential-custom-element-name/1.0.0:
    dev: true
    resolution:
      integrity: sha1-DFLlS8yjkbssSUsh6GJtczbG45c=
  /is-regexp/1.0.0:
    dev: true
    engines:
      node: '>=0.10.0'
    resolution:
      integrity: sha1-/S2INUXEa6xaYz57mgnof6LLUGk=
  /is-regexp/2.1.0:
    dev: true
    engines:
      node: '>=6'
    resolution:
      integrity: sha512-OZ4IlER3zmRIoB9AqNhEggVxqIH4ofDns5nRrPS6yQxXE1TPCUpFznBfRQmQa8uC+pXqjMnukiJBxCisIxiLGA==
  /is-stream/1.1.0:
    dev: true
    engines:
      node: '>=0.10.0'
    resolution:
      integrity: sha1-EtSj3U5o4Lec6428hBc66A2RykQ=
  /is-stream/2.0.0:
    engines:
      node: '>=8'
    resolution:
      integrity: sha512-XCoy+WlUr7d1+Z8GgSuXmpuUFC9fOhRXglJMx+dwLKTkL44Cjd4W1Z5P+BQZpr+cR93aGP4S/s7Ftw6Nd/kiEw==
  /is-typedarray/1.0.0:
    dev: true
    resolution:
      integrity: sha1-5HnICFjfDBsR3dppQPlgEfzaSpo=
  /is-windows/1.0.2:
    dev: true
    engines:
      node: '>=0.10.0'
    resolution:
      integrity: sha512-eXK1UInq2bPmjyX6e3VHIzMLobc4J94i4AWn+Hpq3OU5KkrRC96OAcR3PRJ/pGu6m8TRnBHP9dkXQVsT/COVIA==
  /is-wsl/2.2.0:
    dependencies:
      is-docker: 2.1.1
    engines:
      node: '>=8'
    resolution:
      integrity: sha512-fKzAra0rGJUUBwGBgNkHZuToZcn+TtXHpeCgmkMJMMYx1sQDYaCSyjJBSCa2nH1DGm7s3n1oBnohoVTBaN7Lww==
  /isarray/1.0.0:
    resolution:
      integrity: sha1-u5NdSFgsuhaMBoNJV6VKPgcSTxE=
  /isexe/2.0.0:
    resolution:
      integrity: sha1-6PvzdNxVb/iUehDcsFctYz8s+hA=
  /isobject/2.1.0:
    dependencies:
      isarray: 1.0.0
    dev: true
    engines:
      node: '>=0.10.0'
    resolution:
      integrity: sha1-8GVWEJaj8dou9GJy+BXIQNh+DIk=
  /isobject/3.0.1:
    dev: true
    engines:
      node: '>=0.10.0'
    resolution:
      integrity: sha1-TkMekrEalzFjaqH5yNHMvP2reN8=
  /isstream/0.1.2:
    dev: true
    resolution:
      integrity: sha1-R+Y/evVa+m+S4VAOaQ64uFKcCZo=
  /istanbul-lib-coverage/3.0.0:
    dev: true
    engines:
      node: '>=8'
    resolution:
      integrity: sha512-UiUIqxMgRDET6eR+o5HbfRYP1l0hqkWOs7vNxC/mggutCMUIhWMm8gAHb8tHlyfD3/l6rlgNA5cKdDzEAf6hEg==
  /istanbul-lib-instrument/4.0.3:
    dependencies:
      '@babel/core': 7.12.9
      '@istanbuljs/schema': 0.1.2
      istanbul-lib-coverage: 3.0.0
      semver: 6.3.0
    dev: true
    engines:
      node: '>=8'
    resolution:
      integrity: sha512-BXgQl9kf4WTCPCCpmFGoJkz/+uhvm7h7PFKUYxh7qarQd3ER33vHG//qaE8eN25l07YqZPpHXU9I09l/RD5aGQ==
  /istanbul-lib-report/3.0.0:
    dependencies:
      istanbul-lib-coverage: 3.0.0
      make-dir: 3.1.0
      supports-color: 7.2.0
    dev: true
    engines:
      node: '>=8'
    resolution:
      integrity: sha512-wcdi+uAKzfiGT2abPpKZ0hSU1rGQjUQnLvtY5MpQ7QCTahD3VODhcu4wcfY1YtkGaDD5yuydOLINXsfbus9ROw==
  /istanbul-lib-source-maps/4.0.0:
    dependencies:
      debug: 4.3.1
      istanbul-lib-coverage: 3.0.0
      source-map: 0.6.1
    dev: true
    engines:
      node: '>=8'
    resolution:
      integrity: sha512-c16LpFRkR8vQXyHZ5nLpY35JZtzj1PQY1iZmesUbf1FZHbIupcWfjgOXBY9YHkLEQ6puz1u4Dgj6qmU/DisrZg==
  /istanbul-reports/3.0.2:
    dependencies:
      html-escaper: 2.0.2
      istanbul-lib-report: 3.0.0
    dev: true
    engines:
      node: '>=8'
    resolution:
      integrity: sha512-9tZvz7AiR3PEDNGiV9vIouQ/EAcqMXFmkcA1CDFTwOB98OZVDL0PH9glHotf5Ugp6GCOTypfzGWI/OqjWNCRUw==
  /its-name/1.0.0:
    dev: true
    engines:
      node: '>=6'
    resolution:
      integrity: sha1-IGXxiD7LVoxl9xEt2/EjQB+uSvA=
  /jest-changed-files/26.6.2:
    dependencies:
      '@jest/types': 26.6.2
      execa: 4.1.0
      throat: 5.0.0
    dev: true
    engines:
      node: '>= 10.14.2'
    resolution:
      integrity: sha512-fDS7szLcY9sCtIip8Fjry9oGf3I2ht/QT21bAHm5Dmf0mD4X3ReNUf17y+bO6fR8WgbIZTlbyG1ak/53cbRzKQ==
  /jest-cli/26.6.3:
    dependencies:
      '@jest/core': 26.6.3
      '@jest/test-result': 26.6.2
      '@jest/types': 26.6.2
      chalk: 4.1.0
      exit: 0.1.2
      graceful-fs: 4.2.4
      import-local: 3.0.2
      is-ci: 2.0.0
      jest-config: 26.6.3
      jest-util: 26.6.2
      jest-validate: 26.6.2
      prompts: 2.4.0
      yargs: 15.4.1
    dev: true
    engines:
      node: '>= 10.14.2'
    hasBin: true
    resolution:
      integrity: sha512-GF9noBSa9t08pSyl3CY4frMrqp+aQXFGFkf5hEPbh/pIUFYWMK6ZLTfbmadxJVcJrdRoChlWQsA2VkJcDFK8hg==
  /jest-cli/26.6.3_ts-node@9.1.0:
    dependencies:
      '@jest/core': 26.6.3_ts-node@9.1.0
      '@jest/test-result': 26.6.2
      '@jest/types': 26.6.2
      chalk: 4.1.0
      exit: 0.1.2
      graceful-fs: 4.2.4
      import-local: 3.0.2
      is-ci: 2.0.0
      jest-config: 26.6.3_ts-node@9.1.0
      jest-util: 26.6.2
      jest-validate: 26.6.2
      prompts: 2.4.0
      yargs: 15.4.1
    dev: true
    engines:
      node: '>= 10.14.2'
    hasBin: true
    peerDependencies:
      ts-node: '*'
    resolution:
      integrity: sha512-GF9noBSa9t08pSyl3CY4frMrqp+aQXFGFkf5hEPbh/pIUFYWMK6ZLTfbmadxJVcJrdRoChlWQsA2VkJcDFK8hg==
  /jest-config/26.6.3:
    dependencies:
      '@babel/core': 7.12.9
      '@jest/test-sequencer': 26.6.3
      '@jest/types': 26.6.2
      babel-jest: 26.6.3_@babel+core@7.12.9
      chalk: 4.1.0
      deepmerge: 4.2.2
      glob: 7.1.6
      graceful-fs: 4.2.4
      jest-environment-jsdom: 26.6.2
      jest-environment-node: 26.6.2
      jest-get-type: 26.3.0
      jest-jasmine2: 26.6.3
      jest-regex-util: 26.0.0
      jest-resolve: 26.6.2
      jest-util: 26.6.2
      jest-validate: 26.6.2
      micromatch: 4.0.2
      pretty-format: 26.6.2
    dev: true
    engines:
      node: '>= 10.14.2'
    peerDependencies:
      ts-node: '>=9.0.0'
    peerDependenciesMeta:
      ts-node:
        optional: true
    resolution:
      integrity: sha512-t5qdIj/bCj2j7NFVHb2nFB4aUdfucDn3JRKgrZnplb8nieAirAzRSHP8uDEd+qV6ygzg9Pz4YG7UTJf94LPSyg==
  /jest-config/26.6.3_ts-node@9.1.0:
    dependencies:
      '@babel/core': 7.12.9
      '@jest/test-sequencer': 26.6.3_ts-node@9.1.0
      '@jest/types': 26.6.2
      babel-jest: 26.6.3_@babel+core@7.12.9
      chalk: 4.1.0
      deepmerge: 4.2.2
      glob: 7.1.6
      graceful-fs: 4.2.4
      jest-environment-jsdom: 26.6.2
      jest-environment-node: 26.6.2
      jest-get-type: 26.3.0
      jest-jasmine2: 26.6.3_ts-node@9.1.0
      jest-regex-util: 26.0.0
      jest-resolve: 26.6.2
      jest-util: 26.6.2
      jest-validate: 26.6.2
      micromatch: 4.0.2
      pretty-format: 26.6.2
      ts-node: 9.1.0_typescript@4.1.2
    dev: true
    engines:
      node: '>= 10.14.2'
    peerDependencies:
      ts-node: '>=9.0.0'
    peerDependenciesMeta:
      ts-node:
        optional: true
    resolution:
      integrity: sha512-t5qdIj/bCj2j7NFVHb2nFB4aUdfucDn3JRKgrZnplb8nieAirAzRSHP8uDEd+qV6ygzg9Pz4YG7UTJf94LPSyg==
  /jest-diff/25.5.0:
    dependencies:
      chalk: 3.0.0
      diff-sequences: 25.2.6
      jest-get-type: 25.2.6
      pretty-format: 25.5.0
    dev: true
    engines:
      node: '>= 8.3'
    resolution:
      integrity: sha512-z1kygetuPiREYdNIumRpAHY6RXiGmp70YHptjdaxTWGmA085W3iCnXNx0DhflK3vwrKmrRWyY1wUpkPMVxMK7A==
  /jest-diff/26.6.2:
    dependencies:
      chalk: 4.1.0
      diff-sequences: 26.6.2
      jest-get-type: 26.3.0
      pretty-format: 26.6.2
    dev: true
    engines:
      node: '>= 10.14.2'
    resolution:
      integrity: sha512-6m+9Z3Gv9wN0WFVasqjCL/06+EFCMTqDEUl/b87HYK2rAPTyfz4ZIuSlPhY51PIQRWx5TaxeF1qmXKe9gfN3sA==
  /jest-docblock/26.0.0:
    dependencies:
      detect-newline: 3.1.0
    dev: true
    engines:
      node: '>= 10.14.2'
    resolution:
      integrity: sha512-RDZ4Iz3QbtRWycd8bUEPxQsTlYazfYn/h5R65Fc6gOfwozFhoImx+affzky/FFBuqISPTqjXomoIGJVKBWoo0w==
  /jest-each/26.6.2:
    dependencies:
      '@jest/types': 26.6.2
      chalk: 4.1.0
      jest-get-type: 26.3.0
      jest-util: 26.6.2
      pretty-format: 26.6.2
    dev: true
    engines:
      node: '>= 10.14.2'
    resolution:
      integrity: sha512-Mer/f0KaATbjl8MCJ+0GEpNdqmnVmDYqCTJYTvoo7rqmRiDllmp2AYN+06F93nXcY3ur9ShIjS+CO/uD+BbH4A==
  /jest-environment-jsdom/26.6.2:
    dependencies:
      '@jest/environment': 26.6.2
      '@jest/fake-timers': 26.6.2
      '@jest/types': 26.6.2
      '@types/node': 14.14.10
      jest-mock: 26.6.2
      jest-util: 26.6.2
      jsdom: 16.4.0
    dev: true
    engines:
      node: '>= 10.14.2'
    resolution:
      integrity: sha512-jgPqCruTlt3Kwqg5/WVFyHIOJHsiAvhcp2qiR2QQstuG9yWox5+iHpU3ZrcBxW14T4fe5Z68jAfLRh7joCSP2Q==
  /jest-environment-node/26.6.2:
    dependencies:
      '@jest/environment': 26.6.2
      '@jest/fake-timers': 26.6.2
      '@jest/types': 26.6.2
      '@types/node': 14.14.10
      jest-mock: 26.6.2
      jest-util: 26.6.2
    dev: true
    engines:
      node: '>= 10.14.2'
    resolution:
      integrity: sha512-zhtMio3Exty18dy8ee8eJ9kjnRyZC1N4C1Nt/VShN1apyXc8rWGtJ9lI7vqiWcyyXS4BVSEn9lxAM2D+07/Tag==
  /jest-get-type/25.2.6:
    dev: true
    engines:
      node: '>= 8.3'
    resolution:
      integrity: sha512-DxjtyzOHjObRM+sM1knti6or+eOgcGU4xVSb2HNP1TqO4ahsT+rqZg+nyqHWJSvWgKC5cG3QjGFBqxLghiF/Ig==
  /jest-get-type/26.3.0:
    dev: true
    engines:
      node: '>= 10.14.2'
    resolution:
      integrity: sha512-TpfaviN1R2pQWkIihlfEanwOXK0zcxrKEE4MlU6Tn7keoXdN6/3gK/xl0yEh8DOunn5pOVGKf8hB4R9gVh04ig==
  /jest-haste-map/26.6.2:
    dependencies:
      '@jest/types': 26.6.2
      '@types/graceful-fs': 4.1.4
      '@types/node': 14.14.10
      anymatch: 3.1.1
      fb-watchman: 2.0.1
      graceful-fs: 4.2.4
      jest-regex-util: 26.0.0
      jest-serializer: 26.6.2
      jest-util: 26.6.2
      jest-worker: 26.6.2
      micromatch: 4.0.2
      sane: 4.1.0
      walker: 1.0.7
    dev: true
    engines:
      node: '>= 10.14.2'
    optionalDependencies:
      fsevents: 2.2.1
    resolution:
      integrity: sha512-easWIJXIw71B2RdR8kgqpjQrbMRWQBgiBwXYEhtGUTaX+doCjBheluShdDMeR8IMfJiTqH4+zfhtg29apJf/8w==
  /jest-jasmine2/26.6.3:
    dependencies:
      '@babel/traverse': 7.12.9
      '@jest/environment': 26.6.2
      '@jest/source-map': 26.6.2
      '@jest/test-result': 26.6.2
      '@jest/types': 26.6.2
      '@types/node': 14.14.10
      chalk: 4.1.0
      co: 4.6.0
      expect: 26.6.2
      is-generator-fn: 2.1.0
      jest-each: 26.6.2
      jest-matcher-utils: 26.6.2
      jest-message-util: 26.6.2
      jest-runtime: 26.6.3
      jest-snapshot: 26.6.2
      jest-util: 26.6.2
      pretty-format: 26.6.2
      throat: 5.0.0
    dev: true
    engines:
      node: '>= 10.14.2'
    resolution:
      integrity: sha512-kPKUrQtc8aYwBV7CqBg5pu+tmYXlvFlSFYn18ev4gPFtrRzB15N2gW/Roew3187q2w2eHuu0MU9TJz6w0/nPEg==
  /jest-jasmine2/26.6.3_ts-node@9.1.0:
    dependencies:
      '@babel/traverse': 7.12.9
      '@jest/environment': 26.6.2
      '@jest/source-map': 26.6.2
      '@jest/test-result': 26.6.2
      '@jest/types': 26.6.2
      '@types/node': 14.14.10
      chalk: 4.1.0
      co: 4.6.0
      expect: 26.6.2
      is-generator-fn: 2.1.0
      jest-each: 26.6.2
      jest-matcher-utils: 26.6.2
      jest-message-util: 26.6.2
      jest-runtime: 26.6.3_ts-node@9.1.0
      jest-snapshot: 26.6.2
      jest-util: 26.6.2
      pretty-format: 26.6.2
      throat: 5.0.0
    dev: true
    engines:
      node: '>= 10.14.2'
    peerDependencies:
      ts-node: '*'
    resolution:
      integrity: sha512-kPKUrQtc8aYwBV7CqBg5pu+tmYXlvFlSFYn18ev4gPFtrRzB15N2gW/Roew3187q2w2eHuu0MU9TJz6w0/nPEg==
  /jest-leak-detector/26.6.2:
    dependencies:
      jest-get-type: 26.3.0
      pretty-format: 26.6.2
    dev: true
    engines:
      node: '>= 10.14.2'
    resolution:
      integrity: sha512-i4xlXpsVSMeKvg2cEKdfhh0H39qlJlP5Ex1yQxwF9ubahboQYMgTtz5oML35AVA3B4Eu+YsmwaiKVev9KCvLxg==
  /jest-matcher-utils/26.6.2:
    dependencies:
      chalk: 4.1.0
      jest-diff: 26.6.2
      jest-get-type: 26.3.0
      pretty-format: 26.6.2
    dev: true
    engines:
      node: '>= 10.14.2'
    resolution:
      integrity: sha512-llnc8vQgYcNqDrqRDXWwMr9i7rS5XFiCwvh6DTP7Jqa2mqpcCBBlpCbn+trkG0KNhPu/h8rzyBkriOtBstvWhw==
  /jest-message-util/26.6.2:
    dependencies:
      '@babel/code-frame': 7.10.4
      '@jest/types': 26.6.2
      '@types/stack-utils': 2.0.0
      chalk: 4.1.0
      graceful-fs: 4.2.4
      micromatch: 4.0.2
      pretty-format: 26.6.2
      slash: 3.0.0
      stack-utils: 2.0.3
    dev: true
    engines:
      node: '>= 10.14.2'
    resolution:
      integrity: sha512-rGiLePzQ3AzwUshu2+Rn+UMFk0pHN58sOG+IaJbk5Jxuqo3NYO1U2/MIR4S1sKgsoYSXSzdtSa0TgrmtUwEbmA==
  /jest-mock/26.6.2:
    dependencies:
      '@jest/types': 26.6.2
      '@types/node': 14.14.10
    dev: true
    engines:
      node: '>= 10.14.2'
    resolution:
      integrity: sha512-YyFjePHHp1LzpzYcmgqkJ0nm0gg/lJx2aZFzFy1S6eUqNjXsOqTK10zNRff2dNfssgokjkG65OlWNcIlgd3zew==
  /jest-pnp-resolver/1.2.2_jest-resolve@26.6.2:
    dependencies:
      jest-resolve: 26.6.2
    dev: true
    engines:
      node: '>=6'
    peerDependencies:
      jest-resolve: '*'
    peerDependenciesMeta:
      jest-resolve:
        optional: true
    resolution:
      integrity: sha512-olV41bKSMm8BdnuMsewT4jqlZ8+3TCARAXjZGT9jcoSnrfUnRCqnMoF9XEeoWjbzObpqF9dRhHQj0Xb9QdF6/w==
  /jest-regex-util/26.0.0:
    dev: true
    engines:
      node: '>= 10.14.2'
    resolution:
      integrity: sha512-Gv3ZIs/nA48/Zvjrl34bf+oD76JHiGDUxNOVgUjh3j890sblXryjY4rss71fPtD/njchl6PSE2hIhvyWa1eT0A==
  /jest-resolve-dependencies/26.6.3:
    dependencies:
      '@jest/types': 26.6.2
      jest-regex-util: 26.0.0
      jest-snapshot: 26.6.2
    dev: true
    engines:
      node: '>= 10.14.2'
    resolution:
      integrity: sha512-pVwUjJkxbhe4RY8QEWzN3vns2kqyuldKpxlxJlzEYfKSvY6/bMvxoFrYYzUO1Gx28yKWN37qyV7rIoIp2h8fTg==
  /jest-resolve/26.6.2:
    dependencies:
      '@jest/types': 26.6.2
      chalk: 4.1.0
      graceful-fs: 4.2.4
      jest-pnp-resolver: 1.2.2_jest-resolve@26.6.2
      jest-util: 26.6.2
      read-pkg-up: 7.0.1
      resolve: 1.19.0
      slash: 3.0.0
    dev: true
    engines:
      node: '>= 10.14.2'
    resolution:
      integrity: sha512-sOxsZOq25mT1wRsfHcbtkInS+Ek7Q8jCHUB0ZUTP0tc/c41QHriU/NunqMfCUWsL4H3MHpvQD4QR9kSYhS7UvQ==
  /jest-runner/26.6.3:
    dependencies:
      '@jest/console': 26.6.2
      '@jest/environment': 26.6.2
      '@jest/test-result': 26.6.2
      '@jest/types': 26.6.2
      '@types/node': 14.14.10
      chalk: 4.1.0
      emittery: 0.7.2
      exit: 0.1.2
      graceful-fs: 4.2.4
      jest-config: 26.6.3
      jest-docblock: 26.0.0
      jest-haste-map: 26.6.2
      jest-leak-detector: 26.6.2
      jest-message-util: 26.6.2
      jest-resolve: 26.6.2
      jest-runtime: 26.6.3
      jest-util: 26.6.2
      jest-worker: 26.6.2
      source-map-support: 0.5.19
      throat: 5.0.0
    dev: true
    engines:
      node: '>= 10.14.2'
    resolution:
      integrity: sha512-atgKpRHnaA2OvByG/HpGA4g6CSPS/1LK0jK3gATJAoptC1ojltpmVlYC3TYgdmGp+GLuhzpH30Gvs36szSL2JQ==
  /jest-runner/26.6.3_ts-node@9.1.0:
    dependencies:
      '@jest/console': 26.6.2
      '@jest/environment': 26.6.2
      '@jest/test-result': 26.6.2
      '@jest/types': 26.6.2
      '@types/node': 14.14.10
      chalk: 4.1.0
      emittery: 0.7.2
      exit: 0.1.2
      graceful-fs: 4.2.4
      jest-config: 26.6.3_ts-node@9.1.0
      jest-docblock: 26.0.0
      jest-haste-map: 26.6.2
      jest-leak-detector: 26.6.2
      jest-message-util: 26.6.2
      jest-resolve: 26.6.2
      jest-runtime: 26.6.3_ts-node@9.1.0
      jest-util: 26.6.2
      jest-worker: 26.6.2
      source-map-support: 0.5.19
      throat: 5.0.0
    dev: true
    engines:
      node: '>= 10.14.2'
    peerDependencies:
      ts-node: '*'
    resolution:
      integrity: sha512-atgKpRHnaA2OvByG/HpGA4g6CSPS/1LK0jK3gATJAoptC1ojltpmVlYC3TYgdmGp+GLuhzpH30Gvs36szSL2JQ==
  /jest-runtime/26.6.3:
    dependencies:
      '@jest/console': 26.6.2
      '@jest/environment': 26.6.2
      '@jest/fake-timers': 26.6.2
      '@jest/globals': 26.6.2
      '@jest/source-map': 26.6.2
      '@jest/test-result': 26.6.2
      '@jest/transform': 26.6.2
      '@jest/types': 26.6.2
      '@types/yargs': 15.0.11
      chalk: 4.1.0
      cjs-module-lexer: 0.6.0
      collect-v8-coverage: 1.0.1
      exit: 0.1.2
      glob: 7.1.6
      graceful-fs: 4.2.4
      jest-config: 26.6.3
      jest-haste-map: 26.6.2
      jest-message-util: 26.6.2
      jest-mock: 26.6.2
      jest-regex-util: 26.0.0
      jest-resolve: 26.6.2
      jest-snapshot: 26.6.2
      jest-util: 26.6.2
      jest-validate: 26.6.2
      slash: 3.0.0
      strip-bom: 4.0.0
      yargs: 15.4.1
    dev: true
    engines:
      node: '>= 10.14.2'
    hasBin: true
    resolution:
      integrity: sha512-lrzyR3N8sacTAMeonbqpnSka1dHNux2uk0qqDXVkMv2c/A3wYnvQ4EXuI013Y6+gSKSCxdaczvf4HF0mVXHRdw==
  /jest-runtime/26.6.3_ts-node@9.1.0:
    dependencies:
      '@jest/console': 26.6.2
      '@jest/environment': 26.6.2
      '@jest/fake-timers': 26.6.2
      '@jest/globals': 26.6.2
      '@jest/source-map': 26.6.2
      '@jest/test-result': 26.6.2
      '@jest/transform': 26.6.2
      '@jest/types': 26.6.2
      '@types/yargs': 15.0.11
      chalk: 4.1.0
      cjs-module-lexer: 0.6.0
      collect-v8-coverage: 1.0.1
      exit: 0.1.2
      glob: 7.1.6
      graceful-fs: 4.2.4
      jest-config: 26.6.3_ts-node@9.1.0
      jest-haste-map: 26.6.2
      jest-message-util: 26.6.2
      jest-mock: 26.6.2
      jest-regex-util: 26.0.0
      jest-resolve: 26.6.2
      jest-snapshot: 26.6.2
      jest-util: 26.6.2
      jest-validate: 26.6.2
      slash: 3.0.0
      strip-bom: 4.0.0
      yargs: 15.4.1
    dev: true
    engines:
      node: '>= 10.14.2'
    hasBin: true
    peerDependencies:
      ts-node: '*'
    resolution:
      integrity: sha512-lrzyR3N8sacTAMeonbqpnSka1dHNux2uk0qqDXVkMv2c/A3wYnvQ4EXuI013Y6+gSKSCxdaczvf4HF0mVXHRdw==
  /jest-serializer/26.6.2:
    dependencies:
      '@types/node': 14.14.10
      graceful-fs: 4.2.4
    dev: true
    engines:
      node: '>= 10.14.2'
    resolution:
      integrity: sha512-S5wqyz0DXnNJPd/xfIzZ5Xnp1HrJWBczg8mMfMpN78OJ5eDxXyf+Ygld9wX1DnUWbIbhM1YDY95NjR4CBXkb2g==
  /jest-snapshot/26.6.2:
    dependencies:
      '@babel/types': 7.12.7
      '@jest/types': 26.6.2
      '@types/babel__traverse': 7.0.16
      '@types/prettier': 2.1.5
      chalk: 4.1.0
      expect: 26.6.2
      graceful-fs: 4.2.4
      jest-diff: 26.6.2
      jest-get-type: 26.3.0
      jest-haste-map: 26.6.2
      jest-matcher-utils: 26.6.2
      jest-message-util: 26.6.2
      jest-resolve: 26.6.2
      natural-compare: 1.4.0
      pretty-format: 26.6.2
      semver: 7.3.4
    dev: true
    engines:
      node: '>= 10.14.2'
    resolution:
      integrity: sha512-OLhxz05EzUtsAmOMzuupt1lHYXCNib0ECyuZ/PZOx9TrZcC8vL0x+DUG3TL+GLX3yHG45e6YGjIm0XwDc3q3og==
  /jest-util/26.6.2:
    dependencies:
      '@jest/types': 26.6.2
      '@types/node': 14.14.10
      chalk: 4.1.0
      graceful-fs: 4.2.4
      is-ci: 2.0.0
      micromatch: 4.0.2
    dev: true
    engines:
      node: '>= 10.14.2'
    resolution:
      integrity: sha512-MDW0fKfsn0OI7MS7Euz6h8HNDXVQ0gaM9uW6RjfDmd1DAFcaxX9OqIakHIqhbnmF08Cf2DLDG+ulq8YQQ0Lp0Q==
  /jest-validate/26.6.2:
    dependencies:
      '@jest/types': 26.6.2
      camelcase: 6.2.0
      chalk: 4.1.0
      jest-get-type: 26.3.0
      leven: 3.1.0
      pretty-format: 26.6.2
    dev: true
    engines:
      node: '>= 10.14.2'
    resolution:
      integrity: sha512-NEYZ9Aeyj0i5rQqbq+tpIOom0YS1u2MVu6+euBsvpgIme+FOfRmoC4R5p0JiAUpaFvFy24xgrpMknarR/93XjQ==
  /jest-watcher/26.6.2:
    dependencies:
      '@jest/test-result': 26.6.2
      '@jest/types': 26.6.2
      '@types/node': 14.14.10
      ansi-escapes: 4.3.1
      chalk: 4.1.0
      jest-util: 26.6.2
      string-length: 4.0.1
    dev: true
    engines:
      node: '>= 10.14.2'
    resolution:
      integrity: sha512-WKJob0P/Em2csiVthsI68p6aGKTIcsfjH9Gsx1f0A3Italz43e3ho0geSAVsmj09RWOELP1AZ/DXyJgOgDKxXQ==
  /jest-worker/26.6.2:
    dependencies:
      '@types/node': 14.14.10
      merge-stream: 2.0.0
      supports-color: 7.2.0
    dev: true
    engines:
      node: '>= 10.13.0'
    resolution:
      integrity: sha512-KWYVV1c4i+jbMpaBC+U++4Va0cp8OisU185o73T1vo99hqi7w8tSJfUXYswwqqrjzwxa6KpRK54WhPvwf5w6PQ==
  /jest/26.4.2:
    dependencies:
      '@jest/core': 26.6.3
      import-local: 3.0.2
      jest-cli: 26.6.3
    dev: true
    engines:
      node: '>= 10.14.2'
    hasBin: true
    resolution:
      integrity: sha512-LLCjPrUh98Ik8CzW8LLVnSCfLaiY+wbK53U7VxnFSX7Q+kWC4noVeDvGWIFw0Amfq1lq2VfGm7YHWSLBV62MJw==
  /jest/26.6.3:
    dependencies:
      '@jest/core': 26.6.3
      import-local: 3.0.2
      jest-cli: 26.6.3
    dev: true
    engines:
      node: '>= 10.14.2'
    hasBin: true
    resolution:
      integrity: sha512-lGS5PXGAzR4RF7V5+XObhqz2KZIDUA1yD0DG6pBVmy10eh0ZIXQImRuzocsI/N2XZ1GrLFwTS27In2i2jlpq1Q==
  /jest/26.6.3_ts-node@9.1.0:
    dependencies:
      '@jest/core': 26.6.3_ts-node@9.1.0
      import-local: 3.0.2
      jest-cli: 26.6.3_ts-node@9.1.0
    dev: true
    engines:
      node: '>= 10.14.2'
    hasBin: true
    peerDependencies:
      ts-node: '*'
    resolution:
      integrity: sha512-lGS5PXGAzR4RF7V5+XObhqz2KZIDUA1yD0DG6pBVmy10eh0ZIXQImRuzocsI/N2XZ1GrLFwTS27In2i2jlpq1Q==
  /js-levenshtein/1.1.6:
    dev: true
    engines:
      node: '>=0.10.0'
    resolution:
      integrity: sha512-X2BB11YZtrRqY4EnQcLX5Rh373zbK4alC1FW7D7MBhL2gtcC17cTnr6DmfHZeS0s2rTHjUTMMHfG7gO8SSdw+g==
  /js-tokens/4.0.0:
    resolution:
      integrity: sha512-RdJUflcE3cUzKiMqQgsCu06FPu9UdIJO0beYbPhHN4k6apgJtifcoCtT9bcxOpYBtpD2kCM6Sbzg4CausW/PKQ==
  /js-yaml/3.14.0:
    dependencies:
      argparse: 1.0.10
      esprima: 4.0.1
    dev: true
    hasBin: true
    resolution:
      integrity: sha512-/4IbIeHcD9VMHFqDR/gQ7EdZdLimOvW2DdcxFjdyyZ9NsbS+ccrXqVWDtab/lRl5AlUqmpBx8EhPaWR+OtY17A==
  /jsbi/3.1.4:
    dev: true
    resolution:
      integrity: sha512-52QRRFSsi9impURE8ZUbzAMCLjPm4THO7H2fcuIvaaeFTbSysvkodbQQXIVsNgq/ypDbq6dJiuGKL0vZ/i9hUg==
  /jsbn/0.1.1:
    dev: true
    resolution:
      integrity: sha1-peZUwuWi3rXyAdls77yoDA7y9RM=
  /jsdom/16.4.0:
    dependencies:
      abab: 2.0.5
      acorn: 7.4.1
      acorn-globals: 6.0.0
      cssom: 0.4.4
      cssstyle: 2.3.0
      data-urls: 2.0.0
      decimal.js: 10.2.1
      domexception: 2.0.1
      escodegen: 1.14.3
      html-encoding-sniffer: 2.0.1
      is-potential-custom-element-name: 1.0.0
      nwsapi: 2.2.0
      parse5: 5.1.1
      request: 2.88.2
      request-promise-native: 1.0.9_request@2.88.2
      saxes: 5.0.1
      symbol-tree: 3.2.4
      tough-cookie: 3.0.1
      w3c-hr-time: 1.0.2
      w3c-xmlserializer: 2.0.0
      webidl-conversions: 6.1.0
      whatwg-encoding: 1.0.5
      whatwg-mimetype: 2.3.0
      whatwg-url: 8.4.0
      ws: 7.4.1
      xml-name-validator: 3.0.0
    dev: true
    engines:
      node: '>=10'
    peerDependencies:
      canvas: ^2.5.0
    peerDependenciesMeta:
      canvas:
        optional: true
    resolution:
      integrity: sha512-lYMm3wYdgPhrl7pDcRmvzPhhrGVBeVhPIqeHjzeiHN3DFmD1RBpbExbi8vU7BJdH8VAZYovR8DMt0PNNDM7k8w==
  /jsesc/2.5.2:
    dev: true
    engines:
      node: '>=4'
    hasBin: true
    resolution:
      integrity: sha512-OYu7XEzjkCQ3C5Ps3QIZsQfNpqoJyZZA99wd9aWd05NCtC5pWOkShK2mkL6HXQR6/Cy2lbNdPlZBpuQHXE63gA==
  /json-parse-even-better-errors/2.3.1:
    resolution:
      integrity: sha512-xyFwyhro/JEof6Ghe2iz2NcXoj2sloNsWr/XsERDK/oiPCfaNhl5ONfp+jQdAZRQQ0IJWNzH9zIZF7li91kh2w==
  /json-schema-traverse/0.4.1:
    dev: true
    resolution:
      integrity: sha512-xbbCH5dCYU5T8LcEhhuh7HJ88HXuW3qsI3Y0zOZFKfZEHcpWiHU/Jxzk629Brsab/mMiHQti9wMP+845RPe3Vg==
  /json-schema/0.2.3:
    dev: true
    resolution:
      integrity: sha1-tIDIkuWaLwWVTOcnvT8qTogvnhM=
  /json-stable-stringify-without-jsonify/1.0.1:
    dev: true
    resolution:
      integrity: sha1-nbe1lJatPzz+8wp1FC0tkwrXJlE=
  /json-stringify-safe/5.0.1:
    dev: true
    resolution:
      integrity: sha1-Epai1Y/UXxmg9s4B1lcB4sc1tus=
  /json5/1.0.1:
    dependencies:
      minimist: 1.2.5
    dev: true
    hasBin: true
    resolution:
      integrity: sha512-aKS4WQjPenRxiQsC93MNfjx+nbF4PAdYzmd/1JIj8HYzqfbu86beTuNgXDzPknWk0n0uARlyewZo4s++ES36Ow==
  /json5/2.1.3:
    dependencies:
      minimist: 1.2.5
    dev: true
    engines:
      node: '>=6'
    hasBin: true
    resolution:
      integrity: sha512-KXPvOm8K9IJKFM0bmdn8QXh7udDh1g/giieX0NLCaMnb4hEiVFqnop2ImTXCc5e0/oHz3LTqmHGtExn5hfMkOA==
  /jsonfile/4.0.0:
    dev: true
    optionalDependencies:
      graceful-fs: 4.2.4
    resolution:
      integrity: sha1-h3Gq4HmbZAdrdmQPygWPnBDjPss=
  /jsprim/1.4.1:
    dependencies:
      assert-plus: 1.0.0
      extsprintf: 1.3.0
      json-schema: 0.2.3
      verror: 1.10.0
    dev: true
    engines:
      '0': node >=0.6.0
    resolution:
      integrity: sha1-MT5mvB5cwG5Di8G3SZwuXFastqI=
  /jwa/1.4.1:
    dependencies:
      buffer-equal-constant-time: 1.0.1
      ecdsa-sig-formatter: 1.0.11
      safe-buffer: 5.2.1
    dev: true
    resolution:
      integrity: sha512-qiLX/xhEEFKUAJ6FiBMbes3w9ATzyk5W7Hvzpa/SLYdxNtng+gcurvrI7TbACjIXlsJyr05/S1oUhZrc63evQA==
  /jws/3.2.2:
    dependencies:
      jwa: 1.4.1
      safe-buffer: 5.2.1
    dev: true
    resolution:
      integrity: sha512-YHlZCB6lMTllWDtSPHz/ZXTsi8S00usEV6v1tjq8tOUZzw7DpSDWVXjXDre6ed1w/pd495ODpHZYSdkRTsa0HA==
  /kind-of/3.2.2:
    dependencies:
      is-buffer: 1.1.6
    dev: true
    engines:
      node: '>=0.10.0'
    resolution:
      integrity: sha1-MeohpzS6ubuw8yRm2JOupR5KPGQ=
  /kind-of/4.0.0:
    dependencies:
      is-buffer: 1.1.6
    dev: true
    engines:
      node: '>=0.10.0'
    resolution:
      integrity: sha1-IIE989cSkosgc3hpGkUGb65y3Vc=
  /kind-of/5.1.0:
    dev: true
    engines:
      node: '>=0.10.0'
    resolution:
      integrity: sha512-NGEErnH6F2vUuXDh+OlbcKW7/wOcfdRHaZ7VWtqCztfHri/++YKmP51OdWeGPuqCOba6kk2OTe5d02VmTB80Pw==
  /kind-of/6.0.3:
    dev: true
    engines:
      node: '>=0.10.0'
    resolution:
      integrity: sha512-dcS1ul+9tmeD95T+x28/ehLgd9mENa3LsvDTtzm3vyBEO7RPptvAD+t44WVXaUjTBRcrpFeFlC8WCruUR456hw==
  /kleur/3.0.3:
    engines:
      node: '>=6'
    resolution:
      integrity: sha512-eTIzlVOSUR+JxdDFepEYcBMtZ9Qqdef+rnzWdRZuMbOywu5tO2w2N7rqjoANZ5k9vywhL6Br1VRjUIgTQx4E8w==
  /klona/2.0.4:
    dev: true
    engines:
      node: '>= 8'
    resolution:
      integrity: sha512-ZRbnvdg/NxqzC7L9Uyqzf4psi1OM4Cuc+sJAkQPjO6XkQIJTNbfK2Rsmbw8fx1p2mkZdp2FZYo2+LwXYY/uwIA==
  /lazy-ass/1.6.0:
    dev: true
    engines:
      node: '> 0.8'
    resolution:
      integrity: sha1-eZllXoZGwX8In90YfRUNMyTVRRM=
  /lazystream/1.0.0:
    dependencies:
      readable-stream: 2.3.7
    engines:
      node: '>= 0.6.3'
    resolution:
      integrity: sha1-9plf4PggOS9hOWvolGJAe7dxaOQ=
  /leven/3.1.0:
    dev: true
    engines:
      node: '>=6'
    resolution:
      integrity: sha512-qsda+H8jTaUaN/x5vzW2rzc+8Rw4TAQ/4KjB46IwK5VH+IlVeeeje/EoZRpiXvIqjFgK84QffqPztGI3VBLG1A==
  /levn/0.3.0:
    dependencies:
      prelude-ls: 1.1.2
      type-check: 0.3.2
    dev: true
    engines:
      node: '>= 0.8.0'
    resolution:
      integrity: sha1-OwmSTt+fCDwEkP3UwLxEIeBHZO4=
  /levn/0.4.1:
    dependencies:
      prelude-ls: 1.2.1
      type-check: 0.4.0
    dev: true
    engines:
      node: '>= 0.8.0'
    resolution:
      integrity: sha512-+bT2uH4E5LGE7h/n3evcS/sQlJXCpIp6ym8OWJ5eV6+67Dsql/LaaT7qJBAt2rzfoa/5QBGBhxDix1dMt2kQKQ==
  /line-replace/2.0.1:
    dev: true
    hasBin: true
    resolution:
      integrity: sha512-CSr3f6gynLCA9R+RBS0IDIfv7a8OAXcuyq+CHgq0WzbQ7KSJQfF5DgtpRVxpSp1KBNXogtzbNqAeUjrmHYTPYA==
  /lines-and-columns/1.1.6:
    resolution:
      integrity: sha1-HADHQ7QzzQpOgHWPe2SldEDZ/wA=
  /lint-staged/10.5.3:
    dependencies:
      chalk: 4.1.0
      cli-truncate: 2.1.0
      commander: 6.2.0
      cosmiconfig: 7.0.0
      debug: 4.3.1
      dedent: 0.7.0
      enquirer: 2.3.6
      execa: 4.1.0
      listr2: 3.2.3_enquirer@2.3.6
      log-symbols: 4.0.0
      micromatch: 4.0.2
      normalize-path: 3.0.0
      please-upgrade-node: 3.2.0
      string-argv: 0.3.1
      stringify-object: 3.3.0
    dev: true
    hasBin: true
    resolution:
      integrity: sha512-TanwFfuqUBLufxCc3RUtFEkFraSPNR3WzWcGF39R3f2J7S9+iF9W0KTVLfSy09lYGmZS5NDCxjNvhGMSJyFCWg==
  /listr2/3.2.3_enquirer@2.3.6:
    dependencies:
      chalk: 4.1.0
      cli-truncate: 2.1.0
      enquirer: 2.3.6
      figures: 3.2.0
      indent-string: 4.0.0
      log-update: 4.0.0
      p-map: 4.0.0
      rxjs: 6.6.3
      through: 2.3.8
    dev: true
    engines:
      node: '>=10.0.0'
    peerDependencies:
      enquirer: '>= 2.3.0 < 3'
    resolution:
      integrity: sha512-vUb80S2dSUi8YxXahO8/I/s29GqnOL8ozgHVLjfWQXa03BNEeS1TpBLjh2ruaqq5ufx46BRGvfymdBSuoXET5w==
  /loader-utils/1.4.0:
    dependencies:
      big.js: 5.2.2
      emojis-list: 3.0.0
      json5: 1.0.1
    dev: true
    engines:
      node: '>=4.0.0'
    resolution:
      integrity: sha512-qH0WSMBtn/oHuwjy/NucEgbx5dbxxnxup9s4PVXJUDHZBQY+s0NWA9rJf53RBnQZxfch7euUui7hpoAPvALZdA==
  /locate-path/3.0.0:
    dependencies:
      p-locate: 3.0.0
      path-exists: 3.0.0
    dev: true
    engines:
      node: '>=6'
    resolution:
      integrity: sha512-7AO748wWnIhNqAuaty2ZWHkQHRSNfPVIsPIfwEOWO22AmaoVrWavlOcMR5nzTLNYvp36X220/maaRsrec1G65A==
  /locate-path/5.0.0:
    dependencies:
      p-locate: 4.1.0
    engines:
      node: '>=8'
    resolution:
      integrity: sha512-t7hw9pI+WvuwNJXwk5zVHpyhIqzg2qTlklJOf0mVxGSbe3Fp2VieZcduNYjaLDoy6p9uGpQEGWG87WpMKlNq8g==
  /locate-path/6.0.0:
    dependencies:
      p-locate: 5.0.0
    engines:
      node: '>=10'
    resolution:
      integrity: sha512-iPZK6eYjbxRu3uB4/WZ3EsEIMJFMqAoopl3R+zuq0UjcAm/MO6KCweDgPfP3elTztoKP3KtnVHxTn2NHBSDVUw==
  /lodash.deburr/4.1.0:
    resolution:
      integrity: sha1-3bG7s+8HRYwBd7oH3hRCLLAz/5s=
  /lodash.defaults/4.2.0:
    resolution:
      integrity: sha1-0JF4cW/+pN3p5ft7N/bwgCJ0WAw=
  /lodash.difference/4.5.0:
    resolution:
      integrity: sha1-nMtOUF1Ia5FlE0V3KIWi3yf9AXw=
  /lodash.flatten/4.4.0:
    resolution:
      integrity: sha1-8xwiIlqWMtK7+OSt2+8kCqdlph8=
  /lodash.isplainobject/4.0.6:
    resolution:
      integrity: sha1-fFJqUtibRcRcxpC4gWO+BJf1UMs=
  /lodash.memoize/4.1.2:
    dev: true
    resolution:
      integrity: sha1-vMbEmkKihA7Zl/Mj6tpezRguC/4=
  /lodash.sortby/4.7.0:
    dev: true
    resolution:
      integrity: sha1-7dFMgk4sycHgsKG0K7UhBRakJDg=
  /lodash.union/4.6.0:
    resolution:
      integrity: sha1-SLtQiECfFvGCFmZkHETdGqrjzYg=
  /lodash/4.17.20:
    dev: true
    resolution:
      integrity: sha512-PlhdFcillOINfeV7Ni6oF1TAEayyZBoZ8bcshTHqOYJYlrqzRK5hagpagky5o4HfCzzd1TRkXPMFq6cKk9rGmA==
  /log-symbols/4.0.0:
    dependencies:
      chalk: 4.1.0
    dev: true
    engines:
      node: '>=10'
    resolution:
      integrity: sha512-FN8JBzLx6CzeMrB0tg6pqlGU1wCrXW+ZXGH481kfsBqer0hToTIiHdjH4Mq8xJUbvATujKCvaREGWpGUionraA==
  /log-update/4.0.0:
    dependencies:
      ansi-escapes: 4.3.1
      cli-cursor: 3.1.0
      slice-ansi: 4.0.0
      wrap-ansi: 6.2.0
    engines:
      node: '>=10'
    resolution:
      integrity: sha512-9fkkDevMefjg0mmzWFBW8YkFP91OrizzkW3diF7CpG+S2EYdy4+TVfGwz1zeF8x7hCx1ovSPTOE9Ngib74qqUg==
  /long/4.0.0:
    dev: true
    resolution:
      integrity: sha512-XsP+KhQif4bjX1kbuSiySJFNAehNxgLb6hPRGJ9QsUr8ajHkuXGdrHmFUTUUXhDwVX2R5bY4JNZEwbUiMhV+MA==
  /lru-cache/6.0.0:
    dependencies:
      yallist: 4.0.0
    dev: true
    engines:
      node: '>=10'
    resolution:
      integrity: sha512-Jo6dJ04CmSjuznwJSS3pUeWmd/H0ffTlkXXgwZi+eq1UCmqQwCh+eLsYOYCwY991i2Fah4h1BEMCx4qThGbsiA==
  /lru_map/0.3.3:
    dev: true
    resolution:
      integrity: sha1-tcg1G5Rky9dQM1p5ZQoOwOVhGN0=
  /make-dir/3.1.0:
    dependencies:
      semver: 6.3.0
    engines:
      node: '>=8'
    resolution:
      integrity: sha512-g3FeP20LNwhALb/6Cz6Dd4F2ngze0jz7tbzrD2wAV+o9FeNHe4rL+yK2md0J/fiSf1sa1ADhXqi5+oVwOM/eGw==
  /make-error/1.3.6:
    dev: true
    resolution:
      integrity: sha512-s8UhlNe7vPKomQhC1qFelMokr/Sc3AgNbso3n74mVPA5LTZwkB9NlXf4XPamLxJE8h0gh73rM94xvwRT2CVInw==
  /makeerror/1.0.11:
    dependencies:
      tmpl: 1.0.4
    dev: true
    resolution:
      integrity: sha1-4BpckQnyr3lmDk6LlYd5AYT1qWw=
  /map-cache/0.2.2:
    dev: true
    engines:
      node: '>=0.10.0'
    resolution:
      integrity: sha1-wyq9C9ZSXZsFFkW7TyasXcmKDb8=
  /map-obj/1.0.1:
    dev: true
    engines:
      node: '>=0.10.0'
    resolution:
      integrity: sha1-2TPOuSBdgr3PSIb2dCvcK03qFG0=
  /map-obj/4.1.0:
    dev: true
    engines:
      node: '>=8'
    resolution:
      integrity: sha512-glc9y00wgtwcDmp7GaE/0b0OnxpNJsVf3ael/An6Fe2Q51LLwN1er6sdomLRzz5h0+yMpiYLhWYF5R7HeqVd4g==
  /map-stream/0.1.0:
    dev: false
    resolution:
      integrity: sha1-5WqpTEyAVaFkBKBnS3jyFffI4ZQ=
  /map-visit/1.0.0:
    dependencies:
      object-visit: 1.0.1
    dev: true
    engines:
      node: '>=0.10.0'
    resolution:
      integrity: sha1-7Nyo8TFE5mDxtb1B8S80edmN+48=
  /mariadb/2.5.2:
    dependencies:
      '@types/geojson': 7946.0.7
      '@types/node': 14.14.10
      denque: 1.4.1
      iconv-lite: 0.6.2
      long: 4.0.0
      moment-timezone: 0.5.32
      please-upgrade-node: 3.2.0
    dev: true
    engines:
      node: '>= 10.13'
    resolution:
      integrity: sha512-SfaBl5/LiX2qJNNr7wCQvizVjtWxVm1CUWYKe+y4OMeyYMM6g0GhwX7/BbGtv/O3WthnGrM+Kj1imFnlescO0w==
  /media-typer/0.3.0:
    dev: true
    engines:
      node: '>= 0.6'
    resolution:
      integrity: sha1-hxDXrwqmJvj/+hzgAWhUUmMlV0g=
  /memory-fs/0.5.0:
    dependencies:
      errno: 0.1.7
      readable-stream: 2.3.7
    dev: true
    engines:
      node: '>=4.3.0 <5.0.0 || >=5.10'
    resolution:
      integrity: sha512-jA0rdU5KoQMC0e6ppoNRtpp6vjFq6+NY7r8hywnC7V+1Xj/MtHwGIbB1QaK/dunyjWteJzmkpd7ooeWg10T7GA==
  /meow/6.1.1:
    dependencies:
      '@types/minimist': 1.2.1
      camelcase-keys: 6.2.2
      decamelize-keys: 1.1.0
      hard-rejection: 2.1.0
      minimist-options: 4.1.0
      normalize-package-data: 2.5.0
      read-pkg-up: 7.0.1
      redent: 3.0.0
      trim-newlines: 3.0.0
      type-fest: 0.13.1
      yargs-parser: 18.1.3
    dev: true
    engines:
      node: '>=8'
    resolution:
      integrity: sha512-3YffViIt2QWgTy6Pale5QpopX/IvU3LPL03jOTqp6pGj3VjesdO/U8CuHMKpnQr4shCNCM5fd5XFFvIIl6JBHg==
  /merge-descriptors/1.0.1:
    dev: true
    resolution:
      integrity: sha1-sAqqVW3YtEVoFQ7J0blT8/kMu2E=
  /merge-stream/2.0.0:
    resolution:
      integrity: sha512-abv/qOcuPfk3URPfDzmZU1LKmuw8kT+0nIHvKrKgFrwifol/doWcdA4ZqsWQ8ENrFKkd67Mfpo/LovbIUsbt3w==
  /merge2/1.4.1:
    engines:
      node: '>= 8'
    resolution:
      integrity: sha512-8q7VEgMJW4J8tcfVPy8g09NcQwZdbwFEqhe/WZkoIzjn/3TGDwtOCYtXGxA3O8tPzpczCCDgv+P2P5y00ZJOOg==
  /methods/1.1.2:
    dev: true
    engines:
      node: '>= 0.6'
    resolution:
      integrity: sha1-VSmk1nZUE07cxSZmVoNbD4Ua/O4=
  /micromatch/3.1.10:
    dependencies:
      arr-diff: 4.0.0
      array-unique: 0.3.2
      braces: 2.3.2
      define-property: 2.0.2
      extend-shallow: 3.0.2
      extglob: 2.0.4
      fragment-cache: 0.2.1
      kind-of: 6.0.3
      nanomatch: 1.2.13
      object.pick: 1.3.0
      regex-not: 1.0.2
      snapdragon: 0.8.2
      to-regex: 3.0.2
    dev: true
    engines:
      node: '>=0.10.0'
    resolution:
      integrity: sha512-MWikgl9n9M3w+bpsY3He8L+w9eF9338xRl8IAO5viDizwSzziFEyUzo2xrrloB64ADbTf8uA8vRqqttDTOmccg==
  /micromatch/4.0.2:
    dependencies:
      braces: 3.0.2
      picomatch: 2.2.2
    engines:
      node: '>=8'
    resolution:
      integrity: sha512-y7FpHSbMUMoyPbYUSzO6PaZ6FyRnQOpHuKwbo1G+Knck95XVU4QAiKdGEnj5wwoS7PlOgthX/09u5iFJ+aYf5Q==
  /mime-db/1.44.0:
    dev: true
    engines:
      node: '>= 0.6'
    resolution:
      integrity: sha512-/NOTfLrsPBVeH7YtFPgsVWveuL+4SjjYxaQ1xtM1KMFj7HdxlBlxeyNLzhyJVx7r4rZGJAZ/6lkKCitSc/Nmpg==
  /mime-types/2.1.27:
    dependencies:
      mime-db: 1.44.0
    dev: true
    engines:
      node: '>= 0.6'
    resolution:
      integrity: sha512-JIhqnCasI9yD+SsmkquHBxTSEuZdQX5BuQnS2Vc7puQQQ+8yiP5AY5uWhpdv4YL4VM5c6iliiYWPgJ/nJQLp7w==
  /mime/1.6.0:
    dev: true
    engines:
      node: '>=4'
    hasBin: true
    resolution:
      integrity: sha512-x0Vn8spI+wuJ1O6S7gnbaQg8Pxh4NNHb7KSINmEWKiPE4RKOplvijn+NkmYmmRgP68mc70j2EbeTFRsrswaQeg==
  /mimic-fn/2.1.0:
    engines:
      node: '>=6'
    resolution:
      integrity: sha512-OqbOk5oEQeAZ8WXWydlu9HJjz9WVdEIvamMCcXmuqUYjTknH/sqsWvhQ3vgwKFRR1HpjvNBKQ37nbJgYzGqGcg==
  /min-indent/1.0.1:
    engines:
      node: '>=4'
    resolution:
      integrity: sha512-I9jwMn07Sy/IwOj3zVkVik2JTvgpaykDZEigL6Rx6N9LbMywwUSMtxET+7lVoDLLd3O3IXwJwvuuns8UB/HeAg==
  /minimatch/3.0.4:
    dependencies:
      brace-expansion: 1.1.11
    resolution:
      integrity: sha512-yJHVQEhyqPLUTgt9B83PXu6W3rx4MvvHvSUvToogpwoGDOUQ+yDrR0HRot+yOCdCO7u4hX3pWft6kWBBcqh0UA==
  /minimist-options/4.1.0:
    dependencies:
      arrify: 1.0.1
      is-plain-obj: 1.1.0
      kind-of: 6.0.3
    dev: true
    engines:
      node: '>= 6'
    resolution:
      integrity: sha512-Q4r8ghd80yhO/0j1O3B2BjweX3fiHg9cdOwjJd2J76Q135c+NDxGCqdYKQ1SKBuFfgWbAUzBfvYjPUEeNgqN1A==
  /minimist/0.0.8:
    dev: true
    resolution:
      integrity: sha1-hX/Kv8M5fSYluCKCYuhqp6ARsF0=
  /minimist/1.2.5:
    dev: true
    resolution:
      integrity: sha512-FM9nNUYrRBAELZQT3xeZQ7fmMOBg6nWNmJKTcgsJeaLstP/UODVpGsr5OhXhhXg6f+qtJ8uiZ+PUxkDWcgIXLw==
  /minipass/2.9.0:
    dependencies:
      safe-buffer: 5.2.1
      yallist: 3.1.1
    dev: true
    resolution:
      integrity: sha512-wxfUjg9WebH+CUDX/CdbRlh5SmfZiy/hpkxaRI16Y9W56Pa75sWgd/rvFilSgrauD9NyFymP/+JFV3KwzIsJeg==
  /minipass/3.1.3:
    dependencies:
      yallist: 4.0.0
    engines:
      node: '>=8'
    resolution:
      integrity: sha512-Mgd2GdMVzY+x3IJ+oHnVM+KG3lA5c8tnabyJKmHSaG2kAGpudxuOf8ToDkhumF7UzME7DecbQE9uOZhNm7PuJg==
  /minizlib/1.3.3:
    dependencies:
      minipass: 2.9.0
    dev: true
    resolution:
      integrity: sha512-6ZYMOEnmVsdCeTJVE0W9ZD+pVnE8h9Hma/iOwwRDsdQoePpoX56/8B6z3P9VNwppJuBKNRuFDRNRqRWexT9G9Q==
  /minizlib/2.1.2:
    dependencies:
      minipass: 3.1.3
      yallist: 4.0.0
    engines:
      node: '>= 8'
    resolution:
      integrity: sha512-bAxsR8BVfj60DWXHE3u30oHzfl4G7khkSuPW+qvpd7jFRHm7dLxOjUk1EHACJ/hxLY8phGJ0YhYHZo7jil7Qdg==
  /mixin-deep/1.3.2:
    dependencies:
      for-in: 1.0.2
      is-extendable: 1.0.1
    dev: true
    engines:
      node: '>=0.10.0'
    resolution:
      integrity: sha512-WRoDn//mXBiJ1H40rqa3vH0toePwSsGb45iInWlTySa+Uu4k3tYUSxa2v1KqAiLtvlrSzaExqS1gtk96A9zvEA==
  /mkdirp/0.5.1:
    dependencies:
      minimist: 0.0.8
    deprecated: Legacy versions of mkdirp are no longer supported. Please update to mkdirp 1.x. (Note that the API surface has changed to use Promises in 1.x.)
    dev: true
    hasBin: true
    resolution:
      integrity: sha1-MAV0OOrGz3+MR2fzhkjWaX11yQM=
  /mkdirp/0.5.5:
    dependencies:
      minimist: 1.2.5
    dev: true
    hasBin: true
    resolution:
      integrity: sha512-NKmAlESf6jMGym1++R0Ra7wvhV+wFW63FaSOFPwRahvea0gMUcGUhVeAg/0BC0wiv9ih5NYPB1Wn1UEI1/L+xQ==
  /mkdirp/1.0.4:
    engines:
      node: '>=10'
    hasBin: true
    resolution:
      integrity: sha512-vVqVZQyf3WLx2Shd0qJ9xuvqgAyKPLAiqITEtqW0oIUjzo3PePDd6fW9iFz30ef7Ysp/oiWqbhszeGWW2T6Gzw==
  /mock-stdin/1.0.0:
    dev: true
    resolution:
      integrity: sha512-tukRdb9Beu27t6dN+XztSRHq9J0B/CoAOySGzHfn8UTfmqipA5yNT/sDUEyYdAV3Hpka6Wx6kOMxuObdOex60Q==
  /moment-timezone/0.5.32:
    dependencies:
      moment: 2.29.1
    dev: true
    resolution:
      integrity: sha512-Z8QNyuQHQAmWucp8Knmgei8YNo28aLjJq6Ma+jy1ZSpSk5nyfRT8xgUbSQvD2+2UajISfenndwvFuH3NGS+nvA==
  /moment/2.29.1:
    dev: true
    resolution:
      integrity: sha512-kHmoybcPV8Sqy59DwNDY3Jefr64lK/by/da0ViFcuA4DH0vQg5Q6Ze5VimxkfQNSC+Mls/Kx53s7TjP1RhFEDQ==
  /ms/2.0.0:
    dev: true
    resolution:
      integrity: sha1-VgiurfwAvmwpAd9fmGF4jeDVl8g=
  /ms/2.1.1:
    dev: true
    resolution:
      integrity: sha512-tgp+dl5cGk28utYktBsrFqA7HKgrhgPsg6Z/EfhWI4gl1Hwq8B/GmY/0oXZ6nF8hDVesS/FpnYaD/kOWhYQvyg==
  /ms/2.1.2:
    resolution:
      integrity: sha512-sGkPx+VjMtmA6MX27oA4FBFELFCZZ4S4XqeGOXCv68tT+jb3vk/RyaKWP0PTKyWtmLSM0b+adUTEvbs1PEaH2w==
  /mssql/6.2.3:
    dependencies:
      debug: 4.3.1
      tarn: 1.1.5
      tedious: 6.7.0
    dev: true
    engines:
      node: '>=6'
    hasBin: true
    resolution:
      integrity: sha512-4TW/fA9UgzmVTNgjl65r6ISr6aL5QHnlptEt1A3jIpdzkNbFPIkRbUNz90324HIdE+5pKc3VqikOImcTrhd4og==
  /multistream/2.1.1:
    dependencies:
      inherits: 2.0.4
      readable-stream: 2.3.7
    dev: true
    resolution:
      integrity: sha512-xasv76hl6nr1dEy3lPvy7Ej7K/Lx3O/FCvwge8PeVJpciPPoNCbaANcNiBug3IpdvTveZUcAV0DJzdnUDMesNQ==
  /nanomatch/1.2.13:
    dependencies:
      arr-diff: 4.0.0
      array-unique: 0.3.2
      define-property: 2.0.2
      extend-shallow: 3.0.2
      fragment-cache: 0.2.1
      is-windows: 1.0.2
      kind-of: 6.0.3
      object.pick: 1.3.0
      regex-not: 1.0.2
      snapdragon: 0.8.2
      to-regex: 3.0.2
    dev: true
    engines:
      node: '>=0.10.0'
    resolution:
      integrity: sha512-fpoe2T0RbHwBTBUOftAfBPaDEi06ufaUai0mE6Yn1kacc3SnTErfb/h+X94VXzI64rKFHYImXSvdwGGCmwOqCA==
  /native-duplexpair/1.0.0:
    dev: true
    resolution:
      integrity: sha1-eJkHjmS/PIo9cyYBs9QP8F21j6A=
  /natural-compare/1.4.0:
    dev: true
    resolution:
      integrity: sha1-Sr6/7tdUHywnrPspvbvRXI1bpPc=
  /needle/2.5.2:
    dependencies:
      debug: 3.2.7
      iconv-lite: 0.4.24
      sax: 1.2.4
    dev: true
    engines:
      node: '>= 4.4.x'
    hasBin: true
    resolution:
      integrity: sha512-LbRIwS9BfkPvNwNHlsA41Q29kL2L/6VaOJ0qisM5lLWsTV3nP15abO5ITL6L81zqFhzjRKDAYjpcBcwM0AVvLQ==
  /negotiator/0.6.2:
    dev: true
    engines:
      node: '>= 0.6'
    resolution:
      integrity: sha512-hZXc7K2e+PgeI1eDBe/10Ard4ekbfrrqG8Ep+8Jmf4JID2bNg7NvCPOZN+kfF574pFQI7mum2AUqDidoKqcTOw==
  /new-github-issue-url/0.2.1:
    engines:
      node: '>=10'
    resolution:
      integrity: sha512-md4cGoxuT4T4d/HDOXbrUHkTKrp/vp+m3aOA7XXVYwNsUNMK49g3SQicTSeV5GIz/5QVGAeYRAOlyp9OvlgsYA==
  /nice-try/1.0.5:
    dev: true
    resolution:
      integrity: sha512-1nh45deeb5olNY7eX82BkPO7SSxR5SSYJiPTrTdFUVYwAl8CKMA5N9PjTYkHiRjisVcxcQ1HXdLhx2qxxJzLNQ==
  /node-addon-api/2.0.0:
    dev: true
    resolution:
      integrity: sha512-ASCL5U13as7HhOExbT6OlWJJUV/lLzL2voOSP1UVehpRD8FbSrSDjfScK/KwAvVTI5AS6r4VwbOMlIqtvRidnA==
  /node-fetch/2.6.0:
    dev: true
    engines:
      node: 4.x || >=6.0.0
    resolution:
      integrity: sha512-8dG4H5ujfvFiqDmVu9fQ5bOHUC15JMjMY/Zumv26oOvvVJjM67KF8koCWIabKQ1GJIa9r2mMZscBq/TbdOcmNA==
  /node-fetch/2.6.1:
    engines:
      node: 4.x || >=6.0.0
    resolution:
      integrity: sha512-V4aYg89jEoVRxRb2fJdAg8FHvI7cEyYdVAh94HH0UIK8oJxUfkjlDQN9RbMx+bEjP7+ggMiFRprSti032Oipxw==
  /node-gyp/3.8.0:
    dependencies:
      fstream: 1.0.12
      glob: 7.1.6
      graceful-fs: 4.2.4
      mkdirp: 0.5.5
      nopt: 3.0.6
      npmlog: 4.1.2
      osenv: 0.1.5
      request: 2.88.2
      rimraf: 2.7.1
      semver: 5.3.0
      tar: 2.2.2
      which: 1.3.1
    dev: true
    engines:
      node: '>= 0.8.0'
    hasBin: true
    optional: true
    resolution:
      integrity: sha512-3g8lYefrRRzvGeSowdJKAKyks8oUpLEd/DyPV4eMhVlhJ0aNaZqIrNUIPuEWWTAoPqyFkfGrM67MC69baqn6vA==
  /node-int64/0.4.0:
    dev: true
    resolution:
      integrity: sha1-h6kGXNs1XTGC2PlM4RGIuCXGijs=
  /node-modules-regexp/1.0.0:
    dev: true
    engines:
      node: '>=0.10.0'
    resolution:
      integrity: sha1-jZ2+KJZKSsVxLpExZCEHxx6Q7EA=
  /node-notifier/8.0.0:
    dependencies:
      growly: 1.3.0
      is-wsl: 2.2.0
      semver: 7.3.4
      shellwords: 0.1.1
      uuid: 8.3.1
      which: 2.0.2
    dev: true
    optional: true
    resolution:
      integrity: sha512-46z7DUmcjoYdaWyXouuFNNfUo6eFa94t23c53c+lG/9Cvauk4a98rAUp9672X5dxGdQmLpPzTxzu8f/OeEPaFA==
  /node-pre-gyp/0.11.0:
    dependencies:
      detect-libc: 1.0.3
      mkdirp: 0.5.5
      needle: 2.5.2
      nopt: 4.0.3
      npm-packlist: 1.4.8
      npmlog: 4.1.2
      rc: 1.2.8
      rimraf: 2.7.1
      semver: 5.7.1
      tar: 4.4.13
    dev: true
    hasBin: true
    resolution:
      integrity: sha512-TwWAOZb0j7e9eGaf9esRx3ZcLaE5tQ2lvYy1pb5IAaG1a2e2Kv5Lms1Y4hpj+ciXJRofIxxlt5haeQ/2ANeE0Q==
  /nopt/3.0.6:
    dependencies:
      abbrev: 1.1.1
    dev: true
    hasBin: true
    optional: true
    resolution:
      integrity: sha1-xkZdvwirzU2zWTF/eaxopkayj/k=
  /nopt/4.0.3:
    dependencies:
      abbrev: 1.1.1
      osenv: 0.1.5
    dev: true
    hasBin: true
    resolution:
      integrity: sha512-CvaGwVMztSMJLOeXPrez7fyfObdZqNUK1cPAEzLHrTybIua9pMdmmPR5YwtfNftIOMv3DPUhFaxsZMNTQO20Kg==
  /normalize-package-data/2.5.0:
    dependencies:
      hosted-git-info: 2.8.8
      resolve: 1.19.0
      semver: 5.7.1
      validate-npm-package-license: 3.0.4
    resolution:
      integrity: sha512-/5CMN3T0R4XTj4DcGaexo+roZSdSFW/0AOOTROrjxzCG1wrWXEsGbRKevjlIL+ZDE4sZlJr5ED4YW0yqmkK+eA==
  /normalize-path/2.1.1:
    dependencies:
      remove-trailing-separator: 1.1.0
    dev: true
    engines:
      node: '>=0.10.0'
    resolution:
      integrity: sha1-GrKLVW4Zg2Oowab35vogE3/mrtk=
  /normalize-path/3.0.0:
    engines:
      node: '>=0.10.0'
    resolution:
      integrity: sha512-6eZs5Ls3WtCisHWp9S2GUy8dqkpGi4BVSz3GaqiE6ezub0512ESztXUwUB6C6IKbQkY2Pnb/mD4WYojCRwcwLA==
  /npm-bundled/1.1.1:
    dependencies:
      npm-normalize-package-bin: 1.0.1
    dev: true
    resolution:
      integrity: sha512-gqkfgGePhTpAEgUsGEgcq1rqPXA+tv/aVBlgEzfXwA1yiUJF7xtEt3CtVwOjNYQOVknDk0F20w58Fnm3EtG0fA==
  /npm-normalize-package-bin/1.0.1:
    dev: true
    resolution:
      integrity: sha512-EPfafl6JL5/rU+ot6P3gRSCpPDW5VmIzX959Ob1+ySFUuuYHWHekXpwdUZcKP5C+DS4GEtdJluwBjnsNDl+fSA==
  /npm-packlist/1.4.8:
    dependencies:
      ignore-walk: 3.0.3
      npm-bundled: 1.1.1
      npm-normalize-package-bin: 1.0.1
    dev: true
    resolution:
      integrity: sha512-5+AZgwru5IevF5ZdnFglB5wNlHG1AOOuw28WhUq8/8emhBmLv6jX5by4WJCh7lW0uSYZYS6DXqIsyZVIXRZU9A==
  /npm-run-path/2.0.2:
    dependencies:
      path-key: 2.0.1
    dev: true
    engines:
      node: '>=4'
    resolution:
      integrity: sha1-NakjLfo11wZ7TLLd8jV7GHFTbF8=
  /npm-run-path/4.0.1:
    dependencies:
      path-key: 3.1.1
    engines:
      node: '>=8'
    resolution:
      integrity: sha512-S48WzZW777zhNIrn7gxOlISNAqi9ZC/uQFnRdbeIHhZhCA6UqpkOT8T1G7BvfdgP4Er8gF4sUbaS0i7QvIfCWw==
  /npmlog/4.1.2:
    dependencies:
      are-we-there-yet: 1.1.5
      console-control-strings: 1.1.0
      gauge: 2.7.4
      set-blocking: 2.0.0
    dev: true
    resolution:
      integrity: sha512-2uUqazuKlTaSI/dC8AzicUck7+IrEaOnN/e0jd3Xtt1KcGpwx30v50mL7oPyr/h9bL3E4aZccVwpwP+5W9Vjkg==
  /number-is-nan/1.0.1:
    dev: true
    engines:
      node: '>=0.10.0'
    resolution:
      integrity: sha1-CXtgK1NCKlIsGvuHkDGDNpQaAR0=
  /nwsapi/2.2.0:
    dev: true
    resolution:
      integrity: sha512-h2AatdwYH+JHiZpv7pt/gSX1XoRGb7L/qSIeuqA6GwYoF9w1vP1cw42TO0aI2pNyshRK5893hNSl+1//vHK7hQ==
  /oauth-sign/0.9.0:
    dev: true
    resolution:
      integrity: sha512-fexhUFFPTGV8ybAtSIGbV6gOkSv8UtRbDBnAyLQw4QPKkgNlsH2ByPGtMUqdWkos6YCRmAqViwgZrJc/mRDzZQ==
  /object-assign/4.1.1:
    dev: true
    engines:
      node: '>=0.10.0'
    resolution:
      integrity: sha1-IQmtx5ZYh8/AXLvUQsrIv7s2CGM=
  /object-copy/0.1.0:
    dependencies:
      copy-descriptor: 0.1.1
      define-property: 0.2.5
      kind-of: 3.2.2
    dev: true
    engines:
      node: '>=0.10.0'
    resolution:
      integrity: sha1-fn2Fi3gb18mRpBupde04EnVOmYw=
  /object-visit/1.0.1:
    dependencies:
      isobject: 3.0.1
    dev: true
    engines:
      node: '>=0.10.0'
    resolution:
      integrity: sha1-95xEk68MU3e1n+OdOV5BBC3QRbs=
  /object.pick/1.3.0:
    dependencies:
      isobject: 3.0.1
    dev: true
    engines:
      node: '>=0.10.0'
    resolution:
      integrity: sha1-h6EKxMFpS9Lhy/U1kaZhQftd10c=
  /on-finished/2.3.0:
    dependencies:
      ee-first: 1.1.1
    dev: true
    engines:
      node: '>= 0.8'
    resolution:
      integrity: sha1-IPEzZIGwg811M3mSoWlxqi2QaUc=
  /once/1.4.0:
    dependencies:
      wrappy: 1.0.2
    resolution:
      integrity: sha1-WDsap3WWHUsROsF9nFC6753Xa9E=
  /onetime/5.1.2:
    dependencies:
      mimic-fn: 2.1.0
    engines:
      node: '>=6'
    resolution:
      integrity: sha512-kbpaSSGJTWdAY5KPVeMOKXSrPtr8C8C7wodJbcsd51jRnmD+GZu8Y0VoU6Dm5Z4vWr0Ig/1NKuWRKf7j5aaYSg==
  /open/7.3.0:
    dependencies:
      is-docker: 2.1.1
      is-wsl: 2.2.0
    engines:
      node: '>=8'
    resolution:
      integrity: sha512-mgLwQIx2F/ye9SmbrUkurZCnkoXyXyu9EbHtJZrICjVAJfyMArdHp3KkixGdZx1ZHFPNIwl0DDM1dFFqXbTLZw==
  /opencollective-postinstall/2.0.3:
    dev: true
    hasBin: true
    resolution:
      integrity: sha512-8AV/sCtuzUeTo8gQK5qDZzARrulB3egtLzFgteqB2tcT4Mw7B8Kt7JcDHmltjz6FOAHsvTevk70gZEbhM4ZS9Q==
  /optionator/0.8.3:
    dependencies:
      deep-is: 0.1.3
      fast-levenshtein: 2.0.6
      levn: 0.3.0
      prelude-ls: 1.1.2
      type-check: 0.3.2
      word-wrap: 1.2.3
    dev: true
    engines:
      node: '>= 0.8.0'
    resolution:
      integrity: sha512-+IW9pACdk3XWmmTXG8m3upGUJst5XRGzxMRjXzAuJ1XnIFNvfhjjIuYkDvysnPQ7qzqVzLt78BCruntqRhWQbA==
  /optionator/0.9.1:
    dependencies:
      deep-is: 0.1.3
      fast-levenshtein: 2.0.6
      levn: 0.4.1
      prelude-ls: 1.2.1
      type-check: 0.4.0
      word-wrap: 1.2.3
    dev: true
    engines:
      node: '>= 0.8.0'
    resolution:
      integrity: sha512-74RlY5FCnhq4jRxVUPKDaRwrVNXMqsGsiW6AJw4XK8hmtm10wC0ypZBLw5IIp85NZMr91+qd1RvvENwg7jjRFw==
  /os-homedir/1.0.2:
    dev: true
    engines:
      node: '>=0.10.0'
    resolution:
      integrity: sha1-/7xJiDNuDoM94MFox+8VISGqf7M=
  /os-tmpdir/1.0.2:
    dev: true
    engines:
      node: '>=0.10.0'
    resolution:
      integrity: sha1-u+Z0BseaqFxc/sdm/lc0VV36EnQ=
  /osenv/0.1.5:
    dependencies:
      os-homedir: 1.0.2
      os-tmpdir: 1.0.2
    dev: true
    resolution:
      integrity: sha512-0CWcCECdMVc2Rw3U5w9ZjqX6ga6ubk1xDVKxtBQPK7wis/0F2r9T6k4ydGYhecl7YUBxBVxhL5oisPsNxAPe2g==
  /p-each-series/2.2.0:
    dev: true
    engines:
      node: '>=8'
    resolution:
      integrity: sha512-ycIL2+1V32th+8scbpTvyHNaHe02z0sjgh91XXjAk+ZeXoPN4Z46DVUnzdso0aX4KckKw0FNNFHdjZ2UsZvxiA==
  /p-filter/2.1.0:
    dependencies:
      p-map: 2.1.0
    engines:
      node: '>=8'
    resolution:
      integrity: sha512-ZBxxZ5sL2HghephhpGAQdoskxplTwr7ICaehZwLIlfL6acuVgZPm8yBNuRAFBGEqtD/hmUeq9eqLg2ys9Xr/yw==
  /p-finally/1.0.0:
    engines:
      node: '>=4'
    resolution:
      integrity: sha1-P7z7FbiZpEEjs0ttzBi3JDNqLK4=
  /p-is-promise/3.0.0:
    dev: true
    engines:
      node: '>=8'
    resolution:
      integrity: sha512-Wo8VsW4IRQSKVXsJCn7TomUaVtyfjVDn3nUP7kE967BQk0CwFpdbZs0X0uk5sW9mkBa9eNM7hCMaG93WUAwxYQ==
  /p-limit/2.3.0:
    dependencies:
      p-try: 2.2.0
    engines:
      node: '>=6'
    resolution:
      integrity: sha512-//88mFWSJx8lxCzwdAABTJL2MyWB12+eIY7MDL2SqLmAkeKU9qxRvWuSyTjm3FUmpBEMuFfckAIqEaVGUDxb6w==
  /p-limit/3.1.0:
    dependencies:
      yocto-queue: 0.1.0
    engines:
      node: '>=10'
    resolution:
      integrity: sha512-TYOanM3wGwNGsZN2cVTYPArw454xnXj5qmWF1bEoAc4+cU/ol7GVh7odevjp1FNHduHc3KZMcFduxU5Xc6uJRQ==
  /p-locate/3.0.0:
    dependencies:
      p-limit: 2.3.0
    dev: true
    engines:
      node: '>=6'
    resolution:
      integrity: sha512-x+12w/To+4GFfgJhBEpiDcLozRJGegY+Ei7/z0tSLkMmxGZNybVMSfWj9aJn8Z5Fc7dBUNJOOVgPv2H7IwulSQ==
  /p-locate/4.1.0:
    dependencies:
      p-limit: 2.3.0
    engines:
      node: '>=8'
    resolution:
      integrity: sha512-R79ZZ/0wAxKGu3oYMlz8jy/kbhsNrS7SKZ7PxEHBgJ5+F2mtFW2fK2cOtBh1cHYkQsbzFV7I+EoRKe6Yt0oK7A==
  /p-locate/5.0.0:
    dependencies:
      p-limit: 3.1.0
    engines:
      node: '>=10'
    resolution:
      integrity: sha512-LaNjtRWUBY++zB5nE/NwcaoMylSPk+S+ZHNB1TzdbMJMny6dynpAGt7X/tl/QYq3TIeE6nxHppbo2LGymrG5Pw==
  /p-map/2.1.0:
    engines:
      node: '>=6'
    resolution:
      integrity: sha512-y3b8Kpd8OAN444hxfBbFfj1FY/RjtTd8tzYwhUqNYXx0fXx2iX4maP4Qr6qhIKbQXI02wTLAda4fYUbDagTUFw==
  /p-map/3.0.0:
    dependencies:
      aggregate-error: 3.1.0
    dev: true
    engines:
      node: '>=8'
    resolution:
      integrity: sha512-d3qXVTF/s+W+CdJ5A29wywV2n8CQQYahlgz2bFiA+4eVNJbHJodPZ+/gXwPGh0bOqA+j8S+6+ckmvLGPk1QpxQ==
  /p-map/4.0.0:
    dependencies:
      aggregate-error: 3.1.0
    engines:
      node: '>=10'
    resolution:
      integrity: sha512-/bjOqmgETBYB5BoEeGVea8dmvHb2m9GLy1E9W43yeyfP6QQCZGFNa+XRceJEuDB6zqr+gKpIAmlLebMpykw/MQ==
  /p-queue/6.6.2:
    dependencies:
      eventemitter3: 4.0.7
      p-timeout: 3.2.0
    engines:
      node: '>=8'
    resolution:
      integrity: sha512-RwFpb72c/BhQLEXIZ5K2e+AhgNVmIejGlTgiB9MzZ0e93GRvqZ7uSi0dvRF7/XIXDeNkra2fNHBxTyPDGySpjQ==
  /p-reduce/2.1.0:
    dev: true
    engines:
      node: '>=8'
    resolution:
      integrity: sha512-2USApvnsutq8uoxZBGbbWM0JIYLiEMJ9RlaN7fAzVNb9OZN0SHjjTTfIcb667XynS5Y1VhwDJVDa72TnPzAYWw==
  /p-retry/4.2.0:
    dependencies:
      '@types/retry': 0.12.0
      retry: 0.12.0
    engines:
      node: '>=8'
    resolution:
      integrity: sha512-jPH38/MRh263KKcq0wBNOGFJbm+U6784RilTmHjB/HM9kH9V8WlCpVUcdOmip9cjXOh6MxZ5yk1z2SjDUJfWmA==
  /p-timeout/3.2.0:
    dependencies:
      p-finally: 1.0.0
    engines:
      node: '>=8'
    resolution:
      integrity: sha512-rhIwUycgwwKcP9yTOOFK/AKsAopjjCakVqLHePO3CC6Mir1Z99xT+R63jZxAT5lFZLa2inS5h+ZS2GvR99/FBg==
  /p-try/2.2.0:
    engines:
      node: '>=6'
    resolution:
      integrity: sha512-R4nPAVTAU0B9D35/Gk3uJf/7XYbQcyohSKdvAxIRSNghFl4e71hVoGnBNQz9cWaXxO2I10KTC+3jMdvvoKw6dQ==
  /packet-reader/1.0.0:
    dev: true
    resolution:
      integrity: sha512-HAKu/fG3HpHFO0AA8WE8q2g+gBJaZ9MG7fcKk+IJPLTGAD6Psw4443l+9DGRbOIh3/aXr7Phy0TjilYivJo5XQ==
  /packwatch/2.0.0:
    dev: true
    hasBin: true
    resolution:
      integrity: sha512-44f/FnFB4/J+91jexax5moI1rse6cQqr+q38ObaraBIFBzOBYf0O6sx6ZV3jpr/l8Zi+Vt555ra+erONGpngMQ==
  /parent-module/1.0.1:
    dependencies:
      callsites: 3.1.0
    dev: true
    engines:
      node: '>=6'
    resolution:
      integrity: sha512-GQ2EWRpQV8/o+Aw8YqtfZZPfNRWZYkbidE9k5rpl/hC3vtHHBfGm2Ifi6qWV+coDGkrUKZAxE3Lot5kcsRlh+g==
  /parse-git-config/1.1.1:
    dependencies:
      extend-shallow: 2.0.1
      fs-exists-sync: 0.1.0
      git-config-path: 1.0.1
      ini: 1.3.5
    dev: false
    engines:
      node: '>=0.10.0'
    resolution:
      integrity: sha1-06mYQxcTL1c5hxK7pDjhKVkN34w=
  /parse-json/5.1.0:
    dependencies:
      '@babel/code-frame': 7.10.4
      error-ex: 1.3.2
      json-parse-even-better-errors: 2.3.1
      lines-and-columns: 1.1.6
    engines:
      node: '>=8'
    resolution:
      integrity: sha512-+mi/lmVVNKFNVyLXV31ERiy2CY5E1/F6QtJFEzoChPRwwngMNXRDQ9GJ5WdE2Z2P4AujsOi0/+2qHID68KwfIQ==
  /parse-passwd/1.0.0:
    dev: false
    engines:
      node: '>=0.10.0'
    resolution:
      integrity: sha1-bVuTSkVpk7I9N/QKOC1vFmao5cY=
  /parse5/5.1.1:
    dev: true
    resolution:
      integrity: sha512-ugq4DFI0Ptb+WWjAdOK16+u/nHfiIrcE+sh8kZMaM0WllQKLI9rOUq6c2b7cwPkXdzfQESqvoqK6ug7U/Yyzug==
  /parseurl/1.3.3:
    dev: true
    engines:
      node: '>= 0.8'
    resolution:
      integrity: sha512-CiyeOxFT/JZyN5m0z9PfXw4SCBJ6Sygz1Dpl0wqjlhDEGGBP1GnsUVEL0p63hoG1fcj3fHynXi9NYO4nWOL+qQ==
  /pascalcase/0.1.1:
    dev: true
    engines:
      node: '>=0.10.0'
    resolution:
      integrity: sha1-s2PlXoAGym/iF4TS2yK9FdeRfxQ=
  /path-exists/3.0.0:
    dev: true
    engines:
      node: '>=4'
    resolution:
      integrity: sha1-zg6+ql94yxiSXqfYENe1mwEP1RU=
  /path-exists/4.0.0:
    engines:
      node: '>=8'
    resolution:
      integrity: sha512-ak9Qy5Q7jYb2Wwcey5Fpvg2KoAc/ZIhLSLOSBmRmygPsGwkVVt0fZa0qrtMz+m6tJTAHfZQ8FnmB4MG4LWy7/w==
  /path-is-absolute/1.0.1:
    engines:
      node: '>=0.10.0'
    resolution:
      integrity: sha1-F0uSaHNVNP+8es5r9TpanhtcX18=
  /path-key/2.0.1:
    dev: true
    engines:
      node: '>=4'
    resolution:
      integrity: sha1-QRyttXTFoUDTpLGRDUDYDMn0C0A=
  /path-key/3.1.1:
    engines:
      node: '>=8'
    resolution:
      integrity: sha512-ojmeN0qd+y0jszEtoY48r0Peq5dwMEkIlCOu6Q5f41lfkswXuKtYrhgoTpLnyIcHm24Uhqx+5Tqm2InSwLhE6Q==
  /path-parse/1.0.6:
    resolution:
      integrity: sha512-GSmOT2EbHrINBf9SR7CDELwlJ8AENk3Qn7OikK4nFYAu3Ote2+JYNVvkpAEQm3/TLNEJFD/xZJjzyxg3KBWOzw==
  /path-to-regexp/0.1.7:
    dev: true
    resolution:
      integrity: sha1-32BBeABfUi8V60SQ5yR6G/qmf4w=
  /path-type/4.0.0:
    engines:
      node: '>=8'
    resolution:
      integrity: sha512-gDKb8aZMDeD/tZWs9P6+q0J9Mwkdl6xMV8TjnGP3qJVJ06bdMgkbBlLU8IdfOsIsFz2BW1rNVT3XuNEl8zPAvw==
  /pause-stream/0.0.11:
    dependencies:
      through: 2.3.8
    dev: false
    resolution:
      integrity: sha1-/lo0sMvOErWqaitAPuLnO2AvFEU=
  /performance-now/2.1.0:
    dev: true
    resolution:
      integrity: sha1-Ywn04OX6kT7BxpMHrjZLSzd8nns=
  /pg-connection-string/2.4.0:
    dev: true
    resolution:
      integrity: sha512-3iBXuv7XKvxeMrIgym7njT+HlZkwZqqGX4Bu9cci8xHZNT+Um1gWKqCsAzcC0d95rcKMU5WBg6YRUcHyV0HZKQ==
  /pg-int8/1.0.1:
    dev: true
    engines:
      node: '>=4.0.0'
    resolution:
      integrity: sha512-WCtabS6t3c8SkpDBUlb1kjOs7l66xsGdKpIPZsg4wR+B3+u9UAum2odSsF9tnvxg80h4ZxLWMy4pRjOsFIqQpw==
  /pg-pool/3.2.2_pg@8.5.1:
    dependencies:
      pg: 8.5.1
    dev: true
    peerDependencies:
      pg: '>=8.0'
    resolution:
      integrity: sha512-ORJoFxAlmmros8igi608iVEbQNNZlp89diFVx6yV5v+ehmpMY9sK6QgpmgoXbmkNaBAx8cOOZh9g80kJv1ooyA==
  /pg-protocol/1.4.0:
    dev: true
    resolution:
      integrity: sha512-El+aXWcwG/8wuFICMQjM5ZSAm6OWiJicFdNYo+VY3QP+8vI4SvLIWVe51PppTzMhikUJR+PsyIFKqfdXPz/yxA==
  /pg-types/2.2.0:
    dependencies:
      pg-int8: 1.0.1
      postgres-array: 2.0.0
      postgres-bytea: 1.0.0
      postgres-date: 1.0.7
      postgres-interval: 1.2.0
    dev: true
    engines:
      node: '>=4'
    resolution:
      integrity: sha512-qTAAlrEsl8s4OiEQY69wDvcMIdQN6wdz5ojQiOy6YRMuynxenON0O5oCpJI6lshc6scgAY8qvJ2On/p+CXY0GA==
  /pg/8.5.1:
    dependencies:
      buffer-writer: 2.0.0
      packet-reader: 1.0.0
      pg-connection-string: 2.4.0
      pg-pool: 3.2.2_pg@8.5.1
      pg-protocol: 1.4.0
      pg-types: 2.2.0
      pgpass: 1.0.4
    dev: true
    engines:
      node: '>= 8.0.0'
    peerDependencies:
      pg-native: '>=2.0.0'
    peerDependenciesMeta:
      pg-native:
        optional: true
    resolution:
      integrity: sha512-9wm3yX9lCfjvA98ybCyw2pADUivyNWT/yIP4ZcDVpMN0og70BUWYEGXPCTAQdGTAqnytfRADb7NERrY1qxhIqw==
  /pgpass/1.0.4:
    dependencies:
      split2: 3.2.2
    dev: true
    resolution:
      integrity: sha512-YmuA56alyBq7M59vxVBfPJrGSozru8QAdoNlWuW3cz8l+UX3cWge0vTvjKhsSHSJpo3Bom8/Mm6hf0TR5GY0+w==
  /picomatch/2.2.2:
    engines:
      node: '>=8.6'
    resolution:
      integrity: sha512-q0M/9eZHzmr0AulXyPwNfZjtwZ/RBZlbN3K3CErVrk50T2ASYI7Bye0EvekFY3IP1Nt2DHu0re+V2ZHIpMkuWg==
  /pidtree/0.5.0:
    dev: true
    engines:
      node: '>=0.10'
    hasBin: true
    resolution:
      integrity: sha512-9nxspIM7OpZuhBxPg73Zvyq7j1QMPMPsGKTqRc2XOaFQauDvoNz9fM1Wdkjmeo7l9GXOZiRs97sPkuayl39wjA==
  /pirates/4.0.1:
    dependencies:
      node-modules-regexp: 1.0.0
    dev: true
    engines:
      node: '>= 6'
    resolution:
      integrity: sha512-WuNqLTbMI3tmfef2TKxlQmAiLHKtFhlsCZnPIpuv2Ow0RDVO8lfy1Opf4NUzlMXLjPl+Men7AuVdX6TA+s+uGA==
  /pkg-dir/4.2.0:
    dependencies:
      find-up: 4.1.0
    engines:
      node: '>=8'
    resolution:
      integrity: sha512-HRDzbaKjC+AOWVXxAU/x54COGeIv9eb+6CkDSQoNTt4XyWoIJvuPsXizxu/Fr23EiekbtZwmh1IcIG/l/a10GQ==
  /pkg-fetch/2.6.9:
    dependencies:
      '@babel/runtime': 7.12.5
      byline: 5.0.0
      chalk: 3.0.0
      expand-template: 2.0.3
      fs-extra: 8.1.0
      minimist: 1.2.5
      progress: 2.0.3
      request: 2.88.2
      request-progress: 3.0.0
      semver: 6.3.0
      unique-temp-dir: 1.0.0
    dev: true
    hasBin: true
    resolution:
      integrity: sha512-EnVR8LRILXBvaNP+wJOSY02c3+qDDfyEyR+aqAHLhcc9PBnbxFT9UZ1+If49goPQzQPn26TzF//fc6KXZ0aXEg==
  /pkg-up/3.1.0:
    dependencies:
      find-up: 3.0.0
    dev: true
    engines:
      node: '>=8'
    resolution:
      integrity: sha512-nDywThFk1i4BQK4twPQ6TA4RT8bDY96yeuCVBWL3ePARCiEKDRSrNGbFIgUJpLp+XeIR65v8ra7WuJOFUBtkMA==
  /pkg/4.4.9:
    dependencies:
      '@babel/parser': 7.12.7
      '@babel/runtime': 7.12.5
      chalk: 3.0.0
      escodegen: 1.14.3
      fs-extra: 8.1.0
      globby: 11.0.1
      into-stream: 5.1.1
      minimist: 1.2.5
      multistream: 2.1.1
      pkg-fetch: 2.6.9
      progress: 2.0.3
      resolve: 1.19.0
      stream-meter: 1.0.4
    dev: true
    hasBin: true
    resolution:
      integrity: sha512-FK4GqHtcCY2PPPVaKViU0NyRzpo6gCS7tPKN5b7AkElqjAOCH1bsRKgohEnxThr6DWfTGByGqba2YHGR/BqbmA==
  /platform/1.3.6:
    dev: true
    resolution:
      integrity: sha512-fnWVljUchTro6RiCFvCXBbNhJc2NijN7oIQxbwsyL0buWJPG85v81ehlHI9fXrJsMNgTofEoWIQeClKpgxFLrg==
  /please-upgrade-node/3.2.0:
    dependencies:
      semver-compare: 1.0.0
    dev: true
    resolution:
      integrity: sha512-gQR3WpIgNIKwBMVLkpMUeR3e1/E1y42bqDQZfql+kDeXd8COYfM8PQA4X6y7a8u9Ua9FHmsrrmirW2vHs45hWg==
  /pluralize/8.0.0:
    dev: true
    engines:
      node: '>=4'
    resolution:
      integrity: sha512-Nc3IT5yHzflTfbjgqWcCPpo7DaKy4FnpB0l/zCAW0Tc7jxAiuqSxHasntB3D7887LSrA93kDJ9IXovxJYxyLCA==
  /posix-character-classes/0.1.1:
    dev: true
    engines:
      node: '>=0.10.0'
    resolution:
      integrity: sha1-AerA/jta9xoqbAL+q7jB/vfgDqs=
  /postgres-array/2.0.0:
    dev: true
    engines:
      node: '>=4'
    resolution:
      integrity: sha512-VpZrUqU5A69eQyW2c5CA1jtLecCsN2U/bD6VilrFDWq5+5UIEVO7nazS3TEcHf1zuPYO/sqGvUvW62g86RXZuA==
  /postgres-bytea/1.0.0:
    dev: true
    engines:
      node: '>=0.10.0'
    resolution:
      integrity: sha1-AntTPAqokOJtFy1Hz5zOzFIazTU=
  /postgres-date/1.0.7:
    dev: true
    engines:
      node: '>=0.10.0'
    resolution:
      integrity: sha512-suDmjLVQg78nMK2UZ454hAG+OAW+HQPZ6n++TNDUX+L0+uUlLywnoxJKDou51Zm+zTCjrCl0Nq6J9C5hP9vK/Q==
  /postgres-interval/1.2.0:
    dependencies:
      xtend: 4.0.2
    dev: true
    engines:
      node: '>=0.10.0'
    resolution:
      integrity: sha512-9ZhXKM/rw350N1ovuWHbGxnGh/SNJ4cnxHiM0rxE4VN41wsg8P8zWn9hv/buK00RP4WvlOyr/RBDiptyxVbkZQ==
  /prelude-ls/1.1.2:
    dev: true
    engines:
      node: '>= 0.8.0'
    resolution:
      integrity: sha1-IZMqVJ9eUv/ZqCf1cOBL5iqX2lQ=
  /prelude-ls/1.2.1:
    dev: true
    engines:
      node: '>= 0.8.0'
    resolution:
      integrity: sha512-vkcDPrRZo1QZLbn5RLGPpg/WmIQ65qoWWhcGKf/b5eplkkarX0m9z8ppCat4mlOqUsWpyNuYgO3VRyrYHSzX5g==
  /prettier-linter-helpers/1.0.0:
    dependencies:
      fast-diff: 1.2.0
    dev: true
    engines:
      node: '>=6.0.0'
    resolution:
      integrity: sha512-GbK2cP9nraSSUF9N2XwUwqfzlAFlMNYYl+ShE/V+H8a9uNl/oUqB1w2EL54Jh0OlyRSd8RfWYJ3coVS4TROP2w==
  /prettier/2.1.2:
    dev: true
    engines:
      node: '>=10.13.0'
    hasBin: true
    resolution:
      integrity: sha512-16c7K+x4qVlJg9rEbXl7HEGmQyZlG4R9AgP+oHKRMsMsuk8s+ATStlf1NpDqyBI1HpVyfjLOeMhH2LvuNvV5Vg==
  /prettier/2.2.1:
    dev: true
    engines:
      node: '>=10.13.0'
    hasBin: true
    resolution:
      integrity: sha512-PqyhM2yCjg/oKkFPtTGUojv7gnZAoG80ttl45O6x2Ug/rMJw4wcc9k6aaf2hibP7BGVCCM33gZoGjyvt9mm16Q==
  /pretty-format/25.5.0:
    dependencies:
      '@jest/types': 25.5.0
      ansi-regex: 5.0.0
      ansi-styles: 4.3.0
      react-is: 16.13.1
    dev: true
    engines:
      node: '>= 8.3'
    resolution:
      integrity: sha512-kbo/kq2LQ/A/is0PQwsEHM7Ca6//bGPPvU6UnsdDRSKTWxT/ru/xb88v4BJf6a69H+uTytOEsTusT9ksd/1iWQ==
  /pretty-format/26.6.2:
    dependencies:
      '@jest/types': 26.6.2
      ansi-regex: 5.0.0
      ansi-styles: 4.3.0
      react-is: 17.0.1
    dev: true
    engines:
      node: '>= 10'
    resolution:
      integrity: sha512-7AeGuCYNGmycyQbCqd/3PWH4eOoX/OiCa0uphp57NVTeAGdJGaAliecxwBDHYQCIvrW7aDBZCYeNTP/WX69mkg==
  /prettysize/2.0.0:
    resolution:
      integrity: sha512-VVtxR7sOh0VsG8o06Ttq5TrI1aiZKmC+ClSn4eBPaNf4SHr5lzbYW+kYGX3HocBL/MfpVrRfFZ9V3vCbLaiplg==
  /process-nextick-args/2.0.1:
    resolution:
      integrity: sha512-3ouUOpQhtgrbOa17J7+uxOTpITYWaGP7/AhoR3+A+/1e9skrzelGi/dXzEYyvbxubEF6Wn2ypscTKiKJFFn1ag==
  /progress/2.0.3:
    engines:
      node: '>=0.4.0'
    resolution:
      integrity: sha512-7PiHtLll5LdnKIMw100I+8xJXR5gW2QwWYkT6iJva0bXitZKa/XMrSbdmg3r2Xnaidz9Qumd0VPaMrZlF9V9sA==
  /prompts/2.4.0:
    dependencies:
      kleur: 3.0.3
      sisteransi: 1.0.5
    engines:
      node: '>= 6'
    resolution:
      integrity: sha512-awZAKrk3vN6CroQukBL+R9051a4R3zCZBlJm/HBfrSZ8iTpYix3VX1vU4mveiLpiwmOJT4wokTF9m6HUk4KqWQ==
  /proxy-addr/2.0.6:
    dependencies:
      forwarded: 0.1.2
      ipaddr.js: 1.9.1
    dev: true
    engines:
      node: '>= 0.10'
    resolution:
      integrity: sha512-dh/frvCBVmSsDYzw6n926jv974gddhkFPfiN8hPOi30Wax25QZyZEGveluCgliBnqmuM+UJmBErbAUFIoDbjOw==
  /prr/1.0.1:
    dev: true
    resolution:
      integrity: sha1-0/wRS6BplaRexok/SEzrHXj19HY=
  /ps-tree/1.2.0:
    dependencies:
      event-stream: 3.3.4
    dev: false
    engines:
      node: '>= 0.10'
    hasBin: true
    resolution:
      integrity: sha512-0VnamPPYHl4uaU/nSFeZZpR21QAWRz+sRv4iW9+v/GS/J5U5iZB5BNN6J0RMoOvdx2gWM2+ZFMIm58q24e4UYA==
  /psl/1.8.0:
    dev: true
    resolution:
      integrity: sha512-RIdOzyoavK+hA18OGGWDqUTsCLhtA7IcZ/6NCs4fFJaHBDab+pDDmDIByWFRQJq2Cd7r1OoQxBGKOaztq+hjIQ==
  /pump/3.0.0:
    dependencies:
      end-of-stream: 1.4.4
      once: 1.4.0
    resolution:
      integrity: sha512-LwZy+p3SFs1Pytd/jYct4wpv49HiYCqd9Rlc5ZVdk0V+8Yzv6jR5Blk3TRmPL1ft69TxP0IMZGJ+WPFU2BFhww==
  /punycode/2.1.1:
    dev: true
    engines:
      node: '>=6'
    resolution:
      integrity: sha512-XRsRjdf+j5ml+y/6GKHPZbrF/8p2Yga0JPtdqTIY2Xe5ohJPD9saDJJLPvp9+NSBprVvevdXZybnj2cv8OEd0A==
  /qs/6.5.2:
    dev: true
    engines:
      node: '>=0.6'
    resolution:
      integrity: sha512-N5ZAX4/LxJmF+7wN74pUD6qAh9/wnvdQcjq9TZjevvXzSUo7bfmw91saqMjzGS2xq91/odN2dW/WOl7qQHNDGA==
  /qs/6.7.0:
    dev: true
    engines:
      node: '>=0.6'
    resolution:
      integrity: sha512-VCdBRNFTX1fyE7Nb6FYoURo/SPe62QCaAyzJvUjwRaIsc+NePBEniHlvxFmmX56+HZphIGtV0XeCirBtpDrTyQ==
  /querystringify/2.2.0:
    resolution:
      integrity: sha512-FIqgj2EUvTa7R50u0rGsyTftzjYmv/a3hO345bZNrqabNqjtgiDMgmo4mkUjd+nzU5oF3dClKqFIPUKybUyqoQ==
  /quick-lru/4.0.1:
    dev: true
    engines:
      node: '>=8'
    resolution:
      integrity: sha512-ARhCpm70fzdcvNQfPoy49IaanKkTlRWF2JMzqhcJbhSFRZv7nPTvZJdcY7301IPmvW+/p0RgIWnQDLJxifsQ7g==
  /quote/0.4.0:
    dev: true
    resolution:
      integrity: sha1-EIOSF/bBNiuJGUBE0psjP9fzLwE=
  /ramda/0.26.1:
    dev: true
    resolution:
      integrity: sha512-hLWjpy7EnsDBb0p+Z3B7rPi3GDeRG5ZtiI33kJhTt+ORCd38AbAIjB/9zRIUoeTbE/AVX5ZkU7m6bznsvrf8eQ==
  /ramda/0.27.0:
    dev: true
    resolution:
      integrity: sha512-pVzZdDpWwWqEVVLshWUHjNwuVP7SfcmPraYuqocJp1yo2U1R7P+5QAfDhdItkuoGqIBnBYrtPp7rEPqDn9HlZA==
  /range-parser/1.2.1:
    dev: true
    engines:
      node: '>= 0.6'
    resolution:
      integrity: sha512-Hrgsx+orqoygnmhFbKaHE6c296J+HTAQXoxEF6gNupROmmGJRoyzfG3ccAveqCBrwr/2yxQ5BVd/GTl5agOwSg==
  /raw-body/2.4.0:
    dependencies:
      bytes: 3.1.0
      http-errors: 1.7.2
      iconv-lite: 0.4.24
      unpipe: 1.0.0
    dev: true
    engines:
      node: '>= 0.8'
    resolution:
      integrity: sha512-4Oz8DUIwdvoa5qMJelxipzi/iJIi40O5cGV1wNYp5hvZP8ZN0T+jiNkL0QepXs+EsQ9XJ8ipEDoiH70ySUJP3Q==
  /rc/1.2.8:
    dependencies:
      deep-extend: 0.6.0
      ini: 1.3.5
      minimist: 1.2.5
      strip-json-comments: 2.0.1
    dev: true
    hasBin: true
    resolution:
      integrity: sha512-y3bGgqKj3QBdxLbLkomlohkvsA8gdAiUQlSBJnBhfn+BPxg4bc62d8TcBW15wavDfgexCgccckhcZvywyQYPOw==
  /react-is/16.13.1:
    dev: true
    resolution:
      integrity: sha512-24e6ynE2H+OKt4kqsOvNd8kBpV65zoxbA4BVsEOB3ARVWQki/DHzaUoC5KuON/BiccDaCCTZBuOcfZs70kR8bQ==
  /react-is/17.0.1:
    dev: true
    resolution:
      integrity: sha512-NAnt2iGDXohE5LI7uBnLnqvLQMtzhkiAOLXTmv+qnF9Ky7xAPcX8Up/xWIhxvLVGJvuLiNc4xQLtuqDRzb4fSA==
  /read-pkg-up/7.0.1:
    dependencies:
      find-up: 4.1.0
      read-pkg: 5.2.0
      type-fest: 0.8.1
    engines:
      node: '>=8'
    resolution:
      integrity: sha512-zK0TB7Xd6JpCLmlLmufqykGE+/TlOePD6qKClNW7hHDKFh/J7/7gCWGR7joEQEW1bKq3a3yUZSObOoWLFQ4ohg==
  /read-pkg/5.2.0:
    dependencies:
      '@types/normalize-package-data': 2.4.0
      normalize-package-data: 2.5.0
      parse-json: 5.1.0
      type-fest: 0.6.0
    engines:
      node: '>=8'
    resolution:
      integrity: sha512-Ug69mNOpfvKDAc2Q8DRpMjjzdtrnv9HcSMX+4VsZxD1aZ6ZzrIE7rlzXBtWTyhULSMKg076AW6WR5iZpD0JiOg==
  /readable-stream/2.3.7:
    dependencies:
      core-util-is: 1.0.2
      inherits: 2.0.4
      isarray: 1.0.0
      process-nextick-args: 2.0.1
      safe-buffer: 5.1.2
      string_decoder: 1.1.1
      util-deprecate: 1.0.2
    resolution:
      integrity: sha512-Ebho8K4jIbHAxnuxi7o42OrZgF/ZTNcsZj6nRKyUmkhLFq8CHItp/fy6hQZuZmP/n3yZ9VBUbp4zz/mX8hmYPw==
  /readable-stream/3.6.0:
    dependencies:
      inherits: 2.0.4
      string_decoder: 1.3.0
      util-deprecate: 1.0.2
    engines:
      node: '>= 6'
    resolution:
      integrity: sha512-BViHy7LKeTz4oNnkcLJ+lVSL6vpiFeX6/d3oSH8zCW7UxP2onchk+vTGB143xuFjHS3deTgkKoXXymXqymiIdA==
  /redent/3.0.0:
    dependencies:
      indent-string: 4.0.0
      strip-indent: 3.0.0
    dev: true
    engines:
      node: '>=8'
    resolution:
      integrity: sha512-6tDA8g98We0zd0GvVeMT9arEOnTw9qM03L9cJXaCjrip1OO764RDBLBfrB4cwzNGDj5OA5ioymC9GkizgWJDUg==
  /redis-commands/1.6.0:
    dev: true
    resolution:
      integrity: sha512-2jnZ0IkjZxvguITjFTrGiLyzQZcTvaw8DAaCXxZq/dsHXz7KfMQ3OUJy7Tz9vnRtZRVz6VRCPDvruvU8Ts44wQ==
  /redis-errors/1.2.0:
    dev: true
    engines:
      node: '>=4'
    resolution:
      integrity: sha1-62LSrbFeTq9GEMBK/hUpOEJQq60=
  /redis-lock/0.1.4:
    dev: true
    engines:
      node: '>=0.6'
    resolution:
      integrity: sha512-7/+zu86XVQfJVx1nHTzux5reglDiyUCDwmW7TSlvVezfhH2YLc/Rc8NE0ejQG+8/0lwKzm29/u/4+ogKeLosiA==
  /redis-parser/3.0.0:
    dependencies:
      redis-errors: 1.2.0
    dev: true
    engines:
      node: '>=4'
    resolution:
      integrity: sha1-tm2CjNyv5rS4pCin3vTGvKwxyLQ=
  /redis/3.0.2:
    dependencies:
      denque: 1.4.1
      redis-commands: 1.6.0
      redis-errors: 1.2.0
      redis-parser: 3.0.0
    dev: true
    engines:
      node: '>=6'
    resolution:
      integrity: sha512-PNhLCrjU6vKVuMOyFu7oSP296mwBkcE6lrAjruBYG5LgdSqtRBoVQIylrMyVZD/lkF24RSNNatzvYag6HRBHjQ==
  /regenerator-runtime/0.13.7:
    dev: true
    resolution:
      integrity: sha512-a54FxoJDIr27pgf7IgeQGxmqUNYrcV338lf/6gH456HZ/PhX+5BcwHXG9ajESmwe6WRO0tAzRUrRmNONWgkrew==
  /regex-not/1.0.2:
    dependencies:
      extend-shallow: 3.0.2
      safe-regex: 1.1.0
    dev: true
    engines:
      node: '>=0.10.0'
    resolution:
      integrity: sha512-J6SDjUgDxQj5NusnOtdFxDwN/+HWykR8GELwctJ7mdqhcyy1xEc4SRFHUXvxTp661YaVKAjfRLZ9cCqS6tn32A==
  /regexpp/3.1.0:
    dev: true
    engines:
      node: '>=8'
    resolution:
      integrity: sha512-ZOIzd8yVsQQA7j8GCSlPGXwg5PfmA1mrq0JP4nGhh54LaKN3xdai/vHUDu74pKwV8OxseMS65u2NImosQcSD0Q==
  /remove-trailing-separator/1.1.0:
    dev: true
    resolution:
      integrity: sha1-wkvOKig62tW8P1jg1IJJuSN52O8=
  /repeat-element/1.1.3:
    dev: true
    engines:
      node: '>=0.10.0'
    resolution:
      integrity: sha512-ahGq0ZnV5m5XtZLMb+vP76kcAM5nkLqk0lpqAuojSKGgQtn4eRi4ZZGm2olo2zKFH+sMsWaqOCW1dqAnOru72g==
  /repeat-string/1.6.1:
    dev: true
    engines:
      node: '>=0.10'
    resolution:
      integrity: sha1-jcrkcOHIirwtYA//Sndihtp15jc=
  /replace-string/3.1.0:
    dev: true
    engines:
      node: '>=8'
    resolution:
      integrity: sha512-yPpxc4ZR2makceA9hy/jHNqc7QVkd4Je/N0WRHm6bs3PtivPuPynxE5ejU/mp5EhnCv8+uZL7vhz8rkluSlx+Q==
  /request-progress/3.0.0:
    dependencies:
      throttleit: 1.0.0
    dev: true
    resolution:
      integrity: sha1-TKdUCBx/7GP1BeT6qCWqBs1mnb4=
  /request-promise-core/1.1.4_request@2.88.2:
    dependencies:
      lodash: 4.17.20
      request: 2.88.2
    dev: true
    engines:
      node: '>=0.10.0'
    peerDependencies:
      request: ^2.34
    resolution:
      integrity: sha512-TTbAfBBRdWD7aNNOoVOBH4pN/KigV6LyapYNNlAPA8JwbovRti1E88m3sYAwsLi5ryhPKsE9APwnjFTgdUjTpw==
  /request-promise-native/1.0.9_request@2.88.2:
    dependencies:
      request: 2.88.2
      request-promise-core: 1.1.4_request@2.88.2
      stealthy-require: 1.1.1
      tough-cookie: 2.5.0
    deprecated: 'request-promise-native has been deprecated because it extends the now deprecated request package, see https://github.com/request/request/issues/3142'
    dev: true
    engines:
      node: '>=0.12.0'
    peerDependencies:
      request: ^2.34
    resolution:
      integrity: sha512-wcW+sIUiWnKgNY0dqCpOZkUbF/I+YPi+f09JZIDa39Ec+q82CpSYniDp+ISgTTbKmnpJWASeJBPZmoxH84wt3g==
  /request/2.88.2:
    dependencies:
      aws-sign2: 0.7.0
      aws4: 1.11.0
      caseless: 0.12.0
      combined-stream: 1.0.8
      extend: 3.0.2
      forever-agent: 0.6.1
      form-data: 2.3.3
      har-validator: 5.1.5
      http-signature: 1.2.0
      is-typedarray: 1.0.0
      isstream: 0.1.2
      json-stringify-safe: 5.0.1
      mime-types: 2.1.27
      oauth-sign: 0.9.0
      performance-now: 2.1.0
      qs: 6.5.2
      safe-buffer: 5.2.1
      tough-cookie: 2.5.0
      tunnel-agent: 0.6.0
      uuid: 3.4.0
    deprecated: 'request has been deprecated, see https://github.com/request/request/issues/3142'
    dev: true
    engines:
      node: '>= 6'
    resolution:
      integrity: sha512-MsvtOrfG9ZcrOwAW+Qi+F6HbD0CWXEh9ou77uOb7FM2WPhwT7smM833PzanhJLsgXjN89Ir6V2PczXNnMpwKhw==
  /require-directory/2.1.1:
    dev: true
    engines:
      node: '>=0.10.0'
    resolution:
      integrity: sha1-jGStX9MNqxyXbiNE/+f3kqam30I=
  /require-main-filename/2.0.0:
    dev: true
    resolution:
      integrity: sha512-NKN5kMDylKuldxYLSUfrbo5Tuzh4hd+2E8NPPX02mZtn1VuREQToYe/ZdlJy+J3uCpfaiGF05e7B8W0iXbQHmg==
  /requires-port/1.0.0:
    resolution:
      integrity: sha1-kl0mAdOaxIXgkc8NpcbmlNw9yv8=
  /resolve-cwd/3.0.0:
    dependencies:
      resolve-from: 5.0.0
    dev: true
    engines:
      node: '>=8'
    resolution:
      integrity: sha512-OrZaX2Mb+rJCpH/6CpSqt9xFVpN++x01XnN2ie9g6P5/3xelLAkXWVADpdz1IHD/KFfEXyE6V0U01OQ3UO2rEg==
  /resolve-from/4.0.0:
    dev: true
    engines:
      node: '>=4'
    resolution:
      integrity: sha512-pb/MYmXstAkysRFx8piNI1tGFNQIFA3vkE3Gq4EuA1dF6gHp/+vgZqsCGJapvy8N3Q+4o7FwvquPJcnZ7RYy4g==
  /resolve-from/5.0.0:
    engines:
      node: '>=8'
    resolution:
      integrity: sha512-qYg9KP24dD5qka9J47d0aVky0N+b4fTU89LN9iDnjB5waksiC49rvMB0PrUJQGoTmH50XPiqOvAjDfaijGxYZw==
  /resolve-pkg/2.0.0:
    dependencies:
      resolve-from: 5.0.0
    engines:
      node: '>=8'
    resolution:
      integrity: sha512-+1lzwXehGCXSeryaISr6WujZzowloigEofRB+dj75y9RRa/obVcYgbHJd53tdYw8pvZj8GojXaaENws8Ktw/hQ==
  /resolve-url/0.2.1:
    deprecated: 'https://github.com/lydell/resolve-url#deprecated'
    dev: true
    resolution:
      integrity: sha1-LGN/53yJOv0qZj/iGqkIAGjiBSo=
  /resolve/1.19.0:
    dependencies:
      is-core-module: 2.2.0
      path-parse: 1.0.6
    resolution:
      integrity: sha512-rArEXAgsBG4UgRGcynxWIWKFvh/XZCcS8UJdHhwy91zwAvCZIbcs+vAbflgBnNjYMs/i/i+/Ux6IZhML1yPvxg==
  /restore-cursor/3.1.0:
    dependencies:
      onetime: 5.1.2
      signal-exit: 3.0.3
    engines:
      node: '>=8'
    resolution:
      integrity: sha512-l+sSefzHpj5qimhFSE5a8nufZYAM3sBSVMAPtYkmC+4EH2anSGaEMXSD0izRQbu9nfyQ9y5JrVmp7E8oZrUjvA==
  /ret/0.1.15:
    dev: true
    engines:
      node: '>=0.12'
    resolution:
      integrity: sha512-TTlYpa+OL+vMMNG24xSlQGEJ3B/RzEfUlLct7b5G/ytav+wPrplCpVMFuwzXbkecJrb6IYo1iFb0S9v37754mg==
  /retry/0.12.0:
    engines:
      node: '>= 4'
    resolution:
      integrity: sha1-G0KmJmoh8HQh0bC1S33BZ7AcATs=
  /reusify/1.0.4:
    engines:
      iojs: '>=1.0.0'
      node: '>=0.10.0'
    resolution:
      integrity: sha512-U9nH88a3fc/ekCF1l0/UP1IosiuIjyTh7hBvXVMHYgVcfGvt897Xguj2UOLDeI5BG2m7/uwyaLVT6fbtCwTyzw==
  /rimraf/2.7.1:
    dependencies:
      glob: 7.1.6
    dev: true
    hasBin: true
    resolution:
      integrity: sha512-uWjbaKIK3T1OSVptzX7Nl6PvQ3qAGtKEtVRjRuazjfL3Bx5eI409VZSqgND+4UNnmzLVdPj9FqFJNPqBZFve4w==
  /rimraf/3.0.2:
    dependencies:
      glob: 7.1.6
    hasBin: true
    resolution:
      integrity: sha512-JZkJMZkAGFFPP2YqXZXPbMlMBgsxzE8ILs4lMIX/2o0L9UBw9O/Y3o6wFw/i9YLapcUJWwqbi3kdxIPdC62TIA==
  /rollup-plugin-dts/1.4.14_rollup@2.34.2+typescript@4.1.2:
    dependencies:
      rollup: 2.34.2
      typescript: 4.1.2
    dev: true
    optionalDependencies:
      '@babel/code-frame': 7.10.4
    peerDependencies:
      rollup: ^2.33.1
      typescript: ^4.0.5
    resolution:
      integrity: sha512-H33aGCUbp/Lm+tbkG5gZePnuWvvaafkwh7Uh4RYJs0/ChOfWlENCby1wOn+xBVsCzpV/g/+OVYqgzVjT80dNJg==
  /rollup/2.34.2:
    dev: true
    engines:
      node: '>=10.0.0'
    hasBin: true
    optionalDependencies:
      fsevents: 2.1.3
    resolution:
      integrity: sha512-mvtQLqu3cNeoctS+kZ09iOPxrc1P1/Bt1z15enuQ5feyKOdM3MJAVFjjsygurDpSWn530xB4AlA83TWIzRstXA==
  /rsvp/4.8.5:
    dev: true
    engines:
      node: 6.* || >= 7.*
    resolution:
      integrity: sha512-nfMOlASu9OnRJo1mbEk2cz0D56a1MBNrJ7orjRZQG10XDyuvwksKbuXNp6qa+kbn839HwjwhBzhFmdsaEAfauA==
  /run-parallel/1.1.10:
    resolution:
      integrity: sha512-zb/1OuZ6flOlH6tQyMPUrE3x3Ulxjlo9WIVXR4yVYi4H9UXQaeIsPbLn2R3O3vQCnDKkAl2qHiuocKKX4Tz/Sw==
  /rxjs/6.6.3:
    dependencies:
      tslib: 1.14.1
    dev: true
    engines:
      npm: '>=2.0.0'
    resolution:
      integrity: sha512-trsQc+xYYXZ3urjOiJOuCOa5N3jAZ3eiSpQB5hIT8zGlL2QfnHLJ2r7GMkBGuIausdJN1OneaI6gQlsqNHHmZQ==
  /safe-buffer/5.1.2:
    resolution:
      integrity: sha512-Gd2UZBJDkXlY7GbJxfsE8/nvKkUEU1G38c1siN6QP6a9PT9MmHB8GnpscSmMJSoF8LOIrt8ud/wPtojys4G6+g==
  /safe-buffer/5.2.1:
    resolution:
      integrity: sha512-rp3So07KcdmmKbGvgaNxQSJr7bGVSVk5S9Eq1F+ppbRo70+YeaDxkw5Dd8NPN+GD6bjnYm2VuPuCXmpuYvmCXQ==
  /safe-regex/1.1.0:
    dependencies:
      ret: 0.1.15
    dev: true
    resolution:
      integrity: sha1-QKNmnzsHfR6UPURinhV91IAjvy4=
  /safer-buffer/2.1.2:
    dev: true
    resolution:
      integrity: sha512-YZo3K82SD7Riyi0E1EQPojLz7kpepnSQI9IyPbHHg1XXXevb5dJI7tpyN2ADxGcQbHG7vcyRHk0cbwqcQriUtg==
  /sane/4.1.0:
    dependencies:
      '@cnakazawa/watch': 1.0.4
      anymatch: 2.0.0
      capture-exit: 2.0.0
      exec-sh: 0.3.4
      execa: 1.0.0
      fb-watchman: 2.0.1
      micromatch: 3.1.10
      minimist: 1.2.5
      walker: 1.0.7
    dev: true
    engines:
      node: 6.* || 8.* || >= 10.*
    hasBin: true
    resolution:
      integrity: sha512-hhbzAgTIX8O7SHfp2c8/kREfEn4qO/9q8C9beyY6+tvZ87EpoZ3i1RIEvp27YBswnNbY9mWd6paKVmKbAgLfZA==
  /sax/1.2.4:
    dev: true
    resolution:
      integrity: sha512-NqVDv9TpANUjFm0N8uM5GxL36UgKi9/atZw+x7YFnQ8ckwFGKrl4xX4yWtrey3UJm5nP1kUbnYgLopqWNSRhWw==
  /saxes/5.0.1:
    dependencies:
      xmlchars: 2.2.0
    dev: true
    engines:
      node: '>=10'
    resolution:
      integrity: sha512-5LBh1Tls8c9xgGjw3QrMwETmTMVk0oFgvrFSvWx62llR2hcEInrKNZ2GZCCuuy2lvWrdl5jhbpeqc5hRYKFOcw==
  /semver-compare/1.0.0:
    dev: true
    resolution:
      integrity: sha1-De4hahyUGrN+nvsXiPavxf9VN/w=
  /semver-regex/2.0.0:
    dev: true
    engines:
      node: '>=6'
    resolution:
      integrity: sha512-mUdIBBvdn0PLOeP3TEkMH7HHeUP3GjsXCwKarjv/kGmUFOYg1VqEemKhoQpWMu6X2I8kHeuVdGibLGkVK+/5Qw==
  /semver/5.3.0:
    dev: true
    hasBin: true
    optional: true
    resolution:
      integrity: sha1-myzl094C0XxgEq0yaqa00M9U+U8=
  /semver/5.7.1:
    hasBin: true
    resolution:
      integrity: sha512-sauaDf/PZdVgrLTNYHRtpXa1iRiKcaebiKQ1BJdpQlWH2lCvexQdX55snPFyK7QzpudqbCI0qXFfOasHdyNDGQ==
  /semver/6.3.0:
    hasBin: true
    resolution:
      integrity: sha512-b39TBaTSfV6yBrapU89p5fKekE2m/NwnDocOVruQFS1/veMgdzuPcnOM34M6CwxW8jH/lxEa5rBoDeUwu5HHTw==
  /semver/7.3.4:
    dependencies:
      lru-cache: 6.0.0
    dev: true
    engines:
      node: '>=10'
    hasBin: true
    resolution:
      integrity: sha512-tCfb2WLjqFAtXn4KEdxIhalnRtoKFN7nAwj0B3ZXCbQloV2tq5eDbcTmT68JJD3nRJq24/XgxtQKFIpQdtvmVw==
  /send/0.17.1:
    dependencies:
      debug: 2.6.9
      depd: 1.1.2
      destroy: 1.0.4
      encodeurl: 1.0.2
      escape-html: 1.0.3
      etag: 1.8.1
      fresh: 0.5.2
      http-errors: 1.7.3
      mime: 1.6.0
      ms: 2.1.1
      on-finished: 2.3.0
      range-parser: 1.2.1
      statuses: 1.5.0
    dev: true
    engines:
      node: '>= 0.8.0'
    resolution:
      integrity: sha512-BsVKsiGcQMFwT8UxypobUKyv7irCNRHk1T0G680vk88yf6LBByGcZJOTJCrTP2xVN6yI+XjPJcNuE3V4fT9sAg==
  /serve-static/1.14.1:
    dependencies:
      encodeurl: 1.0.2
      escape-html: 1.0.3
      parseurl: 1.3.3
      send: 0.17.1
    dev: true
    engines:
      node: '>= 0.8.0'
    resolution:
      integrity: sha512-JMrvUwE54emCYWlTI+hGrGv5I8dEwmco/00EvkzIIsR7MqrHonbD9pO2MOfFnpFntl7ecpZs+3mW+XbQZu9QCg==
  /set-blocking/2.0.0:
    dev: true
    resolution:
      integrity: sha1-BF+XgtARrppoA93TgrJDkrPYkPc=
  /set-value/2.0.1:
    dependencies:
      extend-shallow: 2.0.1
      is-extendable: 0.1.1
      is-plain-object: 2.0.4
      split-string: 3.1.0
    dev: true
    engines:
      node: '>=0.10.0'
    resolution:
      integrity: sha512-JxHc1weCN68wRY0fhCoXpyK55m/XPHafOmK4UWD7m2CI14GMcFypt4w/0+NV5f/ZMby2F6S2wwA7fgynh9gWSw==
  /set-value/3.0.2:
    dependencies:
      is-plain-object: 2.0.4
    dev: true
    engines:
      node: '>=6.0'
    resolution:
      integrity: sha512-npjkVoz+ank0zjlV9F47Fdbjfj/PfXyVhZvGALWsyIYU/qrMzpi6avjKW3/7KeSU2Df3I46BrN1xOI1+6vW0hA==
  /setprototypeof/1.1.1:
    dev: true
    resolution:
      integrity: sha512-JvdAWfbXeIGaZ9cILp38HntZSFSo3mWg6xGcJJsd+d4aRMOqauag1C63dJfDw7OaMYwEbHMOxEZ1lqVRYP2OAw==
  /shebang-command/1.2.0:
    dependencies:
      shebang-regex: 1.0.0
    dev: true
    engines:
      node: '>=0.10.0'
    resolution:
      integrity: sha1-RKrGW2lbAzmJaMOfNj/uXer98eo=
  /shebang-command/2.0.0:
    dependencies:
      shebang-regex: 3.0.0
    engines:
      node: '>=8'
    resolution:
      integrity: sha512-kHxr2zZpYtdmrN1qDjrrX/Z1rR1kG8Dx+gkpK1G4eXmvXswmcE1hTWBWYUzlraYw1/yZp6YuDY77YtvbN0dmDA==
  /shebang-regex/1.0.0:
    dev: true
    engines:
      node: '>=0.10.0'
    resolution:
      integrity: sha1-2kL0l0DAtC2yypcoVxyxkMmO/qM=
  /shebang-regex/3.0.0:
    engines:
      node: '>=8'
    resolution:
      integrity: sha512-7++dFhtcx3353uBaq8DDR4NuxBetBzC7ZQOhmTQInHEd6bSrXdiEyzCvG07Z44UYdLShWUyXt5M/yhz8ekcb1A==
  /shellwords/0.1.1:
    dev: true
    optional: true
    resolution:
      integrity: sha512-vFwSUfQvqybiICwZY5+DAWIPLKsWO31Q91JSKl3UYv+K5c2QRPzn0qzec6QPu1Qc9eHYItiP3NdJqNVqetYAww==
  /signal-exit/3.0.3:
    resolution:
      integrity: sha512-VUJ49FC8U1OxwZLxIbTTrDvLnf/6TDgxZcK8wxR8zs13xpx7xbG60ndBlhNrFi2EMuFRoeDoJO7wthSLq42EjA==
  /sisteransi/1.0.5:
    resolution:
      integrity: sha512-bLGGlR1QxBcynn2d5YmDX4MGjlZvy2MRBDRNHLJ8VI6l6+9FUiyTFNJ0IveOSP0bcXgVDPRcfGqA0pjaqUpfVg==
  /slash/3.0.0:
    engines:
      node: '>=8'
    resolution:
      integrity: sha512-g9Q1haeby36OSStwb4ntCGGGaKsaVSjQ68fBxoQcutl5fS1vuY18H3wSt3jFyFtrkx+Kz0V1G85A4MyAdDMi2Q==
  /slice-ansi/2.1.0:
    dependencies:
      ansi-styles: 3.2.1
      astral-regex: 1.0.0
      is-fullwidth-code-point: 2.0.0
    dev: true
    engines:
      node: '>=6'
    resolution:
      integrity: sha512-Qu+VC3EwYLldKa1fCxuuvULvSJOKEgk9pi8dZeCVK7TqBfUNTH4sFkk4joj8afVSfAYgJoSOetjx9QWOJ5mYoQ==
  /slice-ansi/3.0.0:
    dependencies:
      ansi-styles: 4.3.0
      astral-regex: 2.0.0
      is-fullwidth-code-point: 3.0.0
    engines:
      node: '>=8'
    resolution:
      integrity: sha512-pSyv7bSTC7ig9Dcgbw9AuRNUb5k5V6oDudjZoMBSr13qpLBG7tB+zgCkARjq7xIUgdz5P1Qe8u+rSGdouOOIyQ==
  /slice-ansi/4.0.0:
    dependencies:
      ansi-styles: 4.3.0
      astral-regex: 2.0.0
      is-fullwidth-code-point: 3.0.0
    engines:
      node: '>=10'
    resolution:
      integrity: sha512-qMCMfhY040cVHT43K9BFygqYbUPFZKHOg7K73mtTWJRb8pyP3fzf4Ixd5SzdEJQ6MRUg/WBnOLxghZtKKurENQ==
  /snap-shot-compare/3.0.0:
    dependencies:
      check-more-types: 2.24.0
      debug: 4.1.1
      disparity: 3.0.0
      folktale: 2.3.2
      lazy-ass: 1.6.0
      strip-ansi: 5.2.0
      variable-diff: 1.1.0
    dev: true
    engines:
      node: '>=6'
    resolution:
      integrity: sha512-bdwNOAGuKwPU+qsn0ASxTv+QfkXU+3VmkcDOkt965tes+JQQc8d6SfoLiEiRVhCey4v+ip2IjNUSbZm5nnkI9g==
  /snap-shot-core/10.2.0:
    dependencies:
      arg: 4.1.0
      check-more-types: 2.24.0
      common-tags: 1.8.0
      debug: 4.1.1
      escape-quotes: 1.0.2
      folktale: 2.3.2
      is-ci: 2.0.0
      jsesc: 2.5.2
      lazy-ass: 1.6.0
      mkdirp: 0.5.1
      pluralize: 8.0.0
      quote: 0.4.0
      ramda: 0.26.1
    dev: true
    engines:
      node: '>=6'
    hasBin: true
    resolution:
      integrity: sha512-FsP+Wd4SCA4bLSm3vi6OVgfmGQcAQkUhwy45zDjZDm/6dZ5SDIgP40ORHg7z6MgMAK2+fj2DmhW7SXyvMU55Vw==
  /snap-shot-it/7.9.3:
    dependencies:
      '@bahmutov/data-driven': 1.0.0
      check-more-types: 2.24.0
      common-tags: 1.8.0
      debug: 4.1.1
      has-only: 1.1.1
      its-name: 1.0.0
      lazy-ass: 1.6.0
      pluralize: 8.0.0
      ramda: 0.27.0
      snap-shot-compare: 3.0.0
      snap-shot-core: 10.2.0
    dev: true
    engines:
      node: '>=6'
    resolution:
      integrity: sha512-S5e59fbbc02AGA94LFWGVl/y/+jLMLr0/aykCtPYBE5rcyV9pSa63Aoik66/L8SkZ9piqqSmBmRAYm46+QvqBA==
  /snapdragon-node/2.1.1:
    dependencies:
      define-property: 1.0.0
      isobject: 3.0.1
      snapdragon-util: 3.0.1
    dev: true
    engines:
      node: '>=0.10.0'
    resolution:
      integrity: sha512-O27l4xaMYt/RSQ5TR3vpWCAB5Kb/czIcqUFOM/C4fYcLnbZUc1PkjTAMjof2pBWaSTwOUd6qUHcFGVGj7aIwnw==
  /snapdragon-util/3.0.1:
    dependencies:
      kind-of: 3.2.2
    dev: true
    engines:
      node: '>=0.10.0'
    resolution:
      integrity: sha512-mbKkMdQKsjX4BAL4bRYTj21edOf8cN7XHdYUJEe+Zn99hVEYcMvKPct1IqNe7+AZPirn8BCDOQBHQZknqmKlZQ==
  /snapdragon/0.8.2:
    dependencies:
      base: 0.11.2
      debug: 2.6.9
      define-property: 0.2.5
      extend-shallow: 2.0.1
      map-cache: 0.2.2
      source-map: 0.5.7
      source-map-resolve: 0.5.3
      use: 3.1.1
    dev: true
    engines:
      node: '>=0.10.0'
    resolution:
      integrity: sha512-FtyOnWN/wCHTVXOMwvSv26d+ko5vWlIDD6zoUJ7LW8vh+ZBC8QdljveRP+crNrtBwioEUWy/4dMtbBjA4ioNlg==
  /source-map-resolve/0.5.3:
    dependencies:
      atob: 2.1.2
      decode-uri-component: 0.2.0
      resolve-url: 0.2.1
      source-map-url: 0.4.0
      urix: 0.1.0
    dev: true
    resolution:
      integrity: sha512-Htz+RnsXWk5+P2slx5Jh3Q66vhQj1Cllm0zvnaY98+NFx+Dv2CF/f5O/t8x+KaNdrdIAsruNzoh/KpialbqAnw==
  /source-map-support/0.5.19:
    dependencies:
      buffer-from: 1.1.1
      source-map: 0.6.1
    dev: true
    resolution:
      integrity: sha512-Wonm7zOCIJzBGQdB+thsPar0kYuCIzYvxZwlBa87yi/Mdjv7Tip2cyVbLj5o0cFPN4EVkuTwb3GDDyUx2DGnGw==
  /source-map-url/0.4.0:
    dev: true
    resolution:
      integrity: sha1-PpNdfd1zYxuXZZlW1VEo6HtQhKM=
  /source-map/0.5.7:
    dev: true
    engines:
      node: '>=0.10.0'
    resolution:
      integrity: sha1-igOdLRAh0i0eoUyA2OpGi6LvP8w=
  /source-map/0.6.1:
    dev: true
    engines:
      node: '>=0.10.0'
    resolution:
      integrity: sha512-UjgapumWlbMhkBgzT7Ykc5YXUT46F0iKu8SGXq0bcwP5dz/h0Plj6enJqjz1Zbq2l5WaqYnrVbwWOWMyF3F47g==
  /source-map/0.7.3:
    dev: true
    engines:
      node: '>= 8'
    resolution:
      integrity: sha512-CkCj6giN3S+n9qrYiBTX5gystlENnRW5jZeNLHpe6aue+SrHcG5VYwujhW9s4dY31mEGsxBDrHR6oI69fTXsaQ==
  /spdx-correct/3.1.1:
    dependencies:
      spdx-expression-parse: 3.0.1
      spdx-license-ids: 3.0.7
    resolution:
      integrity: sha512-cOYcUWwhCuHCXi49RhFRCyJEK3iPj1Ziz9DpViV3tbZOwXD49QzIN3MpOLJNxh2qwq2lJJZaKMVw9qNi4jTC0w==
  /spdx-exceptions/2.3.0:
    resolution:
      integrity: sha512-/tTrYOC7PPI1nUAgx34hUpqXuyJG+DTHJTnIULG4rDygi4xu/tfgmq1e1cIRwRzwZgo4NLySi+ricLkZkw4i5A==
  /spdx-expression-parse/3.0.1:
    dependencies:
      spdx-exceptions: 2.3.0
      spdx-license-ids: 3.0.7
    resolution:
      integrity: sha512-cbqHunsQWnJNE6KhVSMsMeH5H/L9EpymbzqTQ3uLwNCLZ1Q481oWaofqH7nO6V07xlXwY6PhQdQ2IedWx/ZK4Q==
  /spdx-license-ids/3.0.7:
    resolution:
      integrity: sha512-U+MTEOO0AiDzxwFvoa4JVnMV6mZlJKk2sBLt90s7G0Gd0Mlknc7kxEn3nuDPNZRta7O2uy8oLcZLVT+4sqNZHQ==
  /split-string/3.1.0:
    dependencies:
      extend-shallow: 3.0.2
    dev: true
    engines:
      node: '>=0.10.0'
    resolution:
      integrity: sha512-NzNVhJDYpwceVVii8/Hu6DKfD2G+NrQHlS/V/qgv763EYudVwEcMQNxd2lh+0VrUByXN/oJkl5grOhYWvQUYiw==
  /split/0.3.3:
    dependencies:
      through: 2.3.8
    dev: false
    resolution:
      integrity: sha1-zQ7qXmOiEd//frDwkcQTPi0N0o8=
  /split2/3.2.2:
    dependencies:
      readable-stream: 3.6.0
    dev: true
    resolution:
      integrity: sha512-9NThjpgZnifTkJpzTZ7Eue85S49QwpNhZTq6GRJwObb6jnLFNGB7Qm73V5HewTROPyxD0C29xqmaI68bQtV+hg==
  /sprintf-js/1.0.3:
    dev: true
    resolution:
      integrity: sha1-BOaSb2YolTVPPdAVIDYzuFcpfiw=
  /sprintf-js/1.1.2:
    dev: true
    resolution:
      integrity: sha512-VE0SOVEHCk7Qc8ulkWw3ntAzXuqf7S2lvwQaDLRnUeIEaKNQJzV6BwmLKhOqT61aGhfUMrXeaBk+oDGCzvhcug==
  /sql-template-tag/4.0.0:
    dev: true
    engines:
      node: '>=6'
    resolution:
      integrity: sha512-S82ZPaT3a8rw7dDfOQyrVR82fQPA0qqihq/qkKIZrm4IfkP8RpyT6SyF+syp2Pmf8pzPh63H3yTIMuBRsL95kQ==
  /sqlite-async/1.1.1:
    dependencies:
      sqlite3: 5.0.0
    dev: true
    resolution:
      integrity: sha512-HTDsYzmUebV2sMvlMbyrLZcnqyfSCBALiTnK+XW6mzYY9LLUC29hJCt5RVc9j/Nl99frHD81dAAt3bEgXjCAlA==
  /sqlite3/5.0.0:
    dependencies:
      node-addon-api: 2.0.0
      node-pre-gyp: 0.11.0
    dev: true
    optionalDependencies:
      node-gyp: 3.8.0
    peerDependenciesMeta:
      node-gyp:
        optional: true
    requiresBuild: true
    resolution:
      integrity: sha512-rjvqHFUaSGnzxDy2AHCwhHy6Zp6MNJzCPGYju4kD8yi6bze4d1/zMTg6C7JI49b7/EM7jKMTvyfN/4ylBKdwfw==
  /sshpk/1.16.1:
    dependencies:
      asn1: 0.2.4
      assert-plus: 1.0.0
      bcrypt-pbkdf: 1.0.2
      dashdash: 1.14.1
      ecc-jsbn: 0.1.2
      getpass: 0.1.7
      jsbn: 0.1.1
      safer-buffer: 2.1.2
      tweetnacl: 0.14.5
    dev: true
    engines:
      node: '>=0.10.0'
    hasBin: true
    resolution:
      integrity: sha512-HXXqVUq7+pcKeLqqZj6mHFUMvXtOJt1uoUx09pFW6011inTMxqI8BA8PM95myrIyyKwdnzjdFjLiE6KBPVtJIg==
  /stack-utils/2.0.3:
    dependencies:
      escape-string-regexp: 2.0.0
    dev: true
    engines:
      node: '>=10'
    resolution:
      integrity: sha512-gL//fkxfWUsIlFL2Tl42Cl6+HFALEaB1FU76I/Fy+oZjRreP7OPMXFlGbxM7NQsI0ZpUfw76sHnv0WNYuTb7Iw==
  /stacktrace-parser/0.1.10:
    dependencies:
      type-fest: 0.7.1
    dev: true
    engines:
      node: '>=6'
    resolution:
      integrity: sha512-KJP1OCML99+8fhOHxwwzyWrlUuVX5GQ0ZpJTd1DFXhdkrvg1szxfHhawXUZ3g9TkXORQd4/WG68jMlQZ2p8wlg==
  /stat-mode/1.0.0:
    dev: true
    engines:
      node: '>= 6'
    resolution:
      integrity: sha512-jH9EhtKIjuXZ2cWxmXS8ZP80XyC3iasQxMDV8jzhNJpfDb7VbQLVW4Wvsxz9QZvzV+G4YoSfBUVKDOyxLzi/sg==
  /static-extend/0.1.2:
    dependencies:
      define-property: 0.2.5
      object-copy: 0.1.0
    dev: true
    engines:
      node: '>=0.10.0'
    resolution:
      integrity: sha1-YICcOcv/VTNyJv1eC1IPNB8ftcY=
  /statuses/1.5.0:
    dev: true
    engines:
      node: '>= 0.6'
    resolution:
      integrity: sha1-Fhx9rBd2Wf2YEfQ3cfqZOBR4Yow=
  /stealthy-require/1.1.1:
    dev: true
    engines:
      node: '>=0.10.0'
    resolution:
      integrity: sha1-NbCYdbT/SfJqd35QmzCQoyJr8ks=
  /stream-combiner/0.0.4:
    dependencies:
      duplexer: 0.1.2
    dev: false
    resolution:
      integrity: sha1-TV5DPBhSYd3mI8o/RMWGvPXErRQ=
  /stream-meter/1.0.4:
    dependencies:
      readable-stream: 2.3.7
    dev: true
    resolution:
      integrity: sha1-Uq+Vql6nYKJJFxZwTb/5D3Ov3R0=
  /string-argv/0.3.1:
    dev: true
    engines:
      node: '>=0.6.19'
    resolution:
      integrity: sha512-a1uQGz7IyVy9YwhqjZIZu1c8JO8dNIe20xBmSS6qu9kv++k3JGzCVmprbNN5Kn+BgzD5E7YYwg1CcjuJMRNsvg==
  /string-hash/1.1.3:
    dev: true
    resolution:
      integrity: sha1-6Kr8CsGFW0Zmkp7X3RJ1311sgRs=
  /string-length/4.0.1:
    dependencies:
      char-regex: 1.0.2
      strip-ansi: 6.0.0
    dev: true
    engines:
      node: '>=10'
    resolution:
      integrity: sha512-PKyXUd0LK0ePjSOnWn34V2uD6acUWev9uy0Ft05k0E8xRW+SKcA0F7eMr7h5xlzfn+4O3N+55rduYyet3Jk+jw==
  /string-width/1.0.2:
    dependencies:
      code-point-at: 1.1.0
      is-fullwidth-code-point: 1.0.0
      strip-ansi: 3.0.1
    dev: true
    engines:
      node: '>=0.10.0'
    resolution:
      integrity: sha1-EYvfW4zcUaKn5w0hHgfisLmxB9M=
  /string-width/3.1.0:
    dependencies:
      emoji-regex: 7.0.3
      is-fullwidth-code-point: 2.0.0
      strip-ansi: 5.2.0
    dev: true
    engines:
      node: '>=6'
    resolution:
      integrity: sha512-vafcv6KjVZKSgz06oM/H6GDBrAtz8vdhQakGjFIvNrHA6y3HCF1CInLy+QLq8dTJPQ1b+KDUqDFctkdRW44e1w==
  /string-width/4.2.0:
    dependencies:
      emoji-regex: 8.0.0
      is-fullwidth-code-point: 3.0.0
      strip-ansi: 6.0.0
    engines:
      node: '>=8'
    resolution:
      integrity: sha512-zUz5JD+tgqtuDjMhwIg5uFVV3dtqZ9yQJlZVfq4I01/K5Paj5UHj7VyrQOJvzawSVlKpObApbfD0Ed6yJc+1eg==
  /string_decoder/1.1.1:
    dependencies:
      safe-buffer: 5.1.2
    resolution:
      integrity: sha512-n/ShnvDi6FHbbVfviro+WojiFzv+s8MPMHBczVePfUpDJLwoLT0ht1l4YwBCbi8pJAveEEdnkHyPyTP/mzRfwg==
  /string_decoder/1.3.0:
    dependencies:
      safe-buffer: 5.2.1
    resolution:
      integrity: sha512-hkRX8U1WjJFd8LsDJ2yQ/wWWxaopEsABU1XfkM8A+j0+85JAGppt16cr1Whg6KIbb4okU6Mql6BOj+uup/wKeA==
  /stringify-object/3.3.0:
    dependencies:
      get-own-enumerable-property-symbols: 3.0.2
      is-obj: 1.0.1
      is-regexp: 1.0.0
    dev: true
    engines:
      node: '>=4'
    resolution:
      integrity: sha512-rHqiFh1elqCQ9WPLIC8I0Q/g/wj5J1eMkyoiD6eoQApWHP0FtlK7rqnhmabL5VUY9JQCcqwwvlOaSuutekgyrw==
  /strip-ansi/3.0.1:
    dependencies:
      ansi-regex: 2.1.1
    dev: true
    engines:
      node: '>=0.10.0'
    resolution:
      integrity: sha1-ajhfuIU9lS1f8F0Oiq+UJ43GPc8=
  /strip-ansi/5.2.0:
    dependencies:
      ansi-regex: 4.1.0
    dev: true
    engines:
      node: '>=6'
    resolution:
      integrity: sha512-DuRs1gKbBqsMKIZlrffwlug8MHkcnpjs5VPmL1PAh+mA30U0DTotfDZ0d2UUsXpPmPmMMJ6W773MaA3J+lbiWA==
  /strip-ansi/6.0.0:
    dependencies:
      ansi-regex: 5.0.0
    engines:
      node: '>=8'
    resolution:
      integrity: sha512-AuvKTrTfQNYNIctbR1K/YGTR1756GycPsg7b9bdV9Duqur4gv6aKqHXah67Z8ImS7WEz5QVcOtlfW2rZEugt6w==
  /strip-bom/4.0.0:
    dev: true
    engines:
      node: '>=8'
    resolution:
      integrity: sha512-3xurFv5tEgii33Zi8Jtp55wEIILR9eh34FAW00PZf+JnSsTmV/ioewSgQl97JHvgjoRGwPShsWm+IdrxB35d0w==
  /strip-eof/1.0.0:
    dev: true
    engines:
      node: '>=0.10.0'
    resolution:
      integrity: sha1-u0P/VZim6wXYm1n80SnJgzE2Br8=
  /strip-final-newline/2.0.0:
    engines:
      node: '>=6'
    resolution:
      integrity: sha512-BrpvfNAE3dcvq7ll3xVumzjKjZQ5tI1sEUIKr3Uoks0XUl45St3FlatVqef9prk4jRDzhW6WZg+3bk93y6pLjA==
  /strip-indent/3.0.0:
    dependencies:
      min-indent: 1.0.1
    engines:
      node: '>=8'
    resolution:
      integrity: sha512-laJTa3Jb+VQpaC6DseHhF7dXVqHTfJPCRDaEbid/drOhgitgYku/letMUqOXFoWV0zIIUbjpdH2t+tYj4bQMRQ==
  /strip-json-comments/2.0.1:
    dev: true
    engines:
      node: '>=0.10.0'
    resolution:
      integrity: sha1-PFMZQukIwml8DsNEhYwobHygpgo=
  /strip-json-comments/3.1.1:
    dev: true
    engines:
      node: '>=8'
    resolution:
      integrity: sha512-6fPc+R4ihwqP6N/aIv2f1gMH8lOVtWQHoqC4yK6oSDVVocumAsfCqjkXnqiYMhmMwS/mEHLp7Vehlt3ql6lEig==
  /supports-color/2.0.0:
    dev: true
    engines:
      node: '>=0.8.0'
    resolution:
      integrity: sha1-U10EXOa2Nj+kARcIRimZXp3zJMc=
  /supports-color/5.5.0:
    dependencies:
      has-flag: 3.0.0
    engines:
      node: '>=4'
    resolution:
      integrity: sha512-QjVjwdXIt408MIiAqCX4oUKsgU2EqAGzs2Ppkm4aQYbjm+ZEWEcW4SfFNTr4uMNZma0ey4f5lgLrkB0aX0QMow==
  /supports-color/7.2.0:
    dependencies:
      has-flag: 4.0.0
    engines:
      node: '>=8'
    resolution:
      integrity: sha512-qpCAvRl9stuOHveKsn7HncJRvv501qIacKzQlO/+Lwxc9+0q2wLyv4Dfvt80/DPn2pqOBsJdDiogXGR9+OvwRw==
  /supports-hyperlinks/2.1.0:
    dependencies:
      has-flag: 4.0.0
      supports-color: 7.2.0
    engines:
      node: '>=8'
    resolution:
      integrity: sha512-zoE5/e+dnEijk6ASB6/qrK+oYdm2do1hjoLWrqUC/8WEIW1gbxFcKuBof7sW8ArN6e+AYvsE8HBGiVRWL/F5CA==
  /symbol-tree/3.2.4:
    dev: true
    resolution:
      integrity: sha512-9QNk5KwDF+Bvz+PyObkmSYjI5ksVUYtjW7AU22r2NKcfLJcXp96hkDWU3+XndOsUb+AQ9QhfzfCT2O+CNWT5Tw==
  /table/5.4.6:
    dependencies:
      ajv: 6.12.6
      lodash: 4.17.20
      slice-ansi: 2.1.0
      string-width: 3.1.0
    dev: true
    engines:
      node: '>=6.0.0'
    resolution:
      integrity: sha512-wmEc8m4fjnob4gt5riFRtTu/6+4rSe12TpAELNSqHMfF3IqnA+CH37USM6/YR3qRZv7e56kAEAtd6nKZaxe0Ug==
  /tapable/1.1.3:
    dev: true
    engines:
      node: '>=6'
    resolution:
      integrity: sha512-4WK/bYZmj8xLr+HUCODHGF1ZFzsYffasLUgEiMBY4fgtltdO6B4WJtlSbPaDTLpYTcGVwM2qLnFTICEcNxs3kA==
  /tar-stream/2.1.4:
    dependencies:
      bl: 4.0.3
      end-of-stream: 1.4.4
      fs-constants: 1.0.0
      inherits: 2.0.4
      readable-stream: 3.6.0
    engines:
      node: '>=6'
    resolution:
      integrity: sha512-o3pS2zlG4gxr67GmFYBLlq+dM8gyRGUOvsrHclSkvtVtQbjV0s/+ZE8OpICbaj8clrX3tjeHngYGP7rweaBnuw==
  /tar/2.2.2:
    dependencies:
      block-stream: 0.0.9
      fstream: 1.0.12
      inherits: 2.0.4
    dev: true
    optional: true
    resolution:
      integrity: sha512-FCEhQ/4rE1zYv9rYXJw/msRqsnmlje5jHP6huWeBZ704jUTy02c5AZyWujpMR1ax6mVw9NyJMfuK2CMDWVIfgA==
  /tar/4.4.13:
    dependencies:
      chownr: 1.1.4
      fs-minipass: 1.2.7
      minipass: 2.9.0
      minizlib: 1.3.3
      mkdirp: 0.5.5
      safe-buffer: 5.2.1
      yallist: 3.1.1
    dev: true
    engines:
      node: '>=4.5'
    resolution:
      integrity: sha512-w2VwSrBoHa5BsSyH+KxEqeQBAllHhccyMFVHtGtdMpF4W7IRWfZjFiQceJPChOeTsSDVUpER2T8FA93pr0L+QA==
  /tar/6.0.5:
    dependencies:
      chownr: 2.0.0
      fs-minipass: 2.1.0
      minipass: 3.1.3
      minizlib: 2.1.2
      mkdirp: 1.0.4
      yallist: 4.0.0
    engines:
      node: '>= 10'
    resolution:
      integrity: sha512-0b4HOimQHj9nXNEAA7zWwMM91Zhhba3pspja6sQbgTpynOJf+bkjBnfybNYzbpLbnwXnbyB4LOREvlyXLkCHSg==
  /tarn/1.1.5:
    dev: true
    engines:
      node: '>=4.0.0'
    resolution:
      integrity: sha512-PMtJ3HCLAZeedWjJPgGnCvcphbCOMbtZpjKgLq3qM5Qq9aQud+XHrL0WlrlgnTyS8U+jrjGbEXprFcQrxPy52g==
  /tedious/6.7.0:
    dependencies:
      '@azure/ms-rest-nodeauth': 2.0.2
      '@types/node': 12.19.8
      '@types/readable-stream': 2.3.9
      bl: 3.0.1
      depd: 2.0.0
      iconv-lite: 0.5.2
      jsbi: 3.1.4
      native-duplexpair: 1.0.0
      punycode: 2.1.1
      readable-stream: 3.6.0
      sprintf-js: 1.1.2
    dev: true
    engines:
      node: '>= 6'
    resolution:
      integrity: sha512-8qr7+sB0h4SZVQBRWUgHmYuOEflAOl2eihvxk0fVNvpvGJV4V5UC/YmSvebyfgyfwWcPO22/AnSbYVZZqf9wuQ==
  /temp-dir/1.0.0:
    engines:
      node: '>=4'
    resolution:
      integrity: sha1-CnwOom06Oa+n4OvqnB/AvE2qAR0=
  /temp-dir/2.0.0:
    engines:
      node: '>=8'
    resolution:
      integrity: sha512-aoBAniQmmwtcKp/7BzsH8Cxzv8OL736p7v1ihGb5e9DJ9kTwGWHrQrVB5+lfVDzfGrdRzXch+ig7LHaY1JTOrg==
  /temp-write/4.0.0:
    dependencies:
      graceful-fs: 4.2.4
      is-stream: 2.0.0
      make-dir: 3.1.0
      temp-dir: 1.0.0
      uuid: 3.4.0
    engines:
      node: '>=8'
    resolution:
      integrity: sha512-HIeWmj77uOOHb0QX7siN3OtwV3CTntquin6TNVg6SHOqCP3hYKmox90eeFOGaY1MqJ9WYDDjkyZrW6qS5AWpbw==
  /temp/0.4.0:
    dev: true
    engines:
      '0': node >=0.4.0
    resolution:
      integrity: sha1-ZxrWPVe+D+nXKUZks/xABjZnimA=
  /tempy/1.0.0:
    dependencies:
      del: 6.0.0
      is-stream: 2.0.0
      temp-dir: 2.0.0
      type-fest: 0.16.0
      unique-string: 2.0.0
    engines:
      node: '>=10'
    resolution:
      integrity: sha512-eLXG5B1G0mRPHmgH2WydPl5v4jH35qEn3y/rA/aahKhIa91Pn119SsU7n7v/433gtT9ONzC8ISvNHIh2JSTm0w==
  /terminal-link/2.1.1:
    dependencies:
      ansi-escapes: 4.3.1
      supports-hyperlinks: 2.1.0
    engines:
      node: '>=8'
    resolution:
      integrity: sha512-un0FmiRUQNr5PJqy9kP7c40F5BOfpGlYTrxonDChEZB7pzZxRNp/bt+ymiy9/npwXya9KH99nJ/GXFIiUkYGFQ==
  /test-exclude/6.0.0:
    dependencies:
      '@istanbuljs/schema': 0.1.2
      glob: 7.1.6
      minimatch: 3.0.4
    dev: true
    engines:
      node: '>=8'
    resolution:
      integrity: sha512-cAGWPIyOHU6zlmg88jwm7VRyXnMN7iV68OGAbYDk/Mh/xC/pzVPlQtY6ngoIH/5/tciuhGfvESU8GrHrcxD56w==
  /text-table/0.2.0:
    dev: true
    resolution:
      integrity: sha1-f17oI66AUgfACvLfSoTsP8+lcLQ=
  /throat/5.0.0:
    dev: true
    resolution:
      integrity: sha512-fcwX4mndzpLQKBS1DVYhGAcYaYt7vsHNIvQV+WXMvnow5cgjPphq5CaayLaGsjRdSCKZFNGt7/GYAuXaNOiYCA==
  /throttleit/1.0.0:
    dev: true
    resolution:
      integrity: sha1-nnhYNtr0Z0MUWlmEtiaNgoUorGw=
  /through/2.3.8:
    resolution:
      integrity: sha1-DdTJ/6q8NXlgsbckEV1+Doai4fU=
  /tmp/0.2.1:
    dependencies:
      rimraf: 3.0.2
    engines:
      node: '>=8.17.0'
    resolution:
      integrity: sha512-76SUhtfqR2Ijn+xllcI5P1oyannHNHByD80W1q447gU3mp9G9PSpGdWmjUOHRDPiHYacIk66W7ubDTuPF3BEtQ==
  /tmpl/1.0.4:
    dev: true
    resolution:
      integrity: sha1-I2QN17QtAEM5ERQIIOXPRA5SHdE=
  /to-fast-properties/2.0.0:
    dev: true
    engines:
      node: '>=4'
    resolution:
      integrity: sha1-3F5pjL0HkmW8c+A3doGk5Og/YW4=
  /to-object-path/0.3.0:
    dependencies:
      kind-of: 3.2.2
    dev: true
    engines:
      node: '>=0.10.0'
    resolution:
      integrity: sha1-KXWIt7Dn4KwI4E5nL4XB9JmeF68=
  /to-regex-range/2.1.1:
    dependencies:
      is-number: 3.0.0
      repeat-string: 1.6.1
    dev: true
    engines:
      node: '>=0.10.0'
    resolution:
      integrity: sha1-fIDBe53+vlmeJzZ+DU3VWQFB2zg=
  /to-regex-range/5.0.1:
    dependencies:
      is-number: 7.0.0
    engines:
      node: '>=8.0'
    resolution:
      integrity: sha512-65P7iz6X5yEr1cwcgvQxbbIw7Uk3gOy5dIdtZ4rDveLqhrdJP+Li/Hx6tyK0NEb+2GCyneCMJiGqrADCSNk8sQ==
  /to-regex/3.0.2:
    dependencies:
      define-property: 2.0.2
      extend-shallow: 3.0.2
      regex-not: 1.0.2
      safe-regex: 1.1.0
    dev: true
    engines:
      node: '>=0.10.0'
    resolution:
      integrity: sha512-FWtleNAtZ/Ki2qtqej2CXTOayOH9bHDQF+Q48VpWyDXjbYxA4Yz8iDB31zXOBUlOHHKidDbqGVrTUvQMPmBGBw==
  /toidentifier/1.0.0:
    dev: true
    engines:
      node: '>=0.6'
    resolution:
      integrity: sha512-yaOH/Pk/VEhBWWTlhI+qXxDFXlejDGcQipMlyxda9nthulaxLZUNcUqFxokp0vcYnvteJln5FNQDRrxj3YcbVw==
  /tough-cookie/2.5.0:
    dependencies:
      psl: 1.8.0
      punycode: 2.1.1
    dev: true
    engines:
      node: '>=0.8'
    resolution:
      integrity: sha512-nlLsUzgm1kfLXSXfRZMc1KLAugd4hqJHDTvc2hDIwS3mZAfMEuMbc03SujMF+GEcpaX/qboeycw6iO8JwVv2+g==
  /tough-cookie/3.0.1:
    dependencies:
      ip-regex: 2.1.0
      psl: 1.8.0
      punycode: 2.1.1
    dev: true
    engines:
      node: '>=6'
    resolution:
      integrity: sha512-yQyJ0u4pZsv9D4clxO69OEjLWYw+jbgspjTue4lTQZLfV0c5l1VmK2y1JK8E9ahdpltPOaAThPcp5nKPUgSnsg==
  /tr46/2.0.2:
    dependencies:
      punycode: 2.1.1
    dev: true
    engines:
      node: '>=8'
    resolution:
      integrity: sha512-3n1qG+/5kg+jrbTzwAykB5yRYtQCTqOGKq5U5PE3b0a1/mzo6snDhjGS0zJVJunO0NrT3Dg1MLy5TjWP/UJppg==
  /trim-newlines/3.0.0:
    dev: true
    engines:
      node: '>=8'
    resolution:
      integrity: sha512-C4+gOpvmxaSMKuEf9Qc134F1ZuOHVXKRbtEflf4NTtuuJDEIJ9p5PXsalL8SkeRw+qit1Mo+yuvMPAKwWg/1hA==
  /ts-jest/26.4.0_jest@26.4.2+typescript@4.0.3:
    dependencies:
      '@types/jest': 26.0.14
      bs-logger: 0.2.6
      buffer-from: 1.1.1
      fast-json-stable-stringify: 2.1.0
      jest: 26.4.2
      jest-util: 26.6.2
      json5: 2.1.3
      lodash.memoize: 4.1.2
      make-error: 1.3.6
      mkdirp: 1.0.4
      semver: 7.3.4
      typescript: 4.0.3
      yargs-parser: 20.2.4
    dev: true
    engines:
      node: '>= 10'
    hasBin: true
    peerDependencies:
      jest: '>=26 <27'
      typescript: '>=3.8 <5.0'
    resolution:
      integrity: sha512-ofBzoCqf6Nv/PoWb/ByV3VNKy2KJSikamOBxvR3E6eVdIw10GwAXoyvMWXXjZJK2s6S27ZE8fI+JBTnGaovl6Q==
  /ts-jest/26.4.4_jest@26.6.3+typescript@4.1.2:
    dependencies:
      '@types/jest': 26.0.16
      bs-logger: 0.2.6
      buffer-from: 1.1.1
      fast-json-stable-stringify: 2.1.0
      jest: 26.6.3
      jest-util: 26.6.2
      json5: 2.1.3
      lodash.memoize: 4.1.2
      make-error: 1.3.6
      mkdirp: 1.0.4
      semver: 7.3.4
      typescript: 4.1.2
      yargs-parser: 20.2.4
    dev: true
    engines:
      node: '>= 10'
    hasBin: true
    peerDependencies:
      jest: '>=26 <27'
      typescript: '>=3.8 <5.0'
    resolution:
      integrity: sha512-3lFWKbLxJm34QxyVNNCgXX1u4o/RV0myvA2y2Bxm46iGIjKlaY0own9gIckbjZJPn+WaJEnfPPJ20HHGpoq4yg==
  /ts-loader/8.0.11_typescript@4.1.2:
    dependencies:
      chalk: 2.4.2
      enhanced-resolve: 4.3.0
      loader-utils: 1.4.0
      micromatch: 4.0.2
      semver: 6.3.0
      typescript: 4.1.2
    dev: true
    engines:
      node: '>=10.0.0'
    peerDependencies:
      typescript: '*'
      webpack: '*'
    resolution:
      integrity: sha512-06X+mWA2JXoXJHYAesUUL4mHFYhnmyoCdQVMXofXF552Lzd4wNwSGg7unJpttqUP7ziaruM8d7u8LUB6I1sgzA==
  /ts-node/9.1.0_typescript@4.1.2:
    dependencies:
      arg: 4.1.3
      create-require: 1.1.1
      diff: 4.0.2
      make-error: 1.3.6
      source-map-support: 0.5.19
      typescript: 4.1.2
      yn: 3.1.1
    dev: true
    engines:
      node: '>=10.0.0'
    hasBin: true
    peerDependencies:
      typescript: '>=2.7'
    resolution:
      integrity: sha512-0yqcL4sgruCvM+w64LiAfNJo6+lHfCYc5Ajj4yiLNkJ9oZ2HWaa+Kso7htYOOxVQ7+csAjdUjffOe9PIqC4pMg==
  /tslib/1.14.1:
    dev: true
    resolution:
      integrity: sha512-Xni35NKzjgMrwevysHTCArtLDpPvye8zV/0E4EyYn43P7/7qvQwPh9BGkHewbMulVntbigmcT7rdX3BNo9wRJg==
  /tsutils/3.17.1_typescript@4.0.3:
    dependencies:
      tslib: 1.14.1
      typescript: 4.0.3
    dev: true
    engines:
      node: '>= 6'
    peerDependencies:
      typescript: '>=2.8.0 || >= 3.2.0-dev || >= 3.3.0-dev || >= 3.4.0-dev || >= 3.5.0-dev || >= 3.6.0-dev || >= 3.6.0-beta || >= 3.7.0-dev || >= 3.7.0-beta'
    resolution:
      integrity: sha512-kzeQ5B8H3w60nFY2g8cJIuH7JDpsALXySGtwGJ0p2LSjLgay3NdIpqq5SoOBe46bKDW2iq25irHCr8wjomUS2g==
  /tsutils/3.17.1_typescript@4.1.2:
    dependencies:
      tslib: 1.14.1
      typescript: 4.1.2
    dev: true
    engines:
      node: '>= 6'
    peerDependencies:
      typescript: '>=2.8.0 || >= 3.2.0-dev || >= 3.3.0-dev || >= 3.4.0-dev || >= 3.5.0-dev || >= 3.6.0-dev || >= 3.6.0-beta || >= 3.7.0-dev || >= 3.7.0-beta'
    resolution:
      integrity: sha512-kzeQ5B8H3w60nFY2g8cJIuH7JDpsALXySGtwGJ0p2LSjLgay3NdIpqq5SoOBe46bKDW2iq25irHCr8wjomUS2g==
  /tunnel-agent/0.6.0:
    dependencies:
      safe-buffer: 5.2.1
    dev: true
    resolution:
      integrity: sha1-J6XeoGs2sEoKmWZ3SykIaPD8QP0=
  /tunnel/0.0.6:
    dev: true
    engines:
      node: '>=0.6.11 <=0.7.0 || >=0.7.3'
    resolution:
      integrity: sha512-1h/Lnq9yajKY2PEbBadPXj3VxsDDu844OnaAo52UVmIzIvwwtBPIuNvkjuzBlTWpfJyUbG3ez0KSBibQkj4ojg==
  /tweetnacl/0.14.5:
    dev: true
    resolution:
      integrity: sha1-WuaBd/GS1EViadEIr6k/+HQ/T2Q=
  /type-check/0.3.2:
    dependencies:
      prelude-ls: 1.1.2
    dev: true
    engines:
      node: '>= 0.8.0'
    resolution:
      integrity: sha1-WITKtRLPHTVeP7eE8wgEsrUg23I=
  /type-check/0.4.0:
    dependencies:
      prelude-ls: 1.2.1
    dev: true
    engines:
      node: '>= 0.8.0'
    resolution:
      integrity: sha512-XleUoc9uwGXqjWwXaUTZAmzMcFZ5858QA2vvx1Ur5xIcixXIP+8LnFDgRplU30us6teqdlskFfu+ae4K79Ooew==
  /type-detect/4.0.8:
    dev: true
    engines:
      node: '>=4'
    resolution:
      integrity: sha512-0fr/mIH1dlO+x7TlcMy+bIDqKPsw/70tVyeHW787goQjhmqaZe10uwLujubK9q9Lg6Fiho1KUKDYz0Z7k7g5/g==
  /type-fest/0.11.0:
    engines:
      node: '>=8'
    resolution:
      integrity: sha512-OdjXJxnCN1AvyLSzeKIgXTXxV+99ZuXl3Hpo9XpJAv9MBcHrrJOQ5kV7ypXOuQie+AmWG25hLbiKdwYTifzcfQ==
  /type-fest/0.13.1:
    dev: true
    engines:
      node: '>=10'
    resolution:
      integrity: sha512-34R7HTnG0XIJcBSn5XhDd7nNFPRcXYRZrBB2O2jdKqYODldSzBAqzsWoZYYvduky73toYS/ESqxPvkDf/F0XMg==
  /type-fest/0.16.0:
    engines:
      node: '>=10'
    resolution:
      integrity: sha512-eaBzG6MxNzEn9kiwvtre90cXaNLkmadMWa1zQMs3XORCXNbsH/OewwbxC5ia9dCxIxnTAsSxXJaa/p5y8DlvJg==
  /type-fest/0.6.0:
    engines:
      node: '>=8'
    resolution:
      integrity: sha512-q+MB8nYR1KDLrgr4G5yemftpMC7/QLqVndBmEEdqzmNj5dcFOO4Oo8qlwZE3ULT3+Zim1F8Kq4cBnikNhlCMlg==
  /type-fest/0.7.1:
    dev: true
    engines:
      node: '>=8'
    resolution:
      integrity: sha512-Ne2YiiGN8bmrmJJEuTWTLJR32nh/JdL1+PSicowtNb0WFpn59GK8/lfD61bVtzguz7b3PBt74nxpv/Pw5po5Rg==
  /type-fest/0.8.1:
    engines:
      node: '>=8'
    resolution:
      integrity: sha512-4dbzIzqvjtgiM5rw1k5rEHtBANKmdudhGyBEajN01fEyhaAIhsoKNy6y7+IN93IfpFtwY9iqi7kD+xwKhQsNJA==
  /type-is/1.6.18:
    dependencies:
      media-typer: 0.3.0
      mime-types: 2.1.27
    dev: true
    engines:
      node: '>= 0.6'
    resolution:
      integrity: sha512-TkRKr9sUTxEH8MdfuCSP7VizJyzRNMjj2J2do2Jr3Kym598JVdEksuzPQCnlFPW4ky9Q+iA+ma9BGm06XQBy8g==
  /typedarray-to-buffer/3.1.5:
    dependencies:
      is-typedarray: 1.0.0
    dev: true
    resolution:
      integrity: sha512-zdu8XMNEDepKKR+XYOXAVPtWui0ly0NtohUscw+UmaHiAWT8hrV1rr//H6V+0DvJ3OQ19S979M0laLfX8rm82Q==
  /typescript/4.0.3:
    dev: true
    engines:
      node: '>=4.2.0'
    hasBin: true
    resolution:
      integrity: sha512-tEu6DGxGgRJPb/mVPIZ48e69xCn2yRmCgYmDugAVwmJ6o+0u1RI18eO7E7WBTLYLaEVVOhwQmcdhQHweux/WPg==
  /typescript/4.1.2:
    dev: true
    engines:
      node: '>=4.2.0'
    hasBin: true
    resolution:
      integrity: sha512-thGloWsGH3SOxv1SoY7QojKi0tc+8FnOmiarEGMbd/lar7QOEd3hvlx3Fp5y6FlDUGl9L+pd4n2e+oToGMmhRQ==
  /uid2/0.0.3:
    dev: true
    resolution:
      integrity: sha1-SDEm4Rd03y9xuLY53NeZw3YWK4I=
  /underscore/1.12.0:
    dev: true
    resolution:
      integrity: sha512-21rQzss/XPMjolTiIezSu3JAjgagXKROtNrYFEOWK109qY1Uv2tVjPTZ1ci2HgvQDA16gHYSthQIJfB+XId/rQ==
  /undici/2.2.0:
    resolution:
      integrity: sha512-pNts1nTVW1e9rOFGXdueH28FGYZz2TdeuQtJSzcto95bx7HQCegmJr+A+51fW+XU2ZNE4vZlzI7VnfKHuALitQ==
  /union-value/1.0.1:
    dependencies:
      arr-union: 3.1.0
      get-value: 2.0.6
      is-extendable: 0.1.1
      set-value: 2.0.1
    dev: true
    engines:
      node: '>=0.10.0'
    resolution:
      integrity: sha512-tJfXmxMeWYnczCVs7XAEvIV7ieppALdyepWMkHkwciRpZraG/xwT+s2JN8+pr1+8jCRf80FFzvr+MpQeeoF4Xg==
  /unique-string/2.0.0:
    dependencies:
      crypto-random-string: 2.0.0
    engines:
      node: '>=8'
    resolution:
      integrity: sha512-uNaeirEPvpZWSgzwsPGtU2zVSTrn/8L5q/IexZmH0eH6SA73CmAA5U4GwORTxQAZs95TAXLNqeLoPPNO5gZfWg==
  /unique-temp-dir/1.0.0:
    dependencies:
      mkdirp: 0.5.5
      os-tmpdir: 1.0.2
      uid2: 0.0.3
    dev: true
    engines:
      node: '>=0.10.0'
    resolution:
      integrity: sha1-bc6VsmgcoAPuv7MEpBX5y6vMU4U=
  /universalify/0.1.2:
    dev: true
    engines:
      node: '>= 4.0.0'
    resolution:
      integrity: sha512-rBJeI5CXAlmy1pV+617WB9J63U6XcazHHF2f2dbJix4XzpUF0RS3Zbj0FGIOCAva5P/d/GBOYaACQ1w+0azUkg==
  /unpipe/1.0.0:
    dev: true
    engines:
      node: '>= 0.8'
    resolution:
      integrity: sha1-sr9O6FFKrmFltIF4KdIbLvSZBOw=
  /unset-value/1.0.0:
    dependencies:
      has-value: 0.3.1
      isobject: 3.0.1
    dev: true
    engines:
      node: '>=0.10.0'
    resolution:
      integrity: sha1-g3aHP30jNRef+x5vw6jtDfyKtVk=
  /uri-js/4.4.0:
    dependencies:
      punycode: 2.1.1
    dev: true
    resolution:
      integrity: sha512-B0yRTzYdUCCn9n+F4+Gh4yIDtMQcaJsmYBDsTSG8g/OejKBodLQ2IHfN3bM7jUsRXndopT7OIXWdYqc1fjmV6g==
  /urix/0.1.0:
    deprecated: 'Please see https://github.com/lydell/urix#deprecated'
    dev: true
    resolution:
      integrity: sha1-2pN/emLiH+wf0Y1Js1wpNQZ6bHI=
  /url-parse/1.4.7:
    dependencies:
      querystringify: 2.2.0
      requires-port: 1.0.0
    resolution:
      integrity: sha512-d3uaVyzDB9tQoSXFvuSUNFibTd9zxd2bkVrDRvF5TmvWWQwqE4lgYJ5m+x1DbecWkw+LK4RNl2CU1hHuOKPVlg==
  /use/3.1.1:
    dev: true
    engines:
      node: '>=0.10.0'
    resolution:
      integrity: sha512-cwESVXlO3url9YWlFW/TA9cshCEhtu7IKJ/p5soJ/gGpj7vbvFrAY/eIioQ6Dw23KjZhYgiIo8HOs1nQ2vr/oQ==
  /util-deprecate/1.0.2:
    resolution:
      integrity: sha1-RQ1Nyfpw3nMnYvvS1KKJgUGaDM8=
  /utils-merge/1.0.1:
    dev: true
    engines:
      node: '>= 0.4.0'
    resolution:
      integrity: sha1-n5VxD1CiZ5R7LMwSR0HBAoQn5xM=
  /uuid/3.4.0:
    hasBin: true
    resolution:
      integrity: sha512-HjSDRw6gZE5JMggctHBcjVak08+KEVhSIiDzFnT9S9aegmp85S/bReBVTb4QTFaRNptJ9kuYaNhnbNEOkbKb/A==
  /uuid/8.1.0:
    dev: true
    hasBin: true
    resolution:
      integrity: sha512-CI18flHDznR0lq54xBycOVmphdCYnQLKn8abKn7PXUiKUGdEd+/l9LWNJmugXel4hXq7S+RMNl34ecyC9TntWg==
  /uuid/8.3.0:
    hasBin: true
    resolution:
      integrity: sha512-fX6Z5o4m6XsXBdli9g7DtWgAx+osMsRRZFKma1mIUsLCz6vRvv+pz5VNbyu9UEDzpMWulZfvpgb/cmDXVulYFQ==
  /uuid/8.3.1:
    dev: true
    hasBin: true
    optional: true
    resolution:
      integrity: sha512-FOmRr+FmWEIG8uhZv6C2bTgEVXsHk08kE7mPlrBbEe+c3r9pjceVPgupIfNIhc4yx55H69OXANrUaSuu9eInKg==
  /v8-compile-cache/2.2.0:
    dev: true
    resolution:
      integrity: sha512-gTpR5XQNKFwOd4clxfnhaqvfqMpqEwr4tOtCyz4MtYZX2JYhfr1JvBFKdS+7K/9rfpZR3VLX+YWBbKoxCgS43Q==
  /v8-to-istanbul/7.0.0:
    dependencies:
      '@types/istanbul-lib-coverage': 2.0.3
      convert-source-map: 1.7.0
      source-map: 0.7.3
    dev: true
    engines:
      node: '>=10.10.0'
    resolution:
      integrity: sha512-fLL2rFuQpMtm9r8hrAV2apXX/WqHJ6+IC4/eQVdMDGBUgH/YMV4Gv3duk3kjmyg6uiQWBAA9nJwue4iJUOkHeA==
  /validate-npm-package-license/3.0.4:
    dependencies:
      spdx-correct: 3.1.1
      spdx-expression-parse: 3.0.1
    resolution:
      integrity: sha512-DpKm2Ui/xN7/HQKCtpZxoRWBhZ9Z0kqtygG8XCgNQ8ZlDnxuQmWhj566j8fN4Cu3/JmbhsDo7fcAJq4s9h27Ew==
  /variable-diff/1.1.0:
    dependencies:
      chalk: 1.1.3
      object-assign: 4.1.1
    dev: true
    resolution:
      integrity: sha1-0r1cZtt2wTh52W5qMG7cmJ35eNo=
  /vary/1.1.2:
    dev: true
    engines:
      node: '>= 0.8'
    resolution:
      integrity: sha1-IpnwLG3tMNSllhsLn3RSShj2NPw=
  /verror/1.10.0:
    dependencies:
      assert-plus: 1.0.0
      core-util-is: 1.0.2
      extsprintf: 1.4.0
    dev: true
    engines:
      '0': node >=0.6.0
    resolution:
      integrity: sha1-OhBcoXBTr1XW4nDB+CiGguGNpAA=
  /w3c-hr-time/1.0.2:
    dependencies:
      browser-process-hrtime: 1.0.0
    dev: true
    resolution:
      integrity: sha512-z8P5DvDNjKDoFIHK7q8r8lackT6l+jo/Ye3HOle7l9nICP9lf1Ci25fy9vHd0JOWewkIFzXIEig3TdKT7JQ5fQ==
  /w3c-xmlserializer/2.0.0:
    dependencies:
      xml-name-validator: 3.0.0
    dev: true
    engines:
      node: '>=10'
    resolution:
      integrity: sha512-4tzD0mF8iSiMiNs30BiLO3EpfGLZUT2MSX/G+o7ZywDzliWQ3OPtTZ0PTC3B3ca1UAf4cJMHB+2Bf56EriJuRA==
  /walker/1.0.7:
    dependencies:
      makeerror: 1.0.11
    dev: true
    resolution:
      integrity: sha1-L3+bj9ENZ3JisYqITijRlhjgKPs=
  /webidl-conversions/5.0.0:
    dev: true
    engines:
      node: '>=8'
    resolution:
      integrity: sha512-VlZwKPCkYKxQgeSbH5EyngOmRp7Ww7I9rQLERETtf5ofd9pGeswWiOtogpEO850jziPRarreGxn5QIiTqpb2wA==
  /webidl-conversions/6.1.0:
    dev: true
    engines:
      node: '>=10.4'
    resolution:
      integrity: sha512-qBIvFLGiBpLjfwmYAaHPXsn+ho5xZnGvyGvsarywGNc8VyQJUMHJ8OBKGGrPER0okBeMDaan4mNBlgBROxuI8w==
  /whatwg-encoding/1.0.5:
    dependencies:
      iconv-lite: 0.4.24
    dev: true
    resolution:
      integrity: sha512-b5lim54JOPN9HtzvK9HFXvBma/rnfFeqsic0hSpjtDbVxR3dJKLc+KB4V6GgiGOvl7CY/KNh8rxSo9DKQrnUEw==
  /whatwg-mimetype/2.3.0:
    dev: true
    resolution:
      integrity: sha512-M4yMwr6mAnQz76TbJm914+gPpB/nCwvZbJU28cUD6dR004SAxDLOOSUaB1JDRqLtaOV/vi0IC5lEAGFgrjGv/g==
  /whatwg-url/8.4.0:
    dependencies:
      lodash.sortby: 4.7.0
      tr46: 2.0.2
      webidl-conversions: 6.1.0
    dev: true
    engines:
      node: '>=10'
    resolution:
      integrity: sha512-vwTUFf6V4zhcPkWp/4CQPr1TW9Ml6SF4lVyaIMBdJw5i6qUUJ1QWM4Z6YYVkfka0OUIzVo/0aNtGVGk256IKWw==
  /which-module/2.0.0:
    dev: true
    resolution:
      integrity: sha1-2e8H3Od7mQK4o6j6SzHD4/fm6Ho=
  /which-pm-runs/1.0.0:
    dev: true
    resolution:
      integrity: sha1-Zws6+8VS4LVd9rd4DKdGFfI60cs=
  /which/1.3.1:
    dependencies:
      isexe: 2.0.0
    dev: true
    hasBin: true
    resolution:
      integrity: sha512-HxJdYWq1MTIQbJ3nw0cqssHoTNU267KlrDuGZ1WYlxDStUtKUhOaJmh112/TZmHxxUfuJqPXSOm7tDyas0OSIQ==
  /which/2.0.2:
    dependencies:
      isexe: 2.0.0
    engines:
      node: '>= 8'
    hasBin: true
    resolution:
      integrity: sha512-BLI3Tl1TW3Pvl70l3yq3Y64i+awpwXqsGBYWkkqMtnbXgrMD+yj7rhW0kuEDxzJaYXGjEW5ogapKNMEKNMjibA==
  /wide-align/1.1.3:
    dependencies:
      string-width: 1.0.2
    dev: true
    resolution:
      integrity: sha512-QGkOQc8XL6Bt5PwnsExKBPuMKBxnGxWWW3fU55Xt4feHozMUhdUMaBCk290qpm/wG5u/RSKzwdAC4i51YigihA==
  /word-wrap/1.2.3:
    dev: true
    engines:
      node: '>=0.10.0'
    resolution:
      integrity: sha512-Hz/mrNwitNRh/HUAtM/VT/5VH+ygD6DV7mYKZAtHOrbs8U7lvPS6xf7EJKMF0uW1KJCl0H701g3ZGus+muE5vQ==
  /wrap-ansi/6.2.0:
    dependencies:
      ansi-styles: 4.3.0
      string-width: 4.2.0
      strip-ansi: 6.0.0
    engines:
      node: '>=8'
    resolution:
      integrity: sha512-r6lPcBGxZXlIcymEu7InxDMhdW0KDxpLgoFLcguasxCaJ/SOIZwINatK9KY/tf+ZrlywOKU0UDj3ATXUBfxJXA==
  /wrappy/1.0.2:
    resolution:
      integrity: sha1-tSQ9jz7BqjXxNkYFvA0QNuMKtp8=
  /write-file-atomic/3.0.3:
    dependencies:
      imurmurhash: 0.1.4
      is-typedarray: 1.0.0
      signal-exit: 3.0.3
      typedarray-to-buffer: 3.1.5
    dev: true
    resolution:
      integrity: sha512-AvHcyZ5JnSfq3ioSyjrBkH9yW4m7Ayk8/9My/DD9onKeu/94fwrMocemO2QAJFAlnnDN+ZDS+ZjAR5ua1/PV/Q==
  /ws/7.3.1:
    dev: true
    engines:
      node: '>=8.3.0'
    peerDependencies:
      bufferutil: ^4.0.1
      utf-8-validate: ^5.0.2
    peerDependenciesMeta:
      bufferutil:
        optional: true
      utf-8-validate:
        optional: true
    resolution:
      integrity: sha512-D3RuNkynyHmEJIpD2qrgVkc9DQ23OrN/moAwZX4L8DfvszsJxpjQuUq3LMx6HoYji9fbIOBY18XWBsAux1ZZUA==
  /ws/7.4.1:
    dev: true
    engines:
      node: '>=8.3.0'
    peerDependencies:
      bufferutil: ^4.0.1
      utf-8-validate: ^5.0.2
    peerDependenciesMeta:
      bufferutil:
        optional: true
      utf-8-validate:
        optional: true
    resolution:
      integrity: sha512-pTsP8UAfhy3sk1lSk/O/s4tjD0CRwvMnzvwr4OKGX7ZvqZtUyx4KIJB5JWbkykPoc55tixMGgTNoh3k4FkNGFQ==
  /xml-name-validator/3.0.0:
    dev: true
    resolution:
      integrity: sha512-A5CUptxDsvxKJEU3yO6DuWBSJz/qizqzJKOMIfUJHETbBw/sFaDxgd6fxm1ewUaM0jZ444Fc5vC5ROYurg/4Pw==
  /xml2js/0.4.23:
    dependencies:
      sax: 1.2.4
      xmlbuilder: 11.0.1
    dev: true
    engines:
      node: '>=4.0.0'
    resolution:
      integrity: sha512-ySPiMjM0+pLDftHgXY4By0uswI3SPKLDw/i3UXbnO8M/p28zqexCUoPmQFrYD+/1BzhGJSs2i1ERWKJAtiLrug==
  /xmlbuilder/11.0.1:
    dev: true
    engines:
      node: '>=4.0'
    resolution:
      integrity: sha512-fDlsI/kFEx7gLvbecc0/ohLG50fugQp8ryHzMTuW9vSa1GJ0XYWKnhsUx7oie3G98+r56aTQIUB4kht42R3JvA==
  /xmlchars/2.2.0:
    dev: true
    resolution:
      integrity: sha512-JZnDKK8B0RCDw84FNdDAIpZK+JuJw+s7Lz8nksI7SIuU3UXJJslUthsi+uWBUYOwPFwW7W7PRLRfUKpxjtjFCw==
  /xmldom/0.4.0:
    dev: true
    engines:
      node: '>=10.0.0'
    resolution:
      integrity: sha512-2E93k08T30Ugs+34HBSTQLVtpi6mCddaY8uO+pMNk1pqSjV5vElzn4mmh6KLxN3hki8rNcHSYzILoh3TEWORvA==
  /xpath.js/1.1.0:
    dev: true
    engines:
      node: '>=0.4.0'
    resolution:
      integrity: sha512-jg+qkfS4K8E7965sqaUl8mRngXiKb3WZGfONgE18pr03FUQiuSV6G+Ej4tS55B+rIQSFEIw3phdVAQ4pPqNWfQ==
  /xtend/4.0.2:
    dev: true
    engines:
      node: '>=0.4'
    resolution:
      integrity: sha512-LKYU1iAXJXUgAXn9URjiu+MWhyUXHsvfp7mcuYm9dSUKK0/CjtrUwFAxD82/mCWbtLsGjFIad0wIsod4zrTAEQ==
  /y18n/4.0.1:
    dev: true
    resolution:
      integrity: sha512-wNcy4NvjMYL8gogWWYAO7ZFWFfHcbdbE57tZO8e4cbpj8tfUcwrwqSl3ad8HxpYWCdXcJUCeKKZS62Av1affwQ==
  /yallist/3.1.1:
    dev: true
    resolution:
      integrity: sha512-a4UGQaWPH59mOXUYnAG2ewncQS4i4F43Tv3JoAM+s2VDAmS9NsK8GpDMLrCHPksFT7h3K6TOoUNn2pb7RoXx4g==
  /yallist/4.0.0:
    resolution:
      integrity: sha512-3wdGidZyq5PB084XLES5TpOSRA3wjXAlIWMhum2kRcv/41Sn2emQ0dycQW4uZXLejwKvg6EsvbdlVL+FYEct7A==
  /yaml/1.10.0:
    dev: true
    engines:
      node: '>= 6'
    resolution:
      integrity: sha512-yr2icI4glYaNG+KWONODapy2/jDdMSDnrONSjblABjD9B4Z5LgiircSt8m8sRZFNi08kG9Sm0uSHtEmP3zaEGg==
  /yargs-parser/18.1.3:
    dependencies:
      camelcase: 5.3.1
      decamelize: 1.2.0
    dev: true
    engines:
      node: '>=6'
    resolution:
      integrity: sha512-o50j0JeToy/4K6OZcaQmW6lyXXKhq7csREXcDwk2omFPJEwUNOVtJKvmDr9EI1fAJZUyZcRF7kxGBWmRXudrCQ==
  /yargs-parser/20.2.4:
    dev: true
    engines:
      node: '>=10'
    resolution:
      integrity: sha512-WOkpgNhPTlE73h4VFAFsOnomJVaovO8VqLDzy5saChRBFQFBoMYirowyW+Q9HB4HFF4Z7VZTiG3iSzJJA29yRA==
  /yargs/15.4.1:
    dependencies:
      cliui: 6.0.0
      decamelize: 1.2.0
      find-up: 4.1.0
      get-caller-file: 2.0.5
      require-directory: 2.1.1
      require-main-filename: 2.0.0
      set-blocking: 2.0.0
      string-width: 4.2.0
      which-module: 2.0.0
      y18n: 4.0.1
      yargs-parser: 18.1.3
    dev: true
    engines:
      node: '>=8'
    resolution:
      integrity: sha512-aePbxDmcYW++PaqBsJ+HYUFwCdv4LVvdnhBy78E57PIor8/OVvhMrADFFEDh8DHDFRv/O9i3lPhsENjO7QX0+A==
  /yn/3.1.1:
    dev: true
    engines:
      node: '>=6'
    resolution:
      integrity: sha512-Ux4ygGWsu2c7isFWe8Yu1YluJmqVhxqK2cLXNQA5AcC3QfbGNpM7fu0Y8b/z16pXLnFxZYvWhd3fhBY9DLmC6Q==
  /yocto-queue/0.1.0:
    engines:
      node: '>=10'
    resolution:
      integrity: sha512-rVksvsnNCdJ/ohGc6xgPwyN8eheCxsiLM8mxuE/t/mOVqJewPuO1miLpTHQiRgTKCLexL4MeAFVagts7HmNZ2Q==
  /zip-stream/3.0.1:
    dependencies:
      archiver-utils: 2.1.0
      compress-commons: 3.0.0
      readable-stream: 3.6.0
    engines:
      node: '>= 8'
    resolution:
      integrity: sha512-r+JdDipt93ttDjsOVPU5zaq5bAyY+3H19bDrThkvuVxC0xMQzU1PJcS6D+KrP3u96gH9XLomcHPb+2skoDjulQ==<|MERGE_RESOLUTION|>--- conflicted
+++ resolved
@@ -45,11 +45,7 @@
   packages/cli:
     dependencies:
       '@prisma/bar': 0.0.1
-<<<<<<< HEAD
       '@prisma/engines': 2.13.0-28.133cd6db7c9ac653c0a5b371c3a669bb41f150bd
-=======
-      '@prisma/engines': 2.13.0-27.dfc9594ba25725d1eb319314b9cb6a229aa43573
->>>>>>> c9c2375d
     devDependencies:
       '@prisma/client': 'link:../client'
       '@prisma/debug': 'link:../debug'
@@ -111,12 +107,8 @@
       '@prisma/bar': ^0.0.1
       '@prisma/client': 'workspace:*'
       '@prisma/debug': 'workspace:*'
-<<<<<<< HEAD
       '@prisma/engines': 2.13.0-28.133cd6db7c9ac653c0a5b371c3a669bb41f150bd
-=======
-      '@prisma/engines': 2.13.0-27.dfc9594ba25725d1eb319314b9cb6a229aa43573
       '@prisma/fetch-engine': ^2.12.1
->>>>>>> c9c2375d
       '@prisma/generator-helper': 'workspace:*'
       '@prisma/get-platform': 'workspace:*'
       '@prisma/migrate': 'workspace:*'
@@ -172,19 +164,11 @@
       ws: 7.4.1
   packages/client:
     dependencies:
-<<<<<<< HEAD
       '@prisma/engines-version': 2.13.0-28.133cd6db7c9ac653c0a5b371c3a669bb41f150bd
     devDependencies:
       '@prisma/debug': 'link:../debug'
       '@prisma/engine-core': 'link:../engine-core'
       '@prisma/engines': 2.13.0-28.133cd6db7c9ac653c0a5b371c3a669bb41f150bd
-=======
-      '@prisma/engines-version': 2.13.0-27.dfc9594ba25725d1eb319314b9cb6a229aa43573
-    devDependencies:
-      '@prisma/debug': 'link:../debug'
-      '@prisma/engine-core': 'link:../engine-core'
-      '@prisma/engines': 2.13.0-27.dfc9594ba25725d1eb319314b9cb6a229aa43573
->>>>>>> c9c2375d
       '@prisma/fetch-engine': 'link:../fetch-engine'
       '@prisma/generator-helper': 'link:../generator-helper'
       '@prisma/get-platform': 'link:../get-platform'
@@ -220,7 +204,7 @@
       indent-string: 4.0.0
       is-obj: 2.0.0
       is-regexp: 2.1.0
-      jest: 26.6.3_ts-node@9.1.0
+      jest: 26.6.3
       jest-diff: 26.6.2
       js-levenshtein: 1.1.6
       klona: 2.0.4
@@ -253,13 +237,8 @@
     specifiers:
       '@prisma/debug': 'workspace:*'
       '@prisma/engine-core': 'workspace:*'
-<<<<<<< HEAD
       '@prisma/engines': 2.13.0-28.133cd6db7c9ac653c0a5b371c3a669bb41f150bd
       '@prisma/engines-version': 2.13.0-28.133cd6db7c9ac653c0a5b371c3a669bb41f150bd
-=======
-      '@prisma/engines': 2.13.0-27.dfc9594ba25725d1eb319314b9cb6a229aa43573
-      '@prisma/engines-version': 2.13.0-27.dfc9594ba25725d1eb319314b9cb6a229aa43573
->>>>>>> c9c2375d
       '@prisma/fetch-engine': 'workspace:*'
       '@prisma/generator-helper': 'workspace:*'
       '@prisma/get-platform': 'workspace:*'
@@ -366,11 +345,7 @@
   packages/engine-core:
     dependencies:
       '@prisma/debug': 'link:../debug'
-<<<<<<< HEAD
       '@prisma/engines': 2.13.0-28.133cd6db7c9ac653c0a5b371c3a669bb41f150bd
-=======
-      '@prisma/engines': 2.13.0-27.dfc9594ba25725d1eb319314b9cb6a229aa43573
->>>>>>> c9c2375d
       '@prisma/generator-helper': 'link:../generator-helper'
       '@prisma/get-platform': 'link:../get-platform'
       chalk: 4.1.0
@@ -402,11 +377,7 @@
       typescript: 4.1.2
     specifiers:
       '@prisma/debug': 'workspace:*'
-<<<<<<< HEAD
       '@prisma/engines': 2.13.0-28.133cd6db7c9ac653c0a5b371c3a669bb41f150bd
-=======
-      '@prisma/engines': 2.13.0-27.dfc9594ba25725d1eb319314b9cb6a229aa43573
->>>>>>> c9c2375d
       '@prisma/generator-helper': 'workspace:*'
       '@prisma/get-platform': 'workspace:*'
       '@types/jest': 26.0.16
@@ -456,11 +427,7 @@
       temp-dir: 2.0.0
       tempy: 1.0.0
     devDependencies:
-<<<<<<< HEAD
       '@prisma/engines-version': 2.13.0-28.133cd6db7c9ac653c0a5b371c3a669bb41f150bd
-=======
-      '@prisma/engines-version': 2.13.0-27.dfc9594ba25725d1eb319314b9cb6a229aa43573
->>>>>>> c9c2375d
       '@types/fs-extra': 9.0.4
       '@types/jest': 26.0.16
       '@types/node': 12.19.8
@@ -482,11 +449,7 @@
       typescript: 4.1.2
     specifiers:
       '@prisma/debug': 'workspace:*'
-<<<<<<< HEAD
       '@prisma/engines-version': 2.13.0-28.133cd6db7c9ac653c0a5b371c3a669bb41f150bd
-=======
-      '@prisma/engines-version': 2.13.0-27.dfc9594ba25725d1eb319314b9cb6a229aa43573
->>>>>>> c9c2375d
       '@prisma/get-platform': 'workspace:*'
       '@types/fs-extra': 9.0.4
       '@types/jest': 26.0.16
@@ -540,7 +503,7 @@
       eslint-plugin-jest: 24.1.3_eslint@7.15.0+typescript@4.1.2
       eslint-plugin-prettier: 3.2.0_eslint@7.15.0+prettier@2.2.1
       husky: 4.3.5
-      jest: 26.6.3_ts-node@9.1.0
+      jest: 26.6.3
       lint-staged: 10.5.3
       prettier: 2.2.1
       ts-jest: 26.4.4_jest@26.6.3+typescript@4.1.2
@@ -632,11 +595,7 @@
       strip-ansi: 6.0.0
       strip-indent: 3.0.0
     devDependencies:
-<<<<<<< HEAD
       '@prisma/engines-version': 2.13.0-28.133cd6db7c9ac653c0a5b371c3a669bb41f150bd
-=======
-      '@prisma/engines-version': 2.13.0-27.dfc9594ba25725d1eb319314b9cb6a229aa43573
->>>>>>> c9c2375d
       '@prisma/generator-helper': 'link:../generator-helper'
       '@prisma/sdk': 'link:../sdk'
       '@types/charm': 1.0.2
@@ -672,11 +631,7 @@
       typescript: 4.1.2
     specifiers:
       '@prisma/debug': 'workspace:*'
-<<<<<<< HEAD
       '@prisma/engines-version': 2.13.0-28.133cd6db7c9ac653c0a5b371c3a669bb41f150bd
-=======
-      '@prisma/engines-version': 2.13.0-27.dfc9594ba25725d1eb319314b9cb6a229aa43573
->>>>>>> c9c2375d
       '@prisma/fetch-engine': 'workspace:*'
       '@prisma/generator-helper': 'workspace:*'
       '@prisma/get-platform': 'workspace:*'
@@ -739,11 +694,7 @@
     dependencies:
       '@prisma/debug': 'link:../debug'
       '@prisma/engine-core': 'link:../engine-core'
-<<<<<<< HEAD
       '@prisma/engines': 2.13.0-28.133cd6db7c9ac653c0a5b371c3a669bb41f150bd
-=======
-      '@prisma/engines': 2.13.0-27.dfc9594ba25725d1eb319314b9cb6a229aa43573
->>>>>>> c9c2375d
       '@prisma/fetch-engine': 'link:../fetch-engine'
       '@prisma/generator-helper': 'link:../generator-helper'
       '@prisma/get-platform': 'link:../get-platform'
@@ -788,7 +739,7 @@
       eslint-plugin-jest: 24.1.3_eslint@7.15.0+typescript@4.1.2
       eslint-plugin-prettier: 3.2.0_eslint@7.15.0+prettier@2.2.1
       husky: 4.3.5
-      jest: 26.6.3_ts-node@9.1.0
+      jest: 26.6.3
       lint-staged: 10.5.3
       prettier: 2.2.1
       ts-jest: 26.4.4_jest@26.6.3+typescript@4.1.2
@@ -797,11 +748,7 @@
     specifiers:
       '@prisma/debug': 'workspace:*'
       '@prisma/engine-core': 'workspace:*'
-<<<<<<< HEAD
       '@prisma/engines': 2.13.0-28.133cd6db7c9ac653c0a5b371c3a669bb41f150bd
-=======
-      '@prisma/engines': 2.13.0-27.dfc9594ba25725d1eb319314b9cb6a229aa43573
->>>>>>> c9c2375d
       '@prisma/fetch-engine': 'workspace:*'
       '@prisma/generator-helper': 'workspace:*'
       '@prisma/get-platform': 'workspace:*'
@@ -1338,43 +1285,6 @@
       node: '>= 10.14.2'
     resolution:
       integrity: sha512-xvV1kKbhfUqFVuZ8Cyo+JPpipAHHAV3kcDBftiduK8EICXmTFddryy3P7NfZt8Pv37rA9nEJBKCCkglCPt/Xjw==
-  /@jest/core/26.6.3_ts-node@9.1.0:
-    dependencies:
-      '@jest/console': 26.6.2
-      '@jest/reporters': 26.6.2
-      '@jest/test-result': 26.6.2
-      '@jest/transform': 26.6.2
-      '@jest/types': 26.6.2
-      '@types/node': 14.14.10
-      ansi-escapes: 4.3.1
-      chalk: 4.1.0
-      exit: 0.1.2
-      graceful-fs: 4.2.4
-      jest-changed-files: 26.6.2
-      jest-config: 26.6.3_ts-node@9.1.0
-      jest-haste-map: 26.6.2
-      jest-message-util: 26.6.2
-      jest-regex-util: 26.0.0
-      jest-resolve: 26.6.2
-      jest-resolve-dependencies: 26.6.3
-      jest-runner: 26.6.3_ts-node@9.1.0
-      jest-runtime: 26.6.3_ts-node@9.1.0
-      jest-snapshot: 26.6.2
-      jest-util: 26.6.2
-      jest-validate: 26.6.2
-      jest-watcher: 26.6.2
-      micromatch: 4.0.2
-      p-each-series: 2.2.0
-      rimraf: 3.0.2
-      slash: 3.0.0
-      strip-ansi: 6.0.0
-    dev: true
-    engines:
-      node: '>= 10.14.2'
-    peerDependencies:
-      ts-node: '*'
-    resolution:
-      integrity: sha512-xvV1kKbhfUqFVuZ8Cyo+JPpipAHHAV3kcDBftiduK8EICXmTFddryy3P7NfZt8Pv37rA9nEJBKCCkglCPt/Xjw==
   /@jest/environment/26.6.2:
     dependencies:
       '@jest/fake-timers': 26.6.2
@@ -1475,20 +1385,6 @@
       node: '>= 10.14.2'
     resolution:
       integrity: sha512-YHlVIjP5nfEyjlrSr8t/YdNfU/1XEt7c5b4OxcXCjyRhjzLYu/rO69/WHPuYcbCWkz8kAeZVZp2N2+IOLLEPGw==
-  /@jest/test-sequencer/26.6.3_ts-node@9.1.0:
-    dependencies:
-      '@jest/test-result': 26.6.2
-      graceful-fs: 4.2.4
-      jest-haste-map: 26.6.2
-      jest-runner: 26.6.3_ts-node@9.1.0
-      jest-runtime: 26.6.3_ts-node@9.1.0
-    dev: true
-    engines:
-      node: '>= 10.14.2'
-    peerDependencies:
-      ts-node: '*'
-    resolution:
-      integrity: sha512-YHlVIjP5nfEyjlrSr8t/YdNfU/1XEt7c5b4OxcXCjyRhjzLYu/rO69/WHPuYcbCWkz8kAeZVZp2N2+IOLLEPGw==
   /@jest/transform/26.6.2:
     dependencies:
       '@babel/core': 7.12.9
@@ -1563,16 +1459,17 @@
     dev: true
     resolution:
       integrity: sha512-RhAHY+wp6Nqu89Tp3zfUVkpGfqk4TfngeOWaMGgmhP7mB2ASDtOl8dkwxHmI8eN4edo+luyjPmbJBC4kST321A==
-<<<<<<< HEAD
+  /@prisma/debug/2.12.1:
+    dependencies:
+      debug: 4.3.1
+    dev: true
+    resolution:
+      integrity: sha512-ke4ZOvWZffATjG7Z2Ksxhig6RU7El1YXZOquds3847Rq1/kTq0mp3NFPZuxnv1xq8XDpuKe5Op4tYnzsKibWyw==
   /@prisma/debug/2.13.0-dev.84:
-=======
-  /@prisma/debug/2.12.1:
->>>>>>> c9c2375d
     dependencies:
       debug: 4.3.1
     dev: true
     resolution:
-<<<<<<< HEAD
       integrity: sha512-E7W+bScLyqeCyupzePfen5VWJxrJ+V6lS3WaYhfic/DlsjVV/6mNyE1+mmt8IV8Hfc6ZdUNsGzXojwxntJtsIw==
   /@prisma/engine-core/2.13.0-dev.84:
     dependencies:
@@ -1580,21 +1477,6 @@
       '@prisma/engines': 2.13.0-27.dfc9594ba25725d1eb319314b9cb6a229aa43573
       '@prisma/generator-helper': 2.13.0-dev.84
       '@prisma/get-platform': 2.13.0-dev.84
-=======
-      integrity: sha512-ke4ZOvWZffATjG7Z2Ksxhig6RU7El1YXZOquds3847Rq1/kTq0mp3NFPZuxnv1xq8XDpuKe5Op4tYnzsKibWyw==
-  /@prisma/debug/2.13.0-dev.81:
-    dependencies:
-      debug: 4.3.1
-    dev: true
-    resolution:
-      integrity: sha512-bG+2KimpDkwbQzseoK5IZYl2bHEWZDh+xZpF20b5rW+Bev0FAWEKwQ5Vf2BmJZkea+9/VN+fdVzkU2ZtV+kE0w==
-  /@prisma/engine-core/2.13.0-dev.81:
-    dependencies:
-      '@prisma/debug': 2.13.0-dev.81
-      '@prisma/engines': 2.13.0-27.dfc9594ba25725d1eb319314b9cb6a229aa43573
-      '@prisma/generator-helper': 2.13.0-dev.81
-      '@prisma/get-platform': 2.13.0-dev.81
->>>>>>> c9c2375d
       chalk: 4.1.0
       cross-fetch: 3.0.6
       execa: 4.1.0
@@ -1606,7 +1488,6 @@
       undici: 2.2.0
     dev: true
     resolution:
-<<<<<<< HEAD
       integrity: sha512-KaS+TLxBIlvT4rRPXDRCmN2mrLejhvKwNtEDzFLIwjZrSkMF7/fyQhsG6dbeGTYRVNSsnB2x/OFBQmOaG8FIwA==
   /@prisma/engines-version/2.13.0-28.133cd6db7c9ac653c0a5b371c3a669bb41f150bd:
     resolution:
@@ -1620,24 +1501,10 @@
     requiresBuild: true
     resolution:
       integrity: sha512-JwoynAj3A/OBn+elGtbtWfb0lTOrdfly3WDGdR6iz66LCX4S/bY8T4wR3EigSZkjgRGbgV9io/vxaCrDN3Ucyg==
-  /@prisma/fetch-engine/2.13.0-dev.84:
-    dependencies:
-      '@prisma/debug': 2.13.0-dev.84
-      '@prisma/get-platform': 2.13.0-dev.84
-=======
-      integrity: sha512-GrtRAGX03C+QExdnbjpdUhLfn47gjq+VnenbdZMDMlopkd9ntkuKw8Ecu+H7+S+q42dXTrwTjGcZIEKoqFZiwg==
-  /@prisma/engines-version/2.13.0-27.dfc9594ba25725d1eb319314b9cb6a229aa43573:
-    resolution:
-      integrity: sha512-Vjgix6PvES7nYzsjUOskuUreMNz22YBfg9EP3Ux/safcxnS+dnmz3WNK8nCtOj78OOGeQfe8h2s1VYdObfkjGA==
-  /@prisma/engines/2.13.0-27.dfc9594ba25725d1eb319314b9cb6a229aa43573:
-    requiresBuild: true
-    resolution:
-      integrity: sha512-MHTvO0uzeDYI2ZUZaavSX3kbe63/bW6Rl95kXPe/uyXxKntSra+VURs0x+xHpX/4iYhGWKDsIBpe4p4o4l4W8g==
   /@prisma/fetch-engine/2.12.1:
     dependencies:
       '@prisma/debug': 2.12.1
       '@prisma/get-platform': 2.12.1
->>>>>>> c9c2375d
       chalk: 4.1.0
       execa: 4.1.0
       find-cache-dir: 3.3.1
@@ -1656,17 +1523,11 @@
       tempy: 1.0.0
     dev: true
     resolution:
-<<<<<<< HEAD
-      integrity: sha512-1/IEZVpKsOV0fIIxX5ojnu98dm0gcnS3ujbKTho2ffgbil4Kko0bBk9R35xRS1w7uZtp3Hy/LMoHghJZB2KmzA==
-  /@prisma/generator-helper/2.13.0-dev.84:
+      integrity: sha512-huJS0uvkSUsnEU6CUrUfpgU9Z7PR3UlzJ9wbypk4hWtiMhfuoq2yU0ca2NxEpAhgHpSlERiLsZjBA8SlWw9WpQ==
+  /@prisma/fetch-engine/2.13.0-dev.84:
     dependencies:
       '@prisma/debug': 2.13.0-dev.84
-=======
-      integrity: sha512-huJS0uvkSUsnEU6CUrUfpgU9Z7PR3UlzJ9wbypk4hWtiMhfuoq2yU0ca2NxEpAhgHpSlERiLsZjBA8SlWw9WpQ==
-  /@prisma/fetch-engine/2.13.0-dev.81:
-    dependencies:
-      '@prisma/debug': 2.13.0-dev.81
-      '@prisma/get-platform': 2.13.0-dev.81
+      '@prisma/get-platform': 2.13.0-dev.84
       chalk: 4.1.0
       execa: 4.1.0
       find-cache-dir: 3.3.1
@@ -1685,18 +1546,22 @@
       tempy: 1.0.0
     dev: true
     resolution:
-      integrity: sha512-MhzwOqFjZlpJ03YI4ipp71sFerBJR4ZaeipQR2irB+CmeN8ezSzwvZv+e8ea62nAok3ZtvwsQ2TPRo/khmCGtA==
-  /@prisma/generator-helper/2.13.0-dev.81:
-    dependencies:
-      '@prisma/debug': 2.13.0-dev.81
->>>>>>> c9c2375d
+      integrity: sha512-1/IEZVpKsOV0fIIxX5ojnu98dm0gcnS3ujbKTho2ffgbil4Kko0bBk9R35xRS1w7uZtp3Hy/LMoHghJZB2KmzA==
+  /@prisma/generator-helper/2.13.0-dev.84:
+    dependencies:
+      '@prisma/debug': 2.13.0-dev.84
       '@types/cross-spawn': 6.0.2
       chalk: 4.1.0
       cross-spawn: 7.0.3
     dev: true
     resolution:
-<<<<<<< HEAD
       integrity: sha512-ok3Opa7241k1jwkUpxwLD6hkqSNBt3e3x6gMjZJ4uFA/W39n67RYhMxgKk20O+oSL9ybff7RQgCNmv1PIxP4yg==
+  /@prisma/get-platform/2.12.1:
+    dependencies:
+      '@prisma/debug': 2.12.1
+    dev: true
+    resolution:
+      integrity: sha512-bYTKvTgdbYXtNEZnaAUOdr0twiYNrtadDCGAc1YBwSCQ+P0cNmkrtn+EUwt0ZijCtKYZ1uLC6UAM0y7uxf1s6w==
   /@prisma/get-platform/2.13.0-dev.84:
     dependencies:
       '@prisma/debug': 2.13.0-dev.84
@@ -1711,29 +1576,6 @@
       '@prisma/fetch-engine': 2.13.0-dev.84
       '@prisma/generator-helper': 2.13.0-dev.84
       '@prisma/get-platform': 2.13.0-dev.84
-=======
-      integrity: sha512-GpnToKtI7FsZhgaSQ3RfLRRn1R6XfIATU9SP5DwjbhiGv2AjTtXOUMSl9wAPJx7/4uM3S5I7n/vRVgPRf+GVGw==
-  /@prisma/get-platform/2.12.1:
-    dependencies:
-      '@prisma/debug': 2.12.1
-    dev: true
-    resolution:
-      integrity: sha512-bYTKvTgdbYXtNEZnaAUOdr0twiYNrtadDCGAc1YBwSCQ+P0cNmkrtn+EUwt0ZijCtKYZ1uLC6UAM0y7uxf1s6w==
-  /@prisma/get-platform/2.13.0-dev.81:
-    dependencies:
-      '@prisma/debug': 2.13.0-dev.81
-    dev: true
-    resolution:
-      integrity: sha512-oXs4At/QP4ae1CxYZ605G+mCi+8z3m6ZDpYBC/Ud8zkveH3uxQ8+/wSi9VS1adzeDkFzoxX7/e5T/P7A1bk6VQ==
-  /@prisma/sdk/2.13.0-dev.81:
-    dependencies:
-      '@prisma/debug': 2.13.0-dev.81
-      '@prisma/engine-core': 2.13.0-dev.81
-      '@prisma/engines': 2.13.0-27.dfc9594ba25725d1eb319314b9cb6a229aa43573
-      '@prisma/fetch-engine': 2.13.0-dev.81
-      '@prisma/generator-helper': 2.13.0-dev.81
-      '@prisma/get-platform': 2.13.0-dev.81
->>>>>>> c9c2375d
       '@timsuchanek/copy': 1.4.5
       archiver: 4.0.2
       arg: 5.0.0
@@ -1765,17 +1607,10 @@
       url-parse: 1.4.7
     dev: true
     resolution:
-<<<<<<< HEAD
       integrity: sha512-LmA2BNbxbQPO1nkU0uHMElkKOh0YHvEHlf940PQBV4Q75CtkJQr59nRq6SrD2rmrpz/sfV+k1Kgcak76l8DaKw==
   /@prisma/studio-pcw/0.327.0_@prisma+sdk@2.13.0-dev.84:
     dependencies:
       '@prisma/sdk': 2.13.0-dev.84
-=======
-      integrity: sha512-V71cbl+1Pq/ha5wPVFnAFkC4ON306jwGIOFXJcnqI56wwZgIP+Msr45GD0RkSsgp9hrtzDNWNqIknnE7WgIPAA==
-  /@prisma/studio-pcw/0.327.0_@prisma+sdk@2.13.0-dev.81:
-    dependencies:
-      '@prisma/sdk': 2.13.0-dev.81
->>>>>>> c9c2375d
       '@prisma/studio-types': 0.327.0
       rimraf: 3.0.2
     dev: true
@@ -1785,15 +1620,9 @@
       integrity: sha512-5LrW9/IrzoShQ6afgSUrCYtCuQLT98iuJpxVPlAvv7uM2mYgveVMTQT3EwuWh33htCL+ubg2sBpqcq3Fh7UoFQ==
   /@prisma/studio-server/0.327.0:
     dependencies:
-<<<<<<< HEAD
       '@prisma/sdk': 2.13.0-dev.84
       '@prisma/studio': 0.327.0
       '@prisma/studio-pcw': 0.327.0_@prisma+sdk@2.13.0-dev.84
-=======
-      '@prisma/sdk': 2.13.0-dev.81
-      '@prisma/studio': 0.327.0
-      '@prisma/studio-pcw': 0.327.0_@prisma+sdk@2.13.0-dev.81
->>>>>>> c9c2375d
       '@prisma/studio-types': 0.327.0
       '@sentry/node': 5.15.5
       checkpoint-client: 1.1.11
@@ -1980,7 +1809,7 @@
       integrity: sha512-8nrGGRpu/OZKpDxpuloLlZ6g9t4+DZW057RgpWrzOHiqt/1kbPvSiMDJa5G8Z635By9fMXEoGvWZ5bO/A6dv/w==
   /@types/cross-spawn/6.0.2:
     dependencies:
-      '@types/node': 14.14.10
+      '@types/node': 12.19.8
     resolution:
       integrity: sha512-KuwNhp3eza+Rhu8IFI5HUXRP0LIhqH5cAjubUvGXXthh4YYBuP2ntwEX+Cz8GJoZUHlKo247wPWOfA9LYEq4cw==
   /@types/debug/4.1.5:
@@ -2100,10 +1929,10 @@
     resolution:
       integrity: sha512-zvjOU1g4CpPilbTDUATnZCUb/6lARMRAqzT7ILwl1P3YvU2leEcZ2+fw9+Jrw/paXB1CgQyXTrN4hWDtqT9O2A==
   /@types/node/12.19.8:
-    dev: true
     resolution:
       integrity: sha512-D4k2kNi0URNBxIRCb1khTnkWNHv8KSL1owPmS/K5e5t8B2GzMReY7AsJIY1BnP5KdlgC4rj9jk2IkDMasIE7xg==
   /@types/node/14.14.10:
+    dev: true
     resolution:
       integrity: sha512-J32dgx2hw8vXrSbu4ZlVhn1Nm3GbeCFNw2FWL8S5QKucHGY0cyNwjdQdO+KMBZ4wpmC7KhLCiNsdk1RFRIYUQQ==
   /@types/node/8.10.66:
@@ -5311,29 +5140,6 @@
     hasBin: true
     resolution:
       integrity: sha512-GF9noBSa9t08pSyl3CY4frMrqp+aQXFGFkf5hEPbh/pIUFYWMK6ZLTfbmadxJVcJrdRoChlWQsA2VkJcDFK8hg==
-  /jest-cli/26.6.3_ts-node@9.1.0:
-    dependencies:
-      '@jest/core': 26.6.3_ts-node@9.1.0
-      '@jest/test-result': 26.6.2
-      '@jest/types': 26.6.2
-      chalk: 4.1.0
-      exit: 0.1.2
-      graceful-fs: 4.2.4
-      import-local: 3.0.2
-      is-ci: 2.0.0
-      jest-config: 26.6.3_ts-node@9.1.0
-      jest-util: 26.6.2
-      jest-validate: 26.6.2
-      prompts: 2.4.0
-      yargs: 15.4.1
-    dev: true
-    engines:
-      node: '>= 10.14.2'
-    hasBin: true
-    peerDependencies:
-      ts-node: '*'
-    resolution:
-      integrity: sha512-GF9noBSa9t08pSyl3CY4frMrqp+aQXFGFkf5hEPbh/pIUFYWMK6ZLTfbmadxJVcJrdRoChlWQsA2VkJcDFK8hg==
   /jest-config/26.6.3:
     dependencies:
       '@babel/core': 7.12.9
@@ -5364,37 +5170,6 @@
         optional: true
     resolution:
       integrity: sha512-t5qdIj/bCj2j7NFVHb2nFB4aUdfucDn3JRKgrZnplb8nieAirAzRSHP8uDEd+qV6ygzg9Pz4YG7UTJf94LPSyg==
-  /jest-config/26.6.3_ts-node@9.1.0:
-    dependencies:
-      '@babel/core': 7.12.9
-      '@jest/test-sequencer': 26.6.3_ts-node@9.1.0
-      '@jest/types': 26.6.2
-      babel-jest: 26.6.3_@babel+core@7.12.9
-      chalk: 4.1.0
-      deepmerge: 4.2.2
-      glob: 7.1.6
-      graceful-fs: 4.2.4
-      jest-environment-jsdom: 26.6.2
-      jest-environment-node: 26.6.2
-      jest-get-type: 26.3.0
-      jest-jasmine2: 26.6.3_ts-node@9.1.0
-      jest-regex-util: 26.0.0
-      jest-resolve: 26.6.2
-      jest-util: 26.6.2
-      jest-validate: 26.6.2
-      micromatch: 4.0.2
-      pretty-format: 26.6.2
-      ts-node: 9.1.0_typescript@4.1.2
-    dev: true
-    engines:
-      node: '>= 10.14.2'
-    peerDependencies:
-      ts-node: '>=9.0.0'
-    peerDependenciesMeta:
-      ts-node:
-        optional: true
-    resolution:
-      integrity: sha512-t5qdIj/bCj2j7NFVHb2nFB4aUdfucDn3JRKgrZnplb8nieAirAzRSHP8uDEd+qV6ygzg9Pz4YG7UTJf94LPSyg==
   /jest-diff/25.5.0:
     dependencies:
       chalk: 3.0.0
@@ -5521,33 +5296,6 @@
     dev: true
     engines:
       node: '>= 10.14.2'
-    resolution:
-      integrity: sha512-kPKUrQtc8aYwBV7CqBg5pu+tmYXlvFlSFYn18ev4gPFtrRzB15N2gW/Roew3187q2w2eHuu0MU9TJz6w0/nPEg==
-  /jest-jasmine2/26.6.3_ts-node@9.1.0:
-    dependencies:
-      '@babel/traverse': 7.12.9
-      '@jest/environment': 26.6.2
-      '@jest/source-map': 26.6.2
-      '@jest/test-result': 26.6.2
-      '@jest/types': 26.6.2
-      '@types/node': 14.14.10
-      chalk: 4.1.0
-      co: 4.6.0
-      expect: 26.6.2
-      is-generator-fn: 2.1.0
-      jest-each: 26.6.2
-      jest-matcher-utils: 26.6.2
-      jest-message-util: 26.6.2
-      jest-runtime: 26.6.3_ts-node@9.1.0
-      jest-snapshot: 26.6.2
-      jest-util: 26.6.2
-      pretty-format: 26.6.2
-      throat: 5.0.0
-    dev: true
-    engines:
-      node: '>= 10.14.2'
-    peerDependencies:
-      ts-node: '*'
     resolution:
       integrity: sha512-kPKUrQtc8aYwBV7CqBg5pu+tmYXlvFlSFYn18ev4gPFtrRzB15N2gW/Roew3187q2w2eHuu0MU9TJz6w0/nPEg==
   /jest-leak-detector/26.6.2:
@@ -5664,35 +5412,6 @@
     dev: true
     engines:
       node: '>= 10.14.2'
-    resolution:
-      integrity: sha512-atgKpRHnaA2OvByG/HpGA4g6CSPS/1LK0jK3gATJAoptC1ojltpmVlYC3TYgdmGp+GLuhzpH30Gvs36szSL2JQ==
-  /jest-runner/26.6.3_ts-node@9.1.0:
-    dependencies:
-      '@jest/console': 26.6.2
-      '@jest/environment': 26.6.2
-      '@jest/test-result': 26.6.2
-      '@jest/types': 26.6.2
-      '@types/node': 14.14.10
-      chalk: 4.1.0
-      emittery: 0.7.2
-      exit: 0.1.2
-      graceful-fs: 4.2.4
-      jest-config: 26.6.3_ts-node@9.1.0
-      jest-docblock: 26.0.0
-      jest-haste-map: 26.6.2
-      jest-leak-detector: 26.6.2
-      jest-message-util: 26.6.2
-      jest-resolve: 26.6.2
-      jest-runtime: 26.6.3_ts-node@9.1.0
-      jest-util: 26.6.2
-      jest-worker: 26.6.2
-      source-map-support: 0.5.19
-      throat: 5.0.0
-    dev: true
-    engines:
-      node: '>= 10.14.2'
-    peerDependencies:
-      ts-node: '*'
     resolution:
       integrity: sha512-atgKpRHnaA2OvByG/HpGA4g6CSPS/1LK0jK3gATJAoptC1ojltpmVlYC3TYgdmGp+GLuhzpH30Gvs36szSL2JQ==
   /jest-runtime/26.6.3:
@@ -5730,43 +5449,6 @@
     hasBin: true
     resolution:
       integrity: sha512-lrzyR3N8sacTAMeonbqpnSka1dHNux2uk0qqDXVkMv2c/A3wYnvQ4EXuI013Y6+gSKSCxdaczvf4HF0mVXHRdw==
-  /jest-runtime/26.6.3_ts-node@9.1.0:
-    dependencies:
-      '@jest/console': 26.6.2
-      '@jest/environment': 26.6.2
-      '@jest/fake-timers': 26.6.2
-      '@jest/globals': 26.6.2
-      '@jest/source-map': 26.6.2
-      '@jest/test-result': 26.6.2
-      '@jest/transform': 26.6.2
-      '@jest/types': 26.6.2
-      '@types/yargs': 15.0.11
-      chalk: 4.1.0
-      cjs-module-lexer: 0.6.0
-      collect-v8-coverage: 1.0.1
-      exit: 0.1.2
-      glob: 7.1.6
-      graceful-fs: 4.2.4
-      jest-config: 26.6.3_ts-node@9.1.0
-      jest-haste-map: 26.6.2
-      jest-message-util: 26.6.2
-      jest-mock: 26.6.2
-      jest-regex-util: 26.0.0
-      jest-resolve: 26.6.2
-      jest-snapshot: 26.6.2
-      jest-util: 26.6.2
-      jest-validate: 26.6.2
-      slash: 3.0.0
-      strip-bom: 4.0.0
-      yargs: 15.4.1
-    dev: true
-    engines:
-      node: '>= 10.14.2'
-    hasBin: true
-    peerDependencies:
-      ts-node: '*'
-    resolution:
-      integrity: sha512-lrzyR3N8sacTAMeonbqpnSka1dHNux2uk0qqDXVkMv2c/A3wYnvQ4EXuI013Y6+gSKSCxdaczvf4HF0mVXHRdw==
   /jest-serializer/26.6.2:
     dependencies:
       '@types/node': 14.14.10
@@ -5869,19 +5551,6 @@
     engines:
       node: '>= 10.14.2'
     hasBin: true
-    resolution:
-      integrity: sha512-lGS5PXGAzR4RF7V5+XObhqz2KZIDUA1yD0DG6pBVmy10eh0ZIXQImRuzocsI/N2XZ1GrLFwTS27In2i2jlpq1Q==
-  /jest/26.6.3_ts-node@9.1.0:
-    dependencies:
-      '@jest/core': 26.6.3_ts-node@9.1.0
-      import-local: 3.0.2
-      jest-cli: 26.6.3_ts-node@9.1.0
-    dev: true
-    engines:
-      node: '>= 10.14.2'
-    hasBin: true
-    peerDependencies:
-      ts-node: '*'
     resolution:
       integrity: sha512-lGS5PXGAzR4RF7V5+XObhqz2KZIDUA1yD0DG6pBVmy10eh0ZIXQImRuzocsI/N2XZ1GrLFwTS27In2i2jlpq1Q==
   /js-levenshtein/1.1.6:
