--- conflicted
+++ resolved
@@ -45,11 +45,7 @@
   packages/cli:
     dependencies:
       '@prisma/bar': 0.0.1
-<<<<<<< HEAD
-      '@prisma/engines': 2.14.0-22.85cf7930a5fc63cd99fa483153fd33cb35d49cfa
-=======
       '@prisma/engines': 2.14.0-26.59cf08bf47e90cb37532900059f3328b4328237c
->>>>>>> 8628d963
     devDependencies:
       '@prisma/client': 'link:../client'
       '@prisma/debug': 'link:../debug'
@@ -104,11 +100,7 @@
       '@prisma/bar': ^0.0.1
       '@prisma/client': 'workspace:*'
       '@prisma/debug': 'workspace:*'
-<<<<<<< HEAD
-      '@prisma/engines': 2.14.0-22.85cf7930a5fc63cd99fa483153fd33cb35d49cfa
-=======
       '@prisma/engines': 2.14.0-26.59cf08bf47e90cb37532900059f3328b4328237c
->>>>>>> 8628d963
       '@prisma/fetch-engine': 'workspace:*'
       '@prisma/generator-helper': 'workspace:*'
       '@prisma/get-platform': 'workspace:*'
@@ -158,19 +150,11 @@
       ws: 7.4.1
   packages/client:
     dependencies:
-<<<<<<< HEAD
-      '@prisma/engines-version': 2.14.0-22.85cf7930a5fc63cd99fa483153fd33cb35d49cfa
-    devDependencies:
-      '@prisma/debug': 'link:../debug'
-      '@prisma/engine-core': 'link:../engine-core'
-      '@prisma/engines': 2.14.0-22.85cf7930a5fc63cd99fa483153fd33cb35d49cfa
-=======
       '@prisma/engines-version': 2.14.0-26.59cf08bf47e90cb37532900059f3328b4328237c
     devDependencies:
       '@prisma/debug': 'link:../debug'
       '@prisma/engine-core': 'link:../engine-core'
       '@prisma/engines': 2.14.0-26.59cf08bf47e90cb37532900059f3328b4328237c
->>>>>>> 8628d963
       '@prisma/generator-helper': 'link:../generator-helper'
       '@prisma/get-platform': 'link:../get-platform'
       '@prisma/migrate': 'link:../migrate'
@@ -221,26 +205,15 @@
       stacktrace-parser: 0.1.10
       strip-ansi: 6.0.0
       strip-indent: 3.0.0
-<<<<<<< HEAD
-      ts-jest: 26.4.4_jest@26.6.3+typescript@4.1.2
-      ts-node: 9.1.1_typescript@4.1.2
-      tsd: 0.14.0
-      typescript: 4.1.2
-    specifiers:
-      '@prisma/debug': 'workspace:*'
-      '@prisma/engine-core': 'workspace:*'
-      '@prisma/engines': 2.14.0-22.85cf7930a5fc63cd99fa483153fd33cb35d49cfa
-      '@prisma/engines-version': 2.14.0-22.85cf7930a5fc63cd99fa483153fd33cb35d49cfa
-=======
       ts-jest: 26.4.4_jest@26.6.3+typescript@4.1.3
       ts-node: 9.1.1_typescript@4.1.3
+      tsd: 0.14.0
       typescript: 4.1.3
     specifiers:
       '@prisma/debug': 'workspace:*'
       '@prisma/engine-core': 'workspace:*'
       '@prisma/engines': 2.14.0-26.59cf08bf47e90cb37532900059f3328b4328237c
       '@prisma/engines-version': 2.14.0-26.59cf08bf47e90cb37532900059f3328b4328237c
->>>>>>> 8628d963
       '@prisma/generator-helper': 'workspace:*'
       '@prisma/get-platform': 'workspace:*'
       '@prisma/migrate': 'workspace:*'
@@ -293,12 +266,8 @@
       strip-indent: 3.0.0
       ts-jest: 26.4.4
       ts-node: 9.1.1
-<<<<<<< HEAD
       tsd: ^0.14.0
-      typescript: 4.1.2
-=======
       typescript: 4.1.3
->>>>>>> 8628d963
   packages/debug:
     dependencies:
       debug: 4.3.2
@@ -340,11 +309,7 @@
   packages/engine-core:
     dependencies:
       '@prisma/debug': 'link:../debug'
-<<<<<<< HEAD
-      '@prisma/engines': 2.14.0-22.85cf7930a5fc63cd99fa483153fd33cb35d49cfa
-=======
       '@prisma/engines': 2.14.0-26.59cf08bf47e90cb37532900059f3328b4328237c
->>>>>>> 8628d963
       '@prisma/generator-helper': 'link:../generator-helper'
       '@prisma/get-platform': 'link:../get-platform'
       chalk: 4.1.0
@@ -374,11 +339,7 @@
       typescript: 4.1.3
     specifiers:
       '@prisma/debug': 'workspace:*'
-<<<<<<< HEAD
-      '@prisma/engines': 2.14.0-22.85cf7930a5fc63cd99fa483153fd33cb35d49cfa
-=======
       '@prisma/engines': 2.14.0-26.59cf08bf47e90cb37532900059f3328b4328237c
->>>>>>> 8628d963
       '@prisma/generator-helper': 'workspace:*'
       '@prisma/get-platform': 'workspace:*'
       '@types/jest': 26.0.19
@@ -425,11 +386,7 @@
       temp-dir: 2.0.0
       tempy: 1.0.0
     devDependencies:
-<<<<<<< HEAD
-      '@prisma/engines-version': 2.14.0-22.85cf7930a5fc63cd99fa483153fd33cb35d49cfa
-=======
       '@prisma/engines-version': 2.14.0-26.59cf08bf47e90cb37532900059f3328b4328237c
->>>>>>> 8628d963
       '@types/jest': 26.0.19
       '@types/node': 12.19.11
       '@types/node-fetch': 2.5.7
@@ -450,11 +407,7 @@
       typescript: 4.1.3
     specifiers:
       '@prisma/debug': 'workspace:*'
-<<<<<<< HEAD
-      '@prisma/engines-version': 2.14.0-22.85cf7930a5fc63cd99fa483153fd33cb35d49cfa
-=======
       '@prisma/engines-version': 2.14.0-26.59cf08bf47e90cb37532900059f3328b4328237c
->>>>>>> 8628d963
       '@prisma/get-platform': 'workspace:*'
       '@types/jest': 26.0.19
       '@types/node': 12.19.11
@@ -503,15 +456,9 @@
       eslint: 7.15.0
       eslint-config-prettier: 7.0.0_eslint@7.15.0
       eslint-plugin-eslint-comments: 3.2.0_eslint@7.15.0
-<<<<<<< HEAD
-      eslint-plugin-jest: 24.1.3_eslint@7.15.0+typescript@4.1.2
-      eslint-plugin-prettier: 3.2.0_eslint@7.15.0+prettier@2.2.1
-      jest: 26.6.3_ts-node@9.1.1
-=======
       eslint-plugin-jest: 24.1.3_eslint@7.15.0+typescript@4.1.3
       eslint-plugin-prettier: 3.3.0_eslint@7.15.0+prettier@2.2.1
-      jest: 26.6.3
->>>>>>> 8628d963
+      jest: 26.6.3_ts-node@9.1.1
       lint-staged: 10.5.3
       prettier: 2.2.1
       ts-jest: 26.4.4_jest@26.6.3+typescript@4.1.3
@@ -586,11 +533,7 @@
       strip-ansi: 6.0.0
       strip-indent: 3.0.0
     devDependencies:
-<<<<<<< HEAD
-      '@prisma/engines-version': 2.14.0-22.85cf7930a5fc63cd99fa483153fd33cb35d49cfa
-=======
       '@prisma/engines-version': 2.14.0-26.59cf08bf47e90cb37532900059f3328b4328237c
->>>>>>> 8628d963
       '@prisma/generator-helper': 'link:../generator-helper'
       '@prisma/sdk': 'link:../sdk'
       '@types/diff': 4.0.2
@@ -623,11 +566,7 @@
       typescript: 4.1.3
     specifiers:
       '@prisma/debug': 'workspace:*'
-<<<<<<< HEAD
-      '@prisma/engines-version': 2.14.0-22.85cf7930a5fc63cd99fa483153fd33cb35d49cfa
-=======
       '@prisma/engines-version': 2.14.0-26.59cf08bf47e90cb37532900059f3328b4328237c
->>>>>>> 8628d963
       '@prisma/generator-helper': 'workspace:*'
       '@prisma/get-platform': 'workspace:*'
       '@prisma/sdk': 'workspace:*'
@@ -673,11 +612,7 @@
     dependencies:
       '@prisma/debug': 'link:../debug'
       '@prisma/engine-core': 'link:../engine-core'
-<<<<<<< HEAD
-      '@prisma/engines': 2.14.0-22.85cf7930a5fc63cd99fa483153fd33cb35d49cfa
-=======
       '@prisma/engines': 2.14.0-26.59cf08bf47e90cb37532900059f3328b4328237c
->>>>>>> 8628d963
       '@prisma/fetch-engine': 'link:../fetch-engine'
       '@prisma/generator-helper': 'link:../generator-helper'
       '@prisma/get-platform': 'link:../get-platform'
@@ -719,15 +654,9 @@
       eslint: 7.15.0
       eslint-config-prettier: 7.0.0_eslint@7.15.0
       eslint-plugin-eslint-comments: 3.2.0_eslint@7.15.0
-<<<<<<< HEAD
-      eslint-plugin-jest: 24.1.3_eslint@7.15.0+typescript@4.1.2
-      eslint-plugin-prettier: 3.2.0_eslint@7.15.0+prettier@2.2.1
-      jest: 26.6.3_ts-node@9.1.1
-=======
       eslint-plugin-jest: 24.1.3_eslint@7.15.0+typescript@4.1.3
       eslint-plugin-prettier: 3.3.0_eslint@7.15.0+prettier@2.2.1
-      jest: 26.6.3
->>>>>>> 8628d963
+      jest: 26.6.3_ts-node@9.1.1
       lint-staged: 10.5.3
       prettier: 2.2.1
       ts-jest: 26.4.4_jest@26.6.3+typescript@4.1.3
@@ -736,11 +665,7 @@
     specifiers:
       '@prisma/debug': 'workspace:*'
       '@prisma/engine-core': 'workspace:*'
-<<<<<<< HEAD
-      '@prisma/engines': 2.14.0-22.85cf7930a5fc63cd99fa483153fd33cb35d49cfa
-=======
       '@prisma/engines': 2.14.0-26.59cf08bf47e90cb37532900059f3328b4328237c
->>>>>>> 8628d963
       '@prisma/fetch-engine': 'workspace:*'
       '@prisma/generator-helper': 'workspace:*'
       '@prisma/get-platform': 'workspace:*'
@@ -1493,33 +1418,19 @@
     dev: false
     resolution:
       integrity: sha512-FVLhwVkbfhXlBhroWfIXMLi+3Jh9IEzYp+9z+MUUiw3ZsbcoAil7CN9/QIjHc4/TcCRyRfuSmT7qCnn4O+TjJw==
-<<<<<<< HEAD
-  /@prisma/debug/2.14.0-dev.47:
-=======
-  /@prisma/debug/2.14.0-dev.46:
->>>>>>> 8628d963
+  /@prisma/debug/2.14.0-dev.48:
     dependencies:
       debug: 4.3.2
       ms: 2.1.3
     dev: true
     resolution:
-<<<<<<< HEAD
-      integrity: sha512-fnGxwXneIeIPr1yq1Au/FKTBmqbaEyrlJwvb3ocFQ8/8DdjaKBFyQH6eit0XuYlVUpKfXBLZc16oTw2pIAyNfQ==
-  /@prisma/engine-core/2.14.0-dev.47:
-    dependencies:
-      '@prisma/debug': 2.14.0-dev.47
+      integrity: sha512-qB0MhT4bEDcLbKrKagJzvOOY7mqXMp1bCO/i1eAGic0VLM966H+SPIMT2jEorDd2JPuDEW1LHl3Lv+3VNJcScQ==
+  /@prisma/engine-core/2.14.0-dev.48:
+    dependencies:
+      '@prisma/debug': 2.14.0-dev.48
       '@prisma/engines': 2.14.0-26.59cf08bf47e90cb37532900059f3328b4328237c
-      '@prisma/generator-helper': 2.14.0-dev.47
-      '@prisma/get-platform': 2.14.0-dev.47
-=======
-      integrity: sha512-oCJeVXM1HHfS1D8LJ6WdgOSgspAKdgFZ4xhRBOG8fMfb49jcWF1BTRmV5s0jIA6jkv433EzYcqs8Flp3DmcG5g==
-  /@prisma/engine-core/2.14.0-dev.46:
-    dependencies:
-      '@prisma/debug': 2.14.0-dev.46
-      '@prisma/engines': 2.14.0-22.85cf7930a5fc63cd99fa483153fd33cb35d49cfa
-      '@prisma/generator-helper': 2.14.0-dev.46
-      '@prisma/get-platform': 2.14.0-dev.46
->>>>>>> 8628d963
+      '@prisma/generator-helper': 2.14.0-dev.48
+      '@prisma/get-platform': 2.14.0-dev.48
       chalk: 4.1.0
       execa: 5.0.0
       get-stream: 6.0.0
@@ -1530,43 +1441,18 @@
       undici: 2.2.1
     dev: true
     resolution:
-<<<<<<< HEAD
-      integrity: sha512-heRT25zmKuYhs0RbNS9MXqsPdVO9+QgivbGN4/NidgWkaQ2g4zTP9jVDzxJk+jX/U4kEH0Lp2RoQpSSVo7GZbw==
-  /@prisma/engines-version/2.14.0-22.85cf7930a5fc63cd99fa483153fd33cb35d49cfa:
-    resolution:
-      integrity: sha512-Tu859/AnpugemEUJm3TfB8tU9VK2W9OSk0NjcgEwKPhLtG4xwGaNoBj2/IfkGWzO8EioIJz6WytcAvRw2rp4FA==
-  /@prisma/engines/2.14.0-22.85cf7930a5fc63cd99fa483153fd33cb35d49cfa:
-    requiresBuild: true
-    resolution:
-      integrity: sha512-icRlDnOeMiLIHGKtk1QeeeiOCRZ2fG+cmScd9uS/IAOcfmFeis44wEnKQrMPYxf0FgdsLcqS+y66RcR1Q2iY/A==
-  /@prisma/engines/2.14.0-26.59cf08bf47e90cb37532900059f3328b4328237c:
-    dev: true
-    requiresBuild: true
-    resolution:
-      integrity: sha512-9AicIs3gYpRctgUDrzMRYM1VxvAJYbmeoGF/PW7hLQs3+fiPU7IW7zaxmuTvG3bc8j8zJQ/i//DIeIvYwwEVNg==
-  /@prisma/fetch-engine/2.14.0-dev.47:
-    dependencies:
-      '@prisma/debug': 2.14.0-dev.47
-      '@prisma/get-platform': 2.14.0-dev.47
-=======
-      integrity: sha512-p6z8TKphdLe00Kbjda+sTN4Z4wUpTEYER0iJJp26b1TZ8KMCJjU1kBQ9bdMe8kSak7PWmmjeJ11qKCQrVWqRuA==
+      integrity: sha512-n+tDrto7qeZJoh2QdPd4K23/BZvbRHKmwbOw6llpRshn1vdDbHoY2Z4eHHdh7nGwtijcIx0wIqoA9QUQy+BO0w==
   /@prisma/engines-version/2.14.0-26.59cf08bf47e90cb37532900059f3328b4328237c:
     resolution:
       integrity: sha512-Dvh81oMjLRw+5BpQFWmDoIugWFcQLlx+vzyte3lHolCJ27AaT2onLGy7omYJQPR+ZPtTic0IR5PVzVeWZD6q5g==
-  /@prisma/engines/2.14.0-22.85cf7930a5fc63cd99fa483153fd33cb35d49cfa:
-    dev: true
-    requiresBuild: true
-    resolution:
-      integrity: sha512-icRlDnOeMiLIHGKtk1QeeeiOCRZ2fG+cmScd9uS/IAOcfmFeis44wEnKQrMPYxf0FgdsLcqS+y66RcR1Q2iY/A==
   /@prisma/engines/2.14.0-26.59cf08bf47e90cb37532900059f3328b4328237c:
     requiresBuild: true
     resolution:
       integrity: sha512-9AicIs3gYpRctgUDrzMRYM1VxvAJYbmeoGF/PW7hLQs3+fiPU7IW7zaxmuTvG3bc8j8zJQ/i//DIeIvYwwEVNg==
-  /@prisma/fetch-engine/2.14.0-dev.46:
-    dependencies:
-      '@prisma/debug': 2.14.0-dev.46
-      '@prisma/get-platform': 2.14.0-dev.46
->>>>>>> 8628d963
+  /@prisma/fetch-engine/2.14.0-dev.48:
+    dependencies:
+      '@prisma/debug': 2.14.0-dev.48
+      '@prisma/get-platform': 2.14.0-dev.48
       chalk: 4.1.0
       execa: 5.0.0
       find-cache-dir: 3.3.1
@@ -1584,55 +1470,30 @@
       tempy: 1.0.0
     dev: true
     resolution:
-<<<<<<< HEAD
-      integrity: sha512-8EwGyZ+AmCIJhX5d8S2v4gIgZF7XpuuLvRSNDs1dyLzVQAR7Xvx6iMS6l1w9GtX2omKmstmraURztq2yeP1xOQ==
-  /@prisma/generator-helper/2.14.0-dev.47:
-    dependencies:
-      '@prisma/debug': 2.14.0-dev.47
-=======
-      integrity: sha512-rDN5vYzIqBdCNrXrxgbqbGHPHyKaI83Jm+Vs8EUC0aBejHX3/rT7cbDypqoveZQl+KbRxeaaTLgnWYODcUZKwA==
-  /@prisma/generator-helper/2.14.0-dev.46:
-    dependencies:
-      '@prisma/debug': 2.14.0-dev.46
->>>>>>> 8628d963
+      integrity: sha512-HkaDxiq911tGO4P7rIXiIE0O074xohOhi6r/VSudzkYCWoVBJyb8nNwRCpIPh9OSEhY6hHKCpdOwYKL6zWANzw==
+  /@prisma/generator-helper/2.14.0-dev.48:
+    dependencies:
+      '@prisma/debug': 2.14.0-dev.48
       '@types/cross-spawn': 6.0.2
       chalk: 4.1.0
       cross-spawn: 7.0.3
     dev: true
     resolution:
-<<<<<<< HEAD
-      integrity: sha512-0fzDHtpC+OnbpwWCVEfj/OhK5BDUF2dWuqdM7sXlaG6RQ9lSPaIWVEUleLqy5rliIdNdTJXU8jRG/d2rVRgyeQ==
-  /@prisma/get-platform/2.14.0-dev.47:
-    dependencies:
-      '@prisma/debug': 2.14.0-dev.47
-    dev: true
-    resolution:
-      integrity: sha512-F7PmHMkJWGbJnWUz2Zn3O6rPgzHuQF2XFh55yWvuMNtMA6s6V3I3HFaQApObyHmDR1YJyb2yDl6RnzD0OkvK6g==
-  /@prisma/sdk/2.14.0-dev.47:
-    dependencies:
-      '@prisma/debug': 2.14.0-dev.47
-      '@prisma/engine-core': 2.14.0-dev.47
+      integrity: sha512-PJKLBbW1Sy4+wvG56cd+4KM7WRkdO2FkzX4p62IgM87alHus4AHfkOkAKhZ6gvBhujNliuAZQZbHzVGH7bfXXQ==
+  /@prisma/get-platform/2.14.0-dev.48:
+    dependencies:
+      '@prisma/debug': 2.14.0-dev.48
+    dev: true
+    resolution:
+      integrity: sha512-0CKQCcDS5CtDqFkDpvzzFRXUtUEMl9gsSZw2Ti9wmvhoKDiAYlp0MVZtbSiz0SrpRT1CDPoY4UW5MTuFrVOdZA==
+  /@prisma/sdk/2.14.0-dev.48:
+    dependencies:
+      '@prisma/debug': 2.14.0-dev.48
+      '@prisma/engine-core': 2.14.0-dev.48
       '@prisma/engines': 2.14.0-26.59cf08bf47e90cb37532900059f3328b4328237c
-      '@prisma/fetch-engine': 2.14.0-dev.47
-      '@prisma/generator-helper': 2.14.0-dev.47
-      '@prisma/get-platform': 2.14.0-dev.47
-=======
-      integrity: sha512-MZkpMicWrpRIkwGD8gqkkKpgWwNw2C+X8CtieIw6jLO6KF1gzfH38dsTpwSOfLl1ceJ5N7+K5hut9EAxASbCdA==
-  /@prisma/get-platform/2.14.0-dev.46:
-    dependencies:
-      '@prisma/debug': 2.14.0-dev.46
-    dev: true
-    resolution:
-      integrity: sha512-awWWJUt/5kTDK/JGIzvu6KAQWsvorE7QNpAbN0AtYPP+rKlbYtjgDX1lu/5q707nZHEKMVWS6eVjjd1ndxeqRg==
-  /@prisma/sdk/2.14.0-dev.46:
-    dependencies:
-      '@prisma/debug': 2.14.0-dev.46
-      '@prisma/engine-core': 2.14.0-dev.46
-      '@prisma/engines': 2.14.0-22.85cf7930a5fc63cd99fa483153fd33cb35d49cfa
-      '@prisma/fetch-engine': 2.14.0-dev.46
-      '@prisma/generator-helper': 2.14.0-dev.46
-      '@prisma/get-platform': 2.14.0-dev.46
->>>>>>> 8628d963
+      '@prisma/fetch-engine': 2.14.0-dev.48
+      '@prisma/generator-helper': 2.14.0-dev.48
+      '@prisma/get-platform': 2.14.0-dev.48
       '@timsuchanek/copy': 1.4.5
       archiver: 4.0.2
       arg: 5.0.0
@@ -1664,17 +1525,10 @@
       url-parse: 1.4.7
     dev: true
     resolution:
-<<<<<<< HEAD
-      integrity: sha512-NWi36DNnGBA5/TBjDmF+PqRLzDdvepP+Hh+XP9pc/MLnY3eE+ImZ14cb+ebTFyZM06xdphy8E8sSOAGMEWDK9A==
-  /@prisma/studio-pcw/0.332.0_@prisma+sdk@2.14.0-dev.47:
-    dependencies:
-      '@prisma/sdk': 2.14.0-dev.47
-=======
-      integrity: sha512-e0oWypYFGdYlXvLaV+P/U8kKeNGnC2zeba+0Bm46HfTBw1jY2XP1qqm/67FZJ/CJIOcAvWXgmBMpH0YdinD3Bg==
-  /@prisma/studio-pcw/0.332.0_@prisma+sdk@2.14.0-dev.46:
-    dependencies:
-      '@prisma/sdk': 2.14.0-dev.46
->>>>>>> 8628d963
+      integrity: sha512-/NulDDhUPic5UoJVDdDKnxA9cGAW16U5kCe27yBH88hZSc8mgq3432L8mWL2UHn4HVBSsio+SEklik+FBCQxyQ==
+  /@prisma/studio-pcw/0.332.0_@prisma+sdk@2.14.0-dev.48:
+    dependencies:
+      '@prisma/sdk': 2.14.0-dev.48
       '@prisma/studio-types': 0.332.0
       rimraf: 3.0.2
     dev: true
@@ -1684,15 +1538,9 @@
       integrity: sha512-4R74gN2RgPawfUt8lX5TYYavpEkVqXFkuXwNfYmNk7FRLgV6LR0bUaUVPTSPf62l+H1kttWW2DxvX6oxx8yEmw==
   /@prisma/studio-server/0.332.0:
     dependencies:
-<<<<<<< HEAD
-      '@prisma/sdk': 2.14.0-dev.47
+      '@prisma/sdk': 2.14.0-dev.48
       '@prisma/studio': 0.332.0
-      '@prisma/studio-pcw': 0.332.0_@prisma+sdk@2.14.0-dev.47
-=======
-      '@prisma/sdk': 2.14.0-dev.46
-      '@prisma/studio': 0.332.0
-      '@prisma/studio-pcw': 0.332.0_@prisma+sdk@2.14.0-dev.46
->>>>>>> 8628d963
+      '@prisma/studio-pcw': 0.332.0_@prisma+sdk@2.14.0-dev.48
       '@prisma/studio-types': 0.332.0
       '@sentry/node': 5.15.5
       checkpoint-client: 1.1.18
@@ -3632,17 +3480,13 @@
     hasBin: true
     requiresBuild: true
     resolution:
-<<<<<<< HEAD
-      integrity: sha512-vRRx5MZmiekw2R7jK5BppvBUFCJA0Zkl0wYxrDmyUvMPBcQC/xJvxJUM4R+Hgjgb3gp5P1W655AsuoqDeQQDVw==
+      integrity: sha512-LkgCmotGnhVgRGxjDkTBBYrnJ5stcxK+40cEJGtXUS16hcAWy90cn1qjxKCogzLPJ75gW/L6ejly7VKrMstVGQ==
   /escape-goat/2.1.1:
     dev: true
     engines:
       node: '>=8'
     resolution:
       integrity: sha512-8/uIhbG12Csjy2JEW7D9pHbreaVaS/OpN3ycnyvElTdwM5n6GY6W6e2IPemfvGZeUMqZ9A/3GqIZMgKnBhAw/Q==
-=======
-      integrity: sha512-LkgCmotGnhVgRGxjDkTBBYrnJ5stcxK+40cEJGtXUS16hcAWy90cn1qjxKCogzLPJ75gW/L6ejly7VKrMstVGQ==
->>>>>>> 8628d963
   /escape-html/1.0.3:
     dev: true
     resolution:
@@ -3775,15 +3619,11 @@
       eslint-plugin-prettier:
         optional: true
     resolution:
-<<<<<<< HEAD
-      integrity: sha512-kOUSJnFjAUFKwVxuzy6sA5yyMx6+o9ino4gCdShzBNx4eyFRudWRYKCFolKjoM40PEiuU6Cn7wBLfq3WsGg7qg==
+      integrity: sha512-tMTwO8iUWlSRZIwS9k7/E4vrTsfvsrcM5p1eftyuqWH25nKsz/o6/54I7jwQ/3zobISyC7wMy9ZsFwgTxOcOpQ==
   /eslint-rule-docs/1.1.217:
     dev: true
     resolution:
       integrity: sha512-xqd9Dtrr0bwoMtcQniZ+V/oXmixPe8TbPcKbMy4tzKIljUhiUpQDYrDZ6H3fIqUBlCcl9r7UhLoERqsMA74bcg==
-=======
-      integrity: sha512-tMTwO8iUWlSRZIwS9k7/E4vrTsfvsrcM5p1eftyuqWH25nKsz/o6/54I7jwQ/3zobISyC7wMy9ZsFwgTxOcOpQ==
->>>>>>> 8628d963
   /eslint-scope/5.1.1:
     dependencies:
       esrecurse: 4.3.0
@@ -4487,6 +4327,7 @@
   /global-dirs/2.0.1:
     dependencies:
       ini: 1.3.5
+    dev: false
     engines:
       node: '>=8'
     resolution:
@@ -4835,6 +4676,7 @@
     resolution:
       integrity: sha512-k/vGaX4/Yla3WzyMCvTQOXYeIHvqOKtnqBduzTHpzpQZzAskKMhZ2K+EnBiSM9zGSoIFeMpXKxa4dYeZIQqewQ==
   /ini/1.3.5:
+    dev: false
     resolution:
       integrity: sha512-RZY5huIKCMRWDUqZlEi72f/lmXKMvuszcMBduliQ3nnWbx9X/ZBQO7DijMEYS9EhHBb2qacRUMtC7svLwe0lcw==
   /ini/1.3.7:
@@ -5291,7 +5133,7 @@
       jest-validate: 26.6.2
       micromatch: 4.0.2
       pretty-format: 26.6.2
-      ts-node: 9.1.1_typescript@4.1.2
+      ts-node: 9.1.1_typescript@4.1.3
     dev: true
     engines:
       node: '>= 10.14.2'
@@ -8491,7 +8333,7 @@
       bs-logger: 0.2.6
       buffer-from: 1.1.1
       fast-json-stable-stringify: 2.1.0
-      jest: 26.6.3_ts-node@9.1.1
+      jest: 26.6.3
       jest-util: 26.6.2
       json5: 2.1.3
       lodash.memoize: 4.1.2
