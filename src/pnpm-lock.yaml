--- conflicted
+++ resolved
@@ -1570,13 +1570,8 @@
     transitivePeerDependencies:
       - supports-color
 
-<<<<<<< HEAD
-  /@prisma/debug/2.27.0:
-    resolution: {integrity: sha512-Et01S4RoLnQP9u547dCp74aSnLWTu0akfBCzF4zQZsbEdw7wXLttrcvbcYKr+KhpfF5Xu291UP/Kaxg0aj8o4w==}
-=======
   /@prisma/debug/2.28.0-dev.13:
     resolution: {integrity: sha512-eoFb6bytoE3pFm1/PkjtwhayUKOziHA/hCxBzxE0JDyE2H5EonrzLVYCJc2KLJb01IWS9h8Z6Q6RbigIbEqJtQ==}
->>>>>>> ed84fc8d
     dependencies:
       debug: 4.3.2
       ms: 2.1.3
@@ -1584,24 +1579,6 @@
       - supports-color
     dev: true
 
-<<<<<<< HEAD
-  /@prisma/debug/2.28.0-dev.14:
-    resolution: {integrity: sha512-/eyUEM2fj3ySoucC2mDByNCPy7ZzU4O7ylWatLZwUCZcFamXYHkfHzmP0Ddhhbc3cf+clMOew1dzrvnBKckN0g==}
-    dependencies:
-      debug: 4.3.2
-      ms: 2.1.3
-    transitivePeerDependencies:
-      - supports-color
-    dev: true
-
-  /@prisma/engine-core/2.28.0-dev.14:
-    resolution: {integrity: sha512-0w/FpBVHdHNZMM0qK1OH7Zv2pEnAq/b20/QDGyWLba/oYCxRp09DSPbLeAlitasESDvcukffeKxhrL11+hfplA==}
-    dependencies:
-      '@prisma/debug': 2.28.0-dev.14
-      '@prisma/engines': 2.28.0-8.215319b1f112e9e5b5a1f2d2b0553982d2669776
-      '@prisma/generator-helper': 2.28.0-dev.14
-      '@prisma/get-platform': 2.28.0-8.215319b1f112e9e5b5a1f2d2b0553982d2669776
-=======
   /@prisma/engine-core/2.28.0-dev.13:
     resolution: {integrity: sha512-3IDjj9g21rAp1/1qZd1kFBUgjRBywijm523cGA+2KpuyrJASckAJX95ZabPx16UdLCsydTKfDQe7T0fVG9+V6w==}
     dependencies:
@@ -1609,7 +1586,6 @@
       '@prisma/engines': 2.28.0-7.9d9544a18e80458862bbc8cc041ee9fc70f724ad
       '@prisma/generator-helper': 2.28.0-dev.13
       '@prisma/get-platform': 2.28.0-7.9d9544a18e80458862bbc8cc041ee9fc70f724ad
->>>>>>> ed84fc8d
       chalk: 4.1.1
       execa: 5.1.1
       get-stream: 6.0.1
@@ -1625,37 +1601,20 @@
   /@prisma/engines-version/2.28.0-8.215319b1f112e9e5b5a1f2d2b0553982d2669776:
     resolution: {integrity: sha512-q7RjWU7Wwy6A82NGldiIJz0DvSgalsM/vPy20HkyQTFzdyfZH9rsagyRYevTpSWISB9cOtvG50b0YX9EwXtEhQ==}
 
-<<<<<<< HEAD
-  /@prisma/engines/2.27.0-43.cdba6ec525e0213cce26f8e4bb23cf556d1479bb:
-    resolution: {integrity: sha512-AIbIhAxmd2CHZO5XzQTPrfk+Tp/5eoNoSledOG3yc6Dk97siLvnBuSEv7prggUbedCufDwZLAvwxV4PEw3zOlQ==}
+  /@prisma/engines/2.28.0-7.9d9544a18e80458862bbc8cc041ee9fc70f724ad:
+    resolution: {integrity: sha512-0Ex4sZbR0Ntf6oanfz62/7q5N5z4mmmx71Y0Qus8tlSo1QPWQXQx9CYr8EqXCILK/3t/UOF844KQrBBZNsQmyg==}
     requiresBuild: true
+    dev: true
 
   /@prisma/engines/2.28.0-8.215319b1f112e9e5b5a1f2d2b0553982d2669776:
     resolution: {integrity: sha512-MGblNTd/gZui+i6xzILdqsGbICeNY7tYQWaQpUZg/gMmjsUQqeNhdaWFqBIe962wwIYP9oerTkDSj+CT2rgRkg==}
     requiresBuild: true
-    dev: true
-
-  /@prisma/fetch-engine/2.27.0-43.cdba6ec525e0213cce26f8e4bb23cf556d1479bb:
-    resolution: {integrity: sha512-KdZZ5hUnMrCuImhvoHNnhnTlDY76mnKdEnM4QtaTF9HptwbPWaX/NZ5hwGC6WZf3PjWYr4BiQoC0v8Q7RF88Kg==}
-    dependencies:
-      '@prisma/debug': 2.26.0
-      '@prisma/get-platform': 2.27.0-43.cdba6ec525e0213cce26f8e4bb23cf556d1479bb
-=======
-  /@prisma/engines/2.28.0-7.9d9544a18e80458862bbc8cc041ee9fc70f724ad:
-    resolution: {integrity: sha512-0Ex4sZbR0Ntf6oanfz62/7q5N5z4mmmx71Y0Qus8tlSo1QPWQXQx9CYr8EqXCILK/3t/UOF844KQrBBZNsQmyg==}
-    requiresBuild: true
-    dev: true
-
-  /@prisma/engines/2.28.0-8.215319b1f112e9e5b5a1f2d2b0553982d2669776:
-    resolution: {integrity: sha512-MGblNTd/gZui+i6xzILdqsGbICeNY7tYQWaQpUZg/gMmjsUQqeNhdaWFqBIe962wwIYP9oerTkDSj+CT2rgRkg==}
-    requiresBuild: true
 
   /@prisma/fetch-engine/2.28.0-7.9d9544a18e80458862bbc8cc041ee9fc70f724ad:
     resolution: {integrity: sha512-47xaE8qNPImJ60kUNlG17+hFlwvKNx3F35EuWvqETmpscslb92JUycStfwnpANWY8cvD50xzoktHyJ5XRvq/Wg==}
     dependencies:
       '@prisma/debug': 2.27.0
       '@prisma/get-platform': 2.28.0-7.9d9544a18e80458862bbc8cc041ee9fc70f724ad
->>>>>>> ed84fc8d
       chalk: 4.1.1
       execa: 5.1.1
       find-cache-dir: 3.3.1
@@ -1673,6 +1632,7 @@
       tempy: 1.0.1
     transitivePeerDependencies:
       - supports-color
+    dev: true
 
   /@prisma/fetch-engine/2.28.0-8.215319b1f112e9e5b5a1f2d2b0553982d2669776:
     resolution: {integrity: sha512-Chrqo/K0Zk0EDiRGRLirfBktsURPym9mVK/qyZ5RF00UWZaOzgI5uCk8jKNDTHAAKASLD1rRjeIIAPyZVSCoIA==}
@@ -1696,19 +1656,11 @@
       tempy: 1.0.1
     transitivePeerDependencies:
       - supports-color
-    dev: true
-
-<<<<<<< HEAD
-  /@prisma/generator-helper/2.28.0-dev.14:
-    resolution: {integrity: sha512-ibi6+KQ4kWGrlymDkrLq12yDK55GtR1SAJVPZRI1okkhxo624dgLgiMNWeybTNcWE/TyZeVVaNKQmjHW4KYcqw==}
-    dependencies:
-      '@prisma/debug': 2.28.0-dev.14
-=======
+
   /@prisma/generator-helper/2.28.0-dev.13:
     resolution: {integrity: sha512-5/4hg+vsdD4SkJHcPQD1l9D+3kiGikOG6XXclxCBk2+FrqrpfjhSLsuGqFYA3EZ62uG4VZMWznC+c4cKyDAfkA==}
     dependencies:
       '@prisma/debug': 2.28.0-dev.13
->>>>>>> ed84fc8d
       '@types/cross-spawn': 6.0.2
       chalk: 4.1.1
       cross-spawn: 7.0.3
@@ -1716,17 +1668,13 @@
       - supports-color
     dev: true
 
-<<<<<<< HEAD
-  /@prisma/get-platform/2.27.0-43.cdba6ec525e0213cce26f8e4bb23cf556d1479bb:
-    resolution: {integrity: sha512-N+akWuGHmgCaTfnD4YUum57wd4+GfOvKiTYYIMY2CIEJbxvFw/GF9v8rozl3WRZPgL+Hx3D0ZPB8E4NgvaLy0g==}
-=======
   /@prisma/get-platform/2.28.0-7.9d9544a18e80458862bbc8cc041ee9fc70f724ad:
     resolution: {integrity: sha512-Ryfxde8sRTsjboHcSS8k5HtIOewL1KOwsP1EDZ+lU1IU3ZL6IaPofUHafOVTMNabb388a8jV0XjrazeNdCUTAw==}
->>>>>>> ed84fc8d
     dependencies:
       '@prisma/debug': 2.27.0
     transitivePeerDependencies:
       - supports-color
+    dev: true
 
   /@prisma/get-platform/2.28.0-8.215319b1f112e9e5b5a1f2d2b0553982d2669776:
     resolution: {integrity: sha512-ogXAyzRXGLTxp0mQFwU/VYcT19OEH4cHec3isc9sX25uoDG4bCJWuAHtnjb5ZReo4UCTVn80jBFndYYalZTtAw==}
@@ -1734,19 +1682,7 @@
       '@prisma/debug': 2.27.0
     transitivePeerDependencies:
       - supports-color
-    dev: true
-
-<<<<<<< HEAD
-  /@prisma/sdk/2.28.0-dev.14:
-    resolution: {integrity: sha512-Db6x4VbFsJjpOnGzhIlJj51rE2qjfdaa3OJ+XCcVjMgN3WKfnkbyeMBE2NUKEHPVTjxppv9nW0+AxrZCa5OYoA==}
-    dependencies:
-      '@prisma/debug': 2.28.0-dev.14
-      '@prisma/engine-core': 2.28.0-dev.14
-      '@prisma/engines': 2.28.0-8.215319b1f112e9e5b5a1f2d2b0553982d2669776
-      '@prisma/fetch-engine': 2.28.0-8.215319b1f112e9e5b5a1f2d2b0553982d2669776
-      '@prisma/generator-helper': 2.28.0-dev.14
-      '@prisma/get-platform': 2.28.0-8.215319b1f112e9e5b5a1f2d2b0553982d2669776
-=======
+
   /@prisma/sdk/2.28.0-dev.13:
     resolution: {integrity: sha512-jcBnpLShF02DobRb1NXxXng1aqdIO4nSdivdGpgij8Dq0gI7W2w28cNpTKhVZXZSW5D9rZIgIuh0wX5iVHg5XQ==}
     dependencies:
@@ -1756,7 +1692,6 @@
       '@prisma/fetch-engine': 2.28.0-7.9d9544a18e80458862bbc8cc041ee9fc70f724ad
       '@prisma/generator-helper': 2.28.0-dev.13
       '@prisma/get-platform': 2.28.0-7.9d9544a18e80458862bbc8cc041ee9fc70f724ad
->>>>>>> ed84fc8d
       '@timsuchanek/copy': 1.4.5
       archiver: 4.0.2
       arg: 5.0.0
@@ -1790,22 +1725,13 @@
       - supports-color
     dev: true
 
-<<<<<<< HEAD
-  /@prisma/studio-pcw/0.410.0_@prisma+sdk@2.28.0-dev.14:
-    resolution: {integrity: sha512-WiO2SFnurzsW8P9ipW3ltCWnmiEfg4k/UJfMywmU/uklAYUxJ+2dH25M8nMLDrPgo2nNQRYdmF2FDdLFNcT3gQ==}
-=======
   /@prisma/studio-pcw/0.416.0_@prisma+sdk@2.28.0-dev.13:
     resolution: {integrity: sha512-K3tZi1v9cJ6QMCu4fEvYqqJctYQ5XxzcV20gfEgDt3NIZRVf+VEGll4yt4aCQMnB6RrRauZ5FGhFMScVV91JhA==}
->>>>>>> ed84fc8d
     peerDependencies:
       '@prisma/client': '*'
       '@prisma/sdk': '*'
     dependencies:
-<<<<<<< HEAD
-      '@prisma/sdk': 2.28.0-dev.14
-=======
       '@prisma/sdk': 2.28.0-dev.13
->>>>>>> ed84fc8d
       debug: 4.3.1
       lodash: 4.17.21
     transitivePeerDependencies:
@@ -1815,15 +1741,9 @@
   /@prisma/studio-server/0.416.0:
     resolution: {integrity: sha512-7dOHEZbB5HS8d3pf0nAkN4+lIC8vZLsSEgj7P7pr+Q7d4ZmmSgPKiiuFyovtngqa07sMEU0CalhueTwXgWVTOQ==}
     dependencies:
-<<<<<<< HEAD
-      '@prisma/sdk': 2.28.0-dev.14
-      '@prisma/studio-pcw': 0.410.0_@prisma+sdk@2.28.0-dev.14
-      '@prisma/studio-transports': 0.410.0
-=======
       '@prisma/sdk': 2.28.0-dev.13
       '@prisma/studio-pcw': 0.416.0_@prisma+sdk@2.28.0-dev.13
       '@prisma/studio-transports': 0.416.0
->>>>>>> ed84fc8d
       '@sentry/node': 6.2.5
       checkpoint-client: 1.1.20
       cors: 2.8.5
@@ -1831,6 +1751,7 @@
       express: 4.17.1
       untildify: 4.0.0
     transitivePeerDependencies:
+      - '@prisma/client'
       - supports-color
     dev: true
 
