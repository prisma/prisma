--- conflicted
+++ resolved
@@ -1536,13 +1536,8 @@
     transitivePeerDependencies:
       - supports-color
 
-<<<<<<< HEAD
-  /@prisma/debug/2.27.0-dev.59:
-    resolution: {integrity: sha512-bIurXr93WfUd4Vh9goasD3RE2mo0pZkSjAuR58oBzjAffc8JcJyLY9TEsVrIVxY7dZzf1r5YvcXINor7ngKNJg==}
-=======
   /@prisma/debug/2.27.0-dev.57:
     resolution: {integrity: sha512-Wy+L/QKtOLfyfW8HftAqWh7LGo38GnpAFsZEEsywtl8NtKZbSZnljxw9FL8vCdDHxVAR2+Jf+edA9QqLJ7t+ZA==}
->>>>>>> e0b009f5
     dependencies:
       debug: 4.3.2
       ms: 2.1.3
@@ -1550,15 +1545,6 @@
       - supports-color
     dev: true
 
-<<<<<<< HEAD
-  /@prisma/engine-core/2.27.0-dev.59:
-    resolution: {integrity: sha512-XPU27Smr/wDQCoyGWio+8wEOhT+kP4ZFDq+Luu+xK827aztLmhxgA0jYm0qPWujdyEvsH9uB8zbyEeS80MnOdQ==}
-    dependencies:
-      '@prisma/debug': 2.27.0-dev.59
-      '@prisma/engines': 2.27.0-43.cdba6ec525e0213cce26f8e4bb23cf556d1479bb
-      '@prisma/generator-helper': 2.27.0-dev.59
-      '@prisma/get-platform': 2.27.0-43.cdba6ec525e0213cce26f8e4bb23cf556d1479bb
-=======
   /@prisma/engine-core/2.27.0-dev.57:
     resolution: {integrity: sha512-m6iMbSG9oDmEPhlhDXn4lid0GNK2ooJT6yP9Wz1CbU6dckerYiidvUWg0Gf+yafZLq6FgfC7vlaFPM9fQtygiw==}
     dependencies:
@@ -1566,7 +1552,6 @@
       '@prisma/engines': 2.27.0-42.8d5fae9e9f94c60926420216a4ca9c400c3d2947
       '@prisma/generator-helper': 2.27.0-dev.57
       '@prisma/get-platform': 2.27.0-42.8d5fae9e9f94c60926420216a4ca9c400c3d2947
->>>>>>> e0b009f5
       chalk: 4.1.1
       execa: 5.1.1
       get-stream: 6.0.1
@@ -1582,11 +1567,6 @@
   /@prisma/engines-version/2.27.0-43.cdba6ec525e0213cce26f8e4bb23cf556d1479bb:
     resolution: {integrity: sha512-pwOsYdzw8+cwKlUrCzasiRh96RhNuJ/QcKr0HwjxxlUWTmbEayDKjqRRz5fsUYIpSv5fW1B3SsbzHOqVtFZ6XQ==}
 
-<<<<<<< HEAD
-  /@prisma/engines/2.27.0-43.cdba6ec525e0213cce26f8e4bb23cf556d1479bb:
-    resolution: {integrity: sha512-AIbIhAxmd2CHZO5XzQTPrfk+Tp/5eoNoSledOG3yc6Dk97siLvnBuSEv7prggUbedCufDwZLAvwxV4PEw3zOlQ==}
-    requiresBuild: true
-=======
   /@prisma/engines/2.27.0-42.8d5fae9e9f94c60926420216a4ca9c400c3d2947:
     resolution: {integrity: sha512-yV4pBeWRPa3yj7UdP/fa1FITarDjnMESY3xDUH318kskIKnELx3K38G7NmI4JMOo3wWAU16pD6yytXspGNKNVg==}
     requiresBuild: true
@@ -1619,7 +1599,6 @@
     transitivePeerDependencies:
       - supports-color
     dev: true
->>>>>>> e0b009f5
 
   /@prisma/fetch-engine/2.27.0-43.cdba6ec525e0213cce26f8e4bb23cf556d1479bb:
     resolution: {integrity: sha512-KdZZ5hUnMrCuImhvoHNnhnTlDY76mnKdEnM4QtaTF9HptwbPWaX/NZ5hwGC6WZf3PjWYr4BiQoC0v8Q7RF88Kg==}
@@ -1644,17 +1623,10 @@
     transitivePeerDependencies:
       - supports-color
 
-<<<<<<< HEAD
-  /@prisma/generator-helper/2.27.0-dev.59:
-    resolution: {integrity: sha512-rIIlLY2a6KzVg9/ez1TAwEljnpVYTEt3oHW7TW/j0508eNlgxrR6HboH4zp/JbB7nyuBclfGibbtGIoC8ubdFA==}
-    dependencies:
-      '@prisma/debug': 2.27.0-dev.59
-=======
   /@prisma/generator-helper/2.27.0-dev.57:
     resolution: {integrity: sha512-8saKUQ4g21/FuNKqF6qhwVYos/xB17wsbNfq0V/Q/hfO6f78/pTQWHU7aDdF7lpsJskOFbXTXHX5K9Sa2ZPFeQ==}
     dependencies:
       '@prisma/debug': 2.27.0-dev.57
->>>>>>> e0b009f5
       '@types/cross-spawn': 6.0.2
       chalk: 4.1.1
       cross-spawn: 7.0.3
@@ -1662,8 +1634,6 @@
       - supports-color
     dev: true
 
-<<<<<<< HEAD
-=======
   /@prisma/get-platform/2.27.0-42.8d5fae9e9f94c60926420216a4ca9c400c3d2947:
     resolution: {integrity: sha512-fSsoZU2r0Zz6hQ4cIfq7ROwP+HZuwp56WZeWovFt8a0HbEF3OxMRTJgtgh2Vs2cGkCvGxQqUskRTLUUB8FULSQ==}
     dependencies:
@@ -1672,7 +1642,6 @@
       - supports-color
     dev: true
 
->>>>>>> e0b009f5
   /@prisma/get-platform/2.27.0-43.cdba6ec525e0213cce26f8e4bb23cf556d1479bb:
     resolution: {integrity: sha512-N+akWuGHmgCaTfnD4YUum57wd4+GfOvKiTYYIMY2CIEJbxvFw/GF9v8rozl3WRZPgL+Hx3D0ZPB8E4NgvaLy0g==}
     dependencies:
@@ -1680,17 +1649,6 @@
     transitivePeerDependencies:
       - supports-color
 
-<<<<<<< HEAD
-  /@prisma/sdk/2.27.0-dev.59:
-    resolution: {integrity: sha512-i0Pzyd8PumfANeMmyqyLXG52o/itCgM26lBS4SkCe+JBwWTk9uD0/5G9C5u1PiVJmGjsLWCB2EL6yiJD/68eXw==}
-    dependencies:
-      '@prisma/debug': 2.27.0-dev.59
-      '@prisma/engine-core': 2.27.0-dev.59
-      '@prisma/engines': 2.27.0-43.cdba6ec525e0213cce26f8e4bb23cf556d1479bb
-      '@prisma/fetch-engine': 2.27.0-43.cdba6ec525e0213cce26f8e4bb23cf556d1479bb
-      '@prisma/generator-helper': 2.27.0-dev.59
-      '@prisma/get-platform': 2.27.0-43.cdba6ec525e0213cce26f8e4bb23cf556d1479bb
-=======
   /@prisma/sdk/2.27.0-dev.57:
     resolution: {integrity: sha512-c8hKthd93rkAIVMeio23L5hTLd9es3YLigLzArChkm2oZQLvjx7cmBsVstIoL+ZlbWzoZ8g+QuDx5v42py6iDw==}
     dependencies:
@@ -1700,7 +1658,6 @@
       '@prisma/fetch-engine': 2.27.0-42.8d5fae9e9f94c60926420216a4ca9c400c3d2947
       '@prisma/generator-helper': 2.27.0-dev.57
       '@prisma/get-platform': 2.27.0-42.8d5fae9e9f94c60926420216a4ca9c400c3d2947
->>>>>>> e0b009f5
       '@timsuchanek/copy': 1.4.5
       archiver: 4.0.2
       arg: 5.0.0
@@ -1734,21 +1691,13 @@
       - supports-color
     dev: true
 
-<<<<<<< HEAD
-  /@prisma/studio-pcw/0.410.0_@prisma+sdk@2.27.0-dev.59:
-=======
   /@prisma/studio-pcw/0.410.0_@prisma+sdk@2.27.0-dev.57:
->>>>>>> e0b009f5
     resolution: {integrity: sha512-WiO2SFnurzsW8P9ipW3ltCWnmiEfg4k/UJfMywmU/uklAYUxJ+2dH25M8nMLDrPgo2nNQRYdmF2FDdLFNcT3gQ==}
     peerDependencies:
       '@prisma/client': '*'
       '@prisma/sdk': '*'
     dependencies:
-<<<<<<< HEAD
-      '@prisma/sdk': 2.27.0-dev.59
-=======
       '@prisma/sdk': 2.27.0-dev.57
->>>>>>> e0b009f5
       debug: 4.3.1
       lodash: 4.17.21
     transitivePeerDependencies:
@@ -1758,13 +1707,8 @@
   /@prisma/studio-server/0.410.0:
     resolution: {integrity: sha512-grj5Ip5z0405utmcvXT1uCyUAq454MOxqvbkJJdCZjlilzWjKIxdaMLlGreIgIl0fsGZenZ35HjaByLx8F9Kxg==}
     dependencies:
-<<<<<<< HEAD
-      '@prisma/sdk': 2.27.0-dev.59
-      '@prisma/studio-pcw': 0.410.0_@prisma+sdk@2.27.0-dev.59
-=======
       '@prisma/sdk': 2.27.0-dev.57
       '@prisma/studio-pcw': 0.410.0_@prisma+sdk@2.27.0-dev.57
->>>>>>> e0b009f5
       '@prisma/studio-transports': 0.410.0
       '@sentry/node': 6.2.5
       checkpoint-client: 1.1.20
