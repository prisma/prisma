import execa from 'execa'
import chalk from 'chalk'
import path from 'path'
import pRetry from 'p-retry'
import pMap from 'p-map'
import { getPackages, getPublishOrder, getPackageDependencies } from './ci/publish'
import fetch from 'node-fetch'

async function main() {
  // this is for when you want to use it locally
  const buildOnly = process.argv[2] === '--build' // can we remove this?

  if (process.env.BUILDKITE_TAG && !process.env.RELEASE_PROMOTE_DEV) {
    throw new Error(`When providing BUILDKITE_TAG, you also need to provide the env var RELEASE_PROMOTE_DEV, which
has to point to the dev version you want to promote, for example 2.1.0-dev.123`)
  }

  if (process.env.RELEASE_PROMOTE_DEV && !process.env.BUILDKITE_TAG) {
    throw new Error(`You provided RELEASE_PROMOTE_DEV without BUILDKITE_TAG, which doesn't make sense.`)
  }

  // only change git config on CI
  if (process.env.CI && !process.env.SKIP_GIT) {
    await run('.', `git config --global user.email "prismabots@gmail.com"`)
    await run('.', `git config --global user.name "prisma-bot"`)
  }

  if (process.env.RELEASE_PROMOTE_DEV) {
<<<<<<< HEAD
    // this is a way to get the commit hash of that specific version
    const versions = await getVersionHashes(process.env.RELEASE_PROMOTE_DEV)

    await run(`.`, `git stash`) // TODO: can we remove this?
    await run(`.`, `git checkout ${versions.prisma}`, true) // TODO: disable the dry run here
    // TODO: maybe worth doing a test to see if this ever worked?
=======
    // Checkout exactly the commit of the `dev` version that is being promoted/released
    
    const prismaCommit = await getPrismaCommitFromPackageJsonViaUnpkg(process.env.RELEASE_PROMOTE_DEV)
    // TODO: disable the dry run here // TODO 2: What does this mean?

    await run(`.`, `git stash`)
    await run(`.`, `git checkout ${prismaCommit}`, true)
>>>>>>> 08808b35
  } else if (process.env.PATCH_BRANCH) {
    // TODO: can we remove this? probably
    await checkoutPatchBranches(process.env.PATCH_BRANCH)
    console.log(`Commit we're on:`)
    await execa.command('git rev-parse HEAD', {
      stdio: 'inherit',
    })
    // TODO: can we remove this? probably
  } else if (process.env.UPDATE_STUDIO) {
    await execa.command(`git stash`, {
      stdio: 'inherit',
    })
    await execa.command(`git checkout ${process.env.BUILDKITE_BRANCH}`, {
      stdio: 'inherit',
    })
  }

  // TODO: separate into utils shared between publish & setup
  const rawPackages = await getPackages()
  const packages = getPackageDependencies(rawPackages)
  const publishOrder = getPublishOrder(packages)

  console.log('publish order', publishOrder)
  if (buildOnly === false) {
    console.debug(`Installing dependencies`)

    await run('.', `pnpm i --no-prefer-frozen-lockfile --reporter=silent`).catch(() => {})
  }

  console.debug(`Building packages`)

  // TODO: replace with pnpm -r
  for (const batch of publishOrder) {
    await pMap(
      batch,
      async (pkgName) => {
        const pkg = packages[pkgName]
        const pkgDir = path.dirname(pkg.path)
        const runPromise = run(pkgDir, 'pnpm run build')

        // we want to build all in build-only to see all errors at once
        if (buildOnly) {
          runPromise.catch(console.error)

          // for sqlite3 native bindings, they need a rebuild after an update
          if (['@prisma/migrate', '@prisma/integration-tests'].includes(pkgName)) {
            await run(pkgDir, 'pnpm rebuild')
          }
        }

        await runPromise
      },
      { concurrency: 1 },
    )
  }

  if (buildOnly) {
    return
  }

  // TODO: this can now be removed
  // this should not be necessary, it's an pnpm bug
  // it doesn't execute postinstall correctly
  for (const batch of publishOrder) {
    for (const pkgName of batch) {
      const pkg = packages[pkgName]
      if (pkg.packageJson.scripts.postinstall) {
        const pkgDir = path.dirname(pkg.path)
        await run(pkgDir, 'pnpm run postinstall')
      }
    }
  }

  // TODO: same as the other retry?
  // final install on top level
  await pRetry(
    async () => {
      await run('.', 'pnpm i --no-prefer-frozen-lockfile')
    },
    {
      retries: 6,
      onFailedAttempt: (e) => {
        console.error(e)
      },
    },
  )
}

// TODO: fix this
if (!module.parent) {
  main().catch((e) => {
    console.error(e)
    process.exit(1)
  })
}

// TODO: export this into a utility folder
export async function run(cwd: string, cmd: string, dry = false): Promise<execa.ExecaReturnValue<string> | undefined> {
  const args = [chalk.underline('./' + cwd).padEnd(20), chalk.bold(cmd)]
  if (dry) {
    args.push(chalk.dim('(dry)'))
  }
  console.debug(args.join(' '))
  if (dry) {
    return
  }
  try {
    return await execa.command(cmd, {
      cwd,
      stdio: 'inherit',
    })
  } catch (_e) {
    const e = _e as execa.ExecaError
    throw new Error(
      chalk.bold.red(`Error running ${chalk.bold(cmd)} in ${chalk.underline(cwd)}:`) + (e.stack || e.message),
    )
  }
}

/**
 * Runs a command and returns the resulting stdout in a Promise.
 * @param cwd cwd for running the command
 * @param cmd command to run
 */
async function runResult(cwd: string, cmd: string): Promise<string> {
  try {
    const result = await execa.command(cmd, {
      cwd,
      stdio: 'pipe',
      shell: true,
    })
    return result.stdout
  } catch (_e) {
    const e = _e as execa.ExecaError
    throw new Error(
      chalk.red(`Error running ${chalk.bold(cmd)} in ${chalk.underline(cwd)}:`) + (e.stderr || e.stack || e.message),
    )
  }
}

async function checkoutPatchBranches(patchBranch: string) {
  const repoPath = path.join(__dirname, '../../')
  if (await branchExists(repoPath, patchBranch)) {
    await run(repoPath, `git checkout ${patchBranch}`)
  } else {
    // TODO enable
    // const tag = getTagFromPatchBranch(patchBranch)
    // console.log(
    //   `Patch branch ${patchBranch} is getting checked out from tag ${tag}`,
    // )
    // await run(repoPath, `git checkout -b ${patchBranch} ${tag}`)

    // TODO: For the current 2.1.1 patch we need this, as otherwise our updated publish script wouldn't be part of this
    await run(repoPath, `git checkout -b ${patchBranch}`)
  }
}

// Unused
// function getTagFromPatchBranch(patchBranch: string): string {
//   const [major, minor, patch] = patchBranch.split('.')
//   return `${major}.${minor}.0`
// }

async function branchExists(dir: string, branch: string): Promise<boolean> {
  const output = await runResult(dir, `git branch --list ${branch}`)
  const exists = output.trim().length > 0
  if (exists) {
    console.log(`Branch exists: ${exists}`)
  }
  return exists
}

<<<<<<< HEAD
async function getVersionHashes(npmVersion: string): Promise<{ prisma: string }> {
=======
async function getPrismaCommitFromPackageJsonViaUnpkg(
  npmVersion: string,
): Promise<{ prisma: string }> {
>>>>>>> 08808b35
  return fetch(`https://unpkg.com/prisma@${npmVersion}/package.json`, {
    headers: {
      accept: 'application/json',
    },
  })
    .then((res) => res.json())
    .then((pkg) => {
      return pkg.prisma.prismaCommit
    })
}<|MERGE_RESOLUTION|>--- conflicted
+++ resolved
@@ -26,22 +26,12 @@
   }
 
   if (process.env.RELEASE_PROMOTE_DEV) {
-<<<<<<< HEAD
     // this is a way to get the commit hash of that specific version
-    const versions = await getVersionHashes(process.env.RELEASE_PROMOTE_DEV)
+    const versions = await getPrismaCommitFromPackageJsonViaUnpkg(process.env.RELEASE_PROMOTE_DEV)
 
     await run(`.`, `git stash`) // TODO: can we remove this?
     await run(`.`, `git checkout ${versions.prisma}`, true) // TODO: disable the dry run here
     // TODO: maybe worth doing a test to see if this ever worked?
-=======
-    // Checkout exactly the commit of the `dev` version that is being promoted/released
-    
-    const prismaCommit = await getPrismaCommitFromPackageJsonViaUnpkg(process.env.RELEASE_PROMOTE_DEV)
-    // TODO: disable the dry run here // TODO 2: What does this mean?
-
-    await run(`.`, `git stash`)
-    await run(`.`, `git checkout ${prismaCommit}`, true)
->>>>>>> 08808b35
   } else if (process.env.PATCH_BRANCH) {
     // TODO: can we remove this? probably
     await checkoutPatchBranches(process.env.PATCH_BRANCH)
@@ -214,13 +204,7 @@
   return exists
 }
 
-<<<<<<< HEAD
-async function getVersionHashes(npmVersion: string): Promise<{ prisma: string }> {
-=======
-async function getPrismaCommitFromPackageJsonViaUnpkg(
-  npmVersion: string,
-): Promise<{ prisma: string }> {
->>>>>>> 08808b35
+async function getPrismaCommitFromPackageJsonViaUnpkg(npmVersion: string): Promise<{ prisma: string }> {
   return fetch(`https://unpkg.com/prisma@${npmVersion}/package.json`, {
     headers: {
       accept: 'application/json',
