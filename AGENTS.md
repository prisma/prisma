--- conflicted
+++ resolved
@@ -59,7 +59,6 @@
 
 - **Environment loading**: Prisma 7 removes automatic `.env` loading.
 
-<<<<<<< HEAD
 - **Driver adapter error handling**:
   - Database errors are mapped in each adapter's `errors.ts` (e.g., `packages/adapter-pg/src/errors.ts`).
   - `MappedError` type in `packages/driver-adapter-utils/src/types.ts` defines all known error kinds.
@@ -67,7 +66,7 @@
   - `rethrowAsUserFacing()` in `packages/client-engine-runtime/src/user-facing-error.ts` maps `MappedError` kinds to Prisma error codes (P2xxx).
   - To add a new error mapping: (1) add kind to `MappedError` in driver-adapter-utils, (2) map database error code in relevant adapter(s), (3) add Prisma code mapping in `getErrorCode()` and message in `renderErrorMessage()`.
   - Raw queries (`$executeRaw`, `$queryRaw`) use `rethrowAsUserFacingRawError()` which always returns P2010; regular Prisma operations use `rethrowAsUserFacing()`.
-=======
+
 - **SQL Commenter packages**:
   - `@prisma/sqlcommenter`: Core types (`SqlCommenterPlugin`, `SqlCommenterContext`, `SqlCommenterQueryInfo`, `SqlCommenterTags`) for building sqlcommenter plugins.
   - `@prisma/sqlcommenter-query-tags`: AsyncLocalStorage-based plugin for adding ad-hoc tags via `withQueryTags()` and `withMergedQueryTags()`.
@@ -76,7 +75,6 @@
   - Plugins are registered via `PrismaClient({ comments: [plugin1(), plugin2()] })`.
   - E2E tests for sqlcommenter plugins live in `packages/client/tests/e2e/sqlcommenter*` directories.
   - `SqlCommenterQueryInfo` distinguishes `type: 'single'` (single query) vs `type: 'compacted'` (batched queries merged into one SQL statement).
->>>>>>> b67dd5a2
 
 - **Codebase helpers to know**:
   - `@prisma/internals` exports CLI utilities: `arg`, `loadSchemaContext` (less used now).
