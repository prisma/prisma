--- conflicted
+++ resolved
@@ -9,13 +9,8 @@
     "Alexey Orlenko <orlenko@prisma.io>"
   ],
   "engines": {
-<<<<<<< HEAD
-    "node": ">=14",
+    "node": ">=14.17",
     "pnpm": ">=7.3.0 <8"
-=======
-    "node": ">=14.17",
-    "pnpm": ">=6.14.1 <7"
->>>>>>> c6951ecb
   },
   "scripts": {
     "setup": "ts-node scripts/setup.ts",
