{
  "private": true,
  "name": "dev-env",
  "triggerEmptyDevReleaseByIncrementingThisNumber": 0,
  "license": "Apache-2.0",
  "engines": {
    "node": ">=16.13",
    "pnpm": ">=8.6.7 <9"
  },
  "scripts": {
    "setup": "ts-node scripts/setup.ts",
    "build": "ts-node scripts/setup.ts --build",
    "watch": "pnpm -r run dev && WATCH=true pnpm -r --parallel --stream run dev",
    "publish-all-dryrun": "ts-node scripts/ci/publish.ts --publish --dry-run",
    "publish-all": "ts-node scripts/ci/publish.ts --publish",
    "bump-engines": "ts-node scripts/bump-engines.ts",
    "test": "dotenv -e ../../.db.env -- ts-node scripts/ci/publish.ts --test",
    "status": "ts-node scripts/ci/publish.ts --status",
    "pull": "ts-node scripts/ci/publish.ts --pull",
    "preinstall": "node ./scripts/only-allow-pnpm.js pnpm",
    "precommit": "lint-staged",
    "eslint": "eslint",
    "lint": "eslint --fix --ext .ts .",
    "check-engines-override": "node -r esbuild-register scripts/check-engines-override.ts",
    "format": "prettier --write .",
    "bench": "ts-node scripts/bench.ts | tee output.txt",
    "bench-stdout-only": "ts-node scripts/bench.ts",
    "prepare": "is-ci || husky install",
    "clean": "git clean -fdx -e /.envrc -e /docker/docker-compose.override.yml -e /reproductions",
    "size": "pnpm run build && pnpm size-limit"
  },
  "devDependencies": {
    "@microsoft/api-extractor": "7.37.0",
    "@sindresorhus/slugify": "1.1.2",
    "@size-limit/file": "9.0.0",
    "@slack/webhook": "6.1.0",
    "@types/benchmark": "2.1.3",
    "@types/fs-extra": "9.0.13",
    "@types/graphviz": "0.0.36",
    "@types/jest": "29.5.5",
    "@types/node": "18.18.0",
    "@types/node-fetch": "2.6.6",
    "@types/redis": "2.8.32",
    "@types/resolve": "1.20.2",
    "@typescript-eslint/eslint-plugin": "5.62.0",
    "@typescript-eslint/parser": "5.62.0",
    "@typescript-eslint/utils": "^6.7.2",
    "arg": "5.0.2",
    "batching-toposort": "1.2.0",
    "buffer": "6.0.3",
    "chokidar": "3.5.3",
    "dotenv-cli": "7.3.0",
    "esbuild": "0.19.2",
    "esbuild-register": "3.4.2",
    "eslint": "8.50.0",
    "eslint-config-prettier": "9.0.0",
    "eslint-plugin-eslint-comments": "3.2.0",
    "eslint-plugin-import": "2.28.0",
<<<<<<< HEAD
    "eslint-plugin-jest": "27.2.3",
    "eslint-plugin-local-rules": "^2.0.0",
=======
    "eslint-plugin-jest": "27.4.0",
>>>>>>> 5dac5a91
    "eslint-plugin-prettier": "4.2.1",
    "eslint-plugin-simple-import-sort": "10.0.0",
    "eventemitter3": "5.0.1",
    "execa": "5.1.1",
    "fs-extra": "11.1.1",
    "globby": "11.1.0",
    "graphviz-mit": "0.0.9",
    "husky": "8.0.3",
    "is-ci": "3.0.1",
    "jest-junit": "16.0.0",
    "kleur": "4.1.5",
    "lint-staged": "14.0.0",
    "node-fetch": "2.7.0",
    "p-map": "4.0.0",
    "p-reduce": "2.1.0",
    "p-retry": "4.6.2",
    "path-browserify": "1.0.1",
    "prettier": "2.8.8",
    "redis": "3.1.2",
    "redis-lock": "0.1.4",
    "regenerator-runtime": "0.14.0",
    "resolve": "1.22.4",
    "safe-buffer": "5.2.1",
    "semver": "7.5.4",
    "size-limit": "9.0.0",
    "spdx-exceptions": "2.3.0",
    "spdx-license-ids": "3.0.13",
    "staged-git-files": "1.3.0",
    "ts-node": "10.9.1",
    "ts-toolbelt": "9.6.0",
    "tty-browserify": "0.0.1",
    "typescript": "5.2.2",
    "util": "0.12.5",
    "zx": "7.2.3"
  },
  "pnpm": {
    "peerDependencyRules": {
      "allowedVersions": {
        "@octokit/core": ">=3"
      }
    },
    "patchedDependencies": {
      "node-fetch@2.6.12": "patches/node-fetch@2.6.12.patch"
    }
  },
  "lint-staged": {
    "*.{md,yml,json}": "prettier --write",
    "*.{js,ts}": [
      "eslint --fix"
    ]
  },
  "size-limit": [
    {
      "path": "packages/client/runtime/library.d.ts",
      "gzip": false
    },
    {
      "path": "packages/client/runtime/library.js",
      "gzip": false
    },
    {
      "path": "packages/client/runtime/binary.js",
      "gzip": false
    },
    {
      "path": "packages/client/runtime/edge.js",
      "gzip": false
    },
    {
      "path": "packages/cli/build/index.js",
      "gzip": false
    }
  ]
}<|MERGE_RESOLUTION|>--- conflicted
+++ resolved
@@ -56,12 +56,8 @@
     "eslint-config-prettier": "9.0.0",
     "eslint-plugin-eslint-comments": "3.2.0",
     "eslint-plugin-import": "2.28.0",
-<<<<<<< HEAD
-    "eslint-plugin-jest": "27.2.3",
-    "eslint-plugin-local-rules": "^2.0.0",
-=======
     "eslint-plugin-jest": "27.4.0",
->>>>>>> 5dac5a91
+    "eslint-plugin-local-rules": "2.0.0",
     "eslint-plugin-prettier": "4.2.1",
     "eslint-plugin-simple-import-sort": "10.0.0",
     "eventemitter3": "5.0.1",
