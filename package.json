--- conflicted
+++ resolved
@@ -48,15 +48,11 @@
     "@typescript-eslint/utils": "7.0.1",
     "arg": "5.0.2",
     "batching-toposort": "1.2.0",
-<<<<<<< HEAD
     "big.js": "^6.2.1",
     "buffer": "6.0.3",
-=======
-    "buffer": "^6.0.3",
->>>>>>> 8e393e69
     "chokidar": "3.6.0",
     "decimal.js": "10.4.3",
-    "decimal.js-light": "^2.5.1",
+    "decimal.js-light": "2.5.1",
     "dotenv-cli": "7.3.0",
     "esbuild": "0.20.0",
     "esbuild-register": "3.5.0",
