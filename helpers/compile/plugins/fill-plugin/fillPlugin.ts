--- conflicted
+++ resolved
@@ -209,11 +209,12 @@
   __dirname: { define: '"/"' },
   __filename: { define: '"index.js"' },
 
+  global: {
+    define: 'globalThis',
+  },
+
   // not needed
   // global: {
-  //   define: '{}',
-  // },
-  // globalThis: {
   //   define: '{}',
   // },
 }
@@ -233,91 +234,8 @@
 }: FillPluginOptions): esbuild.Plugin => ({
   name: 'fillPlugin',
   setup(build) {
-<<<<<<< HEAD
-    // in some cases, we just want to run this once (eg. on esm)
-    if (triggerPredicate(build.initialOptions) === false) return
-
-    const fillers: Fillers = {
-      // enabled
-      // assert: { path: load('assert-browserify') },
-      buffer: { imports: load('buffer') },
-      // constants: { path: load('constants-browserify') },
-      // crypto: { path: load('crypto-browserify') },
-      // domain: { path: load('domain-browser') },
-      events: { imports: load('eventemitter3') },
-      // http: { path: load('stream-http') },
-      // https: { path: load('https-browserify') },
-      // inherits: { path: load('inherits') },
-      // os: { path: load('os-browserify') },
-      path: { imports: load('path-browserify') },
-      // punycode: { path: load('punycode') },
-      // querystring: { path: load('querystring-es3') },
-      // stream: { path: load('readable-stream') },
-      // string_decoder: { path: load('string_decoder') },
-      // sys: { path: load('util') },
-      // timers: { path: load('timers-browserify') },
-      tty: { imports: load('tty-browserify') },
-      // url: { path: load('url') },
-      util: { imports: load('util') },
-      // vm: { path: load('vm-browserify') },
-      // zlib: { path: load('browserify-zlib') },
-
-      // disabled
-      constants: { contents: '' },
-      crypto: { contents: '' },
-      domain: { contents: '' },
-      http: { contents: '' },
-      https: { contents: '' },
-      inherits: { contents: '' },
-      os: { contents: '' },
-      punycode: { contents: '' },
-      querystring: { contents: '' },
-      stream: { contents: '' },
-      string_decoder: { contents: '' },
-      sys: { contents: '' },
-      timers: { contents: '' },
-      url: { contents: '' },
-      vm: { contents: '' },
-      zlib: { contents: '' },
-
-      // no shims
-      async_hooks: { contents: '' },
-      child_process: { contents: '' },
-      cluster: { contents: '' },
-      dns: { contents: '' },
-      dgram: { contents: '' },
-      fs: { imports: path.join(__dirname, 'fillers', 'fs.ts') },
-      http2: { contents: '' },
-      module: { contents: '' },
-      net: { contents: '' },
-      perf_hooks: { imports: path.join(__dirname, 'fillers', 'perf_hooks.ts') },
-      readline: { contents: '' },
-      repl: { contents: '' },
-      tls: { contents: '' },
-
-      // globals
-      Buffer: {
-        globals: path.join(__dirname, 'fillers', 'buffer.ts'),
-      },
-      process: {
-        globals: path.join(__dirname, 'fillers', 'process.ts'),
-        imports: path.join(__dirname, 'fillers', 'process.ts'),
-      },
-      performance: {
-        globals: path.join(__dirname, 'fillers', 'perf_hooks.ts'),
-      },
-      __dirname: { define: '"/"' },
-      __filename: { define: '"index.js"' },
-
-      global: {
-        define: 'globalThis',
-      },
-
-      // overrides
-=======
     const fillers = {
       ...(defaultFillers ? defaultFillersConfig : {}),
->>>>>>> 5fe5a677
       ...fillerOverrides,
     }
     // in some cases, we just want to run this once (eg. on esm)
