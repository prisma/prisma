import crypto from 'crypto'
import * as esbuild from 'esbuild'
import os from 'os'
import path from 'path'
import resolve from 'resolve'

type LoadCache = { [K in string]: string }

type Fillers = {
  [k in string]: {
    imports?: string
    globals?: string
    contents?: string
    define?: string
  }
}

type FillPluginOptions = {
  fillerOverrides: Fillers
  defaultFillers?: boolean
  triggerPredicate?: (options: esbuild.BuildOptions) => boolean
}

/**
 * Bundle a polyfill with all its dependencies. We use paths to files in /tmp
 * instead of direct contents so that esbuild can include things once only.
 * @param cache to serve from
 * @param module to be compiled
 * @returns the path to the bundle
 */
const loader = (cache: LoadCache) => (module: string) => {
  if (cache[module]) return cache[module]

  const modulePkg = `${module}/package.json`
  const resolveOpt = { includeCoreModules: false }
  const modulePath = path.dirname(resolve.sync(modulePkg, resolveOpt))
  const filename = `${module}${crypto.randomBytes(4).toString('hex')}.js`
  const outfile = path.join(os.tmpdir(), 'esbuild', filename)

  esbuild.buildSync({
    format: 'cjs',
    platform: 'node',
    outfile: outfile,
    entryPoints: [modulePath],
    absWorkingDir: modulePath,
    mainFields: ['browser', 'main'],
    bundle: true,
    minify: true,
  })

  return (cache[module] = outfile)
}

/**
 * Creates a RegExp for filtering injections
 * @param fillers to be filtered
 * @returns
 */
function createImportFilter(fillers: Fillers) {
  const fillerNames = Object.keys(fillers)

  return new RegExp(`^${fillerNames.join('\\/?$|^')}\\/?$`)
}

/**
 * Looks through the fillers and applies their `define` or `inject` (if they
 * have such a field to the esbuild `options` that we passed.
 * @param options from esbuild
 * @param fillers to be scanned
 */
function setInjectionsAndDefinitions(fillers: Fillers, options: esbuild.BuildOptions) {
  const fillerNames = Object.keys(fillers)

  // we make sure that it is not empty
  options.define = options.define ?? {}
  options.inject = options.inject ?? []

  // we scan through fillers and apply
  for (const fillerName of fillerNames) {
    const filler = fillers[fillerName]

    if (filler.define) {
      options.define[fillerName] = filler.define
    }

    if (filler.globals) {
      options.inject.push(filler.globals)
    }
  }
}

/**
 * Handles the resolution step where esbuild resolves the imports before
 * bundling them. This allows us to inject a filler via its `path` if it was
 * provided. If not, we proceed to the next `onLoad` step.
 * @param fillers to use the path from
 * @param args from esbuild
 * @returns
 */
function onResolve(fillers: Fillers, args: esbuild.OnResolveArgs, namespace: string): esbuild.OnResolveResult {
  // removes trailing slashes in imports paths
  const path = args.path.replace(/\/$/, '')
  const item = fillers[path]

  // if a path is provided, we just replace it
  if (item.imports !== undefined) {
    return { path: item.imports }
  }

  // if not, we defer action to the loaders cb
  return {
    namespace,
    path: path,
    pluginData: args.importer,
  }
}

/**
 * Handles the load step where esbuild loads the contents of the imports before
 * bundling them. This allows us to inject a filler via its `contents` if it was
 * provided. If not, the polyfill is empty and we display an error.
 * @param fillers to use the contents from
 * @param args from esbuild
 */
function onLoad(fillers: Fillers, args: esbuild.OnLoadArgs): esbuild.OnLoadResult {
  // display useful info if no shim has been found
  if (fillers[args.path].contents === undefined) {
    throw `no shim for "${args.path}" imported by "${args.pluginData}"`
  }

  return fillers[args.path] // inject the contents
}

<<<<<<< HEAD
export const load = loader({})
=======
// eslint-disable-next-line @typescript-eslint/no-unused-vars
const load = loader({}) // could be useful later
>>>>>>> 8e393e69

const defaultFillersConfig: Fillers = {
  // enabled
  events: { imports: path.join(__dirname, 'fillers', 'events.ts') },
  path: { imports: path.join(__dirname, 'fillers', 'path.ts') },
  tty: { imports: path.join(__dirname, 'fillers', 'tty.ts') },
  util: { imports: path.join(__dirname, 'fillers', 'util.ts') },

  // disabled
  constants: { contents: '' },
  crypto: { contents: '' },
  domain: { contents: '' },
  http: { contents: '' },
  https: { contents: '' },
  inherits: { contents: '' },
  os: { contents: '' },
  punycode: { contents: '' },
  querystring: { contents: '' },
  stream: { contents: '' },
  string_decoder: { contents: '' },
  sys: { contents: '' },
  timers: { contents: '' },
  url: { contents: '' },
  vm: { contents: '' },
  zlib: { contents: '' },

  // no shims
  async_hooks: { contents: '' },
  child_process: { contents: '' },
  cluster: { contents: '' },
  dns: { contents: '' },
  dgram: { contents: '' },
  fs: { imports: path.join(__dirname, 'fillers', 'fs.ts') },
  http2: { contents: '' },
  module: { contents: '' },
  net: { contents: '' },
  perf_hooks: { imports: path.join(__dirname, 'fillers', 'perf_hooks.ts') },
  readline: { contents: '' },
  repl: { contents: '' },
  tls: { contents: '' },

  // globals
  buffer: {
    imports: load('buffer'),
    globals: path.join(__dirname, 'fillers', 'buffer.ts'),
  },
  process: {
    globals: path.join(__dirname, 'fillers', 'process.ts'),
    imports: path.join(__dirname, 'fillers', 'process.ts'),
  },
  performance: {
    globals: path.join(__dirname, 'fillers', 'perf_hooks.ts'),
  },
  __dirname: { define: '"/"' },
  __filename: { define: '"index.js"' },

  global: {
    define: 'globalThis',
  },
}

export const smallBuffer = {
  buffer: {
    imports: path.join(__dirname, 'fillers', 'buffer-small.ts'),
    globals: path.join(__dirname, 'fillers', 'buffer-small.ts'),
  },
}

/**
 * Provides a simple way to use esbuild's injection capabilities while providing
 * sensible defaults for node polyfills.
 * @see https://v2.parceljs.org/features/node-emulation/
 * @see https://github.com/Richienb/node-polyfill-webpack-plugin/blob/master/index.js
 * @param fillerOverrides override default fillers
 * @returns
 */
const fillPlugin = ({ fillerOverrides, defaultFillers = true }: FillPluginOptions): esbuild.Plugin => ({
  name: 'fillPlugin',
  setup(build) {
    const uid = Math.random().toString(36).substring(7) + ''
    const namespace = `fill-plugin-${uid}`

    // overrides
    const fillers = {
      ...(defaultFillers ? defaultFillersConfig : {}),
      ...fillerOverrides,
    }

    // our first step is to update options with basic injections
    setInjectionsAndDefinitions(fillers, build.initialOptions)

    // allows us to change the path of a filtered import by another
    build.onResolve({ filter: createImportFilter(fillers) }, (args) => {
      return onResolve(fillers, args, namespace)
    })

    // if no path was provided it defers to virtual nsp `fill-plugin`
    build.onLoad({ filter: /.*/, namespace }, (args) => {
      return onLoad(fillers, args)
    })
  },
})

export { fillPlugin }<|MERGE_RESOLUTION|>--- conflicted
+++ resolved
@@ -131,12 +131,7 @@
   return fillers[args.path] // inject the contents
 }
 
-<<<<<<< HEAD
 export const load = loader({})
-=======
-// eslint-disable-next-line @typescript-eslint/no-unused-vars
-const load = loader({}) // could be useful later
->>>>>>> 8e393e69
 
 const defaultFillersConfig: Fillers = {
   // enabled
@@ -205,6 +200,13 @@
   },
 }
 
+export const smallDecimal = {
+  buffer: {
+    imports: path.join(__dirname, 'fillers', 'decimal-small.ts'),
+    globals: path.join(__dirname, 'fillers', 'decimal-small.ts'),
+  },
+}
+
 /**
  * Provides a simple way to use esbuild's injection capabilities while providing
  * sensible defaults for node polyfills.
