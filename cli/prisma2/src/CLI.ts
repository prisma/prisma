import chalk from 'chalk'
import { Command, Commands, arg, isError, format, HelpError, unknownCommand } from '@prisma/cli'
import { Version } from './Version'
import { download } from '@prisma/fetch-engine'
const pkg = require('../package.json')

/**
 * CLI command
 */
export class CLI implements Command {
  static new(cmds: Commands, ensureBinaries: string[]): CLI {
    return new CLI(cmds, ensureBinaries)
  }
  private constructor(private readonly cmds: Commands, private readonly ensureBinaries: string[]) {}

  async parse(argv: string[]): Promise<string | Error> {
    // parse the args according to the following spec
    const args = arg(argv, {
      '--help': Boolean,
      '-h': '--help',
      '--version': Boolean,
      '-v': '--version',
      '--experimental': Boolean,
    })
    if (isError(args)) {
      return this.help(args.message)
    }
    if (args['--version']) {
      return Version.new().parse(argv)
    }
    // display help for help flag or no subcommand
    if (args._.length === 0 || args['--help']) {
      if (args['--experimental']) {
        return CLI.experimentalHelp
      }
      return CLI.help
    }

    // check if we have that subcommand
    const cmdName = args._[0]
    if (cmdName === 'lift') {
      throw new Error(`${chalk.red('prisma2 lift')} has been renamed to ${chalk.green('prisma2 migrate')}`)
    }
    const cmd = this.cmds[cmdName]
    if (cmd) {
      // if we have that subcommand, let's ensure that the binary is there in case the command needs it
      if (this.ensureBinaries.includes(cmdName)) {
        const binaryPath = eval(`require('path').join(__dirname, '../')`)
        const version = (pkg && pkg.prisma && pkg.prisma.version) || 'latest'
        await download({
          binaries: {
            'query-engine': binaryPath,
            'migration-engine': binaryPath,
            'introspection-engine': binaryPath,
          },
          showProgress: true,
          version,
          failSilent: false,
        })
      }

      return cmd.parse(args._.slice(1))
    }
    // unknown command
    return unknownCommand(CLI.help, args._[0])
  }

  // help function
  private help(error?: string): string | HelpError {
    if (error) {
      return new HelpError(`\n${chalk.bold.red(`!`)} ${error}\n${CLI.help}`)
    }
    return CLI.help
  }

  // static help template
  private static help = format(`
    ${chalk.bold.green('◭')} Prisma makes your data easy (https://prisma.io)

    ${chalk.bold('Usage')}

      ${chalk.dim(`$`)} prisma2 [command]

    ${chalk.bold('Commands')}

<<<<<<< HEAD
          init   Setup Prisma for your existing database
           dev   Develop your application in watch mode
          lift   Migrate your datamodel
=======
          init   Setup Prisma for your app
>>>>>>> c8ad33be
    introspect   Get the datamodel of your database
      generate   Generate Photon

    ${chalk.bold('Flags')}

  --experimental   Show and run experimental Prisma commands

    ${chalk.bold('Examples')}

      Setup Prisma for your existing database
      ${chalk.dim(`$`)} prisma2 init
  `)

  // static help template
  private static experimentalHelp = format(`
    ${chalk.bold.green('◭')} Prisma makes your data easy (https://prisma.io)

    ${chalk.bold('Usage')}

      ${chalk.dim(`$`)} prisma2 [command]

    ${chalk.bold('Commands')}

          init   Setup Prisma for your app
    introspect   Get the datamodel of your database
      generate   Generate Photon
       migrate   Migrate your schema

    ${chalk.bold('Flags')}

  --experimental   Show and run experimental Prisma commands

    ${chalk.bold('Examples')}

      Initialize files for a new Prisma project
      ${chalk.dim(`$`)} prisma2 init

      Save your changes into a migration
      ${chalk.dim(`$`)} prisma2 migrate save --experimental
  `)
}<|MERGE_RESOLUTION|>--- conflicted
+++ resolved
@@ -83,13 +83,7 @@
 
     ${chalk.bold('Commands')}
 
-<<<<<<< HEAD
           init   Setup Prisma for your existing database
-           dev   Develop your application in watch mode
-          lift   Migrate your datamodel
-=======
-          init   Setup Prisma for your app
->>>>>>> c8ad33be
     introspect   Get the datamodel of your database
       generate   Generate Photon
 
