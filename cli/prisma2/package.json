{
  "name": "prisma2",
<<<<<<< HEAD
  "version": "2.0.0-preview-13.2",
=======
  "version": "2.0.0-preview013.3",
>>>>>>> a16d21c0
  "main": "dist/index.js",
  "types": "dist/index.d.ts",
  "repository": "git@github.com:prisma/prisma2-cli.git",
  "author": "Tim Suchanek <suchanek@prisma.io>",
  "license": "Apache-2.0",
  "private": false,
  "files": [
    "build",
    "download-build",
    "runtime/*.js",
    "runtime/*.d.ts",
    "runtime/utils",
    "runtime/dist",
    "nexus_prisma_ncc_build"
  ],
  "bin": {
    "prisma2": "build/index.js"
  },
  "prisma": {
    "version": "2b78c35cf302bf80ae5aaa863c5eee0d09541f83"
  },
  "devDependencies": {
    "@prisma/cli": "^0.1.10",
    "@prisma/fetch-engine": "^0.1.14",
<<<<<<< HEAD
    "@prisma/introspection": "0.0.81",
    "@prisma/lift": "0.3.17",
    "@prisma/photon": "^0.2.90",
=======
    "@prisma/introspection": "0.0.82",
    "@prisma/lift": "0.3.24",
    "@prisma/photon": "^0.2.94",
>>>>>>> a16d21c0
    "@sentry/node": "5",
    "@types/debug": "^4.1.5",
    "@types/mocha": "^5.2.7",
    "@zeit/ncc": "0.18.5",
    "dotenv": "^8.0.0",
    "jest": "24.8.0",
    "mocha": "6.1.4",
    "mz": "2.7.0",
    "nexus-prisma": "0.0.1-beta.6",
    "open": "^6.4.0",
    "pkg-up": "3.1.0",
    "prisma-test-utils": "^0.2.5",
    "serialize-error": "^4.1.0",
    "strip-ansi": "^5.2.0",
    "terminal-link": "^1.3.0",
    "tmp": "^0.1.0",
    "ts-jest": "24.0.2",
    "ts-mocha": "6.0.0",
    "typescript": "3.5.2"
  },
  "scripts": {
    "test": "./node_modules/.bin/mocha src/__tests__/integrate.test.ts --require ts-mocha src/__tests__/integrate.test.ts --timeout 10s",
    "test:debug": "./node_modules/.bin/mocha --inspect-brk src/__tests__/integrate.test.ts --require ts-mocha src/__tests__/integrate.test.ts --timeout 10s",
    "install": "node download-build/index.js || echo \"\"",
    "tsc": "tsc -d && cp src/capture-worker.js dist/capture-worker.js",
    "ncc": "ncc build dist/bin.js -o build",
    "ncc:download": "ncc build scripts/download.js -o download-build",
    "build": "yarn tsc && yarn ncc:download && rm -rf build && yarn ncc && sed -i.bak 's/env ts-node/env node/g' 'build/index.js' && rm -f build/index.js.bak && scripts/copy-runtime.sh",
    "prepublishOnly": "node scripts/updateTag.js && yarn ncc:download && yarn install && yarn test && yarn build",
    "prepare": "yarn build && node download-build/index.js",
    "update-deps": "yarn upgrade --latest --scope @prisma"
  },
  "dependencies": {},
  "resolutions": {
    "prisma-datamodel": "1.36.0-alpha.8",
    "**/prisma-datamodel": "1.36.0-alpha.8",
    "**/**/prisma-datamodel": "1.36.0-alpha.8",
    "**/**/**/prisma-datamodel": "1.36.0-alpha.8"
  }
}<|MERGE_RESOLUTION|>--- conflicted
+++ resolved
@@ -1,10 +1,6 @@
 {
   "name": "prisma2",
-<<<<<<< HEAD
-  "version": "2.0.0-preview-13.2",
-=======
   "version": "2.0.0-preview013.3",
->>>>>>> a16d21c0
   "main": "dist/index.js",
   "types": "dist/index.d.ts",
   "repository": "git@github.com:prisma/prisma2-cli.git",
@@ -29,15 +25,9 @@
   "devDependencies": {
     "@prisma/cli": "^0.1.10",
     "@prisma/fetch-engine": "^0.1.14",
-<<<<<<< HEAD
-    "@prisma/introspection": "0.0.81",
-    "@prisma/lift": "0.3.17",
-    "@prisma/photon": "^0.2.90",
-=======
     "@prisma/introspection": "0.0.82",
     "@prisma/lift": "0.3.24",
     "@prisma/photon": "^0.2.94",
->>>>>>> a16d21c0
     "@sentry/node": "5",
     "@types/debug": "^4.1.5",
     "@types/mocha": "^5.2.7",
