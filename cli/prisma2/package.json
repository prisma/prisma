--- conflicted
+++ resolved
@@ -25,15 +25,9 @@
     "@prisma/cli": "^0.1.14",
     "@prisma/fetch-engine": "^0.3.4",
     "@prisma/generator-helper": "^0.0.14",
-<<<<<<< HEAD
-    "@prisma/introspection": "0.0.90",
+    "@prisma/introspection": "0.0.91",
     "@prisma/lift": "0.3.60",
-    "@prisma/photon": "^0.2.117",
-=======
-    "@prisma/introspection": "0.0.91",
-    "@prisma/lift": "0.3.54",
     "@prisma/photon": "^0.2.120",
->>>>>>> 71cdd40c
     "@prisma/sdk": "^0.0.21",
     "@prisma/studio-transports": "^0.129.0",
     "@sentry/node": "5",
