--- conflicted
+++ resolved
@@ -59,13 +59,7 @@
   return (
     <Box flexDirection="column">
       <Box flexDirection="column" marginLeft={2}>
-<<<<<<< HEAD
-        <Color bold>Processsing the blank stuff...</Color>
-        <Color dim>Please wait a few minutes</Color>
-        {JSON.stringify(state)}
-=======
         <Color bold>Processing the blank project</Color>
->>>>>>> 8aa36d08
       </Box>
     </Box>
   )
